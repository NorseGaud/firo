--- conflicted
+++ resolved
@@ -1,9 +1,5 @@
 // Copyright (c) 2009-2010 Satoshi Nakamoto
-<<<<<<< HEAD
-// Copyright (c) 2009-2016 The Bitcoin developers
-=======
 // Copyright (c) 2009-2016 The Bitcoin Core developers
->>>>>>> a7b486d6
 // Distributed under the MIT software license, see the accompanying
 // file COPYING or http://www.opensource.org/licenses/mit-license.php.
 
@@ -70,11 +66,7 @@
     // Extremely large transactions with lots of inputs can cost the network
     // almost as much to process as they cost the sender in fees, because
     // computing signature hashes is O(ninputs*txsize). Limiting transactions
-<<<<<<< HEAD
-    // to MAX_STANDARD_TX_SIZE mitigates CPU exhaustion attacks.
-=======
     // to MAX_STANDARD_TX_WEIGHT mitigates CPU exhaustion attacks.
->>>>>>> a7b486d6
     unsigned int sz = GetTransactionWeight(tx);
     if (sz >= MAX_STANDARD_TX_WEIGHT) {
         reason = "tx-size";
@@ -175,22 +167,14 @@
 
 bool IsWitnessStandard(const CTransaction& tx, const CCoinsViewCache& mapInputs)
 {
-<<<<<<< HEAD
     if (tx.IsCoinBase() || tx.IsZerocoinSpend() || tx.IsSigmaSpend() || tx.IsZerocoinRemint())
-=======
-    if (tx.IsCoinBase())
->>>>>>> a7b486d6
         return true; // Coinbases are skipped
 
     for (unsigned int i = 0; i < tx.vin.size(); i++)
     {
         // We don't care if witness for this input is empty, since it must not be bloated.
         // If the script is invalid without witness, it would be caught sooner or later during validation.
-<<<<<<< HEAD
-        if (tx.wit.vtxinwit[i].IsNull())
-=======
         if (tx.vin[i].scriptWitness.IsNull())
->>>>>>> a7b486d6
             continue;
 
         const CTxOut &prev = mapInputs.GetOutputFor(tx.vin[i]);
@@ -219,15 +203,6 @@
 
         // Check P2WSH standard limits
         if (witnessversion == 0 && witnessprogram.size() == 32) {
-<<<<<<< HEAD
-            if (tx.wit.vtxinwit[i].scriptWitness.stack.back().size() > MAX_STANDARD_P2WSH_SCRIPT_SIZE)
-                return false;
-            size_t sizeWitnessStack = tx.wit.vtxinwit[i].scriptWitness.stack.size() - 1;
-            if (sizeWitnessStack > MAX_STANDARD_P2WSH_STACK_ITEMS)
-                return false;
-            for (unsigned int j = 0; j < sizeWitnessStack; j++) {
-                if (tx.wit.vtxinwit[i].scriptWitness.stack[j].size() > MAX_STANDARD_P2WSH_STACK_ITEM_SIZE)
-=======
             if (tx.vin[i].scriptWitness.stack.back().size() > MAX_STANDARD_P2WSH_SCRIPT_SIZE)
                 return false;
             size_t sizeWitnessStack = tx.vin[i].scriptWitness.stack.size() - 1;
@@ -235,7 +210,6 @@
                 return false;
             for (unsigned int j = 0; j < sizeWitnessStack; j++) {
                 if (tx.vin[i].scriptWitness.stack[j].size() > MAX_STANDARD_P2WSH_STACK_ITEM_SIZE)
->>>>>>> a7b486d6
                     return false;
             }
         }
@@ -243,11 +217,8 @@
     return true;
 }
 
-<<<<<<< HEAD
-=======
 CFeeRate incrementalRelayFee = CFeeRate(DEFAULT_INCREMENTAL_RELAY_FEE);
 CFeeRate dustRelayFee = CFeeRate(DUST_RELAY_TX_FEE);
->>>>>>> a7b486d6
 unsigned int nBytesPerSigOp = DEFAULT_BYTES_PER_SIGOP;
 
 int64_t GetVirtualTransactionSize(int64_t nWeight, int64_t nSigOpCost)
