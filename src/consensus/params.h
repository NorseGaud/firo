// Copyright (c) 2009-2010 Satoshi Nakamoto
// Copyright (c) 2009-2016 The Bitcoin Core developers
// Distributed under the MIT software license, see the accompanying
// file COPYING or http://www.opensource.org/licenses/mit-license.php.

#ifndef BITCOIN_CONSENSUS_PARAMS_H
#define BITCOIN_CONSENSUS_PARAMS_H

#include "uint256.h"
#include <map>
#include <string>

namespace Consensus {

enum DeploymentPos
{
    DEPLOYMENT_TESTDUMMY,
    DEPLOYMENT_CSV, // Deployment of BIP68, BIP112, and BIP113.
    DEPLOYMENT_SEGWIT, // Deployment of BIP141, BIP143, and BIP147.

    DEPLOYMENT_MTP, // Deployment of MTP

    // NOTE: Also add new deployments to VersionBitsDeploymentInfo in versionbits.cpp
    MAX_VERSION_BITS_DEPLOYMENTS
};

/**
 * Struct for each individual consensus rule change using BIP9.
 */
struct BIP9Deployment {
    /** Bit position to select the particular bit in nVersion. */
    int bit;
    /** Start MedianTime for version bits miner confirmation. Can be a date in the past */
    int64_t nStartTime;
    /** Timeout/expiry MedianTime for the deployment attempt. */
    int64_t nTimeout;
};

enum LLMQType : uint8_t
{
    LLMQ_NONE = 0xff,

    LLMQ_50_60 = 1, // 50 members, 30 (60%) threshold, one per hour
    LLMQ_400_60 = 2, // 400 members, 240 (60%) threshold, one every 12 hours
    LLMQ_400_85 = 3, // 400 members, 340 (85%) threshold, one every 24 hours

    // for testing only
    LLMQ_10_70 = 4,  // 10 members, 7 (70%) threshold, one per hour
    LLMQ_5_60 = 100, // 5 members, 3 (60%) threshold, one per hour
};

// Configures a LLMQ and its DKG
// See https://github.com/dashpay/dips/blob/master/dip-0006.md for more details
struct LLMQParams {
    LLMQType type;

    // not consensus critical, only used in logging, RPC and UI
    std::string name;

    // the size of the quorum, e.g. 50 or 400
    int size;

    // The minimum number of valid members after the DKK. If less members are determined valid, no commitment can be
    // created. Should be higher then the threshold to allow some room for failing nodes, otherwise quorum might end up
    // not being able to ever created a recovered signature if more nodes fail after the DKG
    int minSize;

    // The threshold required to recover a final signature. Should be at least 50%+1 of the quorum size. This value
    // also controls the size of the public key verification vector and has a large influence on the performance of
    // recovery. It also influences the amount of minimum messages that need to be exchanged for a single signing session.
    // This value has the most influence on the security of the quorum. The number of total malicious masternodes
    // required to negatively influence signing sessions highly correlates to the threshold percentage.
    int threshold;

    // The interval in number blocks for DKGs and the creation of LLMQs. If set to 24 for example, a DKG will start
    // every 24 blocks, which is approximately once every hour.
    int dkgInterval;

    // The number of blocks per phase in a DKG session. There are 6 phases plus the mining phase that need to be processed
    // per DKG. Set this value to a number of blocks so that each phase has enough time to propagate all required
    // messages to all members before the next phase starts. If blocks are produced too fast, whole DKG sessions will
    // fail.
    int dkgPhaseBlocks;

    // The starting block inside the DKG interval for when mining of commitments starts. The value is inclusive.
    // Starting from this block, the inclusion of (possibly null) commitments is enforced until the first non-null
    // commitment is mined. The chosen value should be at least 5 * dkgPhaseBlocks so that it starts right after the
    // finalization phase.
    int dkgMiningWindowStart;

    // The ending block inside the DKG interval for when mining of commitments ends. The value is inclusive.
    // Choose a value so that miners have enough time to receive the commitment and mine it. Also take into consideration
    // that miners might omit real commitments and revert to always including null commitments. The mining window should
    // be large enough so that other miners have a chance to produce a block containing a non-null commitment. The window
    // should at the same time not be too large so that not too much space is wasted with null commitments in case a DKG
    // session failed.
    int dkgMiningWindowEnd;

    // In the complaint phase, members will vote on other members being bad (missing valid contribution). If at least
    // dkgBadVotesThreshold have voted for another member to be bad, it will considered to be bad by all other members
    // as well. This serves as a protection against late-comers who send their contribution on the bring of
    // phase-transition, which would otherwise result in inconsistent views of the valid members set
    int dkgBadVotesThreshold;

    // Number of quorums to consider "active" for signing sessions
    int signingActiveQuorumCount;

    // Used for inter-quorum communication. This is the number of quorums for which we should keep old connections. This
    // should be at least one more then the active quorums set.
    int keepOldConnections;
};

/**
 * Type of chain
 */
enum ChainType {
    chainMain,
    chainTestnet,
    chainRegtest
};

/**
 * Parameters that influence chain consensus.
 */
struct Params {
    ChainType chainType;

    uint256 hashGenesisBlock;
    /** First subsidy halving */
    int nSubsidyHalvingFirst;
    /** Subsequent subsidy halving intervals */
    int nSubsidyHalvingInterval;
    /** Stop subsidy at this block number */
    int nSubsidyHalvingStopBlock;

    /** parameters for coinbase payment distribution between first and second halvings (aka stage 2) */
    /** P2PKH or P2SH address for developer funds */
    std::string stage2DevelopmentFundAddress;
    /** percentage of block subsidy going to developer fund */
    int stage2DevelopmentFundShare;
    /** percentage of block subsidy going to znode */
    int stage2ZnodeShare;

    int nStartDuplicationCheck;
    int nStartBlacklist;

    /** Used to check majorities for block version upgrade */
    int nMajorityEnforceBlockUpgrade;
    int nMajorityRejectBlockOutdated;
    int nMajorityWindow;
    /** Block height and hash at which BIP34 becomes active */
    int BIP34Height;
    uint256 BIP34Hash;
    /** Block height at which BIP65 becomes active */
    int BIP65Height;
    /** Block height at which BIP66 becomes active */
    int BIP66Height;
    /**
     * Minimum blocks including miner confirmation of the total of 2016 blocks in a retargeting period,
     * (nPowTargetTimespan / nPowTargetSpacing) which is also used for BIP9 deployments.
     * Examples: 1916 for 95%, 1512 for testchains.
     */
    uint32_t nRuleChangeActivationThreshold;
    uint32_t nMinerConfirmationWindow;
    BIP9Deployment vDeployments[MAX_VERSION_BITS_DEPLOYMENTS];
    /** Proof of work parameters */
    uint256 powLimit;
    bool fPowAllowMinDifficultyBlocks;
    bool fPowNoRetargeting;
    int64_t nPowTargetSpacing;
    int64_t nPowTargetTimespan;
    int64_t nChainStartTime;
    unsigned char nMinNFactor;
    unsigned char nMaxNFactor;
    int nZnodePaymentsStartBlock;

    int nInstantSendConfirmationsRequired; // in blocks
    int nInstantSendKeepLock; // in blocks
    int nInstantSendSigsRequired;
    int nInstantSendSigsTotal;

	/** Zerocoin-related block numbers when features are changed */
    int nCheckBugFixedAtBlock;
    int nZnodePaymentsBugFixedAtBlock;
	int nSpendV15StartBlock;
	int nSpendV2ID_1, nSpendV2ID_10, nSpendV2ID_25, nSpendV2ID_50, nSpendV2ID_100;

	int nModulusV2StartBlock;
    int nModulusV1MempoolStopBlock;
	int nModulusV1StopBlock;

    int nMultipleSpendInputsInOneTxStartBlock;

    int nDontAllowDupTxsStartBlock;

    // Values for dandelion.

    // The minimum amount of time a Dandelion transaction is embargoed (seconds).
    uint32_t nDandelionEmbargoMinimum;

    // The average additional embargo time beyond the minimum amount (seconds).
    uint32_t nDandelionEmbargoAvgAdd;

    // Maximum number of outbound peers designated as Dandelion destinations.
    uint32_t nDandelionMaxDestinations;

    // Expected time between Dandelion routing shuffles (in seconds).
    uint32_t nDandelionShuffleInterval;

    // Probability (percentage) that a Dandelion transaction enters fluff phase.
    uint32_t nDandelionFluff;

    // Values for sigma implementation.

    // The block number after which sigma are accepted.
    int nSigmaStartBlock;

    int nSigmaPaddingBlock;

    int nDisableUnpaddedSigmaBlock;

    int nStartSigmaBlacklist;
    int nRestartSigmaWithBlacklistCheck;

    // The block number after which old sigma clients are banned.
    int nOldSigmaBanBlock;

    // The block number after which lelantus is accepted.
    int nLelantusStartBlock;

<<<<<<< HEAD
    // The block number when Bip39 was implemented in Zcoin
=======
    // The block number when Bip39 was implemented in Firo
>>>>>>> 2508162a
    int nMnemonicBlock;

    // Number of blocks after nSigmaMintStartBlock during which we still accept zerocoin V2 mints into mempool.
    int nZerocoinV2MintMempoolGracefulPeriod;

    // Number of blocks after nSigmaMintStartBlock during which we still accept zerocoin V2 mints to newly mined blocks.
    int nZerocoinV2MintGracefulPeriod;

    // Number of blocks after nSigmaMintStartBlock during which we still accept zerocoin V2 spend into mempool.
    int nZerocoinV2SpendMempoolGracefulPeriod;

    // Number of blocks after nSigmaMintStartBlock during which we still accept zerocoin V2 spend to newly mined blocks.
    int nZerocoinV2SpendGracefulPeriod;

    // Amount of maximum sigma spend per block.
    unsigned nMaxSigmaInputPerBlock;

    // Value of maximum sigma spend per block.
    int64_t nMaxValueSigmaSpendPerBlock;

    // Amount of maximum sigma spend per transaction.
    unsigned nMaxSigmaInputPerTransaction;

    // Value of maximum sigma spend per transaction.
    int64_t nMaxValueSigmaSpendPerTransaction;

    // Amount of maximum lelantus spend per block.
    unsigned nMaxLelantusInputPerBlock;

    // Value of maximum lelantus spend per block.
    int64_t nMaxValueLelantusSpendPerBlock;

    // Amount of maximum lelantus spend per transaction.
    unsigned nMaxLelantusInputPerTransaction;

    // Value of maximum lelantus spend per transaction.
    int64_t nMaxValueLelantusSpendPerTransaction;

    // Value of maximum lelantus mint.
    int64_t nMaxValueLelantusMint;

    // Number of blocks with allowed zerocoin to sigma remint transaction (after nSigmaStartBlock)
    int nZerocoinToSigmaRemintWindowSize;

    /** switch to MTP time */
    uint32_t nMTPSwitchTime;
    /** number of block when MTP switch occurs or 0 if not clear yet */
    int nMTPStartBlock;
    /** block number to reduce distance between blocks */
    int nMTPFiveMinutesStartBlock;

    /** don't adjust difficulty until some block number */
    int nDifficultyAdjustStartBlock;
    /** fixed diffuculty to use before adjustment takes place */
    int nFixedDifficulty;

    /** pow target spacing after switch to MTP */
    int64_t nPowTargetSpacingMTP;

    /** initial MTP difficulty */
    int nInitialMTPDifficulty;

    /** reduction coefficient for rewards after MTP kicks in */
    int nMTPRewardReduction;

    /** block number to disable zerocoin on consensus level */
    int nDisableZerocoinStartBlock;

    /** block to start accepting pro reg txs for evo znodes */
    int DIP0003Height;

    /** block to switch to evo znode payments */
    int DIP0003EnforcementHeight;

    /** block to start using chainlocks */
    int DIP0008Height;

    int nEvoZnodeMinimumConfirmations;

    std::map<LLMQType, LLMQParams> llmqs;
    LLMQType llmqChainLocks;
    LLMQType llmqForInstantSend{LLMQ_NONE};

    /** Time between blocks for LLMQ random time purposes. Can be less than actual average distance between blocks */
    int nLLMQPowTargetSpacing;

    int64_t DifficultyAdjustmentInterval(bool fMTP = false) const { return nPowTargetTimespan / (fMTP ? nPowTargetSpacingMTP : nPowTargetSpacing); }
    uint256 nMinimumChainWork;
    uint256 defaultAssumeValid;

    bool IsMain() const { return chainType == chainMain; }
    bool IsTestnet() const { return chainType == chainTestnet; }
    bool IsRegtest() const { return chainType == chainRegtest; }
};
} // namespace Consensus

#endif // BITCOIN_CONSENSUS_PARAMS_H<|MERGE_RESOLUTION|>--- conflicted
+++ resolved
@@ -228,11 +228,7 @@
     // The block number after which lelantus is accepted.
     int nLelantusStartBlock;
 
-<<<<<<< HEAD
-    // The block number when Bip39 was implemented in Zcoin
-=======
     // The block number when Bip39 was implemented in Firo
->>>>>>> 2508162a
     int nMnemonicBlock;
 
     // Number of blocks after nSigmaMintStartBlock during which we still accept zerocoin V2 mints into mempool.
