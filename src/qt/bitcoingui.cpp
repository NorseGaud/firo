--- conflicted
+++ resolved
@@ -984,12 +984,8 @@
 
     tooltip = tr("Processed %n block(s) of transaction history.", "", count);
 
-<<<<<<< HEAD
-    if(!znodeSync.GetBlockchainSynced())
-=======
     // Set icon state: spinning if catching up, tick otherwise
     if(secs < 90*60)
->>>>>>> 5769b585
     {
         tooltip = tr("Up to date") + QString(".<br>") + tooltip;
         labelBlocksIcon->setPixmap(platformStyle->SingleColorIcon(":/icons/synced").pixmap(STATUSBAR_ICONSIZE, STATUSBAR_ICONSIZE));
