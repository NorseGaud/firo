--- conflicted
+++ resolved
@@ -16,11 +16,7 @@
   * External activity (file system operations etc.) is relayed through a virtual interface so users can customize the operating system interactions.
 
 # Documentation
-<<<<<<< HEAD
-  [LevelDB library documentation](https://rawgit.com/google/leveldb/master/doc/index.html) is online and bundled with the source code.
-=======
   [LevelDB library documentation](https://github.com/google/leveldb/blob/master/doc/index.md) is online and bundled with the source code.
->>>>>>> dd549592
 
 
 # Limitations
