--- conflicted
+++ resolved
@@ -3444,9 +3444,6 @@
     // Update chainActive and related variables.
     UpdateTip(pindexDelete->pprev, chainparams);
 
-<<<<<<< HEAD
-#ifdef ENABLE_EXODUS
-=======
 #ifdef ENABLE_WALLET
     // update mint/spend wallet
     if (zwalletMain) {
@@ -3460,7 +3457,7 @@
     }
 #endif
 
->>>>>>> 130304b6
+#ifdef ENABLE_EXODUS
     //! Exodus: begin block disconnect notification
     auto fExodus = isExodusEnabled();
 
