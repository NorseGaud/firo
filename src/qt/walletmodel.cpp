// Copyright (c) 2011-2015 The Bitcoin Core developers
// Distributed under the MIT software license, see the accompanying
// file COPYING or http://www.opensource.org/licenses/mit-license.php.

#include "walletmodel.h"

#include "addresstablemodel.h"
#include "guiconstants.h"
#include "guiutil.h"
#include "paymentserver.h"
#include "recentrequeststablemodel.h"
#include "transactiontablemodel.h"

#include "base58.h"
#include "keystore.h"
#include "main.h"
#include "sync.h"
#include "ui_interface.h"
#include "wallet/wallet.h"
#include "wallet/walletdb.h" // for BackupWallet
#include "wallet/walletexcept.h"
#include "txmempool.h"
#include "consensus/validation.h"
#include "sigma.h"
#include "sigma/coin.h"

#include <stdint.h>

#include <QDebug>
#include <QSet>
#include <QTimer>

#include <boost/foreach.hpp>

WalletModel::WalletModel(const PlatformStyle *platformStyle, CWallet *wallet, OptionsModel *optionsModel, QObject *parent) :
    QObject(parent), wallet(wallet), optionsModel(optionsModel), addressTableModel(0),
    transactionTableModel(0),
    recentRequestsTableModel(0),
    cachedBalance(0), cachedUnconfirmedBalance(0), cachedImmatureBalance(0),
    cachedEncryptionStatus(Unencrypted),
    cachedNumBlocks(0)
{
    fHaveWatchOnly = wallet->HaveWatchOnly();
    fForceCheckBalanceChanged = false;

    addressTableModel = new AddressTableModel(wallet, this);
    transactionTableModel = new TransactionTableModel(platformStyle, wallet, this);
    recentRequestsTableModel = new RecentRequestsTableModel(wallet, this);

    // This timer will be fired repeatedly to update the balance
    pollTimer = new QTimer(this);
    connect(pollTimer, SIGNAL(timeout()), this, SLOT(pollBalanceChanged()));
    pollTimer->start(MODEL_UPDATE_DELAY);

    subscribeToCoreSignals();
}

WalletModel::~WalletModel()
{
    unsubscribeFromCoreSignals();
}

CAmount WalletModel::getBalance(const CCoinControl *coinControl) const
{
    if (coinControl)
    {
        CAmount nBalance = 0;
        std::vector<COutput> vCoins;
        wallet->AvailableCoins(vCoins, true, coinControl);
        BOOST_FOREACH(const COutput& out, vCoins)
            if(out.fSpendable)
                nBalance += out.tx->vout[out.i].nValue;

        return nBalance;
    }

    return wallet->GetBalance();
}

CAmount WalletModel::getUnconfirmedBalance() const
{
    return wallet->GetUnconfirmedBalance();
}

CAmount WalletModel::getImmatureBalance() const
{
    return wallet->GetImmatureBalance();
}

bool WalletModel::haveWatchOnly() const
{
    return fHaveWatchOnly;
}

CAmount WalletModel::getWatchBalance() const
{
    return wallet->GetWatchOnlyBalance();
}

CAmount WalletModel::getWatchUnconfirmedBalance() const
{
    return wallet->GetUnconfirmedWatchOnlyBalance();
}

CAmount WalletModel::getWatchImmatureBalance() const
{
    return wallet->GetImmatureWatchOnlyBalance();
}

void WalletModel::updateStatus()
{
    EncryptionStatus newEncryptionStatus = getEncryptionStatus();

    if(cachedEncryptionStatus != newEncryptionStatus)
        Q_EMIT encryptionStatusChanged(newEncryptionStatus);
}

void WalletModel::pollBalanceChanged()
{
    // Get required locks upfront. This avoids the GUI from getting stuck on
    // periodical polls if the core is holding the locks for a longer time -
    // for example, during a wallet rescan.
    TRY_LOCK(cs_main, lockMain);
    if(!lockMain)
        return;
    TRY_LOCK(wallet->cs_wallet, lockWallet);
    if(!lockWallet)
        return;

    if(fForceCheckBalanceChanged || chainActive.Height() != cachedNumBlocks)
    {
        fForceCheckBalanceChanged = false;

        // Balance and number of transactions might have changed
        cachedNumBlocks = chainActive.Height();

        checkBalanceChanged();
        if(transactionTableModel)
            transactionTableModel->updateConfirmations();

        // check sigma
        // support only hd
        if (zwalletMain) {
            checkSigmaAmount(false);
        }
    }
}

void WalletModel::updateSigmaCoins(const QString &pubCoin, const QString &isUsed, int status)
{
    if (status == ChangeType::CT_UPDATED) {
        // some coin have been updated to be used
        LOCK2(cs_main, wallet->cs_wallet);
        checkSigmaAmount(true);

    } else if (status == ChangeType::CT_NEW) {
        // new mint
        LOCK2(cs_main, wallet->cs_wallet);
        auto coins = zwalletMain->GetTracker().ListMints(true, false, false);

        int block = cachedNumBlocks;
        for (const auto& coin : coins) {
            if (!coin.isUsed) {
                int coinHeight = coin.nHeight;
                if (coinHeight == -1
                    || (coinHeight <= block && coinHeight > block - ZC_MINT_CONFIRMATIONS)) {
                    cachedHavePendingCoin = true;
                }
            }
        }

        if (cachedHavePendingCoin) {
            checkSigmaAmount(true);
        }
    }
}

void WalletModel::checkBalanceChanged()
{
    CAmount newBalance = getBalance();
    CAmount newUnconfirmedBalance = getUnconfirmedBalance();
    CAmount newImmatureBalance = getImmatureBalance();
    CAmount newWatchOnlyBalance = 0;
    CAmount newWatchUnconfBalance = 0;
    CAmount newWatchImmatureBalance = 0;
    if (haveWatchOnly())
    {
        newWatchOnlyBalance = getWatchBalance();
        newWatchUnconfBalance = getWatchUnconfirmedBalance();
        newWatchImmatureBalance = getWatchImmatureBalance();
    }

    if(cachedBalance != newBalance || cachedUnconfirmedBalance != newUnconfirmedBalance || cachedImmatureBalance != newImmatureBalance ||
        cachedWatchOnlyBalance != newWatchOnlyBalance || cachedWatchUnconfBalance != newWatchUnconfBalance || cachedWatchImmatureBalance != newWatchImmatureBalance)
    {
        cachedBalance = newBalance;
        cachedUnconfirmedBalance = newUnconfirmedBalance;
        cachedImmatureBalance = newImmatureBalance;
        cachedWatchOnlyBalance = newWatchOnlyBalance;
        cachedWatchUnconfBalance = newWatchUnconfBalance;
        cachedWatchImmatureBalance = newWatchImmatureBalance;
        Q_EMIT balanceChanged(newBalance, newUnconfirmedBalance, newImmatureBalance,
                            newWatchOnlyBalance, newWatchUnconfBalance, newWatchImmatureBalance);
    }
}

void WalletModel::checkSigmaAmount(bool forced)
{
    auto currentBlock = chainActive.Height();
    if ((cachedHavePendingCoin && currentBlock > lastBlockCheckSigma)
        || currentBlock < lastBlockCheckSigma // reorg
        || forced) {

        auto coins = zwalletMain->GetTracker().ListMints(true, false, false);

        std::vector<CMintMeta> spendable, pending;

        std::vector<sigma::PublicCoin> anonimity_set;
        uint256 blockHash;

        cachedHavePendingCoin = false;

        for (const auto& coin : coins) {

            // ignore spent coin
            if (coin.isUsed)
                continue;

            int coinHeight = coin.nHeight;

            if (coinHeight > 0
                && coinHeight + (ZC_MINT_CONFIRMATIONS-1) <= chainActive.Height())  {
                spendable.push_back(coin);
            } else {
                cachedHavePendingCoin = true;
                pending.push_back(coin);
            }
        }

        lastBlockCheckSigma = currentBlock;
        Q_EMIT notifySigmaChanged(spendable, pending);
    }
}

void WalletModel::updateTransaction()
{
    // Balance and number of transactions might have changed
    fForceCheckBalanceChanged = true;
}

void WalletModel::updateAddressBook(const QString &address, const QString &label,
        bool isMine, const QString &purpose, int status)
{
    if(addressTableModel)
        addressTableModel->updateEntry(address, label, isMine, purpose, status);
}

void WalletModel::updateAddressBook(const QString &pubCoin, const QString &isUsed, int status)
{
    if(addressTableModel)
        addressTableModel->updateEntry(pubCoin, isUsed, status);
}

void WalletModel::updateWatchOnlyFlag(bool fHaveWatchonly)
{
    fHaveWatchOnly = fHaveWatchonly;
    Q_EMIT notifyWatchonlyChanged(fHaveWatchonly);
}

bool WalletModel::validateAddress(const QString &address)
{
    CBitcoinAddress addressParsed(address.toStdString());
    return addressParsed.IsValid();
}

WalletModel::SendCoinsReturn WalletModel::prepareTransaction(WalletModelTransaction &transaction, const CCoinControl *coinControl)
{
    CAmount total = 0;
    bool fSubtractFeeFromAmount = false;
    QList<SendCoinsRecipient> recipients = transaction.getRecipients();
    std::vector<CRecipient> vecSend;

    if(recipients.empty())
    {
        return OK;
    }

    QSet<QString> setAddress; // Used to detect duplicates
    int nAddresses = 0;

    // Pre-check input data for validity
    Q_FOREACH(const SendCoinsRecipient &rcp, recipients)
    {
        if (rcp.fSubtractFeeFromAmount)
            fSubtractFeeFromAmount = true;

        if (rcp.paymentRequest.IsInitialized())
        {   // PaymentRequest...
            CAmount subtotal = 0;
            const payments::PaymentDetails& details = rcp.paymentRequest.getDetails();
            for (int i = 0; i < details.outputs_size(); i++)
            {
                const payments::Output& out = details.outputs(i);
                if (out.amount() <= 0) continue;
                subtotal += out.amount();
                const unsigned char* scriptStr = (const unsigned char*)out.script().data();
                CScript scriptPubKey(scriptStr, scriptStr+out.script().size());
                CAmount nAmount = out.amount();
                CRecipient recipient = {scriptPubKey, nAmount, rcp.fSubtractFeeFromAmount};
                vecSend.push_back(recipient);
            }
            if (subtotal <= 0)
            {
                return InvalidAmount;
            }
            total += subtotal;
        }
        else
        {   // User-entered Zcoin address / amount:
            if(!validateAddress(rcp.address))
            {
                return InvalidAddress;
            }
            if(rcp.amount <= 0)
            {
                return InvalidAmount;
            }
            setAddress.insert(rcp.address);
            ++nAddresses;

            CScript scriptPubKey = GetScriptForDestination(CBitcoinAddress(rcp.address.toStdString()).Get());
            CRecipient recipient = {scriptPubKey, rcp.amount, rcp.fSubtractFeeFromAmount};
            vecSend.push_back(recipient);

            total += rcp.amount;
        }
    }
    if(setAddress.size() != nAddresses)
    {
        return DuplicateAddress;
    }

    CAmount nBalance = getBalance(coinControl);

    if(total > nBalance)
    {
        return AmountExceedsBalance;
    }

    {
        LOCK2(cs_main, wallet->cs_wallet);

        transaction.newPossibleKeyChange(wallet);

        CAmount nFeeRequired = 0;
        int nChangePosRet = -1;
        std::string strFailReason;

        CWalletTx *newTx = transaction.getTransaction();
        CReserveKey *keyChange = transaction.getPossibleKeyChange();
        bool fCreated = wallet->CreateTransaction(vecSend, *newTx, *keyChange, nFeeRequired, nChangePosRet, strFailReason, coinControl);
        transaction.setTransactionFee(nFeeRequired);
        if (fSubtractFeeFromAmount && fCreated)
            transaction.reassignAmounts(nChangePosRet);

        if(!fCreated)
        {
            if(!fSubtractFeeFromAmount && (total + nFeeRequired) > nBalance)
            {
                return SendCoinsReturn(AmountWithFeeExceedsBalance);
            }
            Q_EMIT message(tr("Send Coins"), QString::fromStdString(strFailReason),
                         CClientUIInterface::MSG_ERROR);
            return TransactionCreationFailed;
        }

        // reject absurdly high fee. (This can never happen because the
        // wallet caps the fee at maxTxFee. This merely serves as a
        // belt-and-suspenders check)
        if (nFeeRequired > maxTxFee)
            return AbsurdFee;
    }

    return SendCoinsReturn(OK);
}

WalletModel::SendCoinsReturn WalletModel::sendCoins(WalletModelTransaction &transaction)
{
    QByteArray transaction_array; /* store serialized transaction */

    {
        LOCK2(cs_main, wallet->cs_wallet);
        CWalletTx *newTx = transaction.getTransaction();

        Q_FOREACH(const SendCoinsRecipient &rcp, transaction.getRecipients())
        {
            if (rcp.paymentRequest.IsInitialized())
            {
                // Make sure any payment requests involved are still valid.
                if (PaymentServer::verifyExpired(rcp.paymentRequest.getDetails())) {
                    return PaymentRequestExpired;
                }

                // Store PaymentRequests in wtx.vOrderForm in wallet.
                std::string key("PaymentRequest");
                std::string value;
                rcp.paymentRequest.SerializeToString(&value);
                newTx->vOrderForm.push_back(make_pair(key, value));
            }
            else if (!rcp.message.isEmpty()) // Message from normal zcoin:URI (zcoin:123...?message=example)
                newTx->vOrderForm.push_back(make_pair("Message", rcp.message.toStdString()));
        }

        CReserveKey *keyChange = transaction.getPossibleKeyChange();
        if(!wallet->CommitTransaction(*newTx, *keyChange))
            return TransactionCommitFailed;

        CTransaction* t = (CTransaction*)newTx;
        CDataStream ssTx(SER_NETWORK, PROTOCOL_VERSION);
        ssTx << *t;
        transaction_array.append(&(ssTx[0]), ssTx.size());
    }

    // Add addresses / update labels that we've sent to to the address book,
    // and emit coinsSent signal for each recipient
    Q_FOREACH(const SendCoinsRecipient &rcp, transaction.getRecipients())
    {
        // Don't touch the address book when we have a payment request
        if (!rcp.paymentRequest.IsInitialized())
        {
            std::string strAddress = rcp.address.toStdString();
            CTxDestination dest = CBitcoinAddress(strAddress).Get();
            std::string strLabel = rcp.label.toStdString();
            {
                LOCK(wallet->cs_wallet);

                std::map<CTxDestination, CAddressBookData>::iterator mi = wallet->mapAddressBook.find(dest);

                // Check if we have a new address or an updated label
                if (mi == wallet->mapAddressBook.end())
                {
                    wallet->SetAddressBook(dest, strLabel, "send");
                }
                else if (mi->second.name != strLabel)
                {
                    wallet->SetAddressBook(dest, strLabel, ""); // "" means don't change purpose
                }
            }
        }
        Q_EMIT coinsSent(wallet, rcp, transaction_array);
    }
    checkBalanceChanged(); // update balance immediately, otherwise there could be a short noticeable delay until pollBalanceChanged hits

    return SendCoinsReturn(OK);
}

OptionsModel *WalletModel::getOptionsModel()
{
    return optionsModel;
}

AddressTableModel *WalletModel::getAddressTableModel()
{
    return addressTableModel;
}

TransactionTableModel *WalletModel::getTransactionTableModel()
{
    return transactionTableModel;
}

RecentRequestsTableModel *WalletModel::getRecentRequestsTableModel()
{
    return recentRequestsTableModel;
}

WalletModel::EncryptionStatus WalletModel::getEncryptionStatus() const
{
    if(!wallet->IsCrypted())
    {
        return Unencrypted;
    }
    else if(wallet->IsLocked())
    {
        return Locked;
    }
    else
    {
        return Unlocked;
    }
}

bool WalletModel::setWalletEncrypted(bool encrypted, const SecureString &passphrase)
{
    if(encrypted)
    {
        // Encrypt
        return wallet->EncryptWallet(passphrase);
    }
    else
    {
        // Decrypt -- TODO; not supported yet
        return false;
    }
}

bool WalletModel::setWalletLocked(bool locked, const SecureString &passPhrase)
{
    if(locked)
    {
        // Lock
        return wallet->Lock();
    }
    else
    {
        // Unlock
        return wallet->Unlock(passPhrase);
    }
}

bool WalletModel::changePassphrase(const SecureString &oldPass, const SecureString &newPass)
{
    bool retval;
    {
        LOCK(wallet->cs_wallet);
        wallet->Lock(); // Make sure wallet is locked before attempting pass change
        retval = wallet->ChangeWalletPassphrase(oldPass, newPass);
    }
    return retval;
}

bool WalletModel::backupWallet(const QString &filename)
{
    return wallet->BackupWallet(filename.toLocal8Bit().data());
}

// Handlers for core signals
static void NotifyKeyStoreStatusChanged(WalletModel *walletmodel, CCryptoKeyStore *wallet)
{
    qDebug() << "NotifyKeyStoreStatusChanged";
    QMetaObject::invokeMethod(walletmodel, "updateStatus", Qt::QueuedConnection);
}

static void NotifyAddressBookChanged(WalletModel *walletmodel, CWallet *wallet,
        const CTxDestination &address, const std::string &label, bool isMine,
        const std::string &purpose, ChangeType status)
{
    QString strAddress = QString::fromStdString(CBitcoinAddress(address).ToString());
    QString strLabel = QString::fromStdString(label);
    QString strPurpose = QString::fromStdString(purpose);

    qDebug() << "NotifyAddressBookChanged: " + strAddress + " " + strLabel + " isMine=" + QString::number(isMine) + " purpose=" + strPurpose + " status=" + QString::number(status);
    QMetaObject::invokeMethod(walletmodel, "updateAddressBook", Qt::QueuedConnection,
                              Q_ARG(QString, strAddress),
                              Q_ARG(QString, strLabel),
                              Q_ARG(bool, isMine),
                              Q_ARG(QString, strPurpose),
                              Q_ARG(int, status));
}

static void NotifyZerocoinChanged(WalletModel *walletmodel, CWallet *wallet, const std::string &pubCoin, const std::string &isUsed, ChangeType status)
{
    qDebug() << "NotifyZerocoinChanged:" + QString::fromStdString(pubCoin) + " " + QString::fromStdString(isUsed) + " status=" + QString::number(status);
    QMetaObject::invokeMethod(walletmodel, "updateAddressBook", Qt::QueuedConnection,
                              Q_ARG(QString, QString::fromStdString(pubCoin)),
                              Q_ARG(QString, QString::fromStdString(isUsed)),
                              Q_ARG(int, status));

    // disable sigma
    if (zwalletMain) {
        QMetaObject::invokeMethod(walletmodel, "updateSigmaCoins", Qt::QueuedConnection,
                              Q_ARG(QString, QString::fromStdString(pubCoin)),
                              Q_ARG(QString, QString::fromStdString(isUsed)),
                              Q_ARG(int, status));
    }
}

static void NotifyTransactionChanged(WalletModel *walletmodel, CWallet *wallet, const uint256 &hash, ChangeType status)
{
    Q_UNUSED(wallet);
    Q_UNUSED(hash);
    Q_UNUSED(status);
    QMetaObject::invokeMethod(walletmodel, "updateTransaction", Qt::QueuedConnection);
}

static void ShowProgress(WalletModel *walletmodel, const std::string &title, int nProgress)
{
    // emits signal "showProgress"
    QMetaObject::invokeMethod(walletmodel, "showProgress", Qt::QueuedConnection,
                              Q_ARG(QString, QString::fromStdString(title)),
                              Q_ARG(int, nProgress));
}

static void NotifyWatchonlyChanged(WalletModel *walletmodel, bool fHaveWatchonly)
{
    QMetaObject::invokeMethod(walletmodel, "updateWatchOnlyFlag", Qt::QueuedConnection,
                              Q_ARG(bool, fHaveWatchonly));
}

void WalletModel::subscribeToCoreSignals()
{
    // Connect signals to wallet
    wallet->NotifyStatusChanged.connect(boost::bind(&NotifyKeyStoreStatusChanged, this, _1));
    wallet->NotifyAddressBookChanged.connect(boost::bind(NotifyAddressBookChanged, this, _1, _2, _3, _4, _5, _6));
    wallet->NotifyTransactionChanged.connect(boost::bind(NotifyTransactionChanged, this, _1, _2, _3));
    wallet->ShowProgress.connect(boost::bind(ShowProgress, this, _1, _2));
    wallet->NotifyWatchonlyChanged.connect(boost::bind(NotifyWatchonlyChanged, this, _1));
    wallet->NotifyZerocoinChanged.connect(boost::bind(NotifyZerocoinChanged, this, _1, _2, _3, _4));
}

void WalletModel::unsubscribeFromCoreSignals()
{
    // Disconnect signals from wallet
    wallet->NotifyStatusChanged.disconnect(boost::bind(&NotifyKeyStoreStatusChanged, this, _1));
    wallet->NotifyAddressBookChanged.disconnect(boost::bind(NotifyAddressBookChanged, this, _1, _2, _3, _4, _5, _6));
    wallet->NotifyTransactionChanged.disconnect(boost::bind(NotifyTransactionChanged, this, _1, _2, _3));
    wallet->ShowProgress.disconnect(boost::bind(ShowProgress, this, _1, _2));
    wallet->NotifyWatchonlyChanged.disconnect(boost::bind(NotifyWatchonlyChanged, this, _1));
    wallet->NotifyZerocoinChanged.disconnect(boost::bind(NotifyZerocoinChanged, this, _1, _2, _3, _4));
}

// WalletModel::UnlockContext implementation
WalletModel::UnlockContext WalletModel::requestUnlock()
{
    bool was_locked = getEncryptionStatus() == Locked;
    if(was_locked)
    {
        // Request UI to unlock wallet
        Q_EMIT requireUnlock();
    }
    // If wallet is still locked, unlock was failed or cancelled, mark context as invalid
    bool valid = getEncryptionStatus() != Locked;

    return UnlockContext(this, valid, was_locked);
}

WalletModel::UnlockContext::UnlockContext(WalletModel *wallet, bool valid, bool relock):
        wallet(wallet),
        valid(valid),
        relock(relock)
{
}

WalletModel::UnlockContext::~UnlockContext()
{
    if(valid && relock)
    {
        wallet->setWalletLocked(true);
    }
}

void WalletModel::UnlockContext::CopyFrom(const UnlockContext& rhs)
{
    // Transfer context; old object no longer relocks wallet
    *this = rhs;
    rhs.relock = false;
}

bool WalletModel::getPubKey(const CKeyID &address, CPubKey& vchPubKeyOut) const
{
    return wallet->GetPubKey(address, vchPubKeyOut);
}

bool WalletModel::havePrivKey(const CKeyID &address) const
{
    return wallet->HaveKey(address);
}

// returns a list of COutputs from COutPoints
void WalletModel::getOutputs(const std::vector<COutPoint>& vOutpoints, std::vector<COutput>& vOutputs)
{
    LOCK2(cs_main, wallet->cs_wallet);
    BOOST_FOREACH(const COutPoint& outpoint, vOutpoints)
    {
        if (!wallet->mapWallet.count(outpoint.hash)) continue;
        int nDepth = wallet->mapWallet[outpoint.hash].GetDepthInMainChain();
        if (nDepth < 0) continue;
        COutput out(&wallet->mapWallet[outpoint.hash], outpoint.n, nDepth, true, true);
        vOutputs.push_back(out);
    }
}

bool WalletModel::isSpent(const COutPoint& outpoint) const
{
    LOCK2(cs_main, wallet->cs_wallet);
    return wallet->IsSpent(outpoint.hash, outpoint.n);
}

// AvailableCoins + LockedCoins grouped by wallet address (put change in one group with wallet address)
void WalletModel::listCoins(std::map<QString, std::vector<COutput> >& mapCoins, AvailableCoinsType nCoinType) const
{
    std::vector<COutput> vCoins;
    wallet->AvailableCoins(vCoins, true, NULL, false, nCoinType, false);

    LOCK2(cs_main, wallet->cs_wallet); // ListLockedCoins, mapWallet
    std::vector<COutPoint> vLockedCoins;
    wallet->ListLockedCoins(vLockedCoins);

    // add locked coins
    BOOST_FOREACH(const COutPoint& outpoint, vLockedCoins)
    {
        if (!wallet->mapWallet.count(outpoint.hash)) continue;
        int nDepth = wallet->mapWallet[outpoint.hash].GetDepthInMainChain();
        if (nDepth < 0) continue;
        COutput out(&wallet->mapWallet[outpoint.hash], outpoint.n, nDepth, true, true);
        if (outpoint.n < out.tx->vout.size() && wallet->IsMine(out.tx->vout[outpoint.n]) == ISMINE_SPENDABLE)
            vCoins.push_back(out);
    }

    BOOST_FOREACH(const COutput& out, vCoins)
    {
        COutput cout = out;

        while (cout.tx->IsChange(static_cast<uint32_t>(cout.i)) && cout.tx->vin.size() > 0 && wallet->IsMine(cout.tx->vin[0]))
        {
            if (!wallet->mapWallet.count(cout.tx->vin[0].prevout.hash)) break;
            cout = COutput(&wallet->mapWallet[cout.tx->vin[0].prevout.hash], cout.tx->vin[0].prevout.n, 0, true, true);
        }

        CTxDestination address;
        if(cout.tx->IsZerocoinMint() || cout.tx->IsSigmaMint() || cout.tx->IsZerocoinRemint()){
            mapCoins[QString::fromStdString("(mint)")].push_back(out);
            continue;
        }
        else if(!out.fSpendable || !ExtractDestination(cout.tx->vout[cout.i].scriptPubKey, address)){
            continue;
        }

        mapCoins[QString::fromStdString(CBitcoinAddress(address).ToString())].push_back(out);
    }
}

bool WalletModel::isLockedCoin(uint256 hash, unsigned int n) const
{
    LOCK2(cs_main, wallet->cs_wallet);
    return wallet->IsLockedCoin(hash, n);
}

void WalletModel::lockCoin(COutPoint& output)
{
    LOCK2(cs_main, wallet->cs_wallet);
    wallet->LockCoin(output);
}

void WalletModel::unlockCoin(COutPoint& output)
{
    LOCK2(cs_main, wallet->cs_wallet);
    wallet->UnlockCoin(output);
}

void WalletModel::listLockedCoins(std::vector<COutPoint>& vOutpts)
{
    LOCK2(cs_main, wallet->cs_wallet);
    wallet->ListLockedCoins(vOutpts);
}

void WalletModel::loadReceiveRequests(std::vector<std::string>& vReceiveRequests)
{
    LOCK(wallet->cs_wallet);
    BOOST_FOREACH(const PAIRTYPE(CTxDestination, CAddressBookData)& item, wallet->mapAddressBook)
        BOOST_FOREACH(const PAIRTYPE(std::string, std::string)& item2, item.second.destdata)
            if (item2.first.size() > 2 && item2.first.substr(0,2) == "rr") // receive request
                vReceiveRequests.push_back(item2.second);
}

bool WalletModel::saveReceiveRequest(const std::string &sAddress, const int64_t nId, const std::string &sRequest)
{
    CTxDestination dest = CBitcoinAddress(sAddress).Get();

    std::stringstream ss;
    ss << nId;
    std::string key = "rr" + ss.str(); // "rr" prefix = "receive request" in destdata

    LOCK(wallet->cs_wallet);
    if (sRequest.empty())
        return wallet->EraseDestData(dest, key);
    else
        return wallet->AddDestData(dest, key, sRequest);
}

bool WalletModel::transactionCanBeAbandoned(uint256 hash) const
{
    LOCK2(cs_main, wallet->cs_wallet);
    const CWalletTx *wtx = wallet->GetWalletTx(hash);
<<<<<<< HEAD
    if (!wtx || wtx->isAbandoned() || wtx->GetDepthInMainChain() > 0 || wtx->InMempool() || wtx->InStempool())
=======
    if (!wtx || wtx->isAbandoned() || wtx->GetDepthInMainChain() > 0 ||
        wtx->InMempool() || wtx->InStempool())
>>>>>>> 687bc8dd
        return false;
    return true;
}

bool WalletModel::abandonTransaction(uint256 hash) const
{
    LOCK2(cs_main, wallet->cs_wallet);
    return wallet->AbandonTransaction(hash);
}

bool WalletModel::transactionCanBeRebroadcast(uint256 hash) const
{
    LOCK2(cs_main, wallet->cs_wallet);
    const CWalletTx *wtx = wallet->GetWalletTx(hash);
    if (!wtx || wtx->isAbandoned() || wtx->GetDepthInMainChain() > 0)
        return false;
    return wtx->GetRequestCount() <= 0;
}

bool WalletModel::rebroadcastTransaction(uint256 hash)
{
    LOCK2(cs_main, wallet->cs_wallet);
    CWalletTx *wtx = const_cast<CWalletTx*>(wallet->GetWalletTx(hash));

    if (!wtx || wtx->isAbandoned() || wtx->GetDepthInMainChain() > 0)
        return false;
    if (wtx->GetRequestCount() > 0)
        return false;

    CCoinsViewCache &view = *pcoinsTip;
    const CCoins* existingCoins = view.AccessCoins(hash);
    bool fHaveMempool = mempool.exists(hash);
    bool fHaveChain = existingCoins && existingCoins->nHeight < 1000000000;
    if (!fHaveMempool && !fHaveChain) {
        // push to local node and sync with wallets
        CValidationState state;
        bool fMissingInputs;
        if (!AcceptToMemoryPool(mempool, state, (CTransaction)*wtx, true, false, &fMissingInputs, true, false, maxTxFee))
            return false;
    } else if (fHaveChain) {
        return false;
    }

    RelayTransaction((CTransaction)*wtx);
    return true;
}

// Sigma
WalletModel::SendCoinsReturn WalletModel::prepareSigmaSpendTransaction(
    WalletModelTransaction &transaction,
    std::vector<CSigmaEntry> &selectedCoins,
    std::vector<CHDMint> &changes,
    const CCoinControl *coinControl)
{
    QList<SendCoinsRecipient> recipients = transaction.getRecipients();
    std::vector<CRecipient> sendRecipients;

    if (recipients.empty()) {
        return OK;
    }

    QSet<QString> addresses; // Used to detect duplicates

    for (const auto& rcp : recipients) {
        if (!validateAddress(rcp.address)) {
            return InvalidAmount;
        }
        addresses.insert(rcp.address);

        CScript scriptPubKey = GetScriptForDestination(CBitcoinAddress(rcp.address.toStdString()).Get());
        CRecipient recipient = {scriptPubKey, rcp.amount, rcp.fSubtractFeeFromAmount};
        sendRecipients.push_back(recipient);
    }

    if (addresses.size() != recipients.size()) {
        return DuplicateAddress;
    }

    // create transaction
    CAmount fee;

    CWalletTx *newTx = transaction.getTransaction();
    try {
        *newTx = wallet->CreateSigmaSpendTransaction(sendRecipients, fee, selectedCoins, changes, coinControl);
    } catch (const InsufficientFunds& err) {
        return AmountExceedsBalance;
    } catch (const std::runtime_error& err) {
        if (_("Can not choose coins within limit.") == err.what())
            return ExceedLimit;
        throw err;
    } catch (const std::invalid_argument& err) {
        return ExceedLimit;
    }

    transaction.setTransactionFee(fee);

    return SendCoinsReturn(OK);
}

WalletModel::SendCoinsReturn WalletModel::sendSigma(WalletModelTransaction &transaction,
    std::vector<CSigmaEntry>& coins, std::vector<CHDMint>& changes)
{
    QByteArray transaction_array; /* store serialized transaction */

    {
        LOCK2(cs_main, wallet->cs_wallet);
        CWalletTx *newTx = transaction.getTransaction();

        for (const auto& rcp : transaction.getRecipients()) {
            if (rcp.paymentRequest.IsInitialized())
            {
                // Make sure any payment requests involved are still valid.
                if (PaymentServer::verifyExpired(rcp.paymentRequest.getDetails())) {
                    return PaymentRequestExpired;
                }

                // Store PaymentRequests in wtx.vOrderForm in wallet.
                std::string key("PaymentRequest");
                std::string value;
                rcp.paymentRequest.SerializeToString(&value);
                newTx->vOrderForm.push_back(std::make_pair(key, value));
            } else if (!rcp.message.isEmpty()) {
                // Message from normal zcoin:URI (zcoin:123...?message=example)
                newTx->vOrderForm.push_back(std::make_pair("Message", rcp.message.toStdString()));
            }
        }

        try {
            wallet->CommitSigmaTransaction(*newTx, coins, changes);
        } catch (...) {
            return TransactionCommitFailed;
        }

        CTransaction* t = newTx;
        CDataStream ssTx(SER_NETWORK, PROTOCOL_VERSION);
        ssTx << *t;
        transaction_array.append(&(ssTx[0]), ssTx.size());
    }

    // Add addresses / update labels that we've sent to to the address book,
    // and emit coinsSent signal for each recipient
    for (const auto& rcp : transaction.getRecipients()) {
        // Don't touch the address book when we have a payment request
        if (!rcp.paymentRequest.IsInitialized()) {
            std::string address = rcp.address.toStdString();
            CTxDestination dest = CBitcoinAddress(address).Get();
            std::string label = rcp.label.toStdString();
            {
                LOCK(wallet->cs_wallet);

                auto mi = wallet->mapAddressBook.find(dest);

                // Check if we have a new address or an updated label
                if (mi == wallet->mapAddressBook.end()) {
                    wallet->SetAddressBook(dest, label, "send");
                }
                else if (mi->second.name != label) {
                    wallet->SetAddressBook(dest, label, ""); // "" means don't change purpose
                }
            }
        }
        Q_EMIT coinsSent(wallet, rcp, transaction_array);
    }
    checkBalanceChanged();

    return SendCoinsReturn(OK);
}

void WalletModel::sigmaMint(const CAmount& n, const CCoinControl *coinControl)
{
    std::vector<sigma::CoinDenomination> denominations;
    sigma::GetAllDenoms(denominations);

    std::vector<sigma::CoinDenomination> mints;
    if (CWallet::SelectMintCoinsForAmount(n, denominations, mints) != n) {
        throw std::runtime_error("Problem with coin selection.\n");
    }

    std::vector<sigma::PrivateCoin> privCoins;

    const sigma::Params* sigmaParams = sigma::Params::get_default();
    std::transform(mints.begin(), mints.end(), std::back_inserter(privCoins),
        [sigmaParams](const sigma::CoinDenomination& denom) -> sigma::PrivateCoin {
            return sigma::PrivateCoin(sigmaParams, denom);
        });

    vector<CHDMint> vDMints;
    auto recipients = CWallet::CreateSigmaMintRecipients(privCoins, vDMints);

    CWalletTx wtx;
    std::string strError = pwalletMain->MintAndStoreSigma(recipients, privCoins, vDMints, wtx, false, coinControl);

    if (strError != "") {
        throw std::range_error(strError);
    }
}

std::vector<CSigmaEntry> WalletModel::GetUnsafeCoins(const CCoinControl* coinControl)
{
    auto allCoins = wallet->GetAvailableCoins(coinControl, true);
    auto spendableCoins = wallet->GetAvailableCoins(coinControl);
    std::vector<CSigmaEntry> unsafeCoins;
    for (auto& coin : allCoins) {
        if (spendableCoins.end() == std::find_if(spendableCoins.begin(), spendableCoins.end(),
            [coin](const CSigmaEntry& spendalbe) {
                return coin.value == spendalbe.value;
            }
        )) {
            unsafeCoins.push_back(coin);
        }
    }
    return unsafeCoins;
}<|MERGE_RESOLUTION|>--- conflicted
+++ resolved
@@ -782,12 +782,7 @@
 {
     LOCK2(cs_main, wallet->cs_wallet);
     const CWalletTx *wtx = wallet->GetWalletTx(hash);
-<<<<<<< HEAD
     if (!wtx || wtx->isAbandoned() || wtx->GetDepthInMainChain() > 0 || wtx->InMempool() || wtx->InStempool())
-=======
-    if (!wtx || wtx->isAbandoned() || wtx->GetDepthInMainChain() > 0 ||
-        wtx->InMempool() || wtx->InStempool())
->>>>>>> 687bc8dd
         return false;
     return true;
 }
