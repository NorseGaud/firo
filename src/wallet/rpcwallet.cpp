--- conflicted
+++ resolved
@@ -207,7 +207,6 @@
     return CBitcoinAddress(pubKey.GetID());
 }
 
-<<<<<<< HEAD
 vector<string> GetMyAccountNames()
 {    
     LOCK2(cs_main, pwalletMain->cs_wallet);
@@ -222,10 +221,7 @@
     return accounts;
 }
 
-UniValue getaccountaddress(const UniValue& params, bool fHelp)
-=======
 UniValue getaccountaddress(const JSONRPCRequest& request)
->>>>>>> 5769b585
 {
     if (!EnsureWalletIsAvailable(request.fHelp))
         return NullUniValue;
@@ -4579,14 +4575,9 @@
 
 void RegisterWalletRPCCommands(CRPCTable &t)
 {
-<<<<<<< HEAD
-    for (unsigned int vcidx = 0; vcidx < ARRAYLEN(rpcCommands); vcidx++)
-        tableRPC.appendCommand(rpcCommands[vcidx].name, &rpcCommands[vcidx]);
-=======
     if (GetBoolArg("-disablewallet", false))
         return;
 
-    for (unsigned int vcidx = 0; vcidx < ARRAYLEN(commands); vcidx++)
-        t.appendCommand(commands[vcidx].name, &commands[vcidx]);
->>>>>>> 5769b585
+    for (unsigned int vcidx = 0; vcidx < ARRAYLEN(rpcCommands); vcidx++)
+        t.appendCommand(rpcCommands[vcidx].name, &rpcCommands[vcidx]);
 }