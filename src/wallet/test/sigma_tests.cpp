--- conflicted
+++ resolved
@@ -43,9 +43,6 @@
     sigma::CSigmaState *sigmaState;
 };
 
-<<<<<<< HEAD
-static void GenerateBlockWithCoins(const std::vector<std::pair<sigma::CoinDenominationV3, int>>& coins, bool addToWallet = true)
-=======
 static void AddSigmaCoin(const sigma::PrivateCoin& coin, const sigma::CoinDenomination denomination)
 {
     CSigmaEntry zerocoinTx;
@@ -66,7 +63,6 @@
 
 
 static void GenerateBlockWithCoins(const std::vector<std::pair<sigma::CoinDenomination, int>>& coins, bool addToWallet = true)
->>>>>>> 6edc6fa0
 {
     auto params = sigma::Params::get_default();
     sigma::CSigmaState *sigmaState = sigma::CSigmaState::GetState();
@@ -82,16 +78,12 @@
     CHDMint dMint;
     for (auto& coin : coins) {
         for (int i = 0; i < coin.second; i++) {
-<<<<<<< HEAD
-            sigma::PrivateCoinV3 priv(params, coin.first);
+            sigma::PrivateCoin priv(params, coin.first);
 
             // Generate and store secrets deterministically in the following function.
             dMint.SetNull();
             zwalletMain->GenerateHDMint(priv.getPublicCoin().getDenomination(), priv, dMint);
 
-=======
-            sigma::PrivateCoin priv(params, coin.first);
->>>>>>> 6edc6fa0
             auto& pub = priv.getPublicCoin();
 
             block->second.sigmaMintedPubCoins[std::make_pair(coin.first, 1)].push_back(pub);
@@ -431,13 +423,8 @@
 {
     CAmount fee;
     CWalletTx tx;
-<<<<<<< HEAD
-    std::vector<CZerocoinEntryV3> selected;
+    std::vector<CSigmaEntry> selected;
     std::vector<CHDMint> changes;
-=======
-    std::vector<CSigmaEntry> selected;
-    std::vector<CSigmaEntry> changes;
->>>>>>> 6edc6fa0
     std::vector<CRecipient> recipients;
 
     GenerateBlockWithCoins({ std::make_pair(sigma::CoinDenomination::SIGMA_DENOM_10, 1) });
@@ -471,13 +458,8 @@
 BOOST_AUTO_TEST_CASE(create_spend_with_confirmation_less_than_6)
 {
     CAmount fee;
-<<<<<<< HEAD
-    std::vector<CZerocoinEntryV3> selected;
+    std::vector<CSigmaEntry> selected;
     std::vector<CHDMint> changes;
-=======
-    std::vector<CSigmaEntry> selected;
-    std::vector<CSigmaEntry> changes;
->>>>>>> 6edc6fa0
     std::vector<CRecipient> recipients;
 
     GenerateBlockWithCoins({ std::make_pair(sigma::CoinDenomination::SIGMA_DENOM_10, 2) });
@@ -510,13 +492,8 @@
 BOOST_AUTO_TEST_CASE(create_spend_with_coins_less_than_2)
 {
     CAmount fee;
-<<<<<<< HEAD
-    std::vector<CZerocoinEntryV3> selected;
+    std::vector<CSigmaEntry> selected;
     std::vector<CHDMint> changes;
-=======
-    std::vector<CSigmaEntry> selected;
-    std::vector<CSigmaEntry> changes;
->>>>>>> 6edc6fa0
     std::vector<CRecipient> recipients;
 
     GenerateBlockWithCoins({ std::make_pair(sigma::CoinDenomination::SIGMA_DENOM_10, 1) });
@@ -538,13 +515,8 @@
 BOOST_AUTO_TEST_CASE(create_spend_with_coins_more_than_1)
 {
     CAmount fee;
-<<<<<<< HEAD
-    std::vector<CZerocoinEntryV3> selected;
+    std::vector<CSigmaEntry> selected;
     std::vector<CHDMint> changes;
-=======
-    std::vector<CSigmaEntry> selected;
-    std::vector<CSigmaEntry> changes;
->>>>>>> 6edc6fa0
     std::vector<CRecipient> recipients;
 
     GenerateBlockWithCoins({ std::make_pair(sigma::CoinDenomination::SIGMA_DENOM_10, 2) });
@@ -590,18 +562,10 @@
     BOOST_CHECK(remintsSum == 49 * COIN / 10);
 
     // check walletdb
-<<<<<<< HEAD
-    std::list<CZerocoinSpendEntryV3> spends;
-    CWalletDB db(pwalletMain->strWalletFile);
-
-    std::list<CHDMint> coinList = db.ListHDMints();
-=======
-    std::list<CSigmaEntry> coinList;
     std::list<CSigmaSpendEntry> spends;
     CWalletDB db(pwalletMain->strWalletFile);
 
-    db.ListSigmaPubCoin(coinList);
->>>>>>> 6edc6fa0
+    std::list<CHDMint> coinList = db.ListHDMints();
     BOOST_CHECK(coinList.size() == 2);
 
     db.ListCoinSpendSerial(spends);
@@ -610,17 +574,10 @@
     pwalletMain->SpendSigma(recipients, tx, fee);
 
     coinList.clear();
-<<<<<<< HEAD
     coinList = db.ListHDMints();
     BOOST_CHECK(coinList.size() == 11);
     BOOST_CHECK(std::count_if(coinList.begin(), coinList.end(),
         [](const CHDMint& coin){return !coin.IsUsed();}) == 9);
-=======
-    db.ListSigmaPubCoin(coinList);
-    BOOST_CHECK(coinList.size() == 11);
-    BOOST_CHECK(std::count_if(coinList.begin(), coinList.end(),
-        [](const CSigmaEntry& coin){return !coin.IsUsed;}) == 9);
->>>>>>> 6edc6fa0
 
     spends.clear();
     db.ListCoinSpendSerial(spends);
@@ -650,12 +607,7 @@
     std::list<CSigmaSpendEntry> spends;
     db.ListCoinSpendSerial(spends);
 
-<<<<<<< HEAD
     std::list<CHDMint> coins = db.ListHDMints();
-=======
-    std::list<CSigmaEntry> coins;
-    db.ListSigmaPubCoin(coins);
->>>>>>> 6edc6fa0
 
     BOOST_CHECK(selected.size() == 1);
     BOOST_CHECK(selected[0].get_denomination() == sigma::CoinDenomination::SIGMA_DENOM_10);
@@ -674,11 +626,7 @@
         if (std::find_if(
             selected.begin(),
             selected.end(),
-<<<<<<< HEAD
-            [&coin](const CZerocoinEntryV3& e) { return e.value == coin.GetPubcoinValue(); }) != selected.end()) {
-=======
-            [&coin](const CSigmaEntry& e) { return e.serialNumber == coin.serialNumber; }) != selected.end()) {
->>>>>>> 6edc6fa0
+            [&coin](const CSigmaEntry& e) { return e.value == coin.GetPubcoinValue(); }) != selected.end()) {
             continue;
         }
 
