// Copyright (c) 2009-2010 Satoshi Nakamoto
// Copyright (c) 2009-2016 The Bitcoin Core developers
// Distributed under the MIT software license, see the accompanying
// file COPYING or http://www.opensource.org/licenses/mit-license.php.

#if defined(HAVE_CONFIG_H)
#include "config/bitcoin-config.h"
#endif

#include "init.h"

#include "addrman.h"
#include "amount.h"
#include "chain.h"
#include "chainparams.h"
#include "checkpoints.h"
#include "compat/sanity.h"
#include "consensus/validation.h"
#include "httpserver.h"
#include "httprpc.h"
#include "key.h"
#include "zerocoin.h"
#include "validation.h"
#include "miner.h"
#include "netbase.h"
#include "net.h"
#include "net_processing.h"
#include "policy/policy.h"
#include "rpc/server.h"
#include "rpc/register.h"
#include "script/standard.h"
#include "script/sigcache.h"
#include "scheduler.h"
#include "timedata.h"
#include "txdb.h"
#include "txmempool.h"
#include "torcontrol.h"
#include "ui_interface.h"
#include "util.h"
#include "utilmoneystr.h"
#include "validationinterface.h"
#include "validation.h"
#include "mtpstate.h"
#include "batchproof_container.h"

#ifdef ENABLE_CLIENTAPI
#include "zmqserver/zmqabstract.h"
#include "zmqserver/zmqinterface.h"
#include "client-api/server.h"
#include "client-api/register.h"
#include "client-api/settings.h"
static CZMQPublisherInterface* pzmqPublisherInterface = NULL;
static CZMQReplierInterface* pzmqReplierInterface = NULL;
#endif

#ifdef ENABLE_WALLET
#include "wallet/wallet.h"
#endif

#include "activemasternode.h"
#include "dsnotificationinterface.h"
#include "flat-database.h"
#include "masternode-payments.h"
#include "masternode-sync.h"
#include "masternode-utils.h"
#include "messagesigner.h"
#include "netfulfilledman.h"

#include "warnings.h"

#include "evo/deterministicmns.h"
#include "llmq/quorums_init.h"

#ifdef ENABLE_ELYSIUM
#include "elysium/elysium.h"
#endif

#include <stdint.h>
#include <stdio.h>
#include <memory>

#ifndef WIN32
#include <string.h>
#include <signal.h>
#endif

#include <boost/algorithm/string/classification.hpp>
#include <boost/algorithm/string/predicate.hpp>
#include <boost/algorithm/string/replace.hpp>
#include <boost/algorithm/string/split.hpp>
#include <boost/lexical_cast.hpp>
#include <boost/bind/bind.hpp>
#include <boost/filesystem.hpp>
#include <boost/function.hpp>
#include <boost/interprocess/sync/file_lock.hpp>
#include <boost/thread.hpp>
#include <openssl/crypto.h>
#include <sys/stat.h>
#include <boost/optional.hpp>
#include <boost/thread.hpp>
#include <event2/bufferevent.h>
#include <event2/buffer.h>
#include <event2/util.h>
#include <event2/event.h>
#include <event2/thread.h>
#include "netfulfilledman.h"
#include "flat-database.h"


bool fFeeEstimatesInitialized = false;

std::unique_ptr<CConnman> g_connman;
std::unique_ptr<PeerLogicValidation> peerLogic;

static CDSNotificationInterface* pdsNotificationInterface = NULL;

#ifdef WIN32
// Win32 LevelDB doesn't use filedescriptors, and the ones used for
// accessing block files don't count towards the fd_set size limit
// anyway.
#define MIN_CORE_FILEDESCRIPTORS 0
#else
#define MIN_CORE_FILEDESCRIPTORS 150
#endif

/** Used to pass flags to the Bind() function */
enum BindFlags {
    BF_NONE = 0,
    BF_EXPLICIT = (1U << 0),
    BF_REPORT_ERROR = (1U << 1),
    BF_WHITELIST = (1U << 2),
};

static const char *FEE_ESTIMATES_FILENAME = "fee_estimates.dat";

extern CTxPoolAggregate txpools;

namespace fs = boost::filesystem;

extern "C" {
    int tor_main(int argc, char *argv[]);
    void tor_cleanup(void);
}


static char *convert_str(const std::string &s) {
    char *pc = new char[s.size()+1];
    std::strcpy(pc, s.c_str());
    return pc;
}

//////////////////////////////////////////////////////////////////////////////
//
// Shutdown
//

//
// Thread management and startup/shutdown:
//
// The network-processing threads are all part of a thread group
// created by AppInit() or the Qt main() function.
//
// A clean exit happens when StartShutdown() or the SIGTERM
// signal handler sets fRequestShutdown, which triggers
// the DetectShutdownThread(), which interrupts the main thread group.
// DetectShutdownThread() then exits, which causes AppInit() to
// continue (it .joins the shutdown thread).
// Shutdown() is then
// called to clean up database connections, and stop other
// threads that should only be stopped after the main network-processing
// threads have exited.
//
// Note that if running -daemon the parent process returns from AppInit2
// before adding any threads to the threadGroup, so .join_all() returns
// immediately and the parent exits from main().
//
// Shutdown for Qt is very similar, only it uses a QTimer to detect
// fRequestShutdown getting set, and then does the normal Qt
// shutdown thing.
//

std::atomic<bool> fRequestShutdown(false);
std::atomic<bool> fDumpMempoolLater(false);

void StartShutdown()
{
    fRequestShutdown = true;
}
bool ShutdownRequested()
{
    return fRequestShutdown;
}

/**
 * This is a minimally invasive approach to shutdown on LevelDB read errors from the
 * chainstate, while keeping user interface out of the common library, which is shared
 * between bitcoind, and bitcoin-qt and non-server tools.
*/
class CCoinsViewErrorCatcher : public CCoinsViewBacked
{
public:
    CCoinsViewErrorCatcher(CCoinsView* view) : CCoinsViewBacked(view) {}
    bool GetCoin(const COutPoint &outpoint, Coin &coin) const override {
        try {
            return CCoinsViewBacked::GetCoin(outpoint, coin);
        } catch(const std::runtime_error& e) {
            uiInterface.ThreadSafeMessageBox(_("Error reading from database, shutting down."), "", CClientUIInterface::MSG_ERROR);
            LogPrintf("Error reading from database: %s\n", e.what());
            // Starting the shutdown sequence and returning false to the caller would be
            // interpreted as 'entry not found' (as opposed to unable to read data), and
            // could lead to invalid interpretation. Just exit immediately, as we can't
            // continue anyway, and all writes should be atomic.
            abort();
        }
    }
    // Writes do not need similar protection, as failure to write is handled by the caller.
};

static CCoinsViewDB *pcoinsdbview = NULL;
static CCoinsViewErrorCatcher *pcoinscatcher = NULL;
static std::unique_ptr<ECCVerifyHandle> globalVerifyHandle;

void Interrupt(boost::thread_group& threadGroup)
{
    InterruptHTTPServer();
    InterruptHTTPRPC();
    InterruptRPC();
#ifdef ENABLE_CLIENTAPI
    InterruptAPI();
#endif
    InterruptREST();
    InterruptTorControl();
    llmq::InterruptLLMQSystem();
    if (g_connman)
        g_connman->Interrupt();
    threadGroup.interrupt_all();
}

void Shutdown()
{
    LogPrintf("%s: In progress...\n", __func__);
    static CCriticalSection cs_Shutdown;
    TRY_LOCK(cs_Shutdown, lockShutdown);
    if (!lockShutdown)
        return;

    /// Note: Shutdown() must be able to handle cases in which AppInit2() failed part of the way,
    /// for example if the data directory was found to be locked.
    /// Be sure that anything that writes files or flushes caches only does this if the respective
    /// module was initialized.
    RenameThread("bitcoin-shutoff");
    txpools.AddTransactionsUpdated(1);

    StopHTTPRPC();
    StopREST();
    StopRPC();
    StopHTTPServer();
#ifdef ENABLE_CLIENTAPI
    StopAPI();
#endif
    llmq::StopLLMQSystem();

    BatchProofContainer::get_instance()->finalize();

#ifdef ENABLE_WALLET
    if (pwalletMain)
        pwalletMain->Flush(false);
#endif
    GenerateBitcoins(false, 0, Params());
    MapPort(false);
    UnregisterValidationInterface(peerLogic.get());
    peerLogic.reset();
    g_connman.reset();

    StopTorControl();
    UnregisterNodeSignals(GetNodeSignals());
    if (fDumpMempoolLater)
        DumpMempool();

    if (fFeeEstimatesInitialized)
    {
        boost::filesystem::path est_path = GetDataDir() / FEE_ESTIMATES_FILENAME;
        CAutoFile est_fileout(fopen(est_path.string().c_str(), "wb"), SER_DISK, CLIENT_VERSION);
        if (!est_fileout.IsNull())
            mempool.WriteFeeEstimates(est_fileout);
        else
            LogPrintf("%s: Failed to write fee estimates to %s\n", __func__, est_path.string());
        fFeeEstimatesInitialized = false;
    }

    {
        LOCK(cs_main);
        if (pcoinsTip != NULL) {
            FlushStateToDisk();
        }
        delete pcoinsTip;
        pcoinsTip = NULL;
        delete pcoinscatcher;
        pcoinscatcher = NULL;
        delete pcoinsdbview;
        pcoinsdbview = NULL;
        delete pblocktree;
        pblocktree = NULL;
        llmq::DestroyLLMQSystem();
        delete deterministicMNManager;
        deterministicMNManager = NULL;
        delete evoDb;
        evoDb = NULL;
    }

#ifdef ENABLE_ELYSIUM
    if (isElysiumEnabled()) {
        elysium_shutdown();
    }
#endif

#ifdef ENABLE_WALLET
    if (pwalletMain)
        pwalletMain->Flush(true);
#endif

#ifdef ENABLE_CLIENTAPI
    if (pzmqPublisherInterface) {
        UnregisterValidationInterface(pzmqPublisherInterface);
        delete pzmqPublisherInterface;
        pzmqPublisherInterface = NULL;
    }

    if (pzmqReplierInterface) {
        pzmqReplierInterface->Shutdown();
    }
#endif

    if (pdsNotificationInterface) {
        UnregisterValidationInterface(pdsNotificationInterface);
        delete pdsNotificationInterface;
        pdsNotificationInterface = NULL;
    }
    if (fMasternodeMode) {
        UnregisterValidationInterface(activeMasternodeManager);
    }

    // make sure to clean up BLS keys before global destructors are called (they have allocated from the secure memory pool)
    activeMasternodeInfo.blsKeyOperator.reset();
    activeMasternodeInfo.blsPubKeyOperator.reset();

#ifndef WIN32
    try {
        boost::filesystem::remove(GetPidFile());
    } catch (const boost::filesystem::filesystem_error& e) {
        LogPrintf("%s: Unable to remove pidfile: %s\n", __func__, e.what());
    }
#endif
    UnregisterAllValidationInterfaces();
#ifdef ENABLE_WALLET
    delete pwalletMain;
    pwalletMain = NULL;
#endif
    globalVerifyHandle.reset();
    ECC_Stop();
    LogPrintf("%s: done\n", __func__);
}

/**
 * Signal handlers are very limited in what they are allowed to do, so:
 */
#ifndef WIN32
static void HandleSIGTERM(int)
{
    fRequestShutdown = true;
}

void HandleSIGHUP(int)
{
    fReopenDebugLog = true;
    fReopenElysiumLog = true;
}
#else
static BOOL WINAPI consoleCtrlHandler(DWORD dwCtrlType)
{
    fRequestShutdown = true;
    Sleep(INFINITE);
    return true;
}
#endif

bool static Bind(CConnman& connman, const CService &addr, unsigned int flags) {
    if (!(flags & BF_EXPLICIT) && IsLimited(addr))
        return false;
    std::string strError;
    if (!connman.BindListenPort(addr, strError, (flags & BF_WHITELIST) != 0)) {
        if (flags & BF_REPORT_ERROR)
            return InitError(strError);
        return false;
    }
    return true;
}
void OnRPCStarted()
{
    uiInterface.NotifyBlockTip.connect(&RPCNotifyBlockChange);
}

void OnRPCStopped()
{
    uiInterface.NotifyBlockTip.disconnect(&RPCNotifyBlockChange);
    RPCNotifyBlockChange(false, nullptr);
    cvBlockChange.notify_all();
    LogPrint("rpc", "RPC stopped.\n");
}

void OnRPCPreCommand(const CRPCCommand& cmd)
{
    // Observe safe mode
    std::string strWarning = GetWarnings("rpc");
    if (strWarning != "" && !GetBoolArg("-disablesafemode", DEFAULT_DISABLE_SAFEMODE) &&
        !cmd.okSafeMode)
        throw JSONRPCError(RPC_FORBIDDEN_BY_SAFE_MODE, std::string("Safe mode: ") + strWarning);
}

std::string HelpMessage(HelpMessageMode mode)
{
    const bool showDebug = GetBoolArg("-help-debug", false);

    // When adding new options to the categories, please keep and ensure alphabetical ordering.
    // Do not translate _(...) -help-debug options, Many technical terms, and only a very small audience, so is unnecessary stress to translators.
    std::string strUsage = HelpMessageGroup(_("Options:"));
    strUsage += HelpMessageOpt("-?", _("Print this help message and exit"));
    strUsage += HelpMessageOpt("-version", _("Print version and exit"));
    strUsage += HelpMessageOpt("-alertnotify=<cmd>", _("Execute command when a relevant alert is received or we see a really long fork (%s in cmd is replaced by message)"));
    strUsage += HelpMessageOpt("-blocknotify=<cmd>", _("Execute command when the best block changes (%s in cmd is replaced by block hash)"));
    if (showDebug)
        strUsage += HelpMessageOpt("-blocksonly", strprintf(_("Whether to operate in a blocks only mode (default: %u)"), DEFAULT_BLOCKSONLY));
    strUsage +=HelpMessageOpt("-assumevalid=<hex>", strprintf(_("If this block is in the chain assume that it and its ancestors are valid and potentially skip their script verification (0 to verify all, default: %s, testnet: %s)"), Params(CBaseChainParams::MAIN).GetConsensus().defaultAssumeValid.GetHex(), Params(CBaseChainParams::TESTNET).GetConsensus().defaultAssumeValid.GetHex()));
    strUsage += HelpMessageOpt("-conf=<file>", strprintf(_("Specify configuration file (default: %s)"), BITCOIN_CONF_FILENAME));
    if (mode == HMM_BITCOIND)
    {
#if HAVE_DECL_DAEMON
        strUsage += HelpMessageOpt("-daemon", _("Run in the background as a daemon and accept commands"));
#endif
    }
    strUsage += HelpMessageOpt("-datadir=<dir>", _("Specify data directory"));
    strUsage += HelpMessageOpt("-dbcache=<n>", strprintf(_("Set database cache size in megabytes (%d to %d, default: %d)"), nMinDbCache, nMaxDbCache, nDefaultDbCache));
    if (showDebug)
        strUsage += HelpMessageOpt("-feefilter", strprintf("Tell other nodes to filter invs to us by our mempool min fee (default: %u)", DEFAULT_FEEFILTER));
    strUsage += HelpMessageOpt("-loadblock=<file>", _("Imports blocks from external blk000??.dat file on startup"));
    strUsage += HelpMessageOpt("-maxorphantx=<n>", strprintf(_("Keep at most <n> unconnectable transactions in memory (default: %u)"), DEFAULT_MAX_ORPHAN_TRANSACTIONS));
    strUsage += HelpMessageOpt("-maxmempool=<n>", strprintf(_("Keep the transaction memory pool below <n> megabytes (default: %u)"), DEFAULT_MAX_MEMPOOL_SIZE));
    strUsage += HelpMessageOpt("-mempoolexpiry=<n>", strprintf(_("Do not keep transactions in the mempool longer than <n> hours (default: %u)"), DEFAULT_MEMPOOL_EXPIRY));
    strUsage += HelpMessageOpt("-blockreconstructionextratxn=<n>", strprintf(_("Extra transactions to keep in memory for compact block reconstructions (default: %u)"), DEFAULT_BLOCK_RECONSTRUCTION_EXTRA_TXN));
    strUsage += HelpMessageOpt("-par=<n>", strprintf(_("Set the number of script verification threads (%u to %d, 0 = auto, <0 = leave that many cores free, default: %d)"),
        -GetNumCores(), MAX_SCRIPTCHECK_THREADS, DEFAULT_SCRIPTCHECK_THREADS));
#ifndef WIN32
    strUsage += HelpMessageOpt("-pid=<file>", strprintf(_("Specify pid file (default: %s)"), BITCOIN_PID_FILENAME));
#endif
    strUsage += HelpMessageOpt("-prune=<n>", strprintf(_("Reduce storage requirements by enabling pruning (deleting) of old blocks. This allows the pruneblockchain RPC to be called to delete specific blocks, and enables automatic pruning of old blocks if a target size in MiB is provided. This mode is incompatible with -txindex and -rescan. "
            "Warning: Reverting this setting requires re-downloading the entire blockchain. "
            "(default: 0 = disable pruning blocks, 1 = allow manual pruning via RPC, >%u = automatically prune block files to stay under the specified target size in MiB)"), MIN_DISK_SPACE_FOR_BLOCK_FILES / 1024 / 1024));
    strUsage += HelpMessageOpt("-reindex-chainstate", _("Rebuild chain state from the currently indexed blocks"));
    strUsage += HelpMessageOpt("-reindex", _("Rebuild chain state and block index from the blk*.dat files on disk"));
#ifndef WIN32
    strUsage += HelpMessageOpt("-sysperms", _("Create new files with system default permissions, instead of umask 077 (only effective with disabled wallet functionality)"));
#endif
    strUsage += HelpMessageOpt("-txindex", strprintf(_("Maintain a full transaction index, used by the getrawtransaction rpc call (default: %u)"), DEFAULT_TXINDEX));

    strUsage += HelpMessageGroup(_("Connection options:"));
    strUsage += HelpMessageOpt("-addnode=<ip>", _("Add a node to connect to and attempt to keep the connection open"));
    strUsage += HelpMessageOpt("-banscore=<n>", strprintf(_("Threshold for disconnecting misbehaving peers (default: %u)"), DEFAULT_BANSCORE_THRESHOLD));
    strUsage += HelpMessageOpt("-bantime=<n>", strprintf(_("Number of seconds to keep misbehaving peers from reconnecting (default: %u)"), DEFAULT_MISBEHAVING_BANTIME));
    strUsage += HelpMessageOpt("-bind=<addr>", _("Bind to given address and always listen on it. Use [host]:port notation for IPv6"));
    strUsage += HelpMessageOpt("-connect=<ip>", _("Connect only to the specified node(s); -noconnect or -connect=0 alone to disable automatic connections"));
    strUsage += HelpMessageOpt("-discover", _("Discover own IP addresses (default: 1 when listening and no -externalip or -proxy)"));
    strUsage += HelpMessageOpt("-dns", _("Allow DNS lookups for -addnode, -seednode and -connect") + " " + strprintf(_("(default: %u)"), DEFAULT_NAME_LOOKUP));
    strUsage += HelpMessageOpt("-dnsseed", _("Query for peer addresses via DNS lookup, if low on addresses (default: 1 unless -connect/-noconnect)"));
    strUsage += HelpMessageOpt("-externalip=<ip>", _("Specify your own public address"));
    strUsage += HelpMessageOpt("-forcednsseed", strprintf(_("Always query for peer addresses via DNS lookup (default: %u)"), DEFAULT_FORCEDNSSEED));
    strUsage += HelpMessageOpt("-listen", _("Accept connections from outside (default: 1 if no -proxy or -connect/-noconnect)"));
    strUsage += HelpMessageOpt("-listenonion", strprintf(_("Automatically create Tor hidden service (default: %d)"), DEFAULT_LISTEN_ONION));
    strUsage += HelpMessageOpt("-maxconnections=<n>", strprintf(_("Maintain at most <n> connections to peers (default: %u)"), DEFAULT_MAX_PEER_CONNECTIONS));
    strUsage += HelpMessageOpt("-maxreceivebuffer=<n>", strprintf(_("Maximum per-connection receive buffer, <n>*1000 bytes (default: %u)"), DEFAULT_MAXRECEIVEBUFFER));
    strUsage += HelpMessageOpt("-maxsendbuffer=<n>", strprintf(_("Maximum per-connection send buffer, <n>*1000 bytes (default: %u)"), DEFAULT_MAXSENDBUFFER));
    strUsage += HelpMessageOpt("-maxtimeadjustment", strprintf(_("Maximum allowed median peer time offset adjustment. Local perspective of time may be influenced by peers forward or backward by this amount. (default: %u seconds)"), DEFAULT_MAX_TIME_ADJUSTMENT));
    strUsage += HelpMessageOpt("-onion=<ip:port>", strprintf(_("Use separate SOCKS5 proxy to reach peers via Tor hidden services (default: %s)"), "-proxy"));
    strUsage += HelpMessageOpt("-onlynet=<net>", _("Only connect to nodes in network <net> (ipv4, ipv6 or onion)"));
    strUsage += HelpMessageOpt("-permitbaremultisig", strprintf(_("Relay non-P2SH multisig (default: %u)"), DEFAULT_PERMIT_BAREMULTISIG));
    strUsage += HelpMessageOpt("-peerbloomfilters", strprintf(_("Support filtering of blocks and transaction with bloom filters (default: %u)"), DEFAULT_PEERBLOOMFILTERS));
    strUsage += HelpMessageOpt("-port=<port>", strprintf(_("Listen for connections on <port> (default: %u or testnet: %u)"), Params(CBaseChainParams::MAIN).GetDefaultPort(), Params(CBaseChainParams::TESTNET).GetDefaultPort()));
    strUsage += HelpMessageOpt("-proxy=<ip:port>", _("Connect through SOCKS5 proxy"));
#ifdef ENABLE_CLIENTAPI
    strUsage += HelpMessageOpt("-resetapicerts", strprintf(
            _("Reset ZMQ authentication key files on startup. (default: %u)"),
            DEFAULT_RESETAPICERTS));
#endif
    strUsage += HelpMessageOpt("-proxyrandomize", strprintf(_("Randomize credentials for every proxy connection. This enables Tor stream isolation (default: %u)"), DEFAULT_PROXYRANDOMIZE));
    strUsage += HelpMessageOpt("-rpcserialversion", strprintf(_("Sets the serialization of raw transaction or block hex returned in non-verbose mode, non-segwit(0) or segwit(1) (default: %d)"), DEFAULT_RPC_SERIALIZE_VERSION));
    strUsage += HelpMessageOpt("-seednode=<ip>", _("Connect to a node to retrieve peer addresses, and disconnect"));
    strUsage += HelpMessageOpt("-timeout=<n>", strprintf(_("Specify connection timeout in milliseconds (minimum: 1, default: %d)"), DEFAULT_CONNECT_TIMEOUT));
    strUsage += HelpMessageOpt("-torsetup", strprintf(_("Anonymous communication with TOR - Quickstart (default: %d)"), DEFAULT_TOR_SETUP));
    strUsage += HelpMessageOpt("-torcontrol=<ip>:<port>", strprintf(_("Tor control port to use if onion listening enabled (default: %s)"), DEFAULT_TOR_CONTROL));
    strUsage += HelpMessageOpt("-torpassword=<pass>", _("Tor control port password (default: empty)"));
#ifdef USE_UPNP
#if USE_UPNP
    strUsage += HelpMessageOpt("-upnp", _("Use UPnP to map the listening port (default: 1 when listening and no -proxy)"));
#else
    strUsage += HelpMessageOpt("-upnp", strprintf(_("Use UPnP to map the listening port (default: %u)"), 0));
#endif
#endif
    strUsage += HelpMessageOpt("-whitebind=<addr>", _("Bind to given address and whitelist peers connecting to it. Use [host]:port notation for IPv6"));
    strUsage += HelpMessageOpt("-whitelist=<IP address or network>", _("Whitelist peers connecting from the given IP address (e.g. 1.2.3.4) or CIDR notated network (e.g. 1.2.3.0/24). Can be specified multiple times.") +
        " " + _("Whitelisted peers cannot be DoS banned and their transactions are always relayed, even if they are already in the mempool, useful e.g. for a gateway"));
    strUsage += HelpMessageOpt("-whitelistrelay", strprintf(_("Accept relayed transactions received from whitelisted peers even when not relaying transactions (default: %d)"), DEFAULT_WHITELISTRELAY));
    strUsage += HelpMessageOpt("-whitelistforcerelay", strprintf(_("Force relay of transactions from whitelisted peers even if they violate local relay policy (default: %d)"), DEFAULT_WHITELISTFORCERELAY));
    strUsage += HelpMessageOpt("-maxuploadtarget=<n>", strprintf(_("Tries to keep outbound traffic under the given target (in MiB per 24h), 0 = no limit (default: %d)"), DEFAULT_MAX_UPLOAD_TARGET));

#ifdef ENABLE_WALLET
    strUsage += CWallet::GetWalletHelpString(showDebug);
#endif

    strUsage += HelpMessageGroup(_("ZeroMQ notification options:"));
    strUsage += HelpMessageOpt("-zmqpubhashblock=<address>", _("Enable publish hash block in <address>"));
    strUsage += HelpMessageOpt("-zmqpubhashtx=<address>", _("Enable publish hash transaction in <address>"));
    strUsage += HelpMessageOpt("-zmqpubrawblock=<address>", _("Enable publish raw block in <address>"));
    strUsage += HelpMessageOpt("-zmqpubrawtx=<address>", _("Enable publish raw transaction in <address>"));

    strUsage += HelpMessageGroup(_("Debugging/Testing options:"));
    strUsage += HelpMessageOpt("-uacomment=<cmt>", _("Append comment to the user agent string"));
    if (showDebug)
    {
        strUsage += HelpMessageOpt("-checkblocks=<n>", strprintf(_("How many blocks to check at startup (default: %u, 0 = all)"), DEFAULT_CHECKBLOCKS));
        strUsage += HelpMessageOpt("-checklevel=<n>", strprintf(_("How thorough the block verification of -checkblocks is (0-4, default: %u)"), DEFAULT_CHECKLEVEL));
        strUsage += HelpMessageOpt("-checkblockindex", strprintf("Do a full consistency check for mapBlockIndex, setBlockIndexCandidates, chainActive and mapBlocksUnlinked occasionally. Also sets -checkmempool (default: %u)", Params(CBaseChainParams::MAIN).DefaultConsistencyChecks()));
        strUsage += HelpMessageOpt("-checkmempool=<n>", strprintf("Run checks every <n> transactions (default: %u)", Params(CBaseChainParams::MAIN).DefaultConsistencyChecks()));
        strUsage += HelpMessageOpt("-checkpoints", strprintf("Disable expensive verification for known chain history (default: %u)", DEFAULT_CHECKPOINTS_ENABLED));
        strUsage += HelpMessageOpt("-disablesafemode", strprintf("Disable safemode, override a real safe mode event (default: %u)", DEFAULT_DISABLE_SAFEMODE));
        strUsage += HelpMessageOpt("-testsafemode", strprintf("Force safe mode (default: %u)", DEFAULT_TESTSAFEMODE));
        strUsage += HelpMessageOpt("-dropmessagestest=<n>", "Randomly drop 1 of every <n> network messages");
        strUsage += HelpMessageOpt("-fuzzmessagestest=<n>", "Randomly fuzz 1 of every <n> network messages");
        strUsage += HelpMessageOpt("-stopafterblockimport", strprintf("Stop running after importing blocks from disk (default: %u)", DEFAULT_STOPAFTERBLOCKIMPORT));
        strUsage += HelpMessageOpt("-limitancestorcount=<n>", strprintf("Do not accept transactions if number of in-mempool ancestors is <n> or more (default: %u)", DEFAULT_ANCESTOR_LIMIT));
        strUsage += HelpMessageOpt("-limitancestorsize=<n>", strprintf("Do not accept transactions whose size with all in-mempool ancestors exceeds <n> kilobytes (default: %u)", DEFAULT_ANCESTOR_SIZE_LIMIT));
        strUsage += HelpMessageOpt("-limitdescendantcount=<n>", strprintf("Do not accept transactions if any ancestor would have <n> or more in-mempool descendants (default: %u)", DEFAULT_DESCENDANT_LIMIT));
        strUsage += HelpMessageOpt("-limitdescendantsize=<n>", strprintf("Do not accept transactions if any ancestor would have more than <n> kilobytes of in-mempool descendants (default: %u).", DEFAULT_DESCENDANT_SIZE_LIMIT));
        strUsage += HelpMessageOpt("-bip9params=deployment:start:end", "Use given start/end times for specified BIP9 deployment (regtest-only)");
    }
    std::string debugCategories = "addrman, alert, bench, cmpctblock, coindb, db, http, libevent, lock, mempool, mempoolrej, net, proxy, prune, rand, reindex, rpc, selectcoins, tor, zmq"; // Don't translate these and qt below
    if (mode == HMM_BITCOIN_QT)
        debugCategories += ", qt";
    strUsage += HelpMessageOpt("-debug=<category>", strprintf(_("Output debugging information (default: %u, supplying <category> is optional)"), 0) + ". " +
        _("If <category> is not supplied or if <category> = 1, output all debugging information.") + _("<category> can be:") + " " + debugCategories + ".");
    if (showDebug)
        strUsage += HelpMessageOpt("-nodebug", "Turn off debugging messages, same as -debug=0");
    strUsage += HelpMessageOpt("-help-debug", _("Show all debugging options (usage: --help -help-debug)"));
    strUsage += HelpMessageOpt("-logips", strprintf(_("Include IP addresses in debug output (default: %u)"), DEFAULT_LOGIPS));
    strUsage += HelpMessageOpt("-logtimestamps", strprintf(_("Prepend debug output with timestamp (default: %u)"), DEFAULT_LOGTIMESTAMPS));
    if (showDebug)
    {
        strUsage += HelpMessageOpt("-logtimemicros", strprintf("Add microsecond precision to debug timestamps (default: %u)", DEFAULT_LOGTIMEMICROS));
        strUsage += HelpMessageOpt("-mocktime=<n>", "Replace actual time with <n> seconds since epoch (default: 0)");
        strUsage += HelpMessageOpt("-limitfreerelay=<n>", strprintf("Continuously rate-limit free transactions to <n>*1000 bytes per minute (default: %u)", DEFAULT_LIMITFREERELAY));
        strUsage += HelpMessageOpt("-relaypriority", strprintf("Require high priority for relaying free or low-fee transactions (default: %u)", DEFAULT_RELAYPRIORITY));
        strUsage += HelpMessageOpt("-maxsigcachesize=<n>", strprintf("Limit size of signature cache to <n> MiB (default: %u)", DEFAULT_MAX_SIG_CACHE_SIZE));
        strUsage += HelpMessageOpt("-maxtipage=<n>", strprintf("Maximum tip age in seconds to consider node in initial block download (default: %u)", DEFAULT_MAX_TIP_AGE));
    }
    strUsage += HelpMessageOpt("-minrelaytxfee=<amt>", strprintf(_("Fees (in %s/kB) smaller than this are considered zero fee for relaying, mining and transaction creation (default: %s)"),
        CURRENCY_UNIT, FormatMoney(DEFAULT_MIN_RELAY_TX_FEE)));
    strUsage += HelpMessageOpt("-maxtxfee=<amt>", strprintf(_("Maximum total fees (in %s) to use in a single wallet transaction or raw transaction; setting this too low may abort large transactions (default: %s)"),
        CURRENCY_UNIT, FormatMoney(DEFAULT_TRANSACTION_MAXFEE)));
    strUsage += HelpMessageOpt("-printtoconsole", _("Send trace/debug info to console instead of debug.log file"));
    if (showDebug)
    {
        strUsage += HelpMessageOpt("-printpriority", strprintf("Log transaction priority and fee per kB when mining blocks (default: %u)", DEFAULT_PRINTPRIORITY));
    }
    strUsage += HelpMessageOpt("-shrinkdebugfile", _("Shrink debug.log file on client startup (default: 1 when no -debug)"));

    AppendParamsHelpMessages(strUsage, showDebug);

    strUsage += HelpMessageGroup(_("Node relay options:"));
    if (showDebug) {
        strUsage += HelpMessageOpt("-acceptnonstdtxn", strprintf("Relay and mine \"non-standard\" transactions (%sdefault: %u)", "testnet/regtest only; ", !Params(CBaseChainParams::TESTNET).RequireStandard()));
        strUsage += HelpMessageOpt("-incrementalrelayfee=<amt>", strprintf("Fee rate (in %s/kB) used to define cost of relay, used for mempool limiting and BIP 125 replacement. (default: %s)", CURRENCY_UNIT, FormatMoney(DEFAULT_INCREMENTAL_RELAY_FEE)));
        strUsage += HelpMessageOpt("-dustrelayfee=<amt>", strprintf("Fee rate (in %s/kB) used to defined dust, the value of an output such that it will cost about 1/3 of its value in fees at this fee rate to spend it. (default: %s)", CURRENCY_UNIT, FormatMoney(DUST_RELAY_TX_FEE)));
    }
    strUsage += HelpMessageOpt("-bytespersigop", strprintf(_("Equivalent bytes per sigop in transactions for relay and mining (default: %u)"), DEFAULT_BYTES_PER_SIGOP));
    strUsage += HelpMessageOpt("-datacarrier", strprintf(_("Relay and mine data carrier transactions (default: %u)"), DEFAULT_ACCEPT_DATACARRIER));
    strUsage += HelpMessageOpt("-datacarriersize", strprintf(_("Maximum size of data in data carrier transactions we relay and mine (default: %u)"), MAX_OP_RETURN_RELAY));
    strUsage += HelpMessageOpt("-mempoolreplacement", strprintf(_("Enable transaction replacement in the memory pool (default: %u)"), DEFAULT_ENABLE_REPLACEMENT));

    strUsage += HelpMessageGroup(_("Block creation options:"));
    strUsage += HelpMessageOpt("-blockmaxweight=<n>", strprintf(_("Set maximum BIP141 block weight (default: %d)"), DEFAULT_BLOCK_MAX_WEIGHT));
    strUsage += HelpMessageOpt("-blockmaxsize=<n>", strprintf(_("Set maximum block size in bytes (default: %d)"), DEFAULT_BLOCK_MAX_SIZE));
    strUsage += HelpMessageOpt("-blockprioritysize=<n>", strprintf(_("Set maximum size of high-priority/low-fee transactions in bytes (default: %d)"), DEFAULT_BLOCK_PRIORITY_SIZE));
    strUsage += HelpMessageOpt("-blockmintxfee=<amt>", strprintf(_("Set lowest fee rate (in %s/kB) for transactions to be included in block creation. (default: %s)"), CURRENCY_UNIT, FormatMoney(DEFAULT_BLOCK_MIN_TX_FEE)));
    if (showDebug)
        strUsage += HelpMessageOpt("-blockversion=<n>", "Override block version to test forking scenarios");

    strUsage += HelpMessageGroup(_("RPC server options:"));
    strUsage += HelpMessageOpt("-server", _("Accept command line and JSON-RPC commands"));
    strUsage += HelpMessageOpt("-rest", strprintf(_("Accept public REST requests (default: %u)"), DEFAULT_REST_ENABLE));
    strUsage += HelpMessageOpt("-rpcbind=<addr>", _("Bind to given address to listen for JSON-RPC connections. Use [host]:port notation for IPv6. This option can be specified multiple times (default: bind to all interfaces)"));
    strUsage += HelpMessageOpt("-rpccookiefile=<loc>", _("Location of the auth cookie (default: data dir)"));
    strUsage += HelpMessageOpt("-rpcuser=<user>", _("Username for JSON-RPC connections"));
    strUsage += HelpMessageOpt("-rpcpassword=<pw>", _("Password for JSON-RPC connections"));
    strUsage += HelpMessageOpt("-rpcauth=<userpw>", _("Username and hashed password for JSON-RPC connections. The field <userpw> comes in the format: <USERNAME>:<SALT>$<HASH>. A canonical python script is included in share/rpcuser. The client then connects normally using the rpcuser=<USERNAME>/rpcpassword=<PASSWORD> pair of arguments. This option can be specified multiple times"));
    strUsage += HelpMessageOpt("-rpcport=<port>", strprintf(_("Listen for JSON-RPC connections on <port> (default: %u or testnet: %u)"), BaseParams(CBaseChainParams::MAIN).RPCPort(), BaseParams(CBaseChainParams::TESTNET).RPCPort()));
    strUsage += HelpMessageOpt("-rpcallowip=<ip>", _("Allow JSON-RPC connections from specified source. Valid for <ip> are a single IP (e.g. 1.2.3.4), a network/netmask (e.g. 1.2.3.4/255.255.255.0) or a network/CIDR (e.g. 1.2.3.4/24). This option can be specified multiple times"));
    strUsage += HelpMessageOpt("-rpcthreads=<n>", strprintf(_("Set the number of threads to service RPC calls (default: %d)"), DEFAULT_HTTP_THREADS));
    if (showDebug) {
        strUsage += HelpMessageOpt("-rpcworkqueue=<n>", strprintf("Set the depth of the work queue to service RPC calls (default: %d)", DEFAULT_HTTP_WORKQUEUE));
        strUsage += HelpMessageOpt("-rpcservertimeout=<n>", strprintf("Timeout during HTTP requests (default: %d)", DEFAULT_HTTP_SERVER_TIMEOUT));
        strUsage += HelpMessageOpt("-rpcforceutf8", strprintf("Replace invalid UTF-8 encoded characters with question marks in RPC response (default: %d)", 1));
    }

#ifdef ENABLE_ELYSIUM
    strUsage += HelpMessageGroup("Elysium options:");
    strUsage += HelpMessageOpt("-elysium", "Enable Elysium");
    strUsage += HelpMessageOpt("-startclean", "Clear all persistence files on startup; triggers reparsing of Elysium transactions");
    strUsage += HelpMessageOpt("-elysiumtxcache=<num>", "The maximum number of transactions in the input transaction cache (default: 500000)");
    strUsage += HelpMessageOpt("-elysiumprogressfrequency=<seconds>", "Time in seconds after which the initial scanning progress is reported (default: 30)");
    strUsage += HelpMessageOpt("-elysiumdebug=<category>", "Enable or disable log categories, can be \"all\" or \"none\"");
    strUsage += HelpMessageOpt("-autocommit=<flag>", "Enable or disable broadcasting of transactions, when creating transactions (default: 1)");
    strUsage += HelpMessageOpt("-overrideforcedshutdown=<flag>", "Disable force shutdown when error (default: 0)");
    strUsage += HelpMessageOpt("-elysiumalertallowsender=<addr>", "Whitelist senders of alerts, can be \"any\")");
    strUsage += HelpMessageOpt("-elysiumalertignoresender=<addr>", "Ignore senders of alerts");
    strUsage += HelpMessageOpt("-elysiumactivationignoresender=<addr>", "Ignore senders of activations");
    strUsage += HelpMessageOpt("-elysiumactivationallowsender=<addr>", "Whitelist senders of activations");
    strUsage += HelpMessageOpt("-elysiumuiwalletscope=<number>", "Max. transactions to show in trade and transaction history (default: 65535)");
    strUsage += HelpMessageOpt("-elysiumshowblockconsensushash=<number>", "Calculate and log the consensus hash for the specified block");
#endif

    return strUsage;
}

std::string LicenseInfo()
{
    const std::string URL_SOURCE_CODE = "<https://github.com/firoorg/firo>";
    const std::string URL_WEBSITE = "<https://firo.org/>";

    std::string copyright = CopyrightHolders(strprintf(_("Copyright (C) %i-%i"), 2016, COPYRIGHT_YEAR) + " ");
    
    const std::string bitcoinStr = strprintf("%i-%i The Bitcoin Core", 2016, COPYRIGHT_YEAR);
    if (copyright.find(bitcoinStr) != std::string::npos) {
        copyright.replace(copyright.find(bitcoinStr), sizeof("2016") - 1, "2009");
    }

    return copyright + "\n" +
           "\n" +
           strprintf(_("Please contribute if you find %s useful. "
                       "Visit %s for further information about the software."),
               PACKAGE_NAME, URL_WEBSITE) +
           "\n" +
           strprintf(_("The source code is available from %s."),
               URL_SOURCE_CODE) +
           "\n" +
           "\n" +
           _("This is experimental software.") + "\n" +
           strprintf(_("Distributed under the MIT software license, see the accompanying file %s or %s"), "COPYING", "<https://opensource.org/licenses/MIT>") + "\n" +
           "\n" +
           strprintf(_("This product includes software developed by the OpenSSL Project for use in the OpenSSL Toolkit %s and cryptographic software written by Eric Young and UPnP software written by Thomas Bernard."), "<https://www.openssl.org>") + "\n" +
           "\n" +
           strprintf(_("This product includes Masternodes software developed by the Dash Core developers %s."), "<https://www.dash.org>") +
           "\n";
}

static void BlockNotifyCallback(bool initialSync, const CBlockIndex *pBlockIndex)
{
    if (initialSync || !pBlockIndex)
        return;

    std::string strCmd = GetArg("-blocknotify", "");

    boost::replace_all(strCmd, "%s", pBlockIndex->GetBlockHash().GetHex());
    boost::thread t(runCommand, strCmd); // thread runs free
}

static bool fHaveGenesis = false;
static boost::mutex cs_GenesisWait;
static CConditionVariable condvar_GenesisWait;

static void BlockNotifyGenesisWait(bool, const CBlockIndex *pBlockIndex)
{
    if (pBlockIndex != NULL) {
        {
            boost::unique_lock<boost::mutex> lock_GenesisWait(cs_GenesisWait);
            fHaveGenesis = true;
        }
        condvar_GenesisWait.notify_all();
    }
}

struct CImportingNow
{
    CImportingNow() {
        assert(fImporting == false);
        fImporting = true;
    }

    ~CImportingNow() {
        assert(fImporting == true);
        fImporting = false;
    }
};


// If we're using -prune with -reindex, then delete block files that will be ignored by the
// reindex.  Since reindexing works by starting at block file 0 and looping until a blockfile
// is missing, do the same here to delete any later block files after a gap.  Also delete all
// rev files since they'll be rewritten by the reindex anyway.  This ensures that vinfoBlockFile
// is in sync with what's actually on disk by the time we start downloading, so that pruning
// works correctly.
void CleanupBlockRevFiles()
{
    std::map<std::string, boost::filesystem::path> mapBlockFiles;

    // Glob all blk?????.dat and rev?????.dat files from the blocks directory.
    // Remove the rev files immediately and insert the blk file paths into an
    // ordered map keyed by block file index.
    LogPrintf("Removing unusable blk?????.dat and rev?????.dat files for -reindex with -prune\n");
    boost::filesystem::path blocksdir = GetDataDir() / "blocks";
    for (boost::filesystem::directory_iterator it(blocksdir); it != boost::filesystem::directory_iterator(); it++) {
        if (is_regular_file(*it) &&
            it->path().filename().string().length() == 12 &&
            it->path().filename().string().substr(8,4) == ".dat")
        {
            if (it->path().filename().string().substr(0,3) == "blk")
                mapBlockFiles[it->path().filename().string().substr(3,5)] = it->path();
            else if (it->path().filename().string().substr(0,3) == "rev")
                remove(it->path());
        }
    }

    // Remove all block files that aren't part of a contiguous set starting at
    // zero by walking the ordered map (keys are block file indices) by
    // keeping a separate counter.  Once we hit a gap (or if 0 doesn't exist)
    // start removing block files.
    int nContigCounter = 0;
    BOOST_FOREACH(const PAIRTYPE(std::string, boost::filesystem::path)& item, mapBlockFiles) {
        if (atoi(item.first) == nContigCounter) {
            nContigCounter++;
            continue;
        }
        remove(item.second);
    }
}

void ThreadImport(std::vector <boost::filesystem::path> vImportFiles) {

#ifdef ENABLE_WALLET
    if (!GetBoolArg("-disablewallet", false) && pwalletMain->zwallet) {
        //Load zerocoin mint hashes to memory
        LogPrintf("Loading mints to wallet..\n");
        pwalletMain->zwallet->GetTracker().Init();
        pwalletMain->zwallet->LoadMintPoolFromDB();
    }
#endif

    const CChainParams &chainparams = Params();
    RenameThread("bitcoin-loadblk");

    {
    CImportingNow imp;

    // -reindex
    if (fReindex) {
        MTPState::GetMTPState()->Reset();
        int nFile = 0;
        while (true) {
            CDiskBlockPos pos(nFile, 0);
            if (!boost::filesystem::exists(GetBlockPosFilename(pos, "blk")))
                break; // No block files left to reindex
            FILE *file = OpenBlockFile(pos, true);
            if (!file)
                break; // This error is logged in OpenBlockFile
            LogPrintf("Reindexing block file blk%05u.dat...\n", (unsigned int)nFile);
            LoadExternalBlockFile(chainparams, file, &pos);
            nFile++;
        }
        pblocktree->WriteReindexing(false);
        fReindex = false;
        LogPrintf("Reindexing finished\n");
        // To avoid ending up in a situation without genesis block, re-try initializing (no-op if reindexing worked):
        InitBlockIndex(chainparams);
    }

    // hardcoded $DATADIR/bootstrap.dat
    boost::filesystem::path pathBootstrap = GetDataDir() / "bootstrap.dat";
    if (boost::filesystem::exists(pathBootstrap)) {
        FILE *file = fopen(pathBootstrap.string().c_str(), "rb");
        if (file) {
            boost::filesystem::path pathBootstrapOld = GetDataDir() / "bootstrap.dat.old";
            LogPrintf("Importing bootstrap.dat...\n");
            LoadExternalBlockFile(chainparams, file);
            RenameOver(pathBootstrap, pathBootstrapOld);
        } else {
            LogPrintf("Warning: Could not open bootstrap file %s\n", pathBootstrap.string());
        }
    }

    // -loadblock=
    BOOST_FOREACH(const boost::filesystem::path& path, vImportFiles) {
        FILE *file = fopen(path.string().c_str(), "rb");
        if (file) {
            LogPrintf("Importing blocks file %s...\n", path.string());
            LoadExternalBlockFile(chainparams, file);
        } else {
            LogPrintf("Warning: Could not open blocks file %s\n", path.string());
        }
    }

    // scan for better chains in the block chain database, that are not yet connected in the active best chain
    CValidationState state;
    if (!ActivateBestChain(state, chainparams)) {
        LogPrintf("Failed to connect best block");
        StartShutdown();
    }

    if (GetBoolArg("-stopafterblockimport", DEFAULT_STOPAFTERBLOCKIMPORT)) {
        LogPrintf("Stopping after block import\n");
        StartShutdown();
    }
    } // End scope of CImportingNow

    // force UpdatedBlockTip to initialize nCachedBlockHeight for DS, MN payments and budgets
    // but don't call it directly to prevent triggering of other listeners like zmq etc.
    // GetMainSignals().UpdatedBlockTip(chainActive.Tip());
    pdsNotificationInterface->InitializeCurrentBlockTip();

    if (fMasternodeMode) {
        assert(activeMasternodeManager);
        activeMasternodeManager->Init();
    }

#ifdef ENABLE_WALLET
    // we can't do this before DIP3 is fully initialized
    if (pwalletMain) {
        pwalletMain->AutoLockMasternodeCollaterals();
    }
#endif

    if (!(GetBoolArg("-zapwallettxes", false) || GetBoolArg("-reindex", false))) {
        LoadMempool();
    }

#ifdef ENABLE_WALLET
    if (!GetBoolArg("-disablewallet", false) && pwalletMain->zwallet) {
        pwalletMain->zwallet->SyncWithChain();
    }
    // Need this to restore Sigma spend state
    if (GetBoolArg("-rescan", false) && !GetBoolArg("-disablewallet", false) && pwalletMain->zwallet) {
        pwalletMain->zwallet->GetTracker().ListMints();
        pwalletMain->zwallet->GetTracker().ListLelantusMints();
    }
#endif

    fDumpMempoolLater = !fRequestShutdown;

    // notify api loaded following rescan complietion (has no effect if rescan not set - already loaded in InitLoadWallet())
#ifdef ENABLE_CLIENTAPI
    if(fApi){
        SetAPIWarmupFinished();
        GetMainSignals().NotifyAPIStatus();
        // Fully publish masternodes following load
        CDeterministicMNList mnList = deterministicMNManager->GetListForBlock(chainActive.Tip());
        mnList.ForEachMN(false, [&](const CDeterministicMNCPtr& dmn) {
            GetMainSignals().UpdatedMasternode(dmn);
        });
    }
#endif
}

/** Sanity checks
 *  Ensure that Bitcoin is running in a usable environment with all
 *  necessary library support.
 */
bool InitSanityCheck(void)
{
    if(!ECC_InitSanityCheck()) {
        InitError("Elliptic curve cryptography sanity check failure. Aborting.");
        return false;
    }
    if (!glibc_sanity_test() || !glibcxx_sanity_test())
        return false;

    return true;
}

bool AppInitServers(boost::thread_group& threadGroup)
{
    RPCServer::OnStarted(&OnRPCStarted);
    RPCServer::OnStopped(&OnRPCStopped);
    RPCServer::OnPreCommand(&OnRPCPreCommand);
    if (!InitHTTPServer())
        return false;
    if (!StartRPC())
        return false;
    if (!StartHTTPRPC())
        return false;
    if (GetBoolArg("-rest", DEFAULT_REST_ENABLE) && !StartREST())
        return false;
    if (!StartHTTPServer())
        return false;
    return true;
}

// Parameter interaction based on rules
void InitParameterInteraction()
{
    // when specifying an explicit binding address, you want to listen on it
    // even when -connect or -proxy is specified
    if (IsArgSet("-bind")) {
        if (SoftSetBoolArg("-listen", true))
            LogPrintf("%s: parameter interaction: -bind set -> setting -listen=1\n", __func__);
    }
    if (IsArgSet("-whitebind")) {
        if (SoftSetBoolArg("-listen", true))
            LogPrintf("%s: parameter interaction: -whitebind set -> setting -listen=1\n", __func__);
    }

    if (IsArgSet("-znodeblsprivkey")) {
        // masternodes MUST accept connections from outside
        ForceSetArg("-listen", "1");
        LogPrintf("%s: parameter interaction: -znodeblsprivkey=... -> setting -listen=1\n", __func__);
        if (GetArg("-maxconnections", DEFAULT_MAX_PEER_CONNECTIONS) < DEFAULT_MAX_PEER_CONNECTIONS) {
            // masternodes MUST be able to handle at least DEFAULT_MAX_PEER_CONNECTIONS connections
            ForceSetArg("-maxconnections", itostr(DEFAULT_MAX_PEER_CONNECTIONS));
            LogPrintf("%s: parameter interaction: -znodeblsprivkey=... -> setting -maxconnections=%d instead of specified -maxconnections=%d\n",
                    __func__, DEFAULT_MAX_PEER_CONNECTIONS, GetArg("-maxconnections", DEFAULT_MAX_PEER_CONNECTIONS));
        }
    }

    if (mapMultiArgs.count("-connect") && mapMultiArgs.at("-connect").size() > 0) {
        // when only connecting to trusted nodes, do not seed via DNS, or listen by default
        if (SoftSetBoolArg("-dnsseed", false))
            LogPrintf("%s: parameter interaction: -connect set -> setting -dnsseed=0\n", __func__);
        if (SoftSetBoolArg("-listen", false))
            LogPrintf("%s: parameter interaction: -connect set -> setting -listen=0\n", __func__);
    }

    if (IsArgSet("-proxy")) {
        // to protect privacy, do not listen by default if a default proxy server is specified
        if (SoftSetBoolArg("-listen", false))
            LogPrintf("%s: parameter interaction: -proxy set -> setting -listen=0\n", __func__);
        // to protect privacy, do not use UPNP when a proxy is set. The user may still specify -listen=1
        // to listen locally, so don't rely on this happening through -listen below.
        if (SoftSetBoolArg("-upnp", false))
            LogPrintf("%s: parameter interaction: -proxy set -> setting -upnp=0\n", __func__);
        // to protect privacy, do not discover addresses by default
        if (SoftSetBoolArg("-discover", false))
            LogPrintf("%s: parameter interaction: -proxy set -> setting -discover=0\n", __func__);
    }

    if (!GetBoolArg("-listen", DEFAULT_LISTEN)) {
        // do not map ports or try to retrieve public IP when not listening (pointless)
        if (SoftSetBoolArg("-upnp", false))
            LogPrintf("%s: parameter interaction: -listen=0 -> setting -upnp=0\n", __func__);
        if (SoftSetBoolArg("-discover", false))
            LogPrintf("%s: parameter interaction: -listen=0 -> setting -discover=0\n", __func__);
        if (SoftSetBoolArg("-listenonion", false))
            LogPrintf("%s: parameter interaction: -listen=0 -> setting -listenonion=0\n", __func__);
    }

    if (IsArgSet("-externalip")) {
        // if an explicit public IP is specified, do not try to find others
        if (SoftSetBoolArg("-discover", false))
            LogPrintf("%s: parameter interaction: -externalip set -> setting -discover=0\n", __func__);
    }

    if (GetBoolArg("-salvagewallet", false)) {
        // Rewrite just private keys: rescan to find transactions
        if (SoftSetBoolArg("-rescan", true))
            LogPrintf("%s: parameter interaction: -salvagewallet=1 -> setting -rescan=1\n", __func__);
    }

    // -zapwalletmints implies a reindex and zapwallettxes=1
    if (GetBoolArg("-zapwalletmints", false)) {
        if (SoftSetBoolArg("-reindex", true))
            LogPrintf("%s: parameter interaction: -zapwalletmints=<mode> -> setting -reindex=1\n", __func__);
        if (SoftSetArg("-zapwallettxes", std::string("1")))
            LogPrintf("%s: parameter interaction: -zapwalletmints=<mode> -> setting -zapwallettxes=1\n", __func__);
    }

    // -zapwallettx implies a rescan
    if (GetBoolArg("-zapwallettxes", false)) {
        if (SoftSetBoolArg("-rescan", true))
            LogPrintf("%s: parameter interaction: -zapwallettxes=<mode> -> setting -rescan=1\n", __func__);
    }

    // disable walletbroadcast and whitelistrelay in blocksonly mode
    if (GetBoolArg("-blocksonly", DEFAULT_BLOCKSONLY)) {
        if (SoftSetBoolArg("-whitelistrelay", false))
            LogPrintf("%s: parameter interaction: -blocksonly=1 -> setting -whitelistrelay=0\n", __func__);
    }

    // Forcing relay from whitelisted hosts implies we will accept relays from them in the first place.
    if (GetBoolArg("-whitelistforcerelay", DEFAULT_WHITELISTFORCERELAY)) {
        if (SoftSetBoolArg("-whitelistrelay", true))
            LogPrintf("%s: parameter interaction: -whitelistforcerelay=1 -> setting -whitelistrelay=1\n", __func__);
    }

    // Forcing all mnemonic settings off if -usehd is off.
    if (!GetBoolArg("-usehd", DEFAULT_USE_HD_WALLET)) {
        if (SoftSetBoolArg("-usemnemonic", false) && SoftSetArg("-mnemonic", "") && SoftSetArg("-mnemonicpassphrase", "") && SoftSetArg("-hdseed", "not hex"))
            LogPrintf("%s: Potential  parameter interaction: -usehd=0 -> setting -usemnemonic=0, -mnemonic=\"\", -mnemonicpassphrase=\"\", -hdseed=\"not hex\"\n", __func__);
    }

    // Forcing all remaining mnemonic settings off if -usemnemonic is off.
    if (!GetBoolArg("-usemnemonic", DEFAULT_USE_MNEMONIC)) {
        if (SoftSetArg("-mnemonic", "") && SoftSetArg("-mnemonicpassphrase", "") && SoftSetArg("-hdseed", "not hex"))
            LogPrintf("%s: Potential parameter interaction: -usemnemonic=0 -> setting -mnemonic=\"\", -mnemonicpassphrase=\"\"\n, -hdseed=\"not hex\"\n", __func__);
    }
}

static std::string ResolveErrMsg(const char *const optname, const std::string &strBind) {
    return strprintf(_("Cannot resolve -%s address: '%s'"), optname, strBind);
}

void RunTor(){
	printf("TOR thread started.\n");

	boost::optional < std::string > clientTransportPlugin;
	struct stat sb;
	if ((stat("obfs4proxy", &sb) == 0 && sb.st_mode & S_IXUSR)
			|| !std::system("which obfs4proxy")) {
		clientTransportPlugin = "obfs4 exec obfs4proxy";
	} else if (stat("obfs4proxy.exe", &sb) == 0 && sb.st_mode & S_IXUSR) {
		clientTransportPlugin = "obfs4 exec obfs4proxy.exe";
	}

	fs::path tor_dir = GetDataDir() / "tor";
	fs::create_directory(tor_dir);
	fs::path log_file = tor_dir / "tor.log";

	std::vector < std::string > argv;
	argv.push_back("tor");
	argv.push_back("--Log");
	argv.push_back("notice file " + log_file.string());
	argv.push_back("--SocksPort");
	argv.push_back("9050");
	argv.push_back("--ignore-missing-torrc");
	argv.push_back("-f");
	argv.push_back((tor_dir / "torrc").string());
	argv.push_back("--HiddenServiceDir");
	argv.push_back((tor_dir / "onion").string());
	argv.push_back("--HiddenServicePort");
	argv.push_back("8168");

	if (clientTransportPlugin) {
		printf("Using OBFS4.\n");
		argv.push_back("--ClientTransportPlugin");
		argv.push_back(*clientTransportPlugin);
		argv.push_back("--UseBridges");
		argv.push_back("1");
	} else {
		printf("No OBFS4 found, not using it.\n");
	}

	std::vector<char *> argv_c;
	std::transform(argv.begin(), argv.end(), std::back_inserter(argv_c),
			convert_str);

	tor_main(argv_c.size(), &argv_c[0]);
}

struct event_base *baseTor;
boost::thread torEnabledThread;

static void TorEnabledThread()
{
	RunTor();
    event_base_dispatch(baseTor);
}


void StartTorEnabled(boost::thread_group& threadGroup, CScheduler& scheduler)
{
    assert(!baseTor);
#ifdef WIN32
    evthread_use_windows_threads();
#else
    evthread_use_pthreads();
#endif
    baseTor = event_base_new();
    if (!baseTor) {
        LogPrintf("tor: Unable to create event_base\n");
        return;
    }

    torEnabledThread = boost::thread(boost::bind(&TraceThread<void (*)()>, "torcontrol", &TorEnabledThread));
}

void InterruptTorEnabled()
{
    if (baseTor) {
        LogPrintf("tor: Thread interrupt\n");
        event_base_loopbreak(baseTor);
    }
}

void StopTorEnabled()
{
    if (baseTor) {
        torEnabledThread.join();
        event_base_free(baseTor);
        baseTor = 0;
    }
}

void InitLogging() {
    fPrintToConsole = GetBoolArg("-printtoconsole", false);
    fLogTimestamps = GetBoolArg("-logtimestamps", DEFAULT_LOGTIMESTAMPS);
    fLogTimeMicros = GetBoolArg("-logtimemicros", DEFAULT_LOGTIMEMICROS);
    fLogIPs = GetBoolArg("-logips", DEFAULT_LOGIPS);

    LogPrintf("\n\n\n\n\n\n\n\n\n\n\n\n\n\n\n\n\n\n\n\n");
    LogPrintf("Firo version %s\n", FormatFullVersion());
}

namespace { // Variables internal to initialization process only

ServiceFlags nRelevantServices = NODE_NETWORK;
int nMaxConnections;
int nUserMaxConnections;
int nFD;
ServiceFlags nLocalServices = NODE_NETWORK;

}

[[noreturn]] static void new_handler_terminate()
{
    // Rather than throwing std::bad-alloc if allocation fails, terminate
    // immediately to (try to) avoid chain corruption.
    // Since LogPrintf may itself allocate memory, set the handler directly
    // to terminate first.
    std::set_new_handler(std::terminate);
    LogPrintf("Error: Out of memory. Terminating.\n");

    // The log was successful, terminate now.
    std::terminate();
};

bool AppInitBasicSetup()
{
    // ********************************************************* Step 1: setup
#ifdef _MSC_VER
    // Turn off Microsoft heap dump noise
    _CrtSetReportMode(_CRT_WARN, _CRTDBG_MODE_FILE);
    _CrtSetReportFile(_CRT_WARN, CreateFileA("NUL", GENERIC_WRITE, 0, NULL, OPEN_EXISTING, 0, 0));
#endif
#if _MSC_VER >= 1400
    // Disable confusing "helpful" text message on abort, Ctrl-C
    _set_abort_behavior(0, _WRITE_ABORT_MSG | _CALL_REPORTFAULT);
#endif
#ifdef WIN32
    // Enable Data Execution Prevention (DEP)
    // Minimum supported OS versions: WinXP SP3, WinVista >= SP1, Win Server 2008
    // A failure is non-critical and needs no further attention!
#ifndef PROCESS_DEP_ENABLE
    // We define this here, because GCCs winbase.h limits this to _WIN32_WINNT >= 0x0601 (Windows 7),
    // which is not correct. Can be removed, when GCCs winbase.h is fixed!
#define PROCESS_DEP_ENABLE 0x00000001
#endif
    typedef BOOL (WINAPI *PSETPROCDEPPOL)(DWORD);
    PSETPROCDEPPOL setProcDEPPol = (PSETPROCDEPPOL)GetProcAddress(GetModuleHandleA("Kernel32.dll"), "SetProcessDEPPolicy");
    if (setProcDEPPol != NULL) setProcDEPPol(PROCESS_DEP_ENABLE);
#endif

    if (!SetupNetworking())
        return InitError("Initializing networking failed");

#ifndef WIN32
    if (!GetBoolArg("-sysperms", false)) {
        umask(077);
    }

    // Clean shutdown on SIGTERM
    struct sigaction sa;
    sa.sa_handler = HandleSIGTERM;
    sigemptyset(&sa.sa_mask);
    sa.sa_flags = 0;
    sigaction(SIGTERM, &sa, NULL);
    sigaction(SIGINT, &sa, NULL);

    // Reopen debug.log on SIGHUP
    struct sigaction sa_hup;
    sa_hup.sa_handler = HandleSIGHUP;
    sigemptyset(&sa_hup.sa_mask);
    sa_hup.sa_flags = 0;
    sigaction(SIGHUP, &sa_hup, NULL);

    // Ignore SIGPIPE, otherwise it will bring the daemon down if the client closes unexpectedly
    signal(SIGPIPE, SIG_IGN);
#else
    SetConsoleCtrlHandler(consoleCtrlHandler, true);
#endif

    std::set_new_handler(new_handler_terminate);

    return true;
}

bool AppInitParameterInteraction()
{
    const CChainParams& chainparams = Params();
    // ********************************************************* Step 2: parameter interactions

    // also see: InitParameterInteraction()

    // if using block pruning, then disallow txindex
    if (GetArg("-prune", 0)) {
        if (GetBoolArg("-txindex", DEFAULT_TXINDEX))
            return InitError(_("Prune mode is incompatible with -txindex."));
    }

    // Make sure enough file descriptors are available
    int nBind = std::max(
                (mapMultiArgs.count("-bind") ? mapMultiArgs.at("-bind").size() : 0) +
                (mapMultiArgs.count("-whitebind") ? mapMultiArgs.at("-whitebind").size() : 0), size_t(1));
    nUserMaxConnections = GetArg("-maxconnections", DEFAULT_MAX_PEER_CONNECTIONS);
    nMaxConnections = std::max(nUserMaxConnections, 0);

    // Trim requested connection counts, to fit into system limitations
    nMaxConnections = std::max(std::min(nMaxConnections, (int)(FD_SETSIZE - nBind - MIN_CORE_FILEDESCRIPTORS - MAX_ADDNODE_CONNECTIONS)), 0);
    nFD = RaiseFileDescriptorLimit(nMaxConnections + MIN_CORE_FILEDESCRIPTORS + MAX_ADDNODE_CONNECTIONS);
    if (nFD < MIN_CORE_FILEDESCRIPTORS)
        return InitError(_("Not enough file descriptors available."));
    nMaxConnections = std::min(nFD - MIN_CORE_FILEDESCRIPTORS - MAX_ADDNODE_CONNECTIONS, nMaxConnections);

    if (nMaxConnections < nUserMaxConnections)
        InitWarning(strprintf(_("Reducing -maxconnections from %d to %d, because of system limitations."), nUserMaxConnections, nMaxConnections));

    // ********************************************************* Step 3: parameter-to-internal-flags

    fDebug = mapMultiArgs.count("-debug");
    // Special-case: if -debug=0/-nodebug is set, turn off debugging messages
    if (fDebug) {
        const std::vector<std::string>& categories = mapMultiArgs.at("-debug");
        if (GetBoolArg("-nodebug", false) || find(categories.begin(), categories.end(), std::string("0")) != categories.end())
            fDebug = false;
    }

    // Check for -debugnet
    if (GetBoolArg("-debugnet", false))
        InitWarning(_("Unsupported argument -debugnet ignored, use -debug=net."));
    // Check for -socks - as this is a privacy risk to continue, exit here
    if (IsArgSet("-socks"))
        return InitError(_("Unsupported argument -socks found. Setting SOCKS version isn't possible anymore, only SOCKS5 proxies are supported."));
    // Check for -tor - as this is a privacy risk to continue, exit here
    if (GetBoolArg("-tor", false))
        return InitError(_("Unsupported argument -tor found, use -onion."));

    if (GetBoolArg("-benchmark", false))
        InitWarning(_("Unsupported argument -benchmark ignored, use -debug=bench."));

    if (GetBoolArg("-whitelistalwaysrelay", false))
        InitWarning(_("Unsupported argument -whitelistalwaysrelay ignored, use -whitelistrelay and/or -whitelistforcerelay."));

    if (IsArgSet("-blockminsize"))
        InitWarning("Unsupported argument -blockminsize ignored.");

    // Checkmempool and checkblockindex default to true in regtest mode
    int ratio = std::min<int>(std::max<int>(GetArg("-checkmempool", chainparams.DefaultConsistencyChecks() ? 1 : 0), 0), 1000000);
    if (ratio != 0) {
        mempool.setSanityCheck(1.0 / ratio);
    }
    fCheckBlockIndex = GetBoolArg("-checkblockindex", chainparams.DefaultConsistencyChecks());
    fCheckpointsEnabled = GetBoolArg("-checkpoints", DEFAULT_CHECKPOINTS_ENABLED);

    hashAssumeValid = uint256S(GetArg("-assumevalid", chainparams.GetConsensus().defaultAssumeValid.GetHex()));
    if (!hashAssumeValid.IsNull())
        LogPrintf("Assuming ancestors of block %s have valid signatures.\n", hashAssumeValid.GetHex());
    else
        LogPrintf("Validating signatures for all blocks.\n");

    // mempool limits
    int64_t nMempoolSizeMax = GetArg("-maxmempool", DEFAULT_MAX_MEMPOOL_SIZE) * 1000000;
    int64_t nMempoolSizeMin = GetArg("-limitdescendantsize", DEFAULT_DESCENDANT_SIZE_LIMIT) * 1000 * 40;
    if (nMempoolSizeMax < 0 || nMempoolSizeMax < nMempoolSizeMin)
        return InitError(strprintf(_("-maxmempool must be at least %d MB"), std::ceil(nMempoolSizeMin / 1000000.0)));
    // incremental relay fee sets the minimimum feerate increase necessary for BIP 125 replacement in the mempool
    // and the amount the mempool min fee increases above the feerate of txs evicted due to mempool limiting.
    if (IsArgSet("-incrementalrelayfee"))
    {
        CAmount n = 0;
        if (!ParseMoney(GetArg("-incrementalrelayfee", ""), n))
            return InitError(AmountErrMsg("incrementalrelayfee", GetArg("-incrementalrelayfee", "")));
        incrementalRelayFee = CFeeRate(n);
    }

    // -par=0 means autodetect, but nScriptCheckThreads==0 means no concurrency
    nScriptCheckThreads = GetArg("-par", DEFAULT_SCRIPTCHECK_THREADS);
    if (nScriptCheckThreads <= 0)
        nScriptCheckThreads += GetNumCores();
    if (nScriptCheckThreads <= 1)
        nScriptCheckThreads = 0;
    else if (nScriptCheckThreads > MAX_SCRIPTCHECK_THREADS)
        nScriptCheckThreads = MAX_SCRIPTCHECK_THREADS;

    // block pruning; get the amount of disk space (in MiB) to allot for block & undo files
    int64_t nPruneArg = GetArg("-prune", 0);
    if (nPruneArg < 0) {
        return InitError(_("Prune cannot be configured with a negative value."));
    }
    nPruneTarget = (uint64_t) nPruneArg * 1024 * 1024;
    if (nPruneArg == 1) {  // manual pruning: -prune=1
        LogPrintf("Block pruning enabled.  Use RPC call pruneblockchain(height) to manually prune block and undo files.\n");
        nPruneTarget = std::numeric_limits<uint64_t>::max();
        fPruneMode = true;
    } else if (nPruneTarget) {
        if (nPruneTarget < MIN_DISK_SPACE_FOR_BLOCK_FILES) {
            return InitError(strprintf(_("Prune configured below the minimum of %d MiB.  Please use a higher number."), MIN_DISK_SPACE_FOR_BLOCK_FILES / 1024 / 1024));
        }
        LogPrintf("Prune configured to target %uMiB on disk for block and undo files.\n", nPruneTarget / 1024 / 1024);
        fPruneMode = true;
    }

    RegisterAllCoreRPCCommands(tableRPC);

#ifdef ENABLE_CLIENTAPI
    RegisterAllCoreAPICommands(tableAPI);
#endif

#ifdef ENABLE_WALLET
    RegisterWalletRPCCommands(tableRPC);
#endif

    nConnectTimeout = GetArg("-timeout", DEFAULT_CONNECT_TIMEOUT);
    if (nConnectTimeout <= 0)
        nConnectTimeout = DEFAULT_CONNECT_TIMEOUT;

    // Fee-per-kilobyte amount considered the same as "free"
    // If you are mining, be careful setting this:
    // if you set it to zero then
    // a transaction spammer can cheaply fill blocks using
    // 1-satoshi-fee transactions. It should be set above the real
    // cost to you of processing a transaction.
    if (IsArgSet("-minrelaytxfee"))
    {
        CAmount n = 0;
        if (!ParseMoney(GetArg("-minrelaytxfee", ""), n) || 0 == n)
            return InitError(AmountErrMsg("minrelaytxfee", GetArg("-minrelaytxfee", "")));
        // High fee check is done afterward in CWallet::ParameterInteraction()
        ::minRelayTxFee = CFeeRate(n);
    } else if (incrementalRelayFee > ::minRelayTxFee) {
        // Allow only setting incrementalRelayFee to control both
        ::minRelayTxFee = incrementalRelayFee;
        LogPrintf("Increasing minrelaytxfee to %s to match incrementalrelayfee\n",::minRelayTxFee.ToString());
    }

    // Sanity check argument for min fee for including tx in block
    // TODO: Harmonize which arguments need sanity checking and where that happens
    if (IsArgSet("-blockmintxfee"))
    {
        CAmount n = 0;
        if (!ParseMoney(GetArg("-blockmintxfee", ""), n))
            return InitError(AmountErrMsg("blockmintxfee", GetArg("-blockmintxfee", "")));
    }

    // Feerate used to define dust.  Shouldn't be changed lightly as old
    // implementations may inadvertently create non-standard transactions
    if (IsArgSet("-dustrelayfee"))
    {
        CAmount n = 0;
        if (!ParseMoney(GetArg("-dustrelayfee", ""), n) || 0 == n)
            return InitError(AmountErrMsg("dustrelayfee", GetArg("-dustrelayfee", "")));
        dustRelayFee = CFeeRate(n);
    }

    fRequireStandard = !GetBoolArg("-acceptnonstdtxn", !chainparams.RequireStandard());
    if (chainparams.RequireStandard() && !fRequireStandard)
        return InitError(strprintf("acceptnonstdtxn is not currently supported for %s chain", chainparams.NetworkIDString()));
    nBytesPerSigOp = GetArg("-bytespersigop", nBytesPerSigOp);

#ifdef ENABLE_WALLET
    if (!CWallet::ParameterInteraction())
        return false;
#endif

    fIsBareMultisigStd = GetBoolArg("-permitbaremultisig", DEFAULT_PERMIT_BAREMULTISIG);
    fAcceptDatacarrier = GetBoolArg("-datacarrier", DEFAULT_ACCEPT_DATACARRIER);
    nMaxDatacarrierBytes = GetArg("-datacarriersize", nMaxDatacarrierBytes);

    // Option to startup with mocktime set (used for regression testing):
    SetMockTime(GetArg("-mocktime", 0)); // SetMockTime(0) is a no-op

    if (GetBoolArg("-peerbloomfilters", DEFAULT_PEERBLOOMFILTERS))
        nLocalServices = ServiceFlags(nLocalServices | NODE_BLOOM);

    if (GetArg("-rpcserialversion", DEFAULT_RPC_SERIALIZE_VERSION) < 0)
        return InitError("rpcserialversion must be non-negative.");

    if (GetArg("-rpcserialversion", DEFAULT_RPC_SERIALIZE_VERSION) > 1)
        return InitError("unknown rpcserialversion requested.");

    nMaxTipAge = GetArg("-maxtipage", DEFAULT_MAX_TIP_AGE);

    fEnableReplacement = GetBoolArg("-mempoolreplacement", DEFAULT_ENABLE_REPLACEMENT);
    if ((!fEnableReplacement) && IsArgSet("-mempoolreplacement")) {
        // Minimal effort at forwards compatibility
        std::string strReplacementModeList = GetArg("-mempoolreplacement", "");  // default is impossible
        std::vector<std::string> vstrReplacementModes;
        boost::split(vstrReplacementModes, strReplacementModeList, boost::is_any_of(","));
        fEnableReplacement = (std::find(vstrReplacementModes.begin(), vstrReplacementModes.end(), "fee") != vstrReplacementModes.end());
    }

    if (mapMultiArgs.count("-bip9params")) {
        // Allow overriding BIP9 parameters for testing
        if (!chainparams.MineBlocksOnDemand()) {
            return InitError("BIP9 parameters may only be overridden on regtest.");
        }
        const std::vector<std::string>& deployments = mapMultiArgs.at("-bip9params");
        for (auto i : deployments) {
            std::vector<std::string> vDeploymentParams;
            boost::split(vDeploymentParams, i, boost::is_any_of(":"));
            if (vDeploymentParams.size() != 3) {
                return InitError("BIP9 parameters malformed, expecting deployment:start:end");
            }
            int64_t nStartTime, nTimeout;
            if (!ParseInt64(vDeploymentParams[1], &nStartTime)) {
                return InitError(strprintf("Invalid nStartTime (%s)", vDeploymentParams[1]));
            }
            if (!ParseInt64(vDeploymentParams[2], &nTimeout)) {
                return InitError(strprintf("Invalid nTimeout (%s)", vDeploymentParams[2]));
            }
            bool found = false;
            for (int j=0; j<(int)Consensus::MAX_VERSION_BITS_DEPLOYMENTS; ++j)
            {
                if (vDeploymentParams[0].compare(VersionBitsDeploymentInfo[j].name) == 0) {
                    UpdateRegtestBIP9Parameters(Consensus::DeploymentPos(j), nStartTime, nTimeout);
                    found = true;
                    LogPrintf("Setting BIP9 activation parameters for %s to start=%ld, timeout=%ld\n", vDeploymentParams[0], nStartTime, nTimeout);
                    break;
                }
            }
            if (!found) {
                return InitError(strprintf("Invalid deployment (%s)", vDeploymentParams[0]));
            }
        }
    }
    return true;
}

static bool LockDataDirectory(bool probeOnly)
{
    std::string strDataDir = GetDataDir().string();

    // Make sure only a single Bitcoin process is using the data directory.
    boost::filesystem::path pathLockFile = GetDataDir() / ".lock";
    FILE* file = fopen(pathLockFile.string().c_str(), "a"); // empty lock file; created if it doesn't exist.
    if (file) fclose(file);

    try {
        static boost::interprocess::file_lock lock(pathLockFile.string().c_str());
        if (!lock.try_lock()) {
            return InitError(strprintf(_("Cannot obtain a lock on data directory %s. %s is probably already running."), strDataDir, _(PACKAGE_NAME)));
        }
        if (probeOnly) {
            lock.unlock();
        }
    } catch(const boost::interprocess::interprocess_exception& e) {
        return InitError(strprintf(_("Cannot obtain a lock on data directory %s. %s is probably already running.") + " %s.", strDataDir, _(PACKAGE_NAME), e.what()));
    }
    return true;
}

bool AppInitSanityChecks()
{
    // ********************************************************* Step 4: sanity checks

    // Initialize elliptic curve code
    ECC_Start();
    globalVerifyHandle.reset(new ECCVerifyHandle());

    // Sanity check
    if (!InitSanityCheck())
        return InitError(strprintf(_("Initialization sanity check failed. %s is shutting down."), _(PACKAGE_NAME)));

    // Probe the data directory lock to give an early error message, if possible
    return LockDataDirectory(true);
}

bool AppInitMain(boost::thread_group& threadGroup, CScheduler& scheduler)
{
    const CChainParams& chainparams = Params();
    // ********************************************************* Step 4a: application initialization
    // After daemonization get the data directory lock again and hold on to it until exit
    // This creates a slight window for a race condition to happen, however this condition is harmless: it
    // will at most make us exit without printing a message to console.
    if (!LockDataDirectory(false)) {
        // Detailed error printed inside LockDataDirectory
        return false;
    }

#ifdef WIN32
    CreatePidFile(GetPidFile(), GetCurrentProcessId());
#else
    CreatePidFile(GetPidFile(), getpid());
#endif
    if (GetBoolArg("-shrinkdebugfile", !fDebug)) {
        // Do this first since it both loads a bunch of debug.log into memory,
        // and because this needs to happen before any other debug.log printing
        ShrinkDebugFile();
    }

    if (fPrintToDebugLog)
        OpenDebugLog();

    if (!fLogTimestamps)
        LogPrintf("Startup time: %s\n", DateTimeStrFormat("%Y-%m-%d %H:%M:%S", GetTime()));
    LogPrintf("Default data directory %s\n", GetDefaultDataDir().string());
    LogPrintf("Using data directory %s\n", GetDataDir().string());
    LogPrintf("Using config file %s\n", GetConfigFile(GetArg("-conf", BITCOIN_CONF_FILENAME)).string());
    LogPrintf("Using at most %i automatic connections (%i file descriptors available)\n", nMaxConnections, nFD);

    InitSignatureCache();

    LogPrintf("Using %u threads for script verification\n", nScriptCheckThreads);
    if (nScriptCheckThreads) {
        for (int i=0; i<nScriptCheckThreads-1; i++)
            threadGroup.create_thread(&ThreadScriptCheck);
    }

    // Start the lightweight task scheduler thread
    CScheduler::Function serviceLoop = boost::bind(&CScheduler::serviceQueue, &scheduler);
    threadGroup.create_thread(boost::bind(&TraceThread<CScheduler::Function>, "scheduler", serviceLoop));

    /* Start the RPC server already.  It will be started in "warmup" mode
     * and not really process calls already (but it will signify connections
     * that the server is there and will be ready later).  Warmup mode will
     * be disabled when initialisation is finished.
     */
    if (GetBoolArg("-server", false))
    {
        uiInterface.InitMessage.connect(SetRPCWarmupStatus);
#ifdef ENABLE_CLIENTAPI
        uiInterface.InitMessage.connect(SetAPIWarmupStatus);
#endif
        if (!AppInitServers(threadGroup))
            return InitError(_("Unable to start HTTP server. See debug log for details."));
    }

    int64_t nStart;

    // ********************************************************* Step 5: verify wallet database integrity
#ifdef ENABLE_WALLET
    if (!CWallet::Verify())
        return false;
#endif
    // ********************************************************* Step 6: network initialization
    // Note that we absolutely cannot open any actual connections
    // until the very end ("start node") as the UTXO/block state
    // is not yet setup and may end up being set up twice if we
    // need to reindex later.

    assert(!g_connman);
    g_connman = std::unique_ptr<CConnman>(new CConnman(GetRand(std::numeric_limits<uint64_t>::max()), GetRand(std::numeric_limits<uint64_t>::max())));
    CConnman& connman = *g_connman;

    peerLogic.reset(new PeerLogicValidation(&connman));
    RegisterValidationInterface(peerLogic.get());
    RegisterNodeSignals(GetNodeSignals());

    // sanitize comments per BIP-0014, format user agent and check total size
    std::vector<std::string> uacomments;
    if (mapMultiArgs.count("-uacomment")) {
        BOOST_FOREACH(std::string cmt, mapMultiArgs.at("-uacomment"))
        {
            if (cmt != SanitizeString(cmt, SAFE_CHARS_UA_COMMENT))
                return InitError(strprintf(_("User Agent comment (%s) contains unsafe characters."), cmt));
            uacomments.push_back(cmt);
        }
    }
    strSubVersion = FormatSubVersion(CLIENT_NAME, CLIENT_VERSION, uacomments);
    if (strSubVersion.size() > MAX_SUBVERSION_LENGTH) {
        return InitError(strprintf(_("Total length of network version string (%i) exceeds maximum length (%i). Reduce the number or size of uacomments."),
            strSubVersion.size(), MAX_SUBVERSION_LENGTH));
    }

    if (mapMultiArgs.count("-onlynet")) {
        std::set<enum Network> nets;
        BOOST_FOREACH(const std::string& snet, mapMultiArgs.at("-onlynet")) {
            enum Network net = ParseNetwork(snet);
            if (net == NET_UNROUTABLE)
                return InitError(strprintf(_("Unknown network specified in -onlynet: '%s'"), snet));
            nets.insert(net);
        }
        for (int n = 0; n < NET_MAX; n++) {
            enum Network net = (enum Network)n;
            if (!nets.count(net))
                SetLimited(net);
        }
    }

    if (mapMultiArgs.count("-whitelist")) {
        BOOST_FOREACH(const std::string& net, mapMultiArgs.at("-whitelist")) {
            CSubNet subnet;
            LookupSubNet(net.c_str(), subnet);
            if (!subnet.IsValid())
                return InitError(strprintf(_("Invalid netmask specified in -whitelist: '%s'"), net));
            connman.AddWhitelistedRange(subnet);
        }
    }

    // start tor
    bool torEnabled = GetBoolArg("-torsetup", DEFAULT_TOR_SETUP);
    if(torEnabled){
    	StartTorEnabled(threadGroup, scheduler);
        SetLimited(NET_TOR);
        SetLimited(NET_IPV4);
        SetLimited(NET_IPV6);
        proxyType addrProxy = proxyType(LookupNumeric("127.0.0.1", 9050),
                        true);
        SetProxy(NET_IPV4, addrProxy);
        SetProxy(NET_IPV6, addrProxy);
        SetProxy(NET_TOR, addrProxy);
        SetLimited(NET_IPV4, false);
        SetLimited(NET_IPV6, false);
        SetLimited(NET_TOR, false);
    }

    bool proxyRandomize = GetBoolArg("-proxyrandomize", DEFAULT_PROXYRANDOMIZE);
    // -proxy sets a proxy for all outgoing network traffic
    // -noproxy (or -proxy=0) as well as the empty string can be used to not set a proxy, this is the default
    std::string proxyArg = GetArg("-proxy", "");
    SetLimited(NET_TOR);
    if (proxyArg != "" && proxyArg != "0") {
        CService resolved(LookupNumeric(proxyArg.c_str(), 9050));
        proxyType addrProxy = proxyType(resolved, proxyRandomize);
        if (!addrProxy.IsValid())
            return InitError(strprintf(_("Invalid -proxy address: '%s'"), proxyArg));

        SetProxy(NET_IPV4, addrProxy);
        SetProxy(NET_IPV6, addrProxy);
        SetProxy(NET_TOR, addrProxy);
        SetNameProxy(addrProxy);
        SetLimited(NET_TOR, false); // by default, -proxy sets onion as reachable, unless -noonion later
    }

    // -onion can be used to set only a proxy for .onion, or override normal proxy for .onion addresses
    // -noonion (or -onion=0) disables connecting to .onion entirely
    // An empty string is used to not override the onion proxy (in which case it defaults to -proxy set above, or none)
    std::string onionArg = GetArg("-onion", "");
    if (onionArg != "") {
        if (onionArg == "0") { // Handle -noonion/-onion=0
            SetLimited(NET_TOR); // set onions as unreachable
        } else {
            CService resolved(LookupNumeric(onionArg.c_str(), 9050));
            proxyType addrOnion = proxyType(resolved, proxyRandomize);
            if (!addrOnion.IsValid())
                return InitError(strprintf(_("Invalid -onion address: '%s'"), onionArg));
            SetProxy(NET_TOR, addrOnion);
            SetLimited(NET_TOR, false);
        }
    }

    // see Step 2: parameter interactions for more information about these
    fListen = GetBoolArg("-listen", DEFAULT_LISTEN);
    fDiscover = GetBoolArg("-discover", true);
    fNameLookup = GetBoolArg("-dns", DEFAULT_NAME_LOOKUP);
    fRelayTxes = !GetBoolArg("-blocksonly", DEFAULT_BLOCKSONLY);

    if (fListen) {
        bool fBound = false;
        if (mapMultiArgs.count("-bind")) {
            BOOST_FOREACH(const std::string& strBind, mapMultiArgs.at("-bind")) {
                CService addrBind;
                if (!Lookup(strBind.c_str(), addrBind, GetListenPort(), false))
                    return InitError(ResolveErrMsg("bind", strBind));
                fBound |= Bind(connman, addrBind, (BF_EXPLICIT | BF_REPORT_ERROR));
            }
        }
        if (mapMultiArgs.count("-whitebind")) {
            BOOST_FOREACH(const std::string& strBind, mapMultiArgs.at("-whitebind")) {
                CService addrBind;
                if (!Lookup(strBind.c_str(), addrBind, 0, false))
                    return InitError(ResolveErrMsg("whitebind", strBind));
                if (addrBind.GetPort() == 0)
                    return InitError(strprintf(_("Need to specify a port with -whitebind: '%s'"), strBind));
                fBound |= Bind(connman, addrBind, (BF_EXPLICIT | BF_REPORT_ERROR | BF_WHITELIST));
            }
        }
        if (!mapMultiArgs.count("-bind") && !mapMultiArgs.count("-whitebind")) {
            struct in_addr inaddr_any;
            inaddr_any.s_addr = INADDR_ANY;
            fBound |= Bind(connman, CService((in6_addr)IN6ADDR_ANY_INIT, GetListenPort()), BF_NONE);
            fBound |= Bind(connman, CService(inaddr_any, GetListenPort()), !fBound ? BF_REPORT_ERROR : BF_NONE);
        }
        if (!fBound)
            return InitError(_("Failed to listen on any port. Use -listen=0 if you want this."));
    }

    if (mapMultiArgs.count("-externalip")) {
        BOOST_FOREACH(const std::string& strAddr, mapMultiArgs.at("-externalip")) {
            CService addrLocal;
            if (Lookup(strAddr.c_str(), addrLocal, GetListenPort(), fNameLookup) && addrLocal.IsValid())
                AddLocal(addrLocal, LOCAL_MANUAL);
            else
                return InitError(ResolveErrMsg("externalip", strAddr));
        }
    }

    if (mapMultiArgs.count("-seednode")) {
        BOOST_FOREACH(const std::string& strDest, mapMultiArgs.at("-seednode"))
            connman.AddOneShot(strDest);
    }

#ifdef ENABLE_CLIENTAPI
    fApi = GetBoolArg("-clientapi", false);
    if(fApi){
        CreatePaymentRequestFile();

        bool resetapicerts = GetBoolArg("-resetapicerts", DEFAULT_RESETAPICERTS);
        CZMQAbstract::CreateCerts(resetapicerts);
        pzmqPublisherInterface = pzmqPublisherInterface->Create();
        pzmqReplierInterface = pzmqReplierInterface->Create();

        if(!(pzmqPublisherInterface) || !(pzmqReplierInterface))
            return InitError(_("Unable to start ZMQ API. See debug log for details."));

        // register publisher with validation interface
        RegisterValidationInterface(pzmqPublisherInterface);

        // ZMQ API
        RegisterAllCoreAPICommands(tableAPI);
    }
#endif

    pdsNotificationInterface = new CDSNotificationInterface(connman);
    RegisterValidationInterface(pdsNotificationInterface);

    uint64_t nMaxOutboundLimit = 0; //unlimited unless -maxuploadtarget is set
    uint64_t nMaxOutboundTimeframe = MAX_UPLOAD_TIMEFRAME;

    if (IsArgSet("-maxuploadtarget")) {
        nMaxOutboundLimit = GetArg("-maxuploadtarget", DEFAULT_MAX_UPLOAD_TARGET)*1024*1024;
    }

    // ********************************************************* Step 7a: check lite mode

    // lite mode disables all Dash-specific functionality
    fLiteMode = GetBoolArg("-litemode", false);
    LogPrintf("fLiteMode %d\n", fLiteMode);

    if(fLiteMode) {
        InitWarning(_("You are starting in lite mode, all Dash-specific functionality is disabled."));
    }

    // ********************************************************* Step 7b: load block chain

    fReindex = GetBoolArg("-reindex", false);
    bool fReindexChainState = GetBoolArg("-reindex-chainstate", false);

#ifdef ENABLE_CLIENTAPI
    if(fApi)
        pzmqPublisherInterface->StartWorker();
#endif

    boost::filesystem::create_directories(GetDataDir() / "blocks");

    // cache size calculations
    int64_t nTotalCache = (GetArg("-dbcache", nDefaultDbCache) << 20);
//    nTotalCache = std::max(nTotalCache, nMinDbCache << 20); // total cache cannot be less than nMinDbCache
//    nTotalCache = std::min(nTotalCache, nMaxDbCache << 20); // total cache cannot be greater than nMaxDbcache
    if (nTotalCache < (1 << 22))
        nTotalCache = (1 << 22);
    int64_t nBlockTreeDBCache = nTotalCache / 8;
//    nBlockTreeDBCache = std::min(nBlockTreeDBCache, (GetBoolArg("-txindex", DEFAULT_TXINDEX) ? nMaxBlockDBAndTxIndexCache : nMaxBlockDBCache) << 20);
    if (nBlockTreeDBCache > (1 << 21) && !GetBoolArg("-txindex", false))
        nBlockTreeDBCache = (1 << 21); // block tree db cache shouldn't be larger than 2 MiB
    nTotalCache -= nBlockTreeDBCache;
    int64_t nCoinDBCache = std::min(nTotalCache / 2,
                                    (nTotalCache / 4) + (1 << 23)); // use 25%-50% of the remainder for disk cache
    nCoinDBCache = std::min(nCoinDBCache, nMaxCoinsDBCache << 20); // cap total coins db cache
    nTotalCache -= nCoinDBCache;
//    nCoinCacheUsage = nTotalCache; // the rest goes to in-memory cache
    nCoinCacheUsage = nTotalCache / 300;
    int64_t nMempoolSizeMax = GetArg("-maxmempool", DEFAULT_MAX_MEMPOOL_SIZE) * 1000000;
    int64_t nEvoDbCache = 1024 * 1024 * 16; // TODO
    LogPrintf("Cache configuration:\n");
    LogPrintf("* Using %.1fMiB for block index database\n", nBlockTreeDBCache * (1.0 / 1024 / 1024));
    LogPrintf("* Using %.1fMiB for chain state database\n", nCoinDBCache * (1.0 / 1024 / 1024));
    LogPrintf("* Using %.1fMiB for in-memory UTXO set (plus up to %.1fMiB of unused mempool space)\n", nCoinCacheUsage * (1.0 / 1024 / 1024), nMempoolSizeMax * (1.0 / 1024 / 1024));

    bool fLoaded = false;
    while (!fLoaded) {
        bool fReset = fReindex;
        std::string strLoadError;
        uiInterface.InitMessage(_("Loading block index..."));

        nStart = GetTimeMillis();
        do {
            try {
                UnloadBlockIndex();
                delete pcoinsTip;
                delete pcoinsdbview;
                delete pcoinscatcher;
                llmq::DestroyLLMQSystem();
                delete pblocktree;
                delete evoDb;

                MTPState::GetMTPState()->SetMTPStartBlock(chainparams.GetConsensus().nMTPStartBlock);

                pblocktree = new CBlockTreeDB(nBlockTreeDBCache, false, fReindex);

                if (!fReindex) {
                    // Check existing block index database version, reindex if needed
                    if (pblocktree->GetBlockIndexVersion() < ZC_ADVANCED_INDEX_VERSION) {
                        LogPrintf("Upgrade to new version of block index required, reindex forced\n");
                        delete pblocktree;
                        fReindex = fReset = true;
                        pblocktree = new CBlockTreeDB(nBlockTreeDBCache, false, fReindex);
                    }
                }

                evoDb = new CEvoDB(nEvoDbCache, false, fReindex || fReindexChainState);
                deterministicMNManager = new CDeterministicMNManager(*evoDb);

                pcoinsdbview = new CCoinsViewDB(nCoinDBCache, false, fReindex || fReindexChainState);
                pcoinscatcher = new CCoinsViewErrorCatcher(pcoinsdbview);
                pcoinsTip = new CCoinsViewCache(pcoinscatcher);
                llmq::InitLLMQSystem(*evoDb, &scheduler, false, fReindex || fReindexChainState);

                if (fReindex) {
                    pblocktree->WriteReindexing(true);
                    //If we're reindexing in prune mode, wipe away unusable block files and all undo data files
                    if (fPruneMode)
                        CleanupBlockRevFiles();
                } else {
                    // If necessary, upgrade from older database format.
                    if (!pcoinsdbview->Upgrade()) {
                        strLoadError = _("Error upgrading chainstate database");
                        break;
                    }
                }

                if (!LoadBlockIndex(chainparams)) {
                    strLoadError = _("Error loading block database");
                    break;
                }

                if (!fReindex) {
                    CBlockIndex *tip = chainActive.Tip();
                    if (tip) {
                        int lastBlockIndexVersion = pblocktree->GetBlockIndexVersion(*tip->phashBlock);
                        if ((tip->nHeight >= chainparams.GetConsensus().nLelantusStartBlock &&
                                    lastBlockIndexVersion < LELANTUS_PROTOCOL_ENABLEMENT_VERSION) ||
                            (tip->nHeight >= chainparams.GetConsensus().nEvoSporkStartBlock &&
                                    lastBlockIndexVersion < EVOSPORK_MIN_VERSION))
                        {
                            strLoadError = _(
                                    "Block index is outdated, reindex required\n");
                            break;
                        }

                    }
                }

                // If the loaded chain has a wrong genesis, bail out immediately
                // (we're likely using a testnet datadir, or the other way around).
                if (!mapBlockIndex.empty() && mapBlockIndex.count(chainparams.GetConsensus().hashGenesisBlock) == 0) {
                    LogPrintf("Genesis block hash %s not found.\n",
                        chainparams.GetConsensus().hashGenesisBlock.ToString());
                    LogPrintf("mapBlockIndex contains %d blocks.\n", mapBlockIndex.size());
                    return InitError(_("Incorrect or no genesis block found. Wrong datadir for network?"));
                }

                // Initialize the block index (no-op if non-empty database was already loaded)
                if (!InitBlockIndex(chainparams)) {
                    strLoadError = _("Error initializing block database");
                    break;
                }

                // Check for changed -txindex state
                if (fTxIndex != GetBoolArg("-txindex", DEFAULT_TXINDEX)) {
                    strLoadError = _("You need to rebuild the database using -reindex-chainstate to change -txindex");
                    break;
                }

                // Check for changed -prune state.  What we are concerned about is a user who has pruned blocks
                // in the past, but is now trying to run unpruned.
                if (fHavePruned && !fPruneMode) {
                    strLoadError = _("You need to rebuild the database using -reindex to go back to unpruned mode.  This will redownload the entire blockchain");
                    break;
                }

                deterministicMNManager->UpgradeDBIfNeeded();

                if (!fReindex && chainActive.Tip() != NULL) {
                    uiInterface.InitMessage(_("Rewinding blocks..."));
                    if (!RewindBlockIndex(chainparams)) {
                        strLoadError = _("Unable to rewind the database to a pre-fork state. You will need to redownload the blockchain");
                        break;
                    }
                }

                uiInterface.InitMessage(_("Verifying blocks..."));
                if (fHavePruned && GetArg("-checkblocks", DEFAULT_CHECKBLOCKS) > MIN_BLOCKS_TO_KEEP) {
                    LogPrintf("Prune: pruned datadir may not have more than %d blocks; only checking available blocks",
                        MIN_BLOCKS_TO_KEEP);
                }

                {
                    LOCK(cs_main);
                    CBlockIndex* tip = chainActive.Tip();
                    RPCNotifyBlockChange(true, tip);
                    if (tip && tip->nTime > GetAdjustedTime() + 2 * 60 * 60) {
                        strLoadError = _("The block database contains a block which appears to be from the future. "
                                "This may be due to your computer's date and time being set incorrectly. "
                                "Only rebuild the block database if you are sure that your computer's date and time are correct");
                        break;
                    }
                }

                if (!CVerifyDB().VerifyDB(chainparams, pcoinsdbview, GetArg("-checklevel", DEFAULT_CHECKLEVEL),
                              GetArg("-checkblocks", DEFAULT_CHECKBLOCKS))) {
                    strLoadError = _("Corrupted block database detected");
                    break;
                }
            } catch (const std::exception& e) {
                if (fDebug) LogPrintf("%s\n", e.what());
                strLoadError = _("Error opening block database");
                break;
            }

            fLoaded = true;
        } while(false);

        if (!fLoaded) {
            // first suggest a reindex
            if (!fReset) {
                bool fRet = uiInterface.ThreadSafeQuestion(
                    strLoadError + ".\n\n" + _("Do you want to rebuild the block database now?"),
                    strLoadError + ".\nPlease restart with -reindex or -reindex-chainstate to recover.",
                    "", CClientUIInterface::MSG_ERROR | CClientUIInterface::BTN_ABORT);
                if (fRet || fApi) { // Force reindex when using client-api
                    fReindex = true;
                    fRequestShutdown = false;
                } else {
                    LogPrintf("Aborted block database rebuild. Exiting.\n");
                    return false;
                }
            } else {
                return InitError(strLoadError);
            }
        }
    }

    // As LoadBlockIndex can take several minutes, it's possible the user
    // requested to kill the GUI during the last operation. If so, exit.
    // As the program has not fully started yet, Shutdown() is possibly overkill.
    if (fRequestShutdown)
    {
        LogPrintf("Shutdown requested. Exiting.\n");
        return false;
    }
    LogPrintf(" block index %15dms\n", GetTimeMillis() - nStart);

    boost::filesystem::path est_path = GetDataDir() / FEE_ESTIMATES_FILENAME;
    CAutoFile est_filein(fopen(est_path.string().c_str(), "rb"), SER_DISK, CLIENT_VERSION);
    // Allowed to fail as this file IS missing on first startup.
    if (!est_filein.IsNull())
        mempool.ReadFeeEstimates(est_filein);
    fFeeEstimatesInitialized = true;


    // ********************************************************* Step 8: load wallet

#ifdef ENABLE_WALLET
    LogPrintf("Step 8: load wallet ************************************\n");
    if (GetBoolArg("-disablewallet", false)) {
        pwalletMain = NULL;
        LogPrintf("Wallet disabled!\n");
    } else {
    CWallet::InitLoadWallet();
    if (!pwalletMain)
        return false;
    }
#else // ENABLE_WALLET
    LogPrintf("No wallet support compiled in!\n");
#endif // !ENABLE_WALLET

    // ********************************************************* Step 8.5: load elysium

#ifdef ENABLE_ELYSIUM
    if (isElysiumEnabled()) {
        if (!fTxIndex) {
            // ask the user if they would like us to modify their config file for them
            std::string msg = _("Disabled transaction index detected.\n\n"
                                "Elysium requires an enabled transaction index. To enable "
                                "transaction indexing, please use the \"-txindex\" option as "
                                "command line argument or add \"txindex=1\" to your client "
                                "configuration file within your data directory.\n\n"
                                "Configuration file"); // allow translation of main text body while still allowing differing config file string
            msg += ": " + GetConfigFile("").string() + "\n\n";
            msg += _("Would you like Elysium to attempt to update your configuration file accordingly?");
            bool fRet = uiInterface.ThreadSafeMessageBox(msg, "", CClientUIInterface::MSG_INFORMATION | CClientUIInterface::BTN_OK | CClientUIInterface::MODAL | CClientUIInterface::BTN_ABORT);
            if (fRet) {
                // add txindex=1 to config file in GetConfigFile()
                boost::filesystem::path configPathInfo = GetConfigFile("");
                FILE *fp = fopen(configPathInfo.string().c_str(), "at");
                if (!fp) {
                    std::string failMsg = _("Unable to update configuration file at");
                    failMsg += ":\n" + GetConfigFile("").string() + "\n\n";
                    failMsg += _("The file may be write protected or you may not have the required permissions to edit it.\n");
                    failMsg += _("Please add txindex=1 to your configuration file manually.\n\nElysium will now shutdown.");
                    return InitError(failMsg);
                }
                fprintf(fp, "\ntxindex=1\n");
                fflush(fp);
                fclose(fp);
                std::string strUpdated = _(
                        "Your configuration file has been updated.\n\n"
                        "Elysium will now shutdown - please restart the client for your new configuration to take effect.");
                uiInterface.ThreadSafeMessageBox(strUpdated, "", CClientUIInterface::MSG_INFORMATION | CClientUIInterface::BTN_OK | CClientUIInterface::MODAL);
                return false;
            } else {
                return InitError(_("Please add txindex=1 to your configuration file manually.\n\nOmni Core will now shutdown."));
            }
        }

        uiInterface.InitMessage(_("Parsing Elysium transactions..."));
        elysium_init();

        // Elysium code should be initialized and wallet should now be loaded, perform an initial populate
        CheckWalletUpdate();
    }
#endif

    // ********************************************************* Step 9: data directory maintenance
    LogPrintf("Step 9: data directory maintenance **********************\n");
    // if pruning, unset the service bit and perform the initial blockstore prune
    // after any wallet rescanning has taken place.
    if (fPruneMode) {
        LogPrintf("Unsetting NODE_NETWORK on prune mode\n");
        nLocalServices = ServiceFlags(nLocalServices & ~NODE_NETWORK);
        if (!fReindex) {
            uiInterface.InitMessage(_("Pruning blockstore..."));
            PruneAndFlush();
        }
    }

    if (chainparams.GetConsensus().vDeployments[Consensus::DEPLOYMENT_SEGWIT].nTimeout != 0) {
        // Only advertise witness capabilities if they have a reasonable start time.
        // This allows us to have the code merged without a defined softfork, by setting its
        // end time to 0.
        // Note that setting NODE_WITNESS is never required: the only downside from not
        // doing so is that after activation, no upgraded nodes will fetch from you.
        nLocalServices = ServiceFlags(nLocalServices | NODE_WITNESS);
        // Only care about others providing witness capabilities if there is a softfork
        // defined.
        nRelevantServices = ServiceFlags(nRelevantServices | NODE_WITNESS);
    }

    // ********************************************************* Step 10a: Prepare znode related stuff
    fMasternodeMode = GetBoolArg("-znode", false);
    if (fMasternodeMode)
        // turn off dandelion for znodes
        ForceSetArg("-dandelion", "0");

    LogPrintf("fMasternodeMode = %s\n", fMasternodeMode);

    if(fLiteMode && fMasternodeMode) {
        return InitError(_("You can not start a masternode in lite mode."));
    }

    if (fMasternodeMode && !fTxIndex) {
        return InitError("Enabling Znode support requires turning on transaction indexing."
                                 "Please add txindex=1 to your configuration and start with -reindex");
    }

    // evo znode system
    if(fLiteMode && fMasternodeMode) {
        return InitError(_("You can not start a znode in lite mode."));
    }

    if(fMasternodeMode) {
        LogPrintf("ZNODE:\n");

        std::string strMasterNodeBLSPrivKey = GetArg("-znodeblsprivkey", "");
        if(!strMasterNodeBLSPrivKey.empty()) {
            auto binKey = ParseHex(strMasterNodeBLSPrivKey);
            CBLSSecretKey keyOperator;
            keyOperator.SetBuf(binKey);
            if (keyOperator.IsValid()) {
                activeMasternodeInfo.blsKeyOperator = std::make_unique<CBLSSecretKey>(keyOperator);
                activeMasternodeInfo.blsPubKeyOperator = std::make_unique<CBLSPublicKey>(activeMasternodeInfo.blsKeyOperator->GetPublicKey());
                LogPrintf("  blsPubKeyOperator: %s\n", keyOperator.GetPublicKey().ToString());
            } else {
                return InitError(_("Invalid znodeblsprivkey. Please see documentation."));
            }
        } else {
            return InitError(_("You must specify a znodeblsprivkey in the configuration. Please see documentation for help."));
        }

        // Create and register activeMasternodeManager, will init later in ThreadImport
        activeMasternodeManager = new CActiveMasternodeManager();
        RegisterValidationInterface(activeMasternodeManager);
    }

    if (activeMasternodeInfo.blsKeyOperator == nullptr) {
        activeMasternodeInfo.blsKeyOperator = std::make_unique<CBLSSecretKey>();
    }
    if (activeMasternodeInfo.blsPubKeyOperator == nullptr) {
        activeMasternodeInfo.blsPubKeyOperator = std::make_unique<CBLSPublicKey>();
    }

    // ********************************************************* Step 10b: schedule Dash-specific tasks

    if (!fLiteMode) {
        scheduler.scheduleEvery(boost::bind(&CNetFulfilledRequestManager::DoMaintenance, boost::ref(netfulfilledman)), 60);
        scheduler.scheduleEvery(boost::bind(&CMasternodeSync::DoMaintenance, boost::ref(masternodeSync), boost::ref(*g_connman)), 1);
        scheduler.scheduleEvery(boost::bind(&CMasternodeUtils::DoMaintenance, boost::ref(*g_connman)), 1);

        /*
        scheduler.scheduleEvery(boost::bind(&CGovernanceManager::DoMaintenance, boost::ref(governance), boost::ref(*g_connman)), 60 * 5);

        scheduler.scheduleEvery(boost::bind(&CInstantSend::DoMaintenance, boost::ref(instantsend)), 60);
        */
    }

    llmq::StartLLMQSystem();

    // ********************************************************* Step 11: import blocks

    if (!CheckDiskSpace())
        return false;

    // Either install a handler to notify us when genesis activates, or set fHaveGenesis directly.
    // No locking, as this happens before any background thread is started.
    if (chainActive.Tip() == NULL) {
        uiInterface.NotifyBlockTip.connect(BlockNotifyGenesisWait);
    } else {
        fHaveGenesis = true;
    }

    if (IsArgSet("-blocknotify"))
        uiInterface.NotifyBlockTip.connect(BlockNotifyCallback);

    std::vector<boost::filesystem::path> vImportFiles;
    if (mapMultiArgs.count("-loadblock"))
    {
        BOOST_FOREACH(const std::string& strFile, mapMultiArgs.at("-loadblock"))
            vImportFiles.push_back(strFile);
    }

    threadGroup.create_thread(boost::bind(&ThreadImport, vImportFiles));

    // Wait for genesis block to be processed
    {
        boost::unique_lock<boost::mutex> lock(cs_GenesisWait);
        while (!fHaveGenesis) {
            condvar_GenesisWait.wait(lock);
        }
        uiInterface.NotifyBlockTip.disconnect(BlockNotifyGenesisWait);
    }

    // ********************************************************* Step 12: start node

    //// debug print
    LogPrintf("mapBlockIndex.size() = %u\n",   mapBlockIndex.size());
    LogPrintf("nBestHeight = %d\n",                   chainActive.Height());
    if (GetBoolArg("-listenonion", DEFAULT_LISTEN_ONION))
        StartTorControl(threadGroup, scheduler);

    Discover(threadGroup);

    // Map ports with UPnP
    MapPort(GetBoolArg("-upnp", DEFAULT_UPNP));

    std::string strNodeError;
    CConnman::Options connOptions;
    connOptions.nLocalServices = nLocalServices;
    connOptions.nRelevantServices = nRelevantServices;
    connOptions.nMaxConnections = nMaxConnections;
    connOptions.nMaxOutbound = std::min(MAX_OUTBOUND_CONNECTIONS, connOptions.nMaxConnections);
    connOptions.nMaxAddnode = MAX_ADDNODE_CONNECTIONS;
    connOptions.nMaxFeeler = 1;
    connOptions.nBestHeight = chainActive.Height();
    connOptions.uiInterface = &uiInterface;
    connOptions.nSendBufferMaxSize = 1000*GetArg("-maxsendbuffer", DEFAULT_MAXSENDBUFFER);
    connOptions.nReceiveFloodSize = 1000*GetArg("-maxreceivebuffer", DEFAULT_MAXRECEIVEBUFFER);

    connOptions.nMaxOutboundTimeframe = nMaxOutboundTimeframe;
    connOptions.nMaxOutboundLimit = nMaxOutboundLimit;

    if (!connman.Start(scheduler, strNodeError, connOptions))
        return InitError(strNodeError);

    // Generate coins in the background
    GenerateBitcoins(GetBoolArg("-gen", DEFAULT_GENERATE), GetArg("-genproclimit", DEFAULT_GENERATE_THREADS),
                     chainparams);
<<<<<<< HEAD

=======
>>>>>>> 55255615
    // ********************************************************* Step 13: Znode - obsoleted

    // ********************************************************* Step 14: finished

    SetRPCWarmupFinished();
    uiInterface.InitMessage(_("Done loading"));

#ifdef ENABLE_WALLET
    if (pwalletMain)
        pwalletMain->postInitProcess(threadGroup);
#endif

    return !fRequestShutdown;
}<|MERGE_RESOLUTION|>--- conflicted
+++ resolved
@@ -2186,10 +2186,6 @@
     // Generate coins in the background
     GenerateBitcoins(GetBoolArg("-gen", DEFAULT_GENERATE), GetArg("-genproclimit", DEFAULT_GENERATE_THREADS),
                      chainparams);
-<<<<<<< HEAD
-
-=======
->>>>>>> 55255615
     // ********************************************************* Step 13: Znode - obsoleted
 
     // ********************************************************* Step 14: finished
