#include "rpcrequirements.h"

#include "elysium.h"
#include "rules.h"
#include "sp.h"
#include "utilsbitcoin.h"

#include "../amount.h"
#include "../validation.h"
#include "../rpc/protocol.h"
#include "../sync.h"
#include "../tinyformat.h"

#include <string>

#include <stdint.h>

void RequireBalance(const std::string& address, uint32_t propertyId, int64_t amount)
{
    int64_t balance = getMPbalance(address, propertyId, BALANCE);
    if (balance < amount) {
        throw JSONRPCError(RPC_TYPE_ERROR, "Sender has insufficient balance");
    }
    int64_t balanceUnconfirmed = getUserAvailableMPbalance(address, propertyId);
    if (balanceUnconfirmed < amount) {
        throw JSONRPCError(RPC_TYPE_ERROR, "Sender has insufficient balance (due to pending transactions)");
    }
}

void RequirePrimaryToken(uint32_t propertyId)
{
    if (propertyId < 1 || 2 < propertyId) {
        throw JSONRPCError(RPC_INVALID_PARAMETER, "Property identifier must be 1 (ELYSIUM) or 2 (TELYSIUM)");
    }
}

void RequirePropertyName(const std::string& name)
{
    if (name.empty()) {
        throw JSONRPCError(RPC_TYPE_ERROR, "Property name must not be empty");
    }
}

void RequireExistingProperty(uint32_t propertyId)
{
    LOCK(cs_main);
    if (!elysium::IsPropertyIdValid(propertyId)) {
        throw JSONRPCError(RPC_INVALID_PARAMETER, "Property identifier does not exist");
    }
}

void RequireSameEcosystem(uint32_t propertyId, uint32_t otherId)
{
    if (elysium::isTestEcosystemProperty(propertyId) != elysium::isTestEcosystemProperty(otherId)) {
        throw JSONRPCError(RPC_INVALID_PARAMETER, "Properties must be in the same ecosystem");
    }
}

void RequireDifferentIds(uint32_t propertyId, uint32_t otherId)
{
    if (propertyId == otherId) {
        throw JSONRPCError(RPC_INVALID_PARAMETER, "Property identifiers must not be the same");
    }
}


void RequireManagedProperty(uint32_t propertyId)
{
    LOCK(cs_main);
    CMPSPInfo::Entry sp;
    if (!elysium::_my_sps->getSP(propertyId, sp)) {
        throw JSONRPCError(RPC_DATABASE_ERROR, "Failed to retrieve property");
    }
    if (sp.fixed || !sp.manual) {
        throw JSONRPCError(RPC_INVALID_PARAMETER, "Property identifier does not refer to a managed property");
    }
}

void RequireTokenIssuer(const std::string& address, uint32_t propertyId)
{
    LOCK(cs_main);
    CMPSPInfo::Entry sp;
    if (!elysium::_my_sps->getSP(propertyId, sp)) {
        throw JSONRPCError(RPC_DATABASE_ERROR, "Failed to retrieve property");
    }
    if (address != sp.issuer) {
        throw JSONRPCError(RPC_TYPE_ERROR, "Sender is not authorized to manage the property");
    }
}


void RequireSaneReferenceAmount(int64_t amount)
{
    if ((0.01 * COIN) < amount) {
        throw JSONRPCError(RPC_TYPE_ERROR, "Reference amount higher is than 0.01 FIRO");
    }
}


void RequireHeightInChain(int blockHeight)
{
    if (blockHeight < 0 || elysium::GetHeight() < blockHeight) {
        throw JSONRPCError(RPC_INVALID_PARAMETER, "Block height is out of range");
    }
}

<<<<<<< HEAD
void RequireLelantusStatus(LelantusStatus status)
=======
void RequireSigmaStatus(elysium::SigmaStatus status)
>>>>>>> 99ee21de
{
    if (!elysium::IsLelantusStatusValid(status)) {
        throw JSONRPCError(RPC_INVALID_PARAMETER, "Lelantus status is not valid");
    }

    if (!elysium::IsFeatureActivated(elysium::FEATURE_LELANTUS, elysium::GetHeight())) {
        throw JSONRPCError(RPC_INVALID_PARAMETER, "Lelantus feature is not activated yet");
    }
}

namespace elysium {

void RequireLelantus(PropertyId property)
{
    if (!IsFeatureActivated(FEATURE_LELANTUS, GetHeight())) {
        throw JSONRPCError(RPC_INVALID_PARAMETER, "Lelantus feature is not activated yet");
    }

    if (!IsLelantusEnabled(property)) {
        throw JSONRPCError(RPC_INVALID_PARAMETER, "Property has not enabled Lelantus");
    }
}

}<|MERGE_RESOLUTION|>--- conflicted
+++ resolved
@@ -104,11 +104,7 @@
     }
 }
 
-<<<<<<< HEAD
-void RequireLelantusStatus(LelantusStatus status)
-=======
-void RequireSigmaStatus(elysium::SigmaStatus status)
->>>>>>> 99ee21de
+void RequireLelantusStatus(elysium::LelantusStatus status)
 {
     if (!elysium::IsLelantusStatusValid(status)) {
         throw JSONRPCError(RPC_INVALID_PARAMETER, "Lelantus status is not valid");
