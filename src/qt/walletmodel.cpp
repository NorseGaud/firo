// Copyright (c) 2011-2016 The Bitcoin Core developers
// Distributed under the MIT software license, see the accompanying
// file COPYING or http://www.opensource.org/licenses/mit-license.php.

#include "walletmodel.h"

#include "addresstablemodel.h"
#include "consensus/validation.h"
#include "guiconstants.h"
#include "guiutil.h"
#include "paymentserver.h"
#include "recentrequeststablemodel.h"
#include "transactiontablemodel.h"

#include "base58.h"
#include "keystore.h"
#include "validation.h"
#include "net.h" // for g_connman
#include "sync.h"
#include "ui_interface.h"
#include "util.h" // for GetBoolArg
#include "wallet/wallet.h"
#include "wallet/walletdb.h" // for BackupWallet
#include "wallet/walletexcept.h"
#include "txmempool.h"
#include "consensus/validation.h"
#include "sigma.h"
#include "sigma/coin.h"

#include <stdint.h>

#include <QDebug>
#include <QSet>
#include <QTimer>

#include <boost/foreach.hpp>

WalletModel::WalletModel(const PlatformStyle *platformStyle, CWallet *_wallet, OptionsModel *_optionsModel, QObject *parent) :
    QObject(parent), wallet(_wallet), optionsModel(_optionsModel), addressTableModel(0),
    transactionTableModel(0),
    recentRequestsTableModel(0),
    cachedBalance(0), cachedUnconfirmedBalance(0), cachedImmatureBalance(0),
    cachedEncryptionStatus(Unencrypted),
    cachedNumBlocks(0)
{
    fHaveWatchOnly = wallet->HaveWatchOnly();
    fForceCheckBalanceChanged = false;

    addressTableModel = new AddressTableModel(wallet, this);
    transactionTableModel = new TransactionTableModel(platformStyle, wallet, this);
    recentRequestsTableModel = new RecentRequestsTableModel(wallet, this);

    // This timer will be fired repeatedly to update the balance
    pollTimer = new QTimer(this);
    connect(pollTimer, SIGNAL(timeout()), this, SLOT(pollBalanceChanged()));
    pollTimer->start(MODEL_UPDATE_DELAY);

    subscribeToCoreSignals();
}

WalletModel::~WalletModel()
{
    unsubscribeFromCoreSignals();
}

CAmount WalletModel::getBalance(const CCoinControl *coinControl) const
{
    if (coinControl)
    {
        CAmount nBalance = 0;
        std::vector<COutput> vCoins;
        wallet->AvailableCoins(vCoins, true, coinControl);
        BOOST_FOREACH(const COutput& out, vCoins)
            if(out.fSpendable)
                nBalance += out.tx->tx->vout[out.i].nValue;

        return nBalance;
    }

    return wallet->GetBalance();
}

CAmount WalletModel::getUnconfirmedBalance() const
{
    return wallet->GetUnconfirmedBalance();
}

CAmount WalletModel::getImmatureBalance() const
{
    return wallet->GetImmatureBalance();
}

bool WalletModel::haveWatchOnly() const
{
    return fHaveWatchOnly;
}

CAmount WalletModel::getWatchBalance() const
{
    return wallet->GetWatchOnlyBalance();
}

CAmount WalletModel::getWatchUnconfirmedBalance() const
{
    return wallet->GetUnconfirmedWatchOnlyBalance();
}

CAmount WalletModel::getWatchImmatureBalance() const
{
    return wallet->GetImmatureWatchOnlyBalance();
}

void WalletModel::updateStatus()
{
    EncryptionStatus newEncryptionStatus = getEncryptionStatus();

    if(cachedEncryptionStatus != newEncryptionStatus)
        Q_EMIT encryptionStatusChanged(newEncryptionStatus);
}

void WalletModel::pollBalanceChanged()
{
    // Get required locks upfront. This avoids the GUI from getting stuck on
    // periodical polls if the core is holding the locks for a longer time -
    // for example, during a wallet rescan.
    TRY_LOCK(cs_main, lockMain);
    if(!lockMain)
        return;
    TRY_LOCK(wallet->cs_wallet, lockWallet);
    if(!lockWallet)
        return;

    if(fForceCheckBalanceChanged || chainActive.Height() != cachedNumBlocks)
    {
        fForceCheckBalanceChanged = false;

        // Balance and number of transactions might have changed
        cachedNumBlocks = chainActive.Height();

        checkBalanceChanged();
        if(transactionTableModel)
            transactionTableModel->updateConfirmations();

        // check sigma
        // support only hd
        if (zwalletMain) {
            checkSigmaAmount(false);
        }
    }
}

void WalletModel::updateSigmaCoins(const QString &pubCoin, const QString &isUsed, int status)
{
    if (status == ChangeType::CT_UPDATED) {
        // some coin have been updated to be used
        LOCK2(cs_main, wallet->cs_wallet);
        checkSigmaAmount(true);

    } else if (status == ChangeType::CT_NEW) {
        // new mint
        LOCK2(cs_main, wallet->cs_wallet);
        auto coins = zwalletMain->GetTracker().ListMints(true, false, false);

        int block = cachedNumBlocks;
        for (const auto& coin : coins) {
            if (!coin.isUsed) {
                int coinHeight = coin.nHeight;
                if (coinHeight == -1
                    || (coinHeight <= block && coinHeight > block - ZC_MINT_CONFIRMATIONS)) {
                    cachedHavePendingCoin = true;
                }
            }
        }

        if (cachedHavePendingCoin) {
            checkSigmaAmount(true);
        }
    }
}

void WalletModel::checkBalanceChanged()
{
    CAmount newBalance = getBalance();
    CAmount newUnconfirmedBalance = getUnconfirmedBalance();
    CAmount newImmatureBalance = getImmatureBalance();
    CAmount newWatchOnlyBalance = 0;
    CAmount newWatchUnconfBalance = 0;
    CAmount newWatchImmatureBalance = 0;
    if (haveWatchOnly())
    {
        newWatchOnlyBalance = getWatchBalance();
        newWatchUnconfBalance = getWatchUnconfirmedBalance();
        newWatchImmatureBalance = getWatchImmatureBalance();
    }

    if(cachedBalance != newBalance || cachedUnconfirmedBalance != newUnconfirmedBalance || cachedImmatureBalance != newImmatureBalance ||
        cachedWatchOnlyBalance != newWatchOnlyBalance || cachedWatchUnconfBalance != newWatchUnconfBalance || cachedWatchImmatureBalance != newWatchImmatureBalance)
    {
        cachedBalance = newBalance;
        cachedUnconfirmedBalance = newUnconfirmedBalance;
        cachedImmatureBalance = newImmatureBalance;
        cachedWatchOnlyBalance = newWatchOnlyBalance;
        cachedWatchUnconfBalance = newWatchUnconfBalance;
        cachedWatchImmatureBalance = newWatchImmatureBalance;
        Q_EMIT balanceChanged(newBalance, newUnconfirmedBalance, newImmatureBalance,
                            newWatchOnlyBalance, newWatchUnconfBalance, newWatchImmatureBalance);
    }
}

void WalletModel::checkSigmaAmount(bool forced)
{
    auto currentBlock = chainActive.Height();
    if ((cachedHavePendingCoin && currentBlock > lastBlockCheckSigma)
        || currentBlock < lastBlockCheckSigma // reorg
        || forced) {

        auto coins = zwalletMain->GetTracker().ListMints(true, false, false);

        std::vector<CMintMeta> spendable, pending;

        std::vector<sigma::PublicCoin> anonimity_set;
        uint256 blockHash;

        cachedHavePendingCoin = false;

        for (const auto& coin : coins) {

            // ignore spent coin
            if (coin.isUsed)
                continue;

            int coinHeight = coin.nHeight;

            if (coinHeight > 0
                && coinHeight + (ZC_MINT_CONFIRMATIONS-1) <= chainActive.Height())  {
                spendable.push_back(coin);
            } else {
                cachedHavePendingCoin = true;
                pending.push_back(coin);
            }
        }

        lastBlockCheckSigma = currentBlock;
        Q_EMIT notifySigmaChanged(spendable, pending);
    }
}

void WalletModel::updateTransaction()
{
    // Balance and number of transactions might have changed
    fForceCheckBalanceChanged = true;
}

void WalletModel::updateAddressBook(const QString &address, const QString &label,
        bool isMine, const QString &purpose, int status)
{
    if(addressTableModel)
        addressTableModel->updateEntry(address, label, isMine, purpose, status);
}

void WalletModel::updateAddressBook(const QString &pubCoin, const QString &isUsed, int status)
{
    if(addressTableModel)
        addressTableModel->updateEntry(pubCoin, isUsed, status);
}

void WalletModel::updateWatchOnlyFlag(bool fHaveWatchonly)
{
    fHaveWatchOnly = fHaveWatchonly;
    Q_EMIT notifyWatchonlyChanged(fHaveWatchonly);
}

bool WalletModel::validateAddress(const QString &address)
{
    CBitcoinAddress addressParsed(address.toStdString());
    return addressParsed.IsValid();
}

WalletModel::SendCoinsReturn WalletModel::prepareTransaction(WalletModelTransaction &transaction, const CCoinControl *coinControl)
{
    CAmount total = 0;
    bool fSubtractFeeFromAmount = false;
    QList<SendCoinsRecipient> recipients = transaction.getRecipients();
    std::vector<CRecipient> vecSend;

    if(recipients.empty())
    {
        return OK;
    }

    QSet<QString> setAddress; // Used to detect duplicates
    int nAddresses = 0;

    // Pre-check input data for validity
    Q_FOREACH(const SendCoinsRecipient &rcp, recipients)
    {
        if (rcp.fSubtractFeeFromAmount)
            fSubtractFeeFromAmount = true;

        if (rcp.paymentRequest.IsInitialized())
        {   // PaymentRequest...
            CAmount subtotal = 0;
            const payments::PaymentDetails& details = rcp.paymentRequest.getDetails();
            for (int i = 0; i < details.outputs_size(); i++)
            {
                const payments::Output& out = details.outputs(i);
                if (out.amount() <= 0) continue;
                subtotal += out.amount();
                const unsigned char* scriptStr = (const unsigned char*)out.script().data();
                CScript scriptPubKey(scriptStr, scriptStr+out.script().size());
                CAmount nAmount = out.amount();
                CRecipient recipient = {scriptPubKey, nAmount, rcp.fSubtractFeeFromAmount};
                vecSend.push_back(recipient);
            }
            if (subtotal <= 0)
            {
                return InvalidAmount;
            }
            total += subtotal;
        }
        else
        {   // User-entered Zcoin address / amount:
            if(!validateAddress(rcp.address))
            {
                return InvalidAddress;
            }
            if(rcp.amount <= 0)
            {
                return InvalidAmount;
            }
            setAddress.insert(rcp.address);
            ++nAddresses;

            CScript scriptPubKey = GetScriptForDestination(CBitcoinAddress(rcp.address.toStdString()).Get());
            CRecipient recipient = {scriptPubKey, rcp.amount, rcp.fSubtractFeeFromAmount};
            vecSend.push_back(recipient);

            total += rcp.amount;
        }
    }
    if(setAddress.size() != nAddresses)
    {
        return DuplicateAddress;
    }

    CAmount nBalance = getBalance(coinControl);

    if(total > nBalance)
    {
        return AmountExceedsBalance;
    }

    {
        LOCK2(cs_main, wallet->cs_wallet);

        transaction.newPossibleKeyChange(wallet);

        CAmount nFeeRequired = 0;
        int nChangePosRet = -1;
        std::string strFailReason;

        CWalletTx *newTx = transaction.getTransaction();
        CReserveKey *keyChange = transaction.getPossibleKeyChange();
        bool fCreated = wallet->CreateTransaction(vecSend, *newTx, *keyChange, nFeeRequired, nChangePosRet, strFailReason, coinControl);
        transaction.setTransactionFee(nFeeRequired);
        if (fSubtractFeeFromAmount && fCreated)
            transaction.reassignAmounts(nChangePosRet);

        if(!fCreated)
        {
            if(!fSubtractFeeFromAmount && (total + nFeeRequired) > nBalance)
            {
                return SendCoinsReturn(AmountWithFeeExceedsBalance);
            }
            Q_EMIT message(tr("Send Coins"), QString::fromStdString(strFailReason),
                         CClientUIInterface::MSG_ERROR);
            return TransactionCreationFailed;
        }

        // reject absurdly high fee. (This can never happen because the
        // wallet caps the fee at maxTxFee. This merely serves as a
        // belt-and-suspenders check)
        if (nFeeRequired > maxTxFee)
            return AbsurdFee;
    }

    return SendCoinsReturn(OK);
}

WalletModel::SendCoinsReturn WalletModel::sendCoins(WalletModelTransaction &transaction)
{
    QByteArray transaction_array; /* store serialized transaction */

    {
        LOCK2(cs_main, wallet->cs_wallet);
        CWalletTx *newTx = transaction.getTransaction();

        Q_FOREACH(const SendCoinsRecipient &rcp, transaction.getRecipients())
        {
            if (rcp.paymentRequest.IsInitialized())
            {
                // Make sure any payment requests involved are still valid.
                if (PaymentServer::verifyExpired(rcp.paymentRequest.getDetails())) {
                    return PaymentRequestExpired;
                }

                // Store PaymentRequests in wtx.vOrderForm in wallet.
                std::string key("PaymentRequest");
                std::string value;
                rcp.paymentRequest.SerializeToString(&value);
                newTx->vOrderForm.push_back(make_pair(key, value));
            }
            else if (!rcp.message.isEmpty()) // Message from normal zcoin:URI (zcoin:123...?message=example)
                newTx->vOrderForm.push_back(make_pair("Message", rcp.message.toStdString()));
        }

        CReserveKey *keyChange = transaction.getPossibleKeyChange();
        CValidationState state;
        if(!wallet->CommitTransaction(*newTx, *keyChange, g_connman.get(), state))
            return SendCoinsReturn(TransactionCommitFailed, QString::fromStdString(state.GetRejectReason()));

        CDataStream ssTx(SER_NETWORK, PROTOCOL_VERSION);
        ssTx << *newTx->tx;
        transaction_array.append(&(ssTx[0]), ssTx.size());
    }

    // Add addresses / update labels that we've sent to to the address book,
    // and emit coinsSent signal for each recipient
    Q_FOREACH(const SendCoinsRecipient &rcp, transaction.getRecipients())
    {
        // Don't touch the address book when we have a payment request
        if (!rcp.paymentRequest.IsInitialized())
        {
            std::string strAddress = rcp.address.toStdString();
            CTxDestination dest = CBitcoinAddress(strAddress).Get();
            std::string strLabel = rcp.label.toStdString();
            {
                LOCK(wallet->cs_wallet);

                std::map<CTxDestination, CAddressBookData>::iterator mi = wallet->mapAddressBook.find(dest);

                // Check if we have a new address or an updated label
                if (mi == wallet->mapAddressBook.end())
                {
                    wallet->SetAddressBook(dest, strLabel, "send");
                }
                else if (mi->second.name != strLabel)
                {
                    wallet->SetAddressBook(dest, strLabel, ""); // "" means don't change purpose
                }
            }
        }
        Q_EMIT coinsSent(wallet, rcp, transaction_array);
    }
    checkBalanceChanged(); // update balance immediately, otherwise there could be a short noticeable delay until pollBalanceChanged hits

    return SendCoinsReturn(OK);
}

OptionsModel *WalletModel::getOptionsModel()
{
    return optionsModel;
}

AddressTableModel *WalletModel::getAddressTableModel()
{
    return addressTableModel;
}

TransactionTableModel *WalletModel::getTransactionTableModel()
{
    return transactionTableModel;
}

RecentRequestsTableModel *WalletModel::getRecentRequestsTableModel()
{
    return recentRequestsTableModel;
}

WalletModel::EncryptionStatus WalletModel::getEncryptionStatus() const
{
    if(!wallet->IsCrypted())
    {
        return Unencrypted;
    }
    else if(wallet->IsLocked())
    {
        return Locked;
    }
    else
    {
        return Unlocked;
    }
}

bool WalletModel::setWalletEncrypted(bool encrypted, const SecureString &passphrase)
{
    if(encrypted)
    {
        // Encrypt
        return wallet->EncryptWallet(passphrase);
    }
    else
    {
        // Decrypt -- TODO; not supported yet
        return false;
    }
}

bool WalletModel::setWalletLocked(bool locked, const SecureString &passPhrase)
{
    if(locked)
    {
        // Lock
        return wallet->Lock();
    }
    else
    {
        // Unlock
        return wallet->Unlock(passPhrase);
    }
}

bool WalletModel::changePassphrase(const SecureString &oldPass, const SecureString &newPass)
{
    bool retval;
    {
        LOCK(wallet->cs_wallet);
        wallet->Lock(); // Make sure wallet is locked before attempting pass change
        retval = wallet->ChangeWalletPassphrase(oldPass, newPass);
    }
    return retval;
}

bool WalletModel::backupWallet(const QString &filename)
{
    return wallet->BackupWallet(filename.toLocal8Bit().data());
}

// Handlers for core signals
static void NotifyKeyStoreStatusChanged(WalletModel *walletmodel, CCryptoKeyStore *wallet)
{
    qDebug() << "NotifyKeyStoreStatusChanged";
    QMetaObject::invokeMethod(walletmodel, "updateStatus", Qt::QueuedConnection);
}

static void NotifyAddressBookChanged(WalletModel *walletmodel, CWallet *wallet,
        const CTxDestination &address, const std::string &label, bool isMine,
        const std::string &purpose, ChangeType status)
{
    QString strAddress = QString::fromStdString(CBitcoinAddress(address).ToString());
    QString strLabel = QString::fromStdString(label);
    QString strPurpose = QString::fromStdString(purpose);

    qDebug() << "NotifyAddressBookChanged: " + strAddress + " " + strLabel + " isMine=" + QString::number(isMine) + " purpose=" + strPurpose + " status=" + QString::number(status);
    QMetaObject::invokeMethod(walletmodel, "updateAddressBook", Qt::QueuedConnection,
                              Q_ARG(QString, strAddress),
                              Q_ARG(QString, strLabel),
                              Q_ARG(bool, isMine),
                              Q_ARG(QString, strPurpose),
                              Q_ARG(int, status));
}

static void NotifyZerocoinChanged(WalletModel *walletmodel, CWallet *wallet, const std::string &pubCoin, const std::string &isUsed, ChangeType status)
{
    qDebug() << "NotifyZerocoinChanged:" + QString::fromStdString(pubCoin) + " " + QString::fromStdString(isUsed) + " status=" + QString::number(status);
    QMetaObject::invokeMethod(walletmodel, "updateAddressBook", Qt::QueuedConnection,
                              Q_ARG(QString, QString::fromStdString(pubCoin)),
                              Q_ARG(QString, QString::fromStdString(isUsed)),
                              Q_ARG(int, status));

    // disable sigma
    if (zwalletMain) {
        QMetaObject::invokeMethod(walletmodel, "updateSigmaCoins", Qt::QueuedConnection,
                              Q_ARG(QString, QString::fromStdString(pubCoin)),
                              Q_ARG(QString, QString::fromStdString(isUsed)),
                              Q_ARG(int, status));
    }
}

static void NotifyTransactionChanged(WalletModel *walletmodel, CWallet *wallet, const uint256 &hash, ChangeType status)
{
    Q_UNUSED(wallet);
    Q_UNUSED(hash);
    Q_UNUSED(status);
    QMetaObject::invokeMethod(walletmodel, "updateTransaction", Qt::QueuedConnection);
}

static void ShowProgress(WalletModel *walletmodel, const std::string &title, int nProgress)
{
    // emits signal "showProgress"
    QMetaObject::invokeMethod(walletmodel, "showProgress", Qt::QueuedConnection,
                              Q_ARG(QString, QString::fromStdString(title)),
                              Q_ARG(int, nProgress));
}

static void NotifyWatchonlyChanged(WalletModel *walletmodel, bool fHaveWatchonly)
{
    QMetaObject::invokeMethod(walletmodel, "updateWatchOnlyFlag", Qt::QueuedConnection,
                              Q_ARG(bool, fHaveWatchonly));
}

void WalletModel::subscribeToCoreSignals()
{
    // Connect signals to wallet
    wallet->NotifyStatusChanged.connect(boost::bind(&NotifyKeyStoreStatusChanged, this, _1));
    wallet->NotifyAddressBookChanged.connect(boost::bind(NotifyAddressBookChanged, this, _1, _2, _3, _4, _5, _6));
    wallet->NotifyTransactionChanged.connect(boost::bind(NotifyTransactionChanged, this, _1, _2, _3));
    wallet->ShowProgress.connect(boost::bind(ShowProgress, this, _1, _2));
    wallet->NotifyWatchonlyChanged.connect(boost::bind(NotifyWatchonlyChanged, this, _1));
    wallet->NotifyZerocoinChanged.connect(boost::bind(NotifyZerocoinChanged, this, _1, _2, _3, _4));
}

void WalletModel::unsubscribeFromCoreSignals()
{
    // Disconnect signals from wallet
    wallet->NotifyStatusChanged.disconnect(boost::bind(&NotifyKeyStoreStatusChanged, this, _1));
    wallet->NotifyAddressBookChanged.disconnect(boost::bind(NotifyAddressBookChanged, this, _1, _2, _3, _4, _5, _6));
    wallet->NotifyTransactionChanged.disconnect(boost::bind(NotifyTransactionChanged, this, _1, _2, _3));
    wallet->ShowProgress.disconnect(boost::bind(ShowProgress, this, _1, _2));
    wallet->NotifyWatchonlyChanged.disconnect(boost::bind(NotifyWatchonlyChanged, this, _1));
    wallet->NotifyZerocoinChanged.disconnect(boost::bind(NotifyZerocoinChanged, this, _1, _2, _3, _4));
}

// WalletModel::UnlockContext implementation
WalletModel::UnlockContext WalletModel::requestUnlock()
{
    bool was_locked = getEncryptionStatus() == Locked;
    if(was_locked)
    {
        // Request UI to unlock wallet
        Q_EMIT requireUnlock();
    }
    // If wallet is still locked, unlock was failed or cancelled, mark context as invalid
    bool valid = getEncryptionStatus() != Locked;

    return UnlockContext(this, valid, was_locked);
}

WalletModel::UnlockContext::UnlockContext(WalletModel *_wallet, bool _valid, bool _relock):
        wallet(_wallet),
        valid(_valid),
        relock(_relock)
{
}

WalletModel::UnlockContext::~UnlockContext()
{
    if(valid && relock)
    {
        wallet->setWalletLocked(true);
    }
}

void WalletModel::UnlockContext::CopyFrom(const UnlockContext& rhs)
{
    // Transfer context; old object no longer relocks wallet
    *this = rhs;
    rhs.relock = false;
}

bool WalletModel::getPubKey(const CKeyID &address, CPubKey& vchPubKeyOut) const
{
    return wallet->GetPubKey(address, vchPubKeyOut);
}

bool WalletModel::havePrivKey(const CKeyID &address) const
{
    return wallet->HaveKey(address);
}

bool WalletModel::getPrivKey(const CKeyID &address, CKey& vchPrivKeyOut) const
{
    return wallet->GetKey(address, vchPrivKeyOut);
}

// returns a list of COutputs from COutPoints
void WalletModel::getOutputs(const std::vector<COutPoint>& vOutpoints, std::vector<COutput>& vOutputs)
{
    LOCK2(cs_main, wallet->cs_wallet);
    BOOST_FOREACH(const COutPoint& outpoint, vOutpoints)
    {
        if (!wallet->mapWallet.count(outpoint.hash)) continue;
        int nDepth = wallet->mapWallet[outpoint.hash].GetDepthInMainChain();
        if (nDepth < 0) continue;
        COutput out(&wallet->mapWallet[outpoint.hash], outpoint.n, nDepth, true, true);
        vOutputs.push_back(out);
    }
}

bool WalletModel::isSpent(const COutPoint& outpoint) const
{
    LOCK2(cs_main, wallet->cs_wallet);
    return wallet->IsSpent(outpoint.hash, outpoint.n);
}

// AvailableCoins + LockedCoins grouped by wallet address (put change in one group with wallet address)
void WalletModel::listCoins(std::map<QString, std::vector<COutput> >& mapCoins, AvailableCoinsType nCoinType) const
{
    std::vector<COutput> vCoins;
    wallet->AvailableCoins(vCoins, true, NULL, false, nCoinType, false);

    LOCK2(cs_main, wallet->cs_wallet); // ListLockedCoins, mapWallet
    std::vector<COutPoint> vLockedCoins;
    wallet->ListLockedCoins(vLockedCoins);

    // add locked coins
    BOOST_FOREACH(const COutPoint& outpoint, vLockedCoins)
    {
        if (!wallet->mapWallet.count(outpoint.hash)) continue;
        int nDepth = wallet->mapWallet[outpoint.hash].GetDepthInMainChain();
        if (nDepth < 0) continue;
        COutput out(&wallet->mapWallet[outpoint.hash], outpoint.n, nDepth, true, true);
        if (outpoint.n < out.tx->tx->vout.size() && wallet->IsMine(out.tx->tx->vout[outpoint.n]) == ISMINE_SPENDABLE)
            vCoins.push_back(out);
    }

    BOOST_FOREACH(const COutput& out, vCoins)
    {
        COutput cout = out;

<<<<<<< HEAD
        while (cout.tx->IsChange(static_cast<uint32_t>(cout.i)) && cout.tx->vin.size() > 0 && wallet->IsMine(cout.tx->vin[0]))
=======
        while (wallet->IsChange(cout.tx->tx->vout[cout.i]) && cout.tx->tx->vin.size() > 0 && wallet->IsMine(cout.tx->tx->vin[0]))
>>>>>>> a7b486d6
        {
            if (!wallet->mapWallet.count(cout.tx->tx->vin[0].prevout.hash)) break;
            cout = COutput(&wallet->mapWallet[cout.tx->tx->vin[0].prevout.hash], cout.tx->tx->vin[0].prevout.n, 0, true, true);
        }

        CTxDestination address;
<<<<<<< HEAD
        if(cout.tx->IsZerocoinMint() || cout.tx->IsSigmaMint() || cout.tx->IsZerocoinRemint()){
            mapCoins[QString::fromStdString("(mint)")].push_back(out);
            continue;
        }
        else if(!out.fSpendable || !ExtractDestination(cout.tx->vout[cout.i].scriptPubKey, address)){
=======
        if(!out.fSpendable || !ExtractDestination(cout.tx->tx->vout[cout.i].scriptPubKey, address))
>>>>>>> a7b486d6
            continue;
        }

        mapCoins[QString::fromStdString(CBitcoinAddress(address).ToString())].push_back(out);
    }
}

bool WalletModel::isLockedCoin(uint256 hash, unsigned int n) const
{
    LOCK2(cs_main, wallet->cs_wallet);
    return wallet->IsLockedCoin(hash, n);
}

void WalletModel::lockCoin(COutPoint& output)
{
    LOCK2(cs_main, wallet->cs_wallet);
    wallet->LockCoin(output);
}

void WalletModel::unlockCoin(COutPoint& output)
{
    LOCK2(cs_main, wallet->cs_wallet);
    wallet->UnlockCoin(output);
}

void WalletModel::listLockedCoins(std::vector<COutPoint>& vOutpts)
{
    LOCK2(cs_main, wallet->cs_wallet);
    wallet->ListLockedCoins(vOutpts);
}

void WalletModel::loadReceiveRequests(std::vector<std::string>& vReceiveRequests)
{
    LOCK(wallet->cs_wallet);
    BOOST_FOREACH(const PAIRTYPE(CTxDestination, CAddressBookData)& item, wallet->mapAddressBook)
        BOOST_FOREACH(const PAIRTYPE(std::string, std::string)& item2, item.second.destdata)
            if (item2.first.size() > 2 && item2.first.substr(0,2) == "rr") // receive request
                vReceiveRequests.push_back(item2.second);
}

bool WalletModel::saveReceiveRequest(const std::string &sAddress, const int64_t nId, const std::string &sRequest)
{
    CTxDestination dest = CBitcoinAddress(sAddress).Get();

    std::stringstream ss;
    ss << nId;
    std::string key = "rr" + ss.str(); // "rr" prefix = "receive request" in destdata

    LOCK(wallet->cs_wallet);
    if (sRequest.empty())
        return wallet->EraseDestData(dest, key);
    else
        return wallet->AddDestData(dest, key, sRequest);
}

bool WalletModel::transactionCanBeAbandoned(uint256 hash) const
{
    LOCK2(cs_main, wallet->cs_wallet);
    const CWalletTx *wtx = wallet->GetWalletTx(hash);
    if (!wtx || wtx->isAbandoned() || wtx->GetDepthInMainChain() > 0 || wtx->InMempool() || wtx->InStempool())
        return false;
    return true;
}

bool WalletModel::abandonTransaction(uint256 hash) const
{
    LOCK2(cs_main, wallet->cs_wallet);
    return wallet->AbandonTransaction(hash);
}

<<<<<<< HEAD
bool WalletModel::transactionCanBeRebroadcast(uint256 hash) const
{
    LOCK2(cs_main, wallet->cs_wallet);
    const CWalletTx *wtx = wallet->GetWalletTx(hash);
    if (!wtx || wtx->isAbandoned() || wtx->GetDepthInMainChain() > 0)
        return false;
    return wtx->GetRequestCount() <= 0;
}

bool WalletModel::rebroadcastTransaction(uint256 hash)
{
    LOCK2(cs_main, wallet->cs_wallet);
    CWalletTx *wtx = const_cast<CWalletTx*>(wallet->GetWalletTx(hash));

    if (!wtx || wtx->isAbandoned() || wtx->GetDepthInMainChain() > 0)
        return false;
    if (wtx->GetRequestCount() > 0)
        return false;

    CCoinsViewCache &view = *pcoinsTip;
    const CCoins* existingCoins = view.AccessCoins(hash);
    bool fHaveMempool = mempool.exists(hash);
    bool fHaveChain = existingCoins && existingCoins->nHeight < 1000000000;
    if (!fHaveMempool && !fHaveChain) {
        // push to local node and sync with wallets
        CValidationState state;
        bool fMissingInputs;
        if (!AcceptToMemoryPool(mempool, state, (CTransaction)*wtx, true, false, &fMissingInputs, true, false, maxTxFee))
            return false;
    } else if (fHaveChain) {
        return false;
    }

    RelayTransaction((CTransaction)*wtx);
    return true;
}

// Sigma
WalletModel::SendCoinsReturn WalletModel::prepareSigmaSpendTransaction(
    WalletModelTransaction &transaction,
    std::vector<CSigmaEntry> &selectedCoins,
    std::vector<CHDMint> &changes,
    const CCoinControl *coinControl)
{
    QList<SendCoinsRecipient> recipients = transaction.getRecipients();
    std::vector<CRecipient> sendRecipients;

    if (recipients.empty()) {
        return OK;
    }

    QSet<QString> addresses; // Used to detect duplicates

    for (const auto& rcp : recipients) {
        if (!validateAddress(rcp.address)) {
            return InvalidAmount;
        }
        addresses.insert(rcp.address);

        CScript scriptPubKey = GetScriptForDestination(CBitcoinAddress(rcp.address.toStdString()).Get());
        CRecipient recipient = {scriptPubKey, rcp.amount, rcp.fSubtractFeeFromAmount};
        sendRecipients.push_back(recipient);
    }

    if (addresses.size() != recipients.size()) {
        return DuplicateAddress;
    }

    // create transaction
    CAmount fee;

    CWalletTx *newTx = transaction.getTransaction();
    try {
        *newTx = wallet->CreateSigmaSpendTransaction(sendRecipients, fee, selectedCoins, changes, coinControl);
    } catch (const InsufficientFunds& err) {
        return AmountExceedsBalance;
    } catch (const std::runtime_error& err) {
        if (_("Can not choose coins within limit.") == err.what())
            return ExceedLimit;
        throw err;
    } catch (const std::invalid_argument& err) {
        return ExceedLimit;
    }

    transaction.setTransactionFee(fee);

    return SendCoinsReturn(OK);
}

WalletModel::SendCoinsReturn WalletModel::sendSigma(WalletModelTransaction &transaction,
    std::vector<CSigmaEntry>& coins, std::vector<CHDMint>& changes)
{
    QByteArray transaction_array; /* store serialized transaction */

    {
        LOCK2(cs_main, wallet->cs_wallet);
        CWalletTx *newTx = transaction.getTransaction();

        for (const auto& rcp : transaction.getRecipients()) {
            if (rcp.paymentRequest.IsInitialized())
            {
                // Make sure any payment requests involved are still valid.
                if (PaymentServer::verifyExpired(rcp.paymentRequest.getDetails())) {
                    return PaymentRequestExpired;
                }

                // Store PaymentRequests in wtx.vOrderForm in wallet.
                std::string key("PaymentRequest");
                std::string value;
                rcp.paymentRequest.SerializeToString(&value);
                newTx->vOrderForm.push_back(std::make_pair(key, value));
            } else if (!rcp.message.isEmpty()) {
                // Message from normal zcoin:URI (zcoin:123...?message=example)
                newTx->vOrderForm.push_back(std::make_pair("Message", rcp.message.toStdString()));
            }
        }

        try {
            wallet->CommitSigmaTransaction(*newTx, coins, changes);
        } catch (...) {
            return TransactionCommitFailed;
        }

        CTransaction* t = newTx;
        CDataStream ssTx(SER_NETWORK, PROTOCOL_VERSION);
        ssTx << *t;
        transaction_array.append(&(ssTx[0]), ssTx.size());
    }

    // Add addresses / update labels that we've sent to to the address book,
    // and emit coinsSent signal for each recipient
    for (const auto& rcp : transaction.getRecipients()) {
        // Don't touch the address book when we have a payment request
        if (!rcp.paymentRequest.IsInitialized()) {
            std::string address = rcp.address.toStdString();
            CTxDestination dest = CBitcoinAddress(address).Get();
            std::string label = rcp.label.toStdString();
            {
                LOCK(wallet->cs_wallet);

                auto mi = wallet->mapAddressBook.find(dest);

                // Check if we have a new address or an updated label
                if (mi == wallet->mapAddressBook.end()) {
                    wallet->SetAddressBook(dest, label, "send");
                }
                else if (mi->second.name != label) {
                    wallet->SetAddressBook(dest, label, ""); // "" means don't change purpose
                }
            }
        }
        Q_EMIT coinsSent(wallet, rcp, transaction_array);
    }
    checkBalanceChanged();

    return SendCoinsReturn(OK);
}

void WalletModel::sigmaMint(const CAmount& n, const CCoinControl *coinControl)
{
    std::vector<sigma::CoinDenomination> denominations;
    sigma::GetAllDenoms(denominations);

    std::vector<sigma::CoinDenomination> mints;
    if (CWallet::SelectMintCoinsForAmount(n, denominations, mints) != n) {
        throw std::runtime_error("Problem with coin selection.\n");
    }

    std::vector<sigma::PrivateCoin> privCoins;

    const sigma::Params* sigmaParams = sigma::Params::get_default();
    std::transform(mints.begin(), mints.end(), std::back_inserter(privCoins),
        [sigmaParams](const sigma::CoinDenomination& denom) -> sigma::PrivateCoin {
            return sigma::PrivateCoin(sigmaParams, denom);
        });

    vector<CHDMint> vDMints;
    auto recipients = CWallet::CreateSigmaMintRecipients(privCoins, vDMints);

    CWalletTx wtx;
    std::string strError = pwalletMain->MintAndStoreSigma(recipients, privCoins, vDMints, wtx, false, coinControl);

    if (strError != "") {
        throw std::range_error(strError);
    }
}

std::vector<CSigmaEntry> WalletModel::GetUnsafeCoins(const CCoinControl* coinControl)
{
    auto allCoins = wallet->GetAvailableCoins(coinControl, true);
    auto spendableCoins = wallet->GetAvailableCoins(coinControl);
    std::vector<CSigmaEntry> unsafeCoins;
    for (auto& coin : allCoins) {
        if (spendableCoins.end() == std::find_if(spendableCoins.begin(), spendableCoins.end(),
            [coin](const CSigmaEntry& spendalbe) {
                return coin.value == spendalbe.value;
            }
        )) {
            unsafeCoins.push_back(coin);
        }
    }
    return unsafeCoins;
=======
bool WalletModel::isWalletEnabled()
{
   return !GetBoolArg("-disablewallet", DEFAULT_DISABLE_WALLET);
}

bool WalletModel::hdEnabled() const
{
    return wallet->IsHDEnabled();
}

int WalletModel::getDefaultConfirmTarget() const
{
    return nTxConfirmTarget;
>>>>>>> a7b486d6
}<|MERGE_RESOLUTION|>--- conflicted
+++ resolved
@@ -719,26 +719,18 @@
     {
         COutput cout = out;
 
-<<<<<<< HEAD
-        while (cout.tx->IsChange(static_cast<uint32_t>(cout.i)) && cout.tx->vin.size() > 0 && wallet->IsMine(cout.tx->vin[0]))
-=======
-        while (wallet->IsChange(cout.tx->tx->vout[cout.i]) && cout.tx->tx->vin.size() > 0 && wallet->IsMine(cout.tx->tx->vin[0]))
->>>>>>> a7b486d6
+        while (wallet->IsChange(cout.tx->GetHash(), cout.tx->tx->vout[cout.i]) && cout.tx->tx->vin.size() > 0 && wallet->IsMine(cout.tx->tx->vin[0]))
         {
             if (!wallet->mapWallet.count(cout.tx->tx->vin[0].prevout.hash)) break;
             cout = COutput(&wallet->mapWallet[cout.tx->tx->vin[0].prevout.hash], cout.tx->tx->vin[0].prevout.n, 0, true, true);
         }
 
         CTxDestination address;
-<<<<<<< HEAD
-        if(cout.tx->IsZerocoinMint() || cout.tx->IsSigmaMint() || cout.tx->IsZerocoinRemint()){
+        if(cout.tx->tx->IsZerocoinMint() || cout.tx->tx->IsSigmaMint() || cout.tx->tx->IsZerocoinRemint()){
             mapCoins[QString::fromStdString("(mint)")].push_back(out);
             continue;
         }
-        else if(!out.fSpendable || !ExtractDestination(cout.tx->vout[cout.i].scriptPubKey, address)){
-=======
-        if(!out.fSpendable || !ExtractDestination(cout.tx->tx->vout[cout.i].scriptPubKey, address))
->>>>>>> a7b486d6
+        else if(!out.fSpendable || !ExtractDestination(cout.tx->tx->vout[cout.i].scriptPubKey, address)){
             continue;
         }
 
@@ -809,7 +801,6 @@
     return wallet->AbandonTransaction(hash);
 }
 
-<<<<<<< HEAD
 bool WalletModel::transactionCanBeRebroadcast(uint256 hash) const
 {
     LOCK2(cs_main, wallet->cs_wallet);
@@ -837,13 +828,13 @@
         // push to local node and sync with wallets
         CValidationState state;
         bool fMissingInputs;
-        if (!AcceptToMemoryPool(mempool, state, (CTransaction)*wtx, true, false, &fMissingInputs, true, false, maxTxFee))
+        if (!AcceptToMemoryPool(mempool, state, wtx->tx, false, &fMissingInputs, NULL, true, false, maxTxFee))
             return false;
     } else if (fHaveChain) {
         return false;
     }
 
-    RelayTransaction((CTransaction)*wtx);
+    g_connman->RelayTransaction(*wtx->tx);
     return true;
 }
 
@@ -933,9 +924,9 @@
             return TransactionCommitFailed;
         }
 
-        CTransaction* t = newTx;
+        CTransactionRef t = newTx->tx;
         CDataStream ssTx(SER_NETWORK, PROTOCOL_VERSION);
-        ssTx << *t;
+        ssTx << t;
         transaction_array.append(&(ssTx[0]), ssTx.size());
     }
 
@@ -1012,7 +1003,8 @@
         }
     }
     return unsafeCoins;
-=======
+}
+
 bool WalletModel::isWalletEnabled()
 {
    return !GetBoolArg("-disablewallet", DEFAULT_DISABLE_WALLET);
@@ -1026,5 +1018,4 @@
 int WalletModel::getDefaultConfirmTarget() const
 {
     return nTxConfirmTarget;
->>>>>>> a7b486d6
 }