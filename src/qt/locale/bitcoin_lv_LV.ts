<TS language="lv_LV" version="2.1">
<context>
    <name>AddressBookPage</name>
    <message>
        <source>Create a new address</source>
        <translation>Izveidot jaunu adresi</translation>
    </message>
    <message>
        <source>&amp;New</source>
        <translation>&amp;Jauns</translation>
    </message>
    <message>
        <source>Copy the currently selected address to the system clipboard</source>
        <translation>Kopēt iezīmēto adresi uz starpliktuvi</translation>
    </message>
    <message>
        <source>&amp;Copy</source>
        <translation>&amp;Kopēt</translation>
    </message>
    <message>
        <source>C&amp;lose</source>
        <translation>&amp;Aizvērt</translation>
    </message>
    <message>
        <source>Delete the currently selected address from the list</source>
        <translation>Izdzēst iezīmētās adreses no saraksta</translation>
    </message>
    <message>
        <source>Export the data in the current tab to a file</source>
        <translation>Datus no tekošā ieliktņa eksportēt uz failu</translation>
    </message>
    <message>
        <source>&amp;Export</source>
        <translation>&amp;Eksportēt</translation>
    </message>
    <message>
        <source>&amp;Delete</source>
        <translation>&amp;Dzēst</translation>
    </message>
    </context>
<context>
    <name>AddressTableModel</name>
    </context>
<context>
    <name>AskPassphraseDialog</name>
    <message>
        <source>Passphrase Dialog</source>
        <translation>Paroles dialogs</translation>
    </message>
    <message>
        <source>Enter passphrase</source>
        <translation>Ierakstiet paroli</translation>
    </message>
    <message>
        <source>New passphrase</source>
        <translation>Jauna parole</translation>
    </message>
    <message>
        <source>Repeat new passphrase</source>
        <translation>Jaunā parole vēlreiz</translation>
    </message>
    </context>
<context>
    <name>BanTableModel</name>
    </context>
<context>
    <name>ZcoinGUI</name>
    <message>
        <source>Sign &amp;message...</source>
        <translation>Parakstīt &amp;ziņojumu...</translation>
    </message>
    <message>
        <source>Synchronizing with network...</source>
        <translation>Sinhronizācija ar tīklu...</translation>
    </message>
    <message>
        <source>&amp;Overview</source>
        <translation>&amp;Pārskats</translation>
    </message>
    <message>
        <source>Node</source>
        <translation>Node</translation>
    </message>
    <message>
        <source>Show general overview of wallet</source>
        <translation>Rādīt vispārēju maciņa pārskatu</translation>
    </message>
    <message>
        <source>&amp;Transactions</source>
        <translation>&amp;Transakcijas</translation>
    </message>
    <message>
        <source>Browse transaction history</source>
        <translation>Skatīt transakciju vēsturi</translation>
    </message>
    <message>
        <source>E&amp;xit</source>
        <translation>&amp;Iziet</translation>
    </message>
    <message>
        <source>Quit application</source>
        <translation>Aizvērt programmu</translation>
    </message>
    <message>
        <source>About &amp;Qt</source>
        <translation>Par &amp;Qt</translation>
    </message>
    <message>
        <source>Show information about Qt</source>
        <translation>Parādīt informāciju par Qt</translation>
    </message>
    <message>
        <source>&amp;Options...</source>
        <translation>&amp;Iespējas...</translation>
    </message>
    <message>
        <source>&amp;Encrypt Wallet...</source>
        <translation>Šifrēt &amp;maciņu...</translation>
    </message>
    <message>
        <source>&amp;Backup Wallet...</source>
        <translation>&amp;Maciņa Rezerves Kopija...</translation>
    </message>
    <message>
        <source>&amp;Change Passphrase...</source>
        <translation>Mainīt &amp;Paroli...</translation>
    </message>
    <message>
        <source>&amp;Sending addresses...</source>
        <translation>&amp;Sūtīšanas adreses...</translation>
    </message>
    <message>
        <source>&amp;Receiving addresses...</source>
        <translation>Saņemšanas &amp;adreses...</translation>
    </message>
    <message>
        <source>Open &amp;URI...</source>
        <translation>Atvērt &amp;URI...</translation>
    </message>
    <message>
        <source>Reindexing blocks on disk...</source>
        <translation>Bloku reindeksēšana no diska...</translation>
    </message>
    <message>
        <source>Send coins to a Zcoin address</source>
        <translation>Nosūtīt bitkoinus uz Zcoin adresi</translation>
    </message>
    <message>
        <source>Backup wallet to another location</source>
        <translation>Izveidot maciņa rezerves kopiju citur</translation>
    </message>
    <message>
        <source>Change the passphrase used for wallet encryption</source>
        <translation>Mainīt maciņa šifrēšanas paroli</translation>
    </message>
    <message>
        <source>&amp;Debug window</source>
        <translation>&amp;Atkļūdošanas logs</translation>
    </message>
    <message>
        <source>Open debugging and diagnostic console</source>
        <translation>Atvērt atkļūdošanas un diagnostikas konsoli</translation>
    </message>
    <message>
        <source>&amp;Verify message...</source>
        <translation>&amp;Pārbaudīt ziņojumu...</translation>
    </message>
    <message>
        <source>Zcoin</source>
        <translation>Zcoin</translation>
    </message>
    <message>
        <source>Wallet</source>
        <translation>Maciņš</translation>
    </message>
    <message>
        <source>&amp;Send</source>
        <translation>&amp;Sūtīt</translation>
    </message>
    <message>
        <source>&amp;Receive</source>
        <translation>&amp;Saņemt</translation>
    </message>
    <message>
        <source>&amp;Show / Hide</source>
        <translation>&amp;Rādīt / Paslēpt</translation>
    </message>
    <message>
        <source>Show or hide the main Window</source>
        <translation>Parādīt vai paslēpt galveno Logu</translation>
    </message>
    <message>
        <source>Encrypt the private keys that belong to your wallet</source>
        <translation>Šifrēt privātās atslēgas kuras pieder tavam maciņam</translation>
    </message>
    <message>
        <source>Sign messages with your Zcoin addresses to prove you own them</source>
        <translation>Parakstīt ziņojumus ar savām Zcoin adresēm lai pierādītu ka tās pieder tev</translation>
    </message>
    <message>
        <source>Verify messages to ensure they were signed with specified Zcoin addresses</source>
        <translation>Pārbaudīt ziņojumus lai pārliecinātos, ka tie tika parakstīti ar norādītajām Zcoin adresēm</translation>
    </message>
    <message>
        <source>&amp;File</source>
        <translation>&amp;Fails</translation>
    </message>
    <message>
        <source>&amp;Settings</source>
        <translation>&amp;Uzstādījumi</translation>
    </message>
    <message>
        <source>&amp;Help</source>
        <translation>&amp;Palīdzība</translation>
    </message>
    <message>
        <source>Tabs toolbar</source>
        <translation>Ciļņu rīkjosla</translation>
    </message>
    <message>
        <source>Request payments (generates QR codes and zcoin: URIs)</source>
        <translation>Pieprasīt maksājumus (izveido QR kodu un zcoin: URIs)</translation>
    </message>
    <message>
        <source>Open a zcoin: URI or payment request</source>
        <translation>Atvērt zcoin URI vai maksājuma pieprasījumu</translation>
    </message>
    <message>
        <source>&amp;Command-line options</source>
        <translation>&amp;Komandrindas iespējas</translation>
    </message>
    <message>
        <source>%1 behind</source>
        <translation>%1 aizmugurē</translation>
    </message>
    <message>
        <source>Transactions after this will not yet be visible.</source>
        <translation>Transakcijas pēc šī vel nebūs redzamas</translation>
    </message>
    <message>
        <source>Error</source>
        <translation>Kļūda</translation>
    </message>
    <message>
        <source>Warning</source>
        <translation>Brīdinājums</translation>
    </message>
    <message>
        <source>Information</source>
        <translation>Informācija</translation>
    </message>
    <message>
        <source>Up to date</source>
        <translation>Sinhronizēts</translation>
    </message>
    <message>
        <source>Catching up...</source>
        <translation>Sinhronizējos...</translation>
    </message>
    <message>
        <source>Sent transaction</source>
        <translation>Transakcija nosūtīta</translation>
    </message>
    <message>
        <source>Incoming transaction</source>
        <translation>Ienākoša transakcija</translation>
    </message>
    <message>
        <source>Wallet is &lt;b&gt;encrypted&lt;/b&gt; and currently &lt;b&gt;unlocked&lt;/b&gt;</source>
        <translation>Maciņš ir &lt;b&gt;šifrēts&lt;/b&gt; un pašlaik &lt;b&gt;atslēgts&lt;/b&gt;</translation>
    </message>
    <message>
        <source>Wallet is &lt;b&gt;encrypted&lt;/b&gt; and currently &lt;b&gt;locked&lt;/b&gt;</source>
        <translation>Maciņš ir &lt;b&gt;šifrēts&lt;/b&gt; un pašlaik &lt;b&gt;slēgts&lt;/b&gt;</translation>
    </message>
    </context>
<context>
    <name>CoinControlDialog</name>
    <message>
        <source>Quantity:</source>
        <translation>Daudzums:</translation>
    </message>
    <message>
        <source>Bytes:</source>
        <translation>Baiti:</translation>
    </message>
    <message>
        <source>Amount:</source>
        <translation>Daudzums:</translation>
    </message>
    <message>
        <source>Fee:</source>
        <translation>Maksa:</translation>
    </message>
    <message>
        <source>After Fee:</source>
        <translation>Pēc Maksas:</translation>
    </message>
    <message>
        <source>Change:</source>
        <translation>Atlikums:</translation>
    </message>
    <message>
        <source>(un)select all</source>
        <translation>iezīmēt visus</translation>
    </message>
    <message>
        <source>Tree mode</source>
        <translation>Koka režīms</translation>
    </message>
    <message>
        <source>List mode</source>
        <translation>Saraksta režīms</translation>
    </message>
    <message>
        <source>Amount</source>
        <translation>Daudzums</translation>
    </message>
    <message>
        <source>Date</source>
        <translation>Datums</translation>
    </message>
    <message>
        <source>Confirmations</source>
        <translation>Apstiprinājumi</translation>
    </message>
    <message>
        <source>Confirmed</source>
        <translation>Apstiprināts</translation>
    </message>
<<<<<<< HEAD
    <message>
        <source>Priority</source>
        <translation>Prioritāte</translation>
    </message>
=======
>>>>>>> a7b486d6
    </context>
<context>
    <name>EditAddressDialog</name>
    <message>
        <source>Edit Address</source>
        <translation>Mainīt adrese</translation>
    </message>
    <message>
        <source>&amp;Label</source>
        <translation>&amp;Nosaukums</translation>
    </message>
    <message>
        <source>&amp;Address</source>
        <translation>&amp;Adrese</translation>
    </message>
    </context>
<context>
    <name>FreespaceChecker</name>
    <message>
        <source>A new data directory will be created.</source>
        <translation>Tiks izveidota jauna datu mape.</translation>
    </message>
    <message>
        <source>name</source>
        <translation>vārds</translation>
    </message>
    <message>
        <source>Path already exists, and is not a directory.</source>
        <translation>Šāds ceļš jau pastāv un tā nav mape.</translation>
    </message>
    <message>
        <source>Cannot create data directory here.</source>
        <translation>Šeit nevar izveidot datu mapi.</translation>
    </message>
</context>
<context>
    <name>HelpMessageDialog</name>
    <message>
        <source>version</source>
        <translation>versija</translation>
    </message>
    <message>
        <source>(%1-bit)</source>
        <translation>(%1-biti)</translation>
    </message>
    <message>
        <source>Command-line options</source>
        <translation>Komandrindas iespējas</translation>
    </message>
    <message>
        <source>Usage:</source>
        <translation>Lietojums:</translation>
    </message>
    <message>
        <source>command-line options</source>
        <translation>komandrindas izvēles</translation>
    </message>
    </context>
<context>
    <name>Intro</name>
    <message>
        <source>Welcome</source>
        <translation>Sveiciens</translation>
    </message>
    <message>
        <source>Use the default data directory</source>
        <translation>Izmantot noklusēto datu mapi</translation>
    </message>
    <message>
        <source>Use a custom data directory:</source>
        <translation>Izmantot pielāgotu datu mapi:</translation>
    </message>
    <message>
        <source>Error</source>
        <translation>Kļūda</translation>
    </message>
    </context>
<context>
    <name>ModalOverlay</name>
    <message>
        <source>Form</source>
        <translation>Forma</translation>
    </message>
    <message>
        <source>Last block time</source>
        <translation>Pēdējā bloka laiks</translation>
    </message>
    </context>
<context>
    <name>OpenURIDialog</name>
    <message>
        <source>Open URI</source>
        <translation>Atvērt URI</translation>
    </message>
    <message>
        <source>Open payment request from URI or file</source>
        <translation>Atvērt maksājuma pieprasījumu no URI vai datnes</translation>
    </message>
    <message>
        <source>URI:</source>
        <translation>URI:</translation>
    </message>
    <message>
        <source>Select payment request file</source>
        <translation>Izvēlies maksājuma pieprasījuma datni</translation>
    </message>
    </context>
<context>
    <name>OptionsDialog</name>
    <message>
        <source>Options</source>
        <translation>Iespējas</translation>
    </message>
    <message>
        <source>&amp;Main</source>
        <translation>&amp;Galvenais</translation>
    </message>
    <message>
        <source>Size of &amp;database cache</source>
        <translation>&amp;Datubāzes kešatmiņas izmērs</translation>
    </message>
    <message>
        <source>MB</source>
        <translation>MB</translation>
    </message>
    <message>
        <source>Number of script &amp;verification threads</source>
        <translation>Skriptu &amp;pārbaudes pavedienu skaits</translation>
    </message>
    <message>
        <source>Allow incoming connections</source>
        <translation>Atļaut ienākošos savienojumus</translation>
    </message>
    <message>
        <source>IP address of the proxy (e.g. IPv4: 127.0.0.1 / IPv6: ::1)</source>
        <translation>Starpniekservera IP adrese (piem. IPv4: 127.0.0.1 / IPv6: ::1)</translation>
    </message>
    <message>
        <source>Minimize instead of exit the application when the window is closed. When this option is enabled, the application will be closed only after selecting Exit in the menu.</source>
        <translation>Minimizēt nevis aizvērt aplikāciju, kad logs tiek aizvērts. Kad šī iespēja ir ieslēgta, aplikācija tiks aizvērta, izvēloties Aizvērt izvēlnē.</translation>
    </message>
    <message>
        <source>Third party transaction URLs</source>
        <translation>Trešo personu transakciju URLs</translation>
    </message>
    <message>
        <source>Active command-line options that override above options:</source>
        <translation>Aktīvās komandrindas opcijas, kuras pārspēko šos iestatījumus:</translation>
    </message>
    <message>
        <source>Reset all client options to default.</source>
        <translation>Atiestatīt visus klienta iestatījumus uz noklusējumu.</translation>
    </message>
    <message>
        <source>&amp;Reset Options</source>
        <translation>&amp;Atiestatīt Iestatījumus.</translation>
    </message>
    <message>
        <source>&amp;Network</source>
        <translation>&amp;Tīkls</translation>
    </message>
    <message>
        <source>W&amp;allet</source>
        <translation>&amp;Maciņš</translation>
    </message>
    <message>
        <source>Expert</source>
        <translation>Eksperts</translation>
    </message>
    <message>
        <source>Enable coin &amp;control features</source>
        <translation>Ieslēgt monēta &amp;kontroles funkcijas</translation>
    </message>
    <message>
        <source>&amp;Spend unconfirmed change</source>
        <translation>&amp;Tērēt neapstiprinātu atlikumu</translation>
    </message>
    <message>
        <source>Automatically open the Zcoin client port on the router. This only works when your router supports UPnP and it is enabled.</source>
        <translation>Uz rūtera automātiski atvērt Zcoin klienta portu. Tas strādā tikai tad, ja rūteris atbalsta UPnP un tas ir ieslēgts.</translation>
    </message>
    <message>
        <source>Map port using &amp;UPnP</source>
        <translation>Kartēt portu, izmantojot &amp;UPnP</translation>
    </message>
    <message>
        <source>Proxy &amp;IP:</source>
        <translation>Starpniekservera &amp;IP:</translation>
    </message>
    <message>
        <source>&amp;Port:</source>
        <translation>&amp;Ports:</translation>
    </message>
    <message>
        <source>Port of the proxy (e.g. 9050)</source>
        <translation>Starpniekservera ports (piem. 9050)</translation>
    </message>
    <message>
        <source>&amp;Window</source>
        <translation>&amp;Logs</translation>
    </message>
    <message>
        <source>Show only a tray icon after minimizing the window.</source>
        <translation>Pēc loga minimizācijas rādīt tikai ikonu sistēmas teknē.</translation>
    </message>
    <message>
        <source>&amp;Minimize to the tray instead of the taskbar</source>
        <translation>&amp;Minimizēt uz sistēmas tekni, nevis rīkjoslu</translation>
    </message>
    <message>
        <source>M&amp;inimize on close</source>
        <translation>M&amp;inimizēt aizverot</translation>
    </message>
    <message>
        <source>&amp;Display</source>
        <translation>&amp;Izskats</translation>
    </message>
    <message>
        <source>User Interface &amp;language:</source>
        <translation>Lietotāja interfeiss un &amp;valoda:</translation>
    </message>
    <message>
        <source>&amp;Unit to show amounts in:</source>
        <translation>&amp;Vienības, kurās attēlot daudzumus:</translation>
    </message>
    <message>
        <source>Choose the default subdivision unit to show in the interface and when sending coins.</source>
        <translation>Izvēlēties dalījuma vienību pēc noklusēšanas, ko izmantot interfeisā un nosūtot bitkoinus.</translation>
    </message>
    <message>
        <source>Whether to show coin control features or not.</source>
        <translation>Vai rādīt Zcoin kontroles funkcijas vai nē.</translation>
    </message>
    <message>
        <source>&amp;OK</source>
        <translation>&amp;Labi</translation>
    </message>
    <message>
        <source>&amp;Cancel</source>
        <translation>&amp;Atcelt</translation>
    </message>
    <message>
        <source>default</source>
        <translation>pēc noklusēšanas</translation>
    </message>
    <message>
        <source>none</source>
        <translation>neviena</translation>
    </message>
    <message>
        <source>Confirm options reset</source>
        <translation>Apstiprināt iestatījumu atiestatīšanu</translation>
    </message>
    <message>
        <source>The supplied proxy address is invalid.</source>
        <translation>Norādītā starpniekservera adrese nav derīga.</translation>
    </message>
</context>
<context>
    <name>OverviewPage</name>
    <message>
        <source>Form</source>
        <translation>Forma</translation>
    </message>
    <message>
        <source>The displayed information may be out of date. Your wallet automatically synchronizes with the Zcoin network after a connection is established, but this process has not completed yet.</source>
        <translation>Attēlotā informācija var būt novecojusi. Jūsu maciņš pēc savienojuma izveides automātiski sinhronizējas ar Zcoin tīklu, taču šis process vēl nav beidzies.</translation>
    </message>
    <message>
        <source>Available:</source>
        <translation>Pieejams:</translation>
    </message>
    <message>
        <source>Your current spendable balance</source>
        <translation>Tava pašreizējā tērējamā bilance</translation>
    </message>
    <message>
        <source>Pending:</source>
        <translation>Neizšķirts:</translation>
    </message>
    <message>
        <source>Total of transactions that have yet to be confirmed, and do not yet count toward the spendable balance</source>
        <translation>Kopējā apstiprināmo transakciju vērtība, vēl nav ieskaitīta tērējamajā bilancē</translation>
    </message>
    <message>
        <source>Immature:</source>
        <translation>Nenobriedušu:</translation>
    </message>
    <message>
        <source>Total:</source>
        <translation>Kopsumma:</translation>
    </message>
    <message>
        <source>Your current total balance</source>
        <translation>Jūsu kopējā tekošā bilance</translation>
    </message>
    </context>
<context>
    <name>PaymentServer</name>
    </context>
<context>
    <name>PeerTableModel</name>
    </context>
<context>
    <name>QObject</name>
    <message>
        <source>Amount</source>
        <translation>Daudzums</translation>
    </message>
    <message>
        <source>%1 h</source>
        <translation>%1 st</translation>
    </message>
    <message>
        <source>%1 m</source>
        <translation>%1 m</translation>
    </message>
    <message>
        <source>N/A</source>
        <translation>N/A</translation>
    </message>
    <message>
        <source>%1 and %2</source>
        <translation>%1 un %2</translation>
    </message>
    </context>
<context>
    <name>QObject::QObject</name>
    </context>
<context>
    <name>QRImageWidget</name>
    </context>
<context>
    <name>QRImageWidget</name>
    </context>
<context>
    <name>RPCConsole</name>
    <message>
        <source>N/A</source>
        <translation>N/A</translation>
    </message>
    <message>
        <source>Client version</source>
        <translation>Klienta versija</translation>
    </message>
    <message>
        <source>&amp;Information</source>
        <translation>&amp;Informācija</translation>
    </message>
    <message>
        <source>Debug window</source>
        <translation>Atkļūdošanas logs</translation>
    </message>
    <message>
        <source>General</source>
        <translation>Vispārējs</translation>
    </message>
    <message>
        <source>Startup time</source>
        <translation>Sākuma laiks</translation>
    </message>
    <message>
        <source>Network</source>
        <translation>Tīkls</translation>
    </message>
    <message>
        <source>Name</source>
        <translation>Vārds</translation>
    </message>
    <message>
        <source>Number of connections</source>
        <translation>Savienojumu skaits</translation>
    </message>
    <message>
        <source>Block chain</source>
        <translation>Bloku virkne</translation>
    </message>
    <message>
        <source>Current number of blocks</source>
        <translation>Pašreizējais bloku skaits</translation>
    </message>
    <message>
        <source>Last block time</source>
        <translation>Pēdējā bloka laiks</translation>
    </message>
    <message>
        <source>&amp;Open</source>
        <translation>&amp;Atvērt</translation>
    </message>
    <message>
        <source>&amp;Console</source>
        <translation>&amp;Konsole</translation>
    </message>
    <message>
        <source>&amp;Network Traffic</source>
        <translation>&amp;Tīkla Satiksme</translation>
    </message>
    <message>
        <source>&amp;Clear</source>
        <translation>&amp;Notīrīt</translation>
    </message>
    <message>
        <source>Totals</source>
        <translation>Kopsummas</translation>
    </message>
    <message>
        <source>In:</source>
        <translation>Ie.:</translation>
    </message>
    <message>
        <source>Out:</source>
        <translation>Iz.:</translation>
    </message>
    <message>
        <source>Debug log file</source>
        <translation>Atkļūdošanas žurnāla datne</translation>
    </message>
    <message>
        <source>Clear console</source>
        <translation>Notīrīt konsoli</translation>
    </message>
    <message>
        <source>Use up and down arrows to navigate history, and &lt;b&gt;Ctrl-L&lt;/b&gt; to clear screen.</source>
        <translation>Izmantojiet bultiņas uz augšu un leju, lai pārvietotos pa vēsturi, un &lt;b&gt;Ctrl-L&lt;/b&gt; ekrāna notīrīšanai.</translation>
    </message>
    <message>
        <source>Type &lt;b&gt;help&lt;/b&gt; for an overview of available commands.</source>
        <translation>Ierakstiet &lt;b&gt;help&lt;/b&gt; lai iegūtu pieejamo komandu sarakstu.</translation>
    </message>
    <message>
        <source>%1 B</source>
        <translation>%1 B</translation>
    </message>
    <message>
        <source>%1 KB</source>
        <translation>%1 KB</translation>
    </message>
    <message>
        <source>%1 MB</source>
        <translation>%1 MB</translation>
    </message>
    <message>
        <source>%1 GB</source>
        <translation>%1 GB</translation>
    </message>
    </context>
<context>
    <name>ReceiveCoinsDialog</name>
    <message>
        <source>&amp;Amount:</source>
        <translation>&amp;Daudzums:</translation>
    </message>
    <message>
        <source>&amp;Label:</source>
        <translation>&amp;Nosaukums:</translation>
    </message>
    <message>
        <source>&amp;Message:</source>
        <translation>&amp;Ziņojums:</translation>
    </message>
    <message>
        <source>R&amp;euse an existing receiving address (not recommended)</source>
        <translation>&amp;Atkārtoti izmantot esošo saņemšanas adresi (nav ieteicams)</translation>
    </message>
    <message>
        <source>Clear all fields of the form.</source>
        <translation>Notīrīt visus laukus formā.</translation>
    </message>
    <message>
        <source>Clear</source>
        <translation>Notīrīt</translation>
    </message>
    <message>
        <source>Requested payments history</source>
        <translation>Pieprasīto maksājumu vēsture</translation>
    </message>
    <message>
        <source>&amp;Request payment</source>
        <translation>&amp;Pieprasīt maksājumu</translation>
    </message>
    <message>
        <source>Show the selected request (does the same as double clicking an entry)</source>
        <translation>Parādīt atlasītos pieprasījumus (tas pats, kas dubultklikšķis uz ieraksta)</translation>
    </message>
    <message>
        <source>Show</source>
        <translation>Rādīt</translation>
    </message>
    <message>
        <source>Remove the selected entries from the list</source>
        <translation>Noņemt atlasītos ierakstus no saraksta.</translation>
    </message>
    <message>
        <source>Remove</source>
        <translation>Noņemt</translation>
    </message>
    </context>
<context>
    <name>ReceiveRequestDialog</name>
    <message>
        <source>QR Code</source>
        <translation>QR Kods</translation>
    </message>
    <message>
        <source>Copy &amp;URI</source>
        <translation>Kopēt &amp;URI</translation>
    </message>
    <message>
        <source>Copy &amp;Address</source>
        <translation>Kopēt &amp;Adresi</translation>
    </message>
    <message>
        <source>&amp;Save Image...</source>
        <translation>&amp;Saglabāt Attēlu...</translation>
    </message>
    </context>
<context>
    <name>RecentRequestsTableModel</name>
    </context>
<context>
    <name>SendCoinsDialog</name>
    <message>
        <source>Send Coins</source>
        <translation>Sūtīt Bitkoinus</translation>
    </message>
    <message>
        <source>Coin Control Features</source>
        <translation>Zcoin Kontroles Funkcijas</translation>
    </message>
    <message>
        <source>Inputs...</source>
        <translation>Ieejas...</translation>
    </message>
    <message>
        <source>automatically selected</source>
        <translation>automātiski atlasīts</translation>
    </message>
    <message>
        <source>Insufficient funds!</source>
        <translation>Nepietiekami līdzekļi!</translation>
    </message>
    <message>
        <source>Quantity:</source>
        <translation>Daudzums:</translation>
    </message>
    <message>
        <source>Bytes:</source>
        <translation>Baiti:</translation>
    </message>
    <message>
        <source>Amount:</source>
        <translation>Daudzums:</translation>
    </message>
    <message>
        <source>Fee:</source>
        <translation>Maksa:</translation>
    </message>
    <message>
        <source>After Fee:</source>
        <translation>Pēc Maksas:</translation>
    </message>
    <message>
        <source>Change:</source>
        <translation>Atlikums:</translation>
    </message>
    <message>
        <source>Custom change address</source>
        <translation>Pielāgota atlikuma adrese</translation>
    </message>
    <message>
        <source>Transaction Fee:</source>
        <translation>Transakcijas maksa:</translation>
    </message>
    <message>
        <source>Send to multiple recipients at once</source>
        <translation>Sūtīt vairākiem saņēmējiem uzreiz</translation>
    </message>
    <message>
        <source>Add &amp;Recipient</source>
        <translation>&amp;Pievienot Saņēmēju</translation>
    </message>
    <message>
        <source>Clear all fields of the form.</source>
        <translation>Notīrīt visus laukus formā.</translation>
    </message>
    <message>
        <source>Clear &amp;All</source>
        <translation>&amp;Notīrīt visu</translation>
    </message>
    <message>
        <source>Balance:</source>
        <translation>Bilance:</translation>
    </message>
    <message>
        <source>Confirm the send action</source>
        <translation>Apstiprināt nosūtīšanu</translation>
    </message>
    <message>
        <source>S&amp;end</source>
        <translation>&amp;Sūtīt</translation>
    </message>
    </context>
<context>
    <name>SendCoinsEntry</name>
    <message>
        <source>A&amp;mount:</source>
        <translation>Apjo&amp;ms</translation>
    </message>
    <message>
        <source>Pay &amp;To:</source>
        <translation>&amp;Saņēmējs:</translation>
    </message>
    <message>
        <source>&amp;Label:</source>
        <translation>&amp;Nosaukums:</translation>
    </message>
    <message>
        <source>Choose previously used address</source>
        <translation>Izvēlies iepriekš izmantoto adresi</translation>
    </message>
    <message>
        <source>This is a normal payment.</source>
        <translation>Šis ir parasts maksājums.</translation>
    </message>
    <message>
        <source>Alt+A</source>
        <translation>Alt+A</translation>
    </message>
    <message>
        <source>Paste address from clipboard</source>
        <translation>ielīmēt adresi no starpliktuves</translation>
    </message>
    <message>
        <source>Alt+P</source>
        <translation>Alt+P</translation>
    </message>
    <message>
        <source>Remove this entry</source>
        <translation>Noņem šo ierakstu</translation>
    </message>
    <message>
        <source>Message:</source>
        <translation>Ziņojums:</translation>
    </message>
    <message>
        <source>Pay To:</source>
        <translation>Maksāt:</translation>
    </message>
    <message>
        <source>Memo:</source>
        <translation>Memo:</translation>
    </message>
    </context>
<context>
    <name>SendConfirmationDialog</name>
    </context>
<context>
    <name>ShutdownWindow</name>
    <message>
        <source>Do not shut down the computer until this window disappears.</source>
        <translation>Neizslēdziet datoru kamēr šis logs nepazūd.</translation>
    </message>
</context>
<context>
    <name>SignVerifyMessageDialog</name>
    <message>
        <source>Signatures - Sign / Verify a Message</source>
        <translation>Paraksti - Parakstīt / Pabaudīt Ziņojumu</translation>
    </message>
    <message>
        <source>&amp;Sign Message</source>
        <translation>Parakstīt &amp;Ziņojumu</translation>
    </message>
    <message>
        <source>Choose previously used address</source>
        <translation>Izvēlies iepriekš izmantoto adresi</translation>
    </message>
    <message>
        <source>Alt+A</source>
        <translation>Alt+A</translation>
    </message>
    <message>
        <source>Paste address from clipboard</source>
        <translation>ielīmēt adresi no starpliktuves</translation>
    </message>
    <message>
        <source>Alt+P</source>
        <translation>Alt+P</translation>
    </message>
    <message>
        <source>Enter the message you want to sign here</source>
        <translation>Šeit ievadi ziņojumu kuru vēlies parakstīt</translation>
    </message>
    <message>
        <source>Signature</source>
        <translation>Paraksts</translation>
    </message>
    <message>
        <source>Copy the current signature to the system clipboard</source>
        <translation>Kopēt parakstu uz sistēmas starpliktuvi</translation>
    </message>
    <message>
        <source>Sign the message to prove you own this Zcoin address</source>
        <translation>Parakstīt ziņojumu lai pierādītu, ka esi šīs Zcoin adreses īpašnieks.</translation>
    </message>
    <message>
        <source>Sign &amp;Message</source>
        <translation>Parakstīt &amp;Ziņojumu</translation>
    </message>
    <message>
        <source>Reset all sign message fields</source>
        <translation>Atiestatīt visus laukus</translation>
    </message>
    <message>
        <source>Clear &amp;All</source>
        <translation>&amp;Notīrīt visu</translation>
    </message>
    <message>
        <source>&amp;Verify Message</source>
        <translation>&amp;Pārbaudīt Ziņojumu</translation>
    </message>
    <message>
        <source>Verify &amp;Message</source>
        <translation>&amp;Pārbaudīt Ziņojumu</translation>
    </message>
    <message>
        <source>Reset all verify message fields</source>
        <translation>Atiestatīt visus laukus</translation>
    </message>
    </context>
<context>
    <name>SplashScreen</name>
    <message>
        <source>[testnet]</source>
        <translation>[testnets]</translation>
    </message>
</context>
<context>
    <name>TrafficGraphWidget</name>
    <message>
        <source>KB/s</source>
        <translation>KB/s</translation>
    </message>
</context>
<context>
    <name>TransactionDesc</name>
    </context>
<context>
    <name>TransactionDescDialog</name>
    <message>
        <source>This pane shows a detailed description of the transaction</source>
        <translation>Šis panelis parāda transakcijas detaļas</translation>
    </message>
    </context>
<context>
    <name>TransactionTableModel</name>
    </context>
<context>
    <name>TransactionView</name>
    </context>
<context>
    <name>UnitDisplayStatusBarControl</name>
    </context>
<context>
    <name>WalletFrame</name>
    </context>
<context>
    <name>WalletModel</name>
    </context>
<context>
    <name>WalletView</name>
    </context>
<context>
<<<<<<< HEAD
    <name>zcoin-core</name>
=======
    <name>bitcoin-core</name>
>>>>>>> a7b486d6
    <message>
        <source>Options:</source>
        <translation>Iespējas:</translation>
    </message>
    <message>
        <source>Specify data directory</source>
        <translation>Norādiet datu direktoriju</translation>
    </message>
    <message>
        <source>Connect to a node to retrieve peer addresses, and disconnect</source>
        <translation>Pievienoties mezglam, lai iegūtu citu mezglu adreses, un atvienoties</translation>
    </message>
    <message>
        <source>Specify your own public address</source>
        <translation>Norādiet savu publisko adresi</translation>
    </message>
    <message>
        <source>Accept command line and JSON-RPC commands</source>
        <translation>Pieņemt komandrindas un JSON-RPC komandas</translation>
    </message>
    <message>
        <source>Run in the background as a daemon and accept commands</source>
        <translation>Darbināt fonā kā servisu un pieņemt komandas</translation>
    </message>
    <message>
        <source>Zcoin Core</source>
        <translation>Zcoin Core</translation>
    </message>
    <message>
        <source>&lt;category&gt; can be:</source>
        <translation>&lt;category&gt; var būt:</translation>
    </message>
    <message>
        <source>Block creation options:</source>
        <translation>Bloka izveidošanas iestatījumi:</translation>
    </message>
    <message>
        <source>Connection options:</source>
        <translation>Savienojuma iestatījumi:</translation>
    </message>
    <message>
        <source>Debugging/Testing options:</source>
        <translation>Atkļūdošanas/Testēšanas iestatījumi:</translation>
    </message>
    <message>
        <source>Error loading block database</source>
        <translation>Kļūda ielādējot bloku datubāzi</translation>
    </message>
    <message>
        <source>Error: Disk space is low!</source>
        <translation>Kļūda: Zema diska vieta!</translation>
    </message>
    <message>
        <source>Importing...</source>
        <translation>Importē...</translation>
    </message>
    <message>
        <source>Verifying blocks...</source>
        <translation>Pārbauda blokus...</translation>
    </message>
    <message>
        <source>Verifying wallet...</source>
        <translation>Pārbauda maciņu...</translation>
    </message>
    <message>
        <source>Wallet options:</source>
        <translation>Maciņa iespējas:</translation>
    </message>
    <message>
        <source>Information</source>
        <translation>Informācija</translation>
    </message>
    <message>
        <source>RPC server options:</source>
        <translation>RPC servera iestatījumi:</translation>
    </message>
    <message>
        <source>Send trace/debug info to console instead of debug.log file</source>
        <translation>Debug/trace informāciju izvadīt konsolē, nevis debug.log failā</translation>
    </message>
    <message>
        <source>Signing transaction failed</source>
        <translation>Transakcijas parakstīšana neizdevās</translation>
    </message>
    <message>
        <source>Transaction amount too small</source>
        <translation>Transakcijas summa ir pārāk maza</translation>
    </message>
    <message>
        <source>Transaction too large</source>
        <translation>Transakcija ir pārāk liela</translation>
    </message>
    <message>
        <source>Username for JSON-RPC connections</source>
        <translation>JSON-RPC savienojumu lietotājvārds</translation>
    </message>
    <message>
        <source>Warning</source>
        <translation>Brīdinājums</translation>
    </message>
    <message>
        <source>Password for JSON-RPC connections</source>
        <translation>JSON-RPC savienojumu parole</translation>
    </message>
    <message>
        <source>Execute command when the best block changes (%s in cmd is replaced by block hash)</source>
        <translation>Izpildīt komandu, kad labāk atbilstošais bloks izmainās (%s cmd aizvieto ar bloka hešu)</translation>
    </message>
    <message>
        <source>Allow DNS lookups for -addnode, -seednode and -connect</source>
        <translation>Atļaut DNS uzmeklēšanu priekš -addnode, -seednode un -connect</translation>
    </message>
    <message>
        <source>Loading addresses...</source>
        <translation>Ielādē adreses...</translation>
    </message>
    <message>
        <source>Invalid -proxy address: '%s'</source>
        <translation>Nederīga -proxy adrese: '%s'</translation>
    </message>
    <message>
        <source>Unknown network specified in -onlynet: '%s'</source>
        <translation>-onlynet komandā norādīts nepazīstams tīkls: '%s'</translation>
    </message>
    <message>
        <source>Insufficient funds</source>
        <translation>Nepietiek bitkoinu</translation>
    </message>
    <message>
        <source>Loading block index...</source>
        <translation>Ielādē bloku indeksu...</translation>
    </message>
    <message>
        <source>Add a node to connect to and attempt to keep the connection open</source>
        <translation>Pievienot mezglu, kam pievienoties un turēt savienojumu atvērtu</translation>
    </message>
    <message>
        <source>Loading wallet...</source>
        <translation>Ielādē maciņu...</translation>
    </message>
    <message>
        <source>Cannot downgrade wallet</source>
        <translation>Nevar maciņa formātu padarīt vecāku</translation>
    </message>
    <message>
        <source>Cannot write default address</source>
        <translation>Nevar ierakstīt adresi pēc noklusēšanas</translation>
    </message>
    <message>
        <source>Rescanning...</source>
        <translation>Skanēju no jauna...</translation>
    </message>
    <message>
        <source>Done loading</source>
        <translation>Ielāde pabeigta</translation>
    </message>
    <message>
        <source>Error</source>
        <translation>Kļūda</translation>
    </message>
</context>
</TS><|MERGE_RESOLUTION|>--- conflicted
+++ resolved
@@ -328,13 +328,6 @@
         <source>Confirmed</source>
         <translation>Apstiprināts</translation>
     </message>
-<<<<<<< HEAD
-    <message>
-        <source>Priority</source>
-        <translation>Prioritāte</translation>
-    </message>
-=======
->>>>>>> a7b486d6
     </context>
 <context>
     <name>EditAddressDialog</name>
@@ -506,7 +499,7 @@
     </message>
     <message>
         <source>Enable coin &amp;control features</source>
-        <translation>Ieslēgt monēta &amp;kontroles funkcijas</translation>
+        <translation>Ieslēgt zcoin &amp;kontroles funkcijas</translation>
     </message>
     <message>
         <source>&amp;Spend unconfirmed change</source>
@@ -668,9 +661,6 @@
     <name>QRImageWidget</name>
     </context>
 <context>
-    <name>QRImageWidget</name>
-    </context>
-<context>
     <name>RPCConsole</name>
     <message>
         <source>N/A</source>
@@ -1108,11 +1098,7 @@
     <name>WalletView</name>
     </context>
 <context>
-<<<<<<< HEAD
     <name>zcoin-core</name>
-=======
-    <name>bitcoin-core</name>
->>>>>>> a7b486d6
     <message>
         <source>Options:</source>
         <translation>Iespējas:</translation>
