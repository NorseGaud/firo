--- conflicted
+++ resolved
@@ -31,10 +31,7 @@
 #include <utility>
 #include <vector>
 #include "libzerocoin/Zerocoin.h"
-<<<<<<< HEAD
 #include "txmempool.h"
-=======
->>>>>>> dd549592
 
 #include <atomic>
 
@@ -49,10 +46,7 @@
 class CConnman;
 class CScriptCheck;
 class CTxMemPool;
-<<<<<<< HEAD
-=======
 class CTxPoolAggregate;
->>>>>>> dd549592
 class CValidationInterface;
 class CValidationState;
 struct ChainTxData;
@@ -141,11 +135,7 @@
 
 static const unsigned int DEFAULT_LIMITFREERELAY = 0;
 static const bool DEFAULT_RELAYPRIORITY = true;
-<<<<<<< HEAD
-static const int64_t DEFAULT_MAX_TIP_AGE = 24 * 60 * 60;
-=======
 static const int64_t DEFAULT_MAX_TIP_AGE = 12 * 60 * 60;    // was 24 * 60 * 60 in bitcoin
->>>>>>> dd549592
 /** Maximum age of our tip in seconds for us to be considered current for fee estimation */
 static const int64_t MAX_FEE_ESTIMATION_TIP_AGE = 3 * 60 * 60;
 
@@ -192,13 +182,9 @@
 extern CTxMemPool mempool;
 extern CTxPoolAggregate txpools;
 typedef boost::unordered_map<uint256, CBlockIndex*, BlockHasher> BlockMap;
-<<<<<<< HEAD
-extern BlockMap mapBlockIndex;
-=======
 typedef std::unordered_multimap<uint256, CBlockIndex*, BlockHasher> PrevBlockMap;
 extern BlockMap mapBlockIndex;
 extern PrevBlockMap mapPrevBlockIndex;
->>>>>>> dd549592
 extern uint64_t nLastBlockTx;
 extern uint64_t nLastBlockSize;
 extern uint64_t nLastBlockWeight;
@@ -260,11 +246,7 @@
 // Setting the target to > than 550MB will make it likely we can respect the target.
 static const uint64_t MIN_DISK_SPACE_FOR_BLOCK_FILES = 550 * 1024 * 1024;
 
-<<<<<<< HEAD
-/**
-=======
-/** 
->>>>>>> dd549592
+/**
  * Process an incoming block. This only returns after the best known valid
  * block is made active. Note that it does not, however, guarantee that the
  * specific block passed to it has been checked for validity!
@@ -275,11 +257,7 @@
  *
  * Note that we guarantee that either the proof-of-work is valid on pblock, or
  * (and possibly also) BlockChecked will have been called.
-<<<<<<< HEAD
- *
-=======
- * 
->>>>>>> dd549592
+ *
  * Call without cs_main held.
  *
  * @param[in]   pblock  The block we want to process.
@@ -334,10 +312,7 @@
 /** Find the best known block, and make it the tip of the block chain */
 bool ActivateBestChain(CValidationState& state, const CChainParams& chainparams, std::shared_ptr<const CBlock> pblock = std::shared_ptr<const CBlock>());
 CAmount GetBlockSubsidy(int nHeight, const Consensus::Params& consensusParams, int nTime = 1475020800);
-<<<<<<< HEAD
-=======
 CAmount GetMasternodePayment(int nHeight, CAmount blockValue);
->>>>>>> dd549592
 
 /** Guess verification progress (as a fraction between 0.0=genesis and 1.0=current tip). */
 double GuessVerificationProgress(const ChainTxData& data, CBlockIndex* pindex);
@@ -398,13 +373,10 @@
                         bool* pfMissingInputs, std::list<CTransactionRef>* plTxnReplaced = NULL,
                         bool fOverrideMempoolLimit=false, const CAmount nAbsurdFee=0, bool isCheckWalletTransaction=false, bool markZcoinSpendTransactionSerial=true);
 
-<<<<<<< HEAD
-=======
 bool GetUTXOCoin(const COutPoint& outpoint, Coin& coin);
 int GetUTXOHeight(const COutPoint& outpoint);
 int GetUTXOConfirmations(const COutPoint& outpoint);
 
->>>>>>> dd549592
 /** Convert CValidationState to a human-readable message for logging */
 std::string FormatStateMessage(const CValidationState &state);
 
@@ -414,11 +386,7 @@
 /** Get the block height at which the BIP9 deployment switched into the state for the block building on the current tip. */
 int VersionBitsTipStateSinceHeight(const Consensus::Params& params, Consensus::DeploymentPos pos);
 
-<<<<<<< HEAD
-/**
-=======
-/** 
->>>>>>> dd549592
+/**
  * Count ECDSA signature operations the old-fashioned (pre-0.6) way
  * @return number of sigops this transaction's outputs will produce when spent
  * @see CTransaction::FetchInputs
@@ -427,11 +395,7 @@
 
 /**
  * Count ECDSA signature operations in pay-to-script-hash inputs.
-<<<<<<< HEAD
- *
-=======
- * 
->>>>>>> dd549592
+ *
  * @param[in] mapInputs Map of previous transactions that have outputs we're spending
  * @return maximum number of sigops required to validate this transaction's inputs
  * @see CTransaction::FetchInputs
@@ -461,11 +425,7 @@
 /** Transaction validation functions */
 
 /** Context-independent validity checks */
-<<<<<<< HEAD
 bool CheckTransaction(const CTransaction& tx, CValidationState& state, bool fCheckDuplicateInputs, uint256 hashTx, bool isVerifyDB, int nHeight = INT_MAX, bool isCheckWallet = false, bool fStatefulZerocoinCheck = true, CZerocoinTxInfo *zerocoinTxInfo = NULL, sigma::CSigmaTxInfo *sigmaTxInfo = NULL, lelantus::CLelantusTxInfo* lelantusTxInfo = NULL);
-=======
-bool CheckTransaction(const CTransaction& tx, CValidationState& state, bool fCheckDuplicateInputs, uint256 hashTx, bool isVerifyDB, int nHeight = INT_MAX, bool isCheckWallet = false, bool fStatefulZerocoinCheck = true, CZerocoinTxInfo *zerocoinTxInfo = NULL, sigma::CSigmaTxInfo *sigmaTxInfo = NULL);
->>>>>>> dd549592
 
 namespace Consensus {
 
@@ -525,11 +485,7 @@
 
 /**
  * Closure representing one script verification
-<<<<<<< HEAD
  * Note that this stores references to the spending transaction
-=======
- * Note that this stores references to the spending transaction 
->>>>>>> dd549592
  */
 class CScriptCheck
 {
@@ -545,13 +501,8 @@
 
 public:
     CScriptCheck(): amount(0), ptxTo(0), nIn(0), nFlags(0), cacheStore(false), error(SCRIPT_ERR_UNKNOWN_ERROR) {}
-<<<<<<< HEAD
-    CScriptCheck(const CCoins& txFromIn, const CTransaction& txToIn, unsigned int nInIn, unsigned int nFlagsIn, bool cacheIn, PrecomputedTransactionData* txdataIn) :
-        scriptPubKey(txFromIn.vout[txToIn.vin[nInIn].prevout.n].scriptPubKey), amount(txFromIn.vout[txToIn.vin[nInIn].prevout.n].nValue),
-=======
     CScriptCheck(const CScript& scriptPubKeyIn, const CAmount amountIn, const CTransaction& txToIn, unsigned int nInIn, unsigned int nFlagsIn, bool cacheIn, PrecomputedTransactionData* txdataIn) :
         scriptPubKey(scriptPubKeyIn), amount(amountIn),
->>>>>>> dd549592
         ptxTo(&txToIn), nIn(nInIn), nFlags(nFlagsIn), cacheStore(cacheIn), error(SCRIPT_ERR_UNKNOWN_ERROR), txdata(txdataIn) { }
 
     bool operator()();
@@ -605,23 +556,10 @@
 bool ConnectBlock(const CBlock& block, CValidationState& state, CBlockIndex* pindex, CCoinsViewCache& coins,
                   const CChainParams& chainparams, bool fJustCheck = false);
 
-<<<<<<< HEAD
-/** Undo the effects of this block (with given index) on the UTXO set represented by coins.
- *  In case pfClean is provided, operation will try to be tolerant about errors, and *pfClean
- *  will be true if no problems were found. Otherwise, the return value will be false in case
- *  of problems. Note that in any case, coins may be modified. */
-bool DisconnectBlock(const CBlock& block, CValidationState& state, const CBlockIndex* pindex, CCoinsViewCache& coins, bool* pfClean = NULL);
-
-=======
->>>>>>> dd549592
 /** Reprocess a number of blocks to try and get on the correct chain again **/
 bool DisconnectBlocks(int blocks);
 void ReprocessBlocks(int nBlocks);
 
-<<<<<<< HEAD
-int GetUTXOHeight(const COutPoint& outpoint);
-=======
->>>>>>> dd549592
 int GetInputAge(const CTxIn &txin);
 int GetInputAgeIX(const uint256 &nTXHash, const CTxIn &txin);
 int GetIXConfirmations(const uint256 &nTXHash);
