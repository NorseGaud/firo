// Copyright (c) 2009-2010 Satoshi Nakamoto
// Copyright (c) 2009-2015 The Bitcoin Core developers
// Distributed under the MIT software license, see the accompanying
// file COPYING or http://www.opensource.org/licenses/mit-license.php.

#if defined(HAVE_CONFIG_H)
#include "config/bitcoin-config.h"
#endif

#include "init.h"

#include "addrman.h"
#include "amount.h"
#include "chain.h"
#include "chainparams.h"
#include "checkpoints.h"
#include "compat/sanity.h"
#include "consensus/validation.h"
#include "exodus/exodus.h"
#include "httpserver.h"
#include "httprpc.h"
#include "key.h"
#include "main.h"
#include "zerocoin.h"
#include "miner.h"
#include "net.h"
#include "policy/policy.h"
#include "rpc/server.h"
#include "rpc/register.h"
#include "script/standard.h"
#include "script/sigcache.h"
#include "scheduler.h"
#include "timedata.h"
#include "txdb.h"
#include "txmempool.h"
#include "torcontrol.h"
#include "ui_interface.h"
#include "util.h"
#include "utilmoneystr.h"
#include "validationinterface.h"
#include "validation.h"
#include "mtpstate.h"

#ifdef ENABLE_WALLET
#include "wallet/wallet.h"
#endif

#include <stdint.h>
#include <stdio.h>

#ifndef WIN32
#include <string.h>
#include <signal.h>
#endif

#include <boost/algorithm/string/classification.hpp>
#include <boost/algorithm/string/predicate.hpp>
#include <boost/algorithm/string/replace.hpp>
#include <boost/algorithm/string/split.hpp>
#include <boost/lexical_cast.hpp>
#include <boost/bind.hpp>
#include <boost/filesystem.hpp>
#include <boost/function.hpp>
#include <boost/interprocess/sync/file_lock.hpp>
#include <boost/thread.hpp>
#include <openssl/crypto.h>
#include <sys/stat.h>
#include <boost/optional.hpp>
#include <boost/thread.hpp>
#include <event2/bufferevent.h>
#include <event2/buffer.h>
#include <event2/util.h>
#include <event2/event.h>
#include <event2/thread.h>
#include "activeznode.h"
#include "darksend.h"
#include "znode-payments.h"
#include "znode-sync.h"
#include "znodeman.h"
#include "znodeconfig.h"
#include "netfulfilledman.h"
#include "flat-database.h"
#include "instantx.h"
#include "spork.h"

#if ENABLE_ZMQ
#include "zmq/zmqnotificationinterface.h"
#endif

bool fFeeEstimatesInitialized = false;
static const bool DEFAULT_PROXYRANDOMIZE = true;
static const bool DEFAULT_REST_ENABLE = false;
static const bool DEFAULT_DISABLE_SAFEMODE = false;
static const bool DEFAULT_STOPAFTERBLOCKIMPORT = false;


#if ENABLE_ZMQ
static CZMQNotificationInterface* pzmqNotificationInterface = NULL;
#endif

#ifdef WIN32
// Win32 LevelDB doesn't use filedescriptors, and the ones used for
// accessing block files don't count towards the fd_set size limit
// anyway.
#define MIN_CORE_FILEDESCRIPTORS 0
#else
#define MIN_CORE_FILEDESCRIPTORS 150
#endif

/** Used to pass flags to the Bind() function */
enum BindFlags {
    BF_NONE = 0,
    BF_EXPLICIT = (1U << 0),
    BF_REPORT_ERROR = (1U << 1),
    BF_WHITELIST = (1U << 2),
};

static const char *FEE_ESTIMATES_FILENAME = "fee_estimates.dat";

extern CTxMemPool stempool;

namespace fs = boost::filesystem;

extern "C" {
    int tor_main(int argc, char *argv[]);
    void tor_cleanup(void);
}


static char *convert_str(const std::string &s) {
    char *pc = new char[s.size()+1];
    std::strcpy(pc, s.c_str());
    return pc;
}

//////////////////////////////////////////////////////////////////////////////
//
// Shutdown
//

//
// Thread management and startup/shutdown:
//
// The network-processing threads are all part of a thread group
// created by AppInit() or the Qt main() function.
//
// A clean exit happens when StartShutdown() or the SIGTERM
// signal handler sets fRequestShutdown, which triggers
// the DetectShutdownThread(), which interrupts the main thread group.
// DetectShutdownThread() then exits, which causes AppInit() to
// continue (it .joins the shutdown thread).
// Shutdown() is then
// called to clean up database connections, and stop other
// threads that should only be stopped after the main network-processing
// threads have exited.
//
// Note that if running -daemon the parent process returns from AppInit2
// before adding any threads to the threadGroup, so .join_all() returns
// immediately and the parent exits from main().
//
// Shutdown for Qt is very similar, only it uses a QTimer to detect
// fRequestShutdown getting set, and then does the normal Qt
// shutdown thing.
//

std::atomic<bool> fRequestShutdown(false);

void StartShutdown()
{
    fRequestShutdown = true;
}
bool ShutdownRequested()
{
    return fRequestShutdown;
}

/**
 * This is a minimally invasive approach to shutdown on LevelDB read errors from the
 * chainstate, while keeping user interface out of the common library, which is shared
 * between bitcoind, and bitcoin-qt and non-server tools.
*/
class CCoinsViewErrorCatcher : public CCoinsViewBacked
{
public:
    CCoinsViewErrorCatcher(CCoinsView* view) : CCoinsViewBacked(view) {}
    bool GetCoins(const uint256 &txid, CCoins &coins) const {
        try {
            return CCoinsViewBacked::GetCoins(txid, coins);
        } catch(const std::runtime_error& e) {
            uiInterface.ThreadSafeMessageBox(_("Error reading from database, shutting down."), "", CClientUIInterface::MSG_ERROR);
            LogPrintf("Error reading from database: %s\n", e.what());
            // Starting the shutdown sequence and returning false to the caller would be
            // interpreted as 'entry not found' (as opposed to unable to read data), and
            // could lead to invalid interpretation. Just exit immediately, as we can't
            // continue anyway, and all writes should be atomic.
            abort();
        }
    }
    // Writes do not need similar protection, as failure to write is handled by the caller.
};

static CCoinsViewDB *pcoinsdbview = NULL;
static CCoinsViewErrorCatcher *pcoinscatcher = NULL;
static boost::scoped_ptr<ECCVerifyHandle> globalVerifyHandle;

void Interrupt(boost::thread_group& threadGroup)
{
    InterruptHTTPServer();
    InterruptHTTPRPC();
    InterruptRPC();
    InterruptREST();
    InterruptTorControl();
    threadGroup.interrupt_all();
}

void Shutdown()
{
    LogPrintf("%s: In progress...\n", __func__);
    static CCriticalSection cs_Shutdown;
    TRY_LOCK(cs_Shutdown, lockShutdown);
    if (!lockShutdown)
        return;

    /// Note: Shutdown() must be able to handle cases in which AppInit2() failed part of the way,
    /// for example if the data directory was found to be locked.
    /// Be sure that anything that writes files or flushes caches only does this if the respective
    /// module was initialized.
    RenameThread("bitcoin-shutoff");
    mempool.AddTransactionsUpdated(1);
    // Changes to mempool should also be made to Dandelion stempool
    stempool.AddTransactionsUpdated(1);

    StopHTTPRPC();
    StopREST();
    StopRPC();
    StopHTTPServer();
#ifdef ENABLE_WALLET
    if (pwalletMain)
        pwalletMain->Flush(false);
    delete zwalletMain;
    zwalletMain = NULL;
#endif
    GenerateBitcoins(false, 0, Params());
    StopNode();

    CFlatDB<CZnodeMan> flatdb1("zncache.dat", "magicZnodeCache");
    flatdb1.Dump(mnodeman);
    CFlatDB<CZnodePayments> flatdb2("znpayments.dat", "magicZnodePaymentsCache");
    flatdb2.Dump(mnpayments);
    CFlatDB<CNetFulfilledRequestManager> flatdb4("netfulfilled.dat", "magicFulfilledCache");
    flatdb4.Dump(netfulfilledman);

    StopTorControl();
    UnregisterNodeSignals(GetNodeSignals());

    if (fFeeEstimatesInitialized)
    {
        boost::filesystem::path est_path = GetDataDir() / FEE_ESTIMATES_FILENAME;
        CAutoFile est_fileout(fopen(est_path.string().c_str(), "wb"), SER_DISK, CLIENT_VERSION);
        if (!est_fileout.IsNull())
            mempool.WriteFeeEstimates(est_fileout);
        else
            LogPrintf("%s: Failed to write fee estimates to %s\n", __func__, est_path.string());
        fFeeEstimatesInitialized = false;
    }

    {
        LOCK(cs_main);
        if (pcoinsTip != NULL) {
            FlushStateToDisk();
        }
        delete pcoinsTip;
        pcoinsTip = NULL;
        delete pcoinscatcher;
        pcoinscatcher = NULL;
        delete pcoinsdbview;
        pcoinsdbview = NULL;
        delete pblocktree;
        pblocktree = NULL;
    }

    if (isExodusEnabled()) {
        exodus_shutdown();
    }

#ifdef ENABLE_WALLET
    if (pwalletMain)
        pwalletMain->Flush(true);
    delete zwalletMain;
    zwalletMain = NULL;
#endif

#if ENABLE_ZMQ
    if (pzmqNotificationInterface) {
        UnregisterValidationInterface(pzmqNotificationInterface);
        delete pzmqNotificationInterface;
        pzmqNotificationInterface = NULL;
    }
#endif

#ifndef WIN32
    try {
        boost::filesystem::remove(GetPidFile());
    } catch (const boost::filesystem::filesystem_error& e) {
        LogPrintf("%s: Unable to remove pidfile: %s\n", __func__, e.what());
    }
#endif
    UnregisterAllValidationInterfaces();
#ifdef ENABLE_WALLET
    delete pwalletMain;
    pwalletMain = NULL;
#endif
    globalVerifyHandle.reset();
    ECC_Stop();
    LogPrintf("%s: done\n", __func__);
}

/**
 * Signal handlers are very limited in what they are allowed to do, so:
 */
void HandleSIGTERM(int)
{
    fRequestShutdown = true;
}

void HandleSIGHUP(int)
{
    fReopenDebugLog = true;
    fReopenExodusLog = true;
}

bool static Bind(const CService &addr, unsigned int flags) {
    if (!(flags & BF_EXPLICIT) && IsLimited(addr))
        return false;
    std::string strError;
    if (!BindListenPort(addr, strError, (flags & BF_WHITELIST) != 0)) {
        if (flags & BF_REPORT_ERROR)
            return InitError(strError);
        return false;
    }
    return true;
}

void OnRPCStopped()
{
    cvBlockChange.notify_all();
    LogPrint("rpc", "RPC stopped.\n");
}

void OnRPCPreCommand(const CRPCCommand& cmd)
{
    // Observe safe mode
    string strWarning = GetWarnings("rpc");
    if (strWarning != "" && !GetBoolArg("-disablesafemode", DEFAULT_DISABLE_SAFEMODE) &&
        !cmd.okSafeMode)
        throw JSONRPCError(RPC_FORBIDDEN_BY_SAFE_MODE, string("Safe mode: ") + strWarning);
}

std::string HelpMessage(HelpMessageMode mode)
{
    const bool showDebug = GetBoolArg("-help-debug", false);

    // When adding new options to the categories, please keep and ensure alphabetical ordering.
    // Do not translate _(...) -help-debug options, Many technical terms, and only a very small audience, so is unnecessary stress to translators.
    string strUsage = HelpMessageGroup(_("Options:"));
    strUsage += HelpMessageOpt("-?", _("Print this help message and exit"));
    strUsage += HelpMessageOpt("-version", _("Print version and exit"));
    strUsage += HelpMessageOpt("-alertnotify=<cmd>", _("Execute command when a relevant alert is received or we see a really long fork (%s in cmd is replaced by message)"));
    strUsage += HelpMessageOpt("-blocknotify=<cmd>", _("Execute command when the best block changes (%s in cmd is replaced by block hash)"));
    if (showDebug)
        strUsage += HelpMessageOpt("-blocksonly", strprintf(_("Whether to operate in a blocks only mode (default: %u)"), DEFAULT_BLOCKSONLY));
    strUsage += HelpMessageOpt("-checkblocks=<n>", strprintf(_("How many blocks to check at startup (default: %u, 0 = all)"), DEFAULT_CHECKBLOCKS));
    strUsage += HelpMessageOpt("-checklevel=<n>", strprintf(_("How thorough the block verification of -checkblocks is (0-4, default: %u)"), DEFAULT_CHECKLEVEL));
    strUsage += HelpMessageOpt("-conf=<file>", strprintf(_("Specify configuration file (default: %s)"), BITCOIN_CONF_FILENAME));
    if (mode == HMM_BITCOIND)
    {
#ifndef WIN32
        strUsage += HelpMessageOpt("-daemon", _("Run in the background as a daemon and accept commands"));
#endif
    }
    strUsage += HelpMessageOpt("-datadir=<dir>", _("Specify data directory"));
    strUsage += HelpMessageOpt("-dbcache=<n>", strprintf(_("Set database cache size in megabytes (%d to %d, default: %d)"), nMinDbCache, nMaxDbCache, nDefaultDbCache));
    if (showDebug)
        strUsage += HelpMessageOpt("-feefilter", strprintf("Tell other nodes to filter invs to us by our mempool min fee (default: %u)", DEFAULT_FEEFILTER));
    strUsage += HelpMessageOpt("-loadblock=<file>", _("Imports blocks from external blk000??.dat file on startup"));
    strUsage += HelpMessageOpt("-maxorphantx=<n>", strprintf(_("Keep at most <n> unconnectable transactions in memory (default: %u)"), DEFAULT_MAX_ORPHAN_TRANSACTIONS));
    strUsage += HelpMessageOpt("-maxmempool=<n>", strprintf(_("Keep the transaction memory pool below <n> megabytes (default: %u)"), DEFAULT_MAX_MEMPOOL_SIZE));
    strUsage += HelpMessageOpt("-mempoolexpiry=<n>", strprintf(_("Do not keep transactions in the mempool longer than <n> hours (default: %u)"), DEFAULT_MEMPOOL_EXPIRY));
    strUsage += HelpMessageOpt("-par=<n>", strprintf(_("Set the number of script verification threads (%u to %d, 0 = auto, <0 = leave that many cores free, default: %d)"),
        -GetNumCores(), MAX_SCRIPTCHECK_THREADS, DEFAULT_SCRIPTCHECK_THREADS));
#ifndef WIN32
    strUsage += HelpMessageOpt("-pid=<file>", strprintf(_("Specify pid file (default: %s)"), BITCOIN_PID_FILENAME));
#endif
    strUsage += HelpMessageOpt("-prune=<n>", strprintf(_("Reduce storage requirements by pruning (deleting) old blocks. This mode is incompatible with -txindex and -rescan. "
            "Warning: Reverting this setting requires re-downloading the entire blockchain. "
            "(default: 0 = disable pruning blocks, >%u = target size in MiB to use for block files)"), MIN_DISK_SPACE_FOR_BLOCK_FILES / 1024 / 1024));
    strUsage += HelpMessageOpt("-reindex-chainstate", _("Rebuild chain state from the currently indexed blocks"));
    strUsage += HelpMessageOpt("-reindex", _("Rebuild chain state and block index from the blk*.dat files on disk"));
#ifndef WIN32
    strUsage += HelpMessageOpt("-sysperms", _("Create new files with system default permissions, instead of umask 077 (only effective with disabled wallet functionality)"));
#endif
    strUsage += HelpMessageOpt("-txindex", strprintf(_("Maintain a full transaction index, used by the getrawtransaction rpc call (default: %u)"), DEFAULT_TXINDEX));

    strUsage += HelpMessageGroup(_("Connection options:"));
    strUsage += HelpMessageOpt("-addnode=<ip>", _("Add a node to connect to and attempt to keep the connection open"));
    strUsage += HelpMessageOpt("-banscore=<n>", strprintf(_("Threshold for disconnecting misbehaving peers (default: %u)"), DEFAULT_BANSCORE_THRESHOLD));
    strUsage += HelpMessageOpt("-bantime=<n>", strprintf(_("Number of seconds to keep misbehaving peers from reconnecting (default: %u)"), DEFAULT_MISBEHAVING_BANTIME));
    strUsage += HelpMessageOpt("-bind=<addr>", _("Bind to given address and always listen on it. Use [host]:port notation for IPv6"));
    strUsage += HelpMessageOpt("-connect=<ip>", _("Connect only to the specified node(s)"));
    strUsage += HelpMessageOpt("-discover", _("Discover own IP addresses (default: 1 when listening and no -externalip or -proxy)"));
    strUsage += HelpMessageOpt("-dns", _("Allow DNS lookups for -addnode, -seednode and -connect") + " " + strprintf(_("(default: %u)"), DEFAULT_NAME_LOOKUP));
    strUsage += HelpMessageOpt("-dnsseed", _("Query for peer addresses via DNS lookup, if low on addresses (default: 1 unless -connect)"));
    strUsage += HelpMessageOpt("-externalip=<ip>", _("Specify your own public address"));
    strUsage += HelpMessageOpt("-forcednsseed", strprintf(_("Always query for peer addresses via DNS lookup (default: %u)"), DEFAULT_FORCEDNSSEED));
    strUsage += HelpMessageOpt("-listen", _("Accept connections from outside (default: 1 if no -proxy or -connect)"));
    strUsage += HelpMessageOpt("-listenonion", strprintf(_("Automatically create Tor hidden service (default: %d)"), DEFAULT_LISTEN_ONION));
    strUsage += HelpMessageOpt("-maxconnections=<n>", strprintf(_("Maintain at most <n> connections to peers (default: %u)"), DEFAULT_MAX_PEER_CONNECTIONS));
    strUsage += HelpMessageOpt("-maxreceivebuffer=<n>", strprintf(_("Maximum per-connection receive buffer, <n>*1000 bytes (default: %u)"), DEFAULT_MAXRECEIVEBUFFER));
    strUsage += HelpMessageOpt("-maxsendbuffer=<n>", strprintf(_("Maximum per-connection send buffer, <n>*1000 bytes (default: %u)"), DEFAULT_MAXSENDBUFFER));
    strUsage += HelpMessageOpt("-maxtimeadjustment", strprintf(_("Maximum allowed median peer time offset adjustment. Local perspective of time may be influenced by peers forward or backward by this amount. (default: %u seconds)"), DEFAULT_MAX_TIME_ADJUSTMENT));
    strUsage += HelpMessageOpt("-onion=<ip:port>", strprintf(_("Use separate SOCKS5 proxy to reach peers via Tor hidden services (default: %s)"), "-proxy"));
    strUsage += HelpMessageOpt("-onlynet=<net>", _("Only connect to nodes in network <net> (ipv4, ipv6 or onion)"));
    strUsage += HelpMessageOpt("-permitbaremultisig", strprintf(_("Relay non-P2SH multisig (default: %u)"), DEFAULT_PERMIT_BAREMULTISIG));
    strUsage += HelpMessageOpt("-peerbloomfilters", strprintf(_("Support filtering of blocks and transaction with bloom filters (default: %u)"), DEFAULT_PEERBLOOMFILTERS));
    strUsage += HelpMessageOpt("-port=<port>", strprintf(_("Listen for connections on <port> (default: %u or testnet: %u)"), Params(CBaseChainParams::MAIN).GetDefaultPort(), Params(CBaseChainParams::TESTNET).GetDefaultPort()));
    strUsage += HelpMessageOpt("-proxy=<ip:port>", _("Connect through SOCKS5 proxy"));
    strUsage += HelpMessageOpt("-proxyrandomize", strprintf(_("Randomize credentials for every proxy connection. This enables Tor stream isolation (default: %u)"), DEFAULT_PROXYRANDOMIZE));
    strUsage += HelpMessageOpt("-rpcserialversion", strprintf(_("Sets the serialization of raw transaction or block hex returned in non-verbose mode, non-segwit(0) or segwit(1) (default: %d)"), DEFAULT_RPC_SERIALIZE_VERSION));
    strUsage += HelpMessageOpt("-seednode=<ip>", _("Connect to a node to retrieve peer addresses, and disconnect"));
<<<<<<< HEAD
    strUsage += HelpMessageOpt("-timeout=<n>", strprintf(_("Specify connection timeout in milliseconds (minimum: 1, default: %d)"), DEFAULT_CONNECT_TIMEOUT));
    strUsage += HelpMessageOpt("-torcontrol=<ip>:<port>", strprintf(_("Tor control port to use if onion listening enabled (default: %s)"), DEFAULT_TOR_CONTROL));
=======
    strUsage += HelpMessageOpt("-timeout=<n>",
                               strprintf(_("Specify connection timeout in milliseconds (minimum: 1, default: %d)"),
                                         DEFAULT_CONNECT_TIMEOUT));
    strUsage += HelpMessageOpt("-torsetup",
                               strprintf(_("Anonymous communication with TOR - Quickstart (default: %d)"),
                                         DEFAULT_TOR_SETUP));
    strUsage += HelpMessageOpt("-torcontrol=<ip>:<port>",
                               strprintf(_("Tor control port to use if onion listening enabled (default: %s)"),
                                         DEFAULT_TOR_CONTROL));
>>>>>>> 687bc8dd
    strUsage += HelpMessageOpt("-torpassword=<pass>", _("Tor control port password (default: empty)"));
#ifdef USE_UPNP
#if USE_UPNP
    strUsage += HelpMessageOpt("-upnp", _("Use UPnP to map the listening port (default: 1 when listening and no -proxy)"));
#else
    strUsage += HelpMessageOpt("-upnp", strprintf(_("Use UPnP to map the listening port (default: %u)"), 0));
#endif
#endif
    strUsage += HelpMessageOpt("-whitebind=<addr>", _("Bind to given address and whitelist peers connecting to it. Use [host]:port notation for IPv6"));
    strUsage += HelpMessageOpt("-whitelist=<IP address or network>", _("Whitelist peers connecting from the given IP address (e.g. 1.2.3.4) or CIDR notated network (e.g. 1.2.3.0/24). Can be specified multiple times.") +
        " " + _("Whitelisted peers cannot be DoS banned and their transactions are always relayed, even if they are already in the mempool, useful e.g. for a gateway"));
    strUsage += HelpMessageOpt("-whitelistrelay", strprintf(_("Accept relayed transactions received from whitelisted peers even when not relaying transactions (default: %d)"), DEFAULT_WHITELISTRELAY));
    strUsage += HelpMessageOpt("-whitelistforcerelay", strprintf(_("Force relay of transactions from whitelisted peers even if they violate local relay policy (default: %d)"), DEFAULT_WHITELISTFORCERELAY));
    strUsage += HelpMessageOpt("-maxuploadtarget=<n>", strprintf(_("Tries to keep outbound traffic under the given target (in MiB per 24h), 0 = no limit (default: %d)"), DEFAULT_MAX_UPLOAD_TARGET));

#ifdef ENABLE_WALLET
    strUsage += CWallet::GetWalletHelpString(showDebug);
#endif

#if ENABLE_ZMQ
    strUsage += HelpMessageGroup(_("ZeroMQ notification options:"));
    strUsage += HelpMessageOpt("-zmqpubhashblock=<address>", _("Enable publish hash block in <address>"));
    strUsage += HelpMessageOpt("-zmqpubhashtx=<address>", _("Enable publish hash transaction in <address>"));
    strUsage += HelpMessageOpt("-zmqpubrawblock=<address>", _("Enable publish raw block in <address>"));
    strUsage += HelpMessageOpt("-zmqpubrawtx=<address>", _("Enable publish raw transaction in <address>"));
#endif

    strUsage += HelpMessageGroup(_("Debugging/Testing options:"));
    strUsage += HelpMessageOpt("-uacomment=<cmt>", _("Append comment to the user agent string"));
    if (showDebug)
    {
        strUsage += HelpMessageOpt("-checkblockindex", strprintf("Do a full consistency check for mapBlockIndex, setBlockIndexCandidates, chainActive and mapBlocksUnlinked occasionally. Also sets -checkmempool (default: %u)", Params(CBaseChainParams::MAIN).DefaultConsistencyChecks()));
        strUsage += HelpMessageOpt("-checkmempool=<n>", strprintf("Run checks every <n> transactions (default: %u)", Params(CBaseChainParams::MAIN).DefaultConsistencyChecks()));
        strUsage += HelpMessageOpt("-checkpoints", strprintf("Disable expensive verification for known chain history (default: %u)", DEFAULT_CHECKPOINTS_ENABLED));
        strUsage += HelpMessageOpt("-disablesafemode", strprintf("Disable safemode, override a real safe mode event (default: %u)", DEFAULT_DISABLE_SAFEMODE));
        strUsage += HelpMessageOpt("-testsafemode", strprintf("Force safe mode (default: %u)", DEFAULT_TESTSAFEMODE));
        strUsage += HelpMessageOpt("-dropmessagestest=<n>", "Randomly drop 1 of every <n> network messages");
        strUsage += HelpMessageOpt("-fuzzmessagestest=<n>", "Randomly fuzz 1 of every <n> network messages");
        strUsage += HelpMessageOpt("-stopafterblockimport", strprintf("Stop running after importing blocks from disk (default: %u)", DEFAULT_STOPAFTERBLOCKIMPORT));
        strUsage += HelpMessageOpt("-limitancestorcount=<n>", strprintf("Do not accept transactions if number of in-mempool ancestors is <n> or more (default: %u)", DEFAULT_ANCESTOR_LIMIT));
        strUsage += HelpMessageOpt("-limitancestorsize=<n>", strprintf("Do not accept transactions whose size with all in-mempool ancestors exceeds <n> kilobytes (default: %u)", DEFAULT_ANCESTOR_SIZE_LIMIT));
        strUsage += HelpMessageOpt("-limitdescendantcount=<n>", strprintf("Do not accept transactions if any ancestor would have <n> or more in-mempool descendants (default: %u)", DEFAULT_DESCENDANT_LIMIT));
        strUsage += HelpMessageOpt("-limitdescendantsize=<n>", strprintf("Do not accept transactions if any ancestor would have more than <n> kilobytes of in-mempool descendants (default: %u).", DEFAULT_DESCENDANT_SIZE_LIMIT));
        strUsage += HelpMessageOpt("-bip9params=deployment:start:end", "Use given start/end times for specified bip9 deployment (regtest-only)");
    }
    string debugCategories = "addrman, alert, bench, cmpctblock, coindb, db, http, libevent, lock, mempool, mempoolrej, net, proxy, prune, rand, reindex, rpc, selectcoins, tor, zmq"; // Don't translate these and qt below
    if (mode == HMM_BITCOIN_QT)
        debugCategories += ", qt";
    strUsage += HelpMessageOpt("-debug=<category>", strprintf(_("Output debugging information (default: %u, supplying <category> is optional)"), 0) + ". " +
        _("If <category> is not supplied or if <category> = 1, output all debugging information.") + _("<category> can be:") + " " + debugCategories + ".");
    if (showDebug)
        strUsage += HelpMessageOpt("-nodebug", "Turn off debugging messages, same as -debug=0");
    strUsage += HelpMessageOpt("-help-debug", _("Show all debugging options (usage: --help -help-debug)"));
    strUsage += HelpMessageOpt("-logips", strprintf(_("Include IP addresses in debug output (default: %u)"), DEFAULT_LOGIPS));
    strUsage += HelpMessageOpt("-logtimestamps", strprintf(_("Prepend debug output with timestamp (default: %u)"), DEFAULT_LOGTIMESTAMPS));
    if (showDebug)
    {
        strUsage += HelpMessageOpt("-logtimemicros", strprintf("Add microsecond precision to debug timestamps (default: %u)", DEFAULT_LOGTIMEMICROS));
        strUsage += HelpMessageOpt("-mocktime=<n>", "Replace actual time with <n> seconds since epoch (default: 0)");
        strUsage += HelpMessageOpt("-limitfreerelay=<n>", strprintf("Continuously rate-limit free transactions to <n>*1000 bytes per minute (default: %u)", DEFAULT_LIMITFREERELAY));
        strUsage += HelpMessageOpt("-relaypriority", strprintf("Require high priority for relaying free or low-fee transactions (default: %u)", DEFAULT_RELAYPRIORITY));
        strUsage += HelpMessageOpt("-maxsigcachesize=<n>", strprintf("Limit size of signature cache to <n> MiB (default: %u)", DEFAULT_MAX_SIG_CACHE_SIZE));
        strUsage += HelpMessageOpt("-maxtipage=<n>", strprintf("Maximum tip age in seconds to consider node in initial block download (default: %u)", DEFAULT_MAX_TIP_AGE));
    }
    strUsage += HelpMessageOpt("-minrelaytxfee=<amt>", strprintf(_("Fees (in %s/kB) smaller than this are considered zero fee for relaying, mining and transaction creation (default: %s)"),
        CURRENCY_UNIT, FormatMoney(DEFAULT_MIN_RELAY_TX_FEE)));
    strUsage += HelpMessageOpt("-maxtxfee=<amt>", strprintf(_("Maximum total fees (in %s) to use in a single wallet transaction or raw transaction; setting this too low may abort large transactions (default: %s)"),
        CURRENCY_UNIT, FormatMoney(DEFAULT_TRANSACTION_MAXFEE)));
    strUsage += HelpMessageOpt("-printtoconsole", _("Send trace/debug info to console instead of debug.log file"));
    if (showDebug)
    {
        strUsage += HelpMessageOpt("-printpriority", strprintf("Log transaction priority and fee per kB when mining blocks (default: %u)", DEFAULT_PRINTPRIORITY));
    }
    strUsage += HelpMessageOpt("-shrinkdebugfile", _("Shrink debug.log file on client startup (default: 1 when no -debug)"));

    AppendParamsHelpMessages(strUsage, showDebug);

    strUsage += HelpMessageGroup(_("Node relay options:"));
    if (showDebug)
        strUsage += HelpMessageOpt("-acceptnonstdtxn", strprintf("Relay and mine \"non-standard\" transactions (%sdefault: %u)", "testnet/regtest only; ", !Params(CBaseChainParams::TESTNET).RequireStandard()));
    strUsage += HelpMessageOpt("-bytespersigop", strprintf(_("Equivalent bytes per sigop in transactions for relay and mining (default: %u)"), DEFAULT_BYTES_PER_SIGOP));
    strUsage += HelpMessageOpt("-datacarrier", strprintf(_("Relay and mine data carrier transactions (default: %u)"), DEFAULT_ACCEPT_DATACARRIER));
    strUsage += HelpMessageOpt("-datacarriersize", strprintf(_("Maximum size of data in data carrier transactions we relay and mine (default: %u)"), MAX_OP_RETURN_RELAY));
    strUsage += HelpMessageOpt("-mempoolreplacement", strprintf(_("Enable transaction replacement in the memory pool (default: %u)"), DEFAULT_ENABLE_REPLACEMENT));

    strUsage += HelpMessageGroup(_("Block creation options:"));
    strUsage += HelpMessageOpt("-blockmaxweight=<n>", strprintf(_("Set maximum BIP141 block weight (default: %d)"), DEFAULT_BLOCK_MAX_WEIGHT));
    strUsage += HelpMessageOpt("-blockmaxsize=<n>", strprintf(_("Set maximum block size in bytes (default: %d)"), DEFAULT_BLOCK_MAX_SIZE));
    strUsage += HelpMessageOpt("-blockprioritysize=<n>", strprintf(_("Set maximum size of high-priority/low-fee transactions in bytes (default: %d)"), DEFAULT_BLOCK_PRIORITY_SIZE));
    if (showDebug)
        strUsage += HelpMessageOpt("-blockversion=<n>", "Override block version to test forking scenarios");

    strUsage += HelpMessageGroup(_("RPC server options:"));
    strUsage += HelpMessageOpt("-server", _("Accept command line and JSON-RPC commands"));
    strUsage += HelpMessageOpt("-rest", strprintf(_("Accept public REST requests (default: %u)"), DEFAULT_REST_ENABLE));
    strUsage += HelpMessageOpt("-rpcbind=<addr>", _("Bind to given address to listen for JSON-RPC connections. Use [host]:port notation for IPv6. This option can be specified multiple times (default: bind to all interfaces)"));
    strUsage += HelpMessageOpt("-rpccookiefile=<loc>", _("Location of the auth cookie (default: data dir)"));
    strUsage += HelpMessageOpt("-rpcuser=<user>", _("Username for JSON-RPC connections"));
    strUsage += HelpMessageOpt("-rpcpassword=<pw>", _("Password for JSON-RPC connections"));
    strUsage += HelpMessageOpt("-rpcauth=<userpw>", _("Username and hashed password for JSON-RPC connections. The field <userpw> comes in the format: <USERNAME>:<SALT>$<HASH>. A canonical python script is included in share/rpcuser. This option can be specified multiple times"));
    strUsage += HelpMessageOpt("-rpcport=<port>", strprintf(_("Listen for JSON-RPC connections on <port> (default: %u or testnet: %u)"), BaseParams(CBaseChainParams::MAIN).RPCPort(), BaseParams(CBaseChainParams::TESTNET).RPCPort()));
    strUsage += HelpMessageOpt("-rpcallowip=<ip>", _("Allow JSON-RPC connections from specified source. Valid for <ip> are a single IP (e.g. 1.2.3.4), a network/netmask (e.g. 1.2.3.4/255.255.255.0) or a network/CIDR (e.g. 1.2.3.4/24). This option can be specified multiple times"));
    strUsage += HelpMessageOpt("-rpcthreads=<n>", strprintf(_("Set the number of threads to service RPC calls (default: %d)"), DEFAULT_HTTP_THREADS));
    if (showDebug) {
        strUsage += HelpMessageOpt("-rpcworkqueue=<n>", strprintf("Set the depth of the work queue to service RPC calls (default: %d)", DEFAULT_HTTP_WORKQUEUE));
        strUsage += HelpMessageOpt("-rpcservertimeout=<n>", strprintf("Timeout during HTTP requests (default: %d)", DEFAULT_HTTP_SERVER_TIMEOUT));
        strUsage += HelpMessageOpt("-rpcforceutf8", strprintf("Replace invalid UTF-8 encoded characters with question marks in RPC response (default: %d)", 1));
    }

    strUsage += HelpMessageGroup("Exodus options:");
    strUsage += HelpMessageOpt("-exodus", "Enable Exodus");
    strUsage += HelpMessageOpt("-startclean", "Clear all persistence files on startup; triggers reparsing of Exodus transactions");
    strUsage += HelpMessageOpt("-exodustxcache=<num>", "The maximum number of transactions in the input transaction cache (default: 500000)");
    strUsage += HelpMessageOpt("-exodusprogressfrequency=<seconds>", "Time in seconds after which the initial scanning progress is reported (default: 30)");
    strUsage += HelpMessageOpt("-exodusdebug=<category>", "Enable or disable log categories, can be \"all\" or \"none\"");
    strUsage += HelpMessageOpt("-autocommit=<flag>", "Enable or disable broadcasting of transactions, when creating transactions (default: 1)");
    strUsage += HelpMessageOpt("-overrideforcedshutdown=<flag>", "Disable force shutdown when error (default: 0)");
    strUsage += HelpMessageOpt("-exodusalertallowsender=<addr>", "Whitelist senders of alerts, can be \"any\")");
    strUsage += HelpMessageOpt("-exodusalertignoresender=<addr>", "Ignore senders of alerts");
    strUsage += HelpMessageOpt("-exodusactivationignoresender=<addr>", "Ignore senders of activations");
    strUsage += HelpMessageOpt("-exodusactivationallowsender=<addr>", "Whitelist senders of activations");
    strUsage += HelpMessageOpt("-exodusuiwalletscope=<number>", "Max. transactions to show in trade and transaction history (default: 65535)");
    strUsage += HelpMessageOpt("-exodusshowblockconsensushash=<number>", "Calculate and log the consensus hash for the specified block");

    return strUsage;
}

std::string LicenseInfo()
{
    const std::string URL_SOURCE_CODE = "<https://github.com/zcoinofficial/zcoin>";
    const std::string URL_WEBSITE = "<https://zcoin.io/>";
    // todo: remove urls from translations on next change
    return CopyrightHolders(strprintf(_("Copyright (C) %i-%i"), 2009, COPYRIGHT_YEAR) + " ") + "\n" +
           "\n" +
           strprintf(_("Please contribute if you find %s useful. "
                       "Visit %s for further information about the software."),
               PACKAGE_NAME, URL_WEBSITE) +
           "\n" +
           strprintf(_("The source code is available from %s."),
               URL_SOURCE_CODE) +
           "\n" +
           "\n" +
           _("This is experimental software.") + "\n" +
           _("Distributed under the MIT software license, see the accompanying file COPYING or <http://www.opensource.org/licenses/mit-license.php>.") + "\n" +
           "\n" +
           _("This product includes software developed by the OpenSSL Project for use in the OpenSSL Toolkit <https://www.openssl.org/> and cryptographic software written by Eric Young and UPnP software written by Thomas Bernard.") +
           "\n";
}

static void BlockNotifyCallback(bool initialSync, const CBlockIndex *pBlockIndex)
{
    if (initialSync || !pBlockIndex)
        return;

    std::string strCmd = GetArg("-blocknotify", "");

    boost::replace_all(strCmd, "%s", pBlockIndex->GetBlockHash().GetHex());
    boost::thread t(runCommand, strCmd); // thread runs free
}

static bool fHaveGenesis = false;
static boost::mutex cs_GenesisWait;
static CConditionVariable condvar_GenesisWait;

static void BlockNotifyGenesisWait(bool, const CBlockIndex *pBlockIndex)
{
    if (pBlockIndex != NULL) {
        {
            boost::unique_lock<boost::mutex> lock_GenesisWait(cs_GenesisWait);
            fHaveGenesis = true;
        }
        condvar_GenesisWait.notify_all();
    }
}

struct CImportingNow
{
    CImportingNow() {
        assert(fImporting == false);
        fImporting = true;
    }

    ~CImportingNow() {
        assert(fImporting == true);
        fImporting = false;
    }
};


// If we're using -prune with -reindex, then delete block files that will be ignored by the
// reindex.  Since reindexing works by starting at block file 0 and looping until a blockfile
// is missing, do the same here to delete any later block files after a gap.  Also delete all
// rev files since they'll be rewritten by the reindex anyway.  This ensures that vinfoBlockFile
// is in sync with what's actually on disk by the time we start downloading, so that pruning
// works correctly.
void CleanupBlockRevFiles()
{
    using namespace boost::filesystem;
    map<string, path> mapBlockFiles;

    // Glob all blk?????.dat and rev?????.dat files from the blocks directory.
    // Remove the rev files immediately and insert the blk file paths into an
    // ordered map keyed by block file index.
    LogPrintf("Removing unusable blk?????.dat and rev?????.dat files for -reindex with -prune\n");
    path blocksdir = GetDataDir() / "blocks";
    for (directory_iterator it(blocksdir); it != directory_iterator(); it++) {
        if (is_regular_file(*it) &&
            it->path().filename().string().length() == 12 &&
            it->path().filename().string().substr(8,4) == ".dat")
        {
            if (it->path().filename().string().substr(0,3) == "blk")
                mapBlockFiles[it->path().filename().string().substr(3,5)] = it->path();
            else if (it->path().filename().string().substr(0,3) == "rev")
                remove(it->path());
        }
    }

    // Remove all block files that aren't part of a contiguous set starting at
    // zero by walking the ordered map (keys are block file indices) by
    // keeping a separate counter.  Once we hit a gap (or if 0 doesn't exist)
    // start removing block files.
    int nContigCounter = 0;
    BOOST_FOREACH(const PAIRTYPE(string, path)& item, mapBlockFiles) {
        if (atoi(item.first) == nContigCounter) {
            nContigCounter++;
            continue;
        }
        remove(item.second);
    }
}

<<<<<<< HEAD
void ThreadImport(std::vector<boost::filesystem::path> vImportFiles)
{
    const CChainParams& chainparams = Params();
=======
void ThreadImport(std::vector <boost::filesystem::path> vImportFiles) {

#ifdef ENABLE_WALLET
    if (!GetBoolArg("-disablewallet", false) && zwalletMain) {
        //Load zerocoin mint hashes to memory
        LogPrintf("Loading mints to wallet..\n");
        zwalletMain->GetTracker().Init();
        zwalletMain->LoadMintPoolFromDB();
    }
#endif

    const CChainParams &chainparams = Params();
>>>>>>> 687bc8dd
    RenameThread("bitcoin-loadblk");
    CImportingNow imp;

    // -reindex
    if (fReindex) {
        MTPState::GetMTPState()->Reset();
        int nFile = 0;
        while (true) {
            CDiskBlockPos pos(nFile, 0);
            if (!boost::filesystem::exists(GetBlockPosFilename(pos, "blk")))
                break; // No block files left to reindex
            FILE *file = OpenBlockFile(pos, true);
            if (!file)
                break; // This error is logged in OpenBlockFile
            LogPrintf("Reindexing block file blk%05u.dat...\n", (unsigned int)nFile);
            LoadExternalBlockFile(chainparams, file, &pos);
            nFile++;
        }
        pblocktree->WriteReindexing(false);
        fReindex = false;
        LogPrintf("Reindexing finished\n");
        // To avoid ending up in a situation without genesis block, re-try initializing (no-op if reindexing worked):
        InitBlockIndex(chainparams);
    }

    // hardcoded $DATADIR/bootstrap.dat
    boost::filesystem::path pathBootstrap = GetDataDir() / "bootstrap.dat";
    if (boost::filesystem::exists(pathBootstrap)) {
        FILE *file = fopen(pathBootstrap.string().c_str(), "rb");
        if (file) {
            boost::filesystem::path pathBootstrapOld = GetDataDir() / "bootstrap.dat.old";
            LogPrintf("Importing bootstrap.dat...\n");
            LoadExternalBlockFile(chainparams, file);
            RenameOver(pathBootstrap, pathBootstrapOld);
        } else {
            LogPrintf("Warning: Could not open bootstrap file %s\n", pathBootstrap.string());
        }
    }

    // -loadblock=
    BOOST_FOREACH(const boost::filesystem::path& path, vImportFiles) {
        FILE *file = fopen(path.string().c_str(), "rb");
        if (file) {
            LogPrintf("Importing blocks file %s...\n", path.string());
            LoadExternalBlockFile(chainparams, file);
        } else {
            LogPrintf("Warning: Could not open blocks file %s\n", path.string());
        }
    }

    // scan for better chains in the block chain database, that are not yet connected in the active best chain
    CValidationState state;
    if (!ActivateBestChain(state, chainparams)) {
        LogPrintf("Failed to connect best block");
        StartShutdown();
    }

    if (GetBoolArg("-stopafterblockimport", DEFAULT_STOPAFTERBLOCKIMPORT)) {
        LogPrintf("Stopping after block import\n");
        StartShutdown();
    }

#ifdef ENABLE_WALLET
    if (!GetBoolArg("-disablewallet", false) && zwalletMain) {
        zwalletMain->SyncWithChain();
    }
    if (GetBoolArg("-zapwallettxes", false) && zwalletMain) {
        zwalletMain->GetTracker().ListMints();
    }
#endif
}

/** Sanity checks
 *  Ensure that Bitcoin is running in a usable environment with all
 *  necessary library support.
 */
bool InitSanityCheck(void)
{
    if(!ECC_InitSanityCheck()) {
        InitError("Elliptic curve cryptography sanity check failure. Aborting.");
        return false;
    }
    if (!glibc_sanity_test() || !glibcxx_sanity_test())
        return false;

    return true;
}

bool AppInitServers(boost::thread_group& threadGroup)
{
    RPCServer::OnStopped(&OnRPCStopped);
    RPCServer::OnPreCommand(&OnRPCPreCommand);
    if (!InitHTTPServer())
        return false;
    if (!StartRPC())
        return false;
    if (!StartHTTPRPC())
        return false;
    if (GetBoolArg("-rest", DEFAULT_REST_ENABLE) && !StartREST())
        return false;
    if (!StartHTTPServer())
        return false;
    return true;
}

// Parameter interaction based on rules
void InitParameterInteraction()
{
    // when specifying an explicit binding address, you want to listen on it
    // even when -connect or -proxy is specified
    if (mapArgs.count("-bind")) {
        if (SoftSetBoolArg("-listen", true))
            LogPrintf("%s: parameter interaction: -bind set -> setting -listen=1\n", __func__);
    }
    if (mapArgs.count("-whitebind")) {
        if (SoftSetBoolArg("-listen", true))
            LogPrintf("%s: parameter interaction: -whitebind set -> setting -listen=1\n", __func__);
    }

    if (mapArgs.count("-connect") && mapMultiArgs["-connect"].size() > 0) {
        // when only connecting to trusted nodes, do not seed via DNS, or listen by default
        if (SoftSetBoolArg("-dnsseed", false))
            LogPrintf("%s: parameter interaction: -connect set -> setting -dnsseed=0\n", __func__);
        if (SoftSetBoolArg("-listen", false))
            LogPrintf("%s: parameter interaction: -connect set -> setting -listen=0\n", __func__);
    }
    
    if (mapArgs.count("-proxy")) {
        // to protect privacy, do not listen by default if a default proxy server is specified
        if (SoftSetBoolArg("-listen", false))
            LogPrintf("%s: parameter interaction: -proxy set -> setting -listen=0\n", __func__);
        // to protect privacy, do not use UPNP when a proxy is set. The user may still specify -listen=1
        // to listen locally, so don't rely on this happening through -listen below.
        if (SoftSetBoolArg("-upnp", false))
            LogPrintf("%s: parameter interaction: -proxy set -> setting -upnp=0\n", __func__);
        // to protect privacy, do not discover addresses by default
        if (SoftSetBoolArg("-discover", false))
            LogPrintf("%s: parameter interaction: -proxy set -> setting -discover=0\n", __func__);
    }

    if (!GetBoolArg("-listen", DEFAULT_LISTEN)) {
        // do not map ports or try to retrieve public IP when not listening (pointless)
        if (SoftSetBoolArg("-upnp", false))
            LogPrintf("%s: parameter interaction: -listen=0 -> setting -upnp=0\n", __func__);
        if (SoftSetBoolArg("-discover", false))
            LogPrintf("%s: parameter interaction: -listen=0 -> setting -discover=0\n", __func__);
        if (SoftSetBoolArg("-listenonion", false))
            LogPrintf("%s: parameter interaction: -listen=0 -> setting -listenonion=0\n", __func__);
    }

    if (mapArgs.count("-externalip")) {
        // if an explicit public IP is specified, do not try to find others
        if (SoftSetBoolArg("-discover", false))
            LogPrintf("%s: parameter interaction: -externalip set -> setting -discover=0\n", __func__);
    }

    if (GetBoolArg("-salvagewallet", false)) {
        // Rewrite just private keys: rescan to find transactions
        if (SoftSetBoolArg("-rescan", true))
            LogPrintf("%s: parameter interaction: -salvagewallet=1 -> setting -rescan=1\n", __func__);
    }

    // -zapwalletmints implies a reindex and zapwallettxes=1
    if (GetBoolArg("-zapwalletmints", false)) {
        if (SoftSetBoolArg("-reindex", true))
            LogPrintf("%s: parameter interaction: -zapwalletmints=<mode> -> setting -reindex=1\n", __func__);
        if (SoftSetArg("-zapwallettxes", std::string("1")))
            LogPrintf("%s: parameter interaction: -zapwalletmints=<mode> -> setting -zapwallettxes=1\n", __func__);
    }

    // -zapwallettx implies a rescan
    if (GetBoolArg("-zapwallettxes", false)) {
        if (SoftSetBoolArg("-rescan", true))
            LogPrintf("%s: parameter interaction: -zapwallettxes=<mode> -> setting -rescan=1\n", __func__);
    }

    // disable walletbroadcast and whitelistrelay in blocksonly mode
    if (GetBoolArg("-blocksonly", DEFAULT_BLOCKSONLY)) {
        if (SoftSetBoolArg("-whitelistrelay", false))
            LogPrintf("%s: parameter interaction: -blocksonly=1 -> setting -whitelistrelay=0\n", __func__);
#ifdef ENABLE_WALLET
        if (SoftSetBoolArg("-walletbroadcast", false))
            LogPrintf("%s: parameter interaction: -blocksonly=1 -> setting -walletbroadcast=0\n", __func__);
#endif
    }

    // Forcing relay from whitelisted hosts implies we will accept relays from them in the first place.
    if (GetBoolArg("-whitelistforcerelay", DEFAULT_WHITELISTFORCERELAY)) {
        if (SoftSetBoolArg("-whitelistrelay", true))
            LogPrintf("%s: parameter interaction: -whitelistforcerelay=1 -> setting -whitelistrelay=1\n", __func__);
    }
}

static std::string ResolveErrMsg(const char *const optname, const std::string &strBind) {
    return strprintf(_("Cannot resolve -%s address: '%s'"), optname, strBind);
}

void RunTor(){
	printf("TOR thread started.\n");

	boost::optional < std::string > clientTransportPlugin;
	struct stat sb;
	if ((stat("obfs4proxy", &sb) == 0 && sb.st_mode & S_IXUSR)
			|| !std::system("which obfs4proxy")) {
		clientTransportPlugin = "obfs4 exec obfs4proxy";
	} else if (stat("obfs4proxy.exe", &sb) == 0 && sb.st_mode & S_IXUSR) {
		clientTransportPlugin = "obfs4 exec obfs4proxy.exe";
	}

	fs::path tor_dir = GetDataDir() / "tor";
	fs::create_directory(tor_dir);
	fs::path log_file = tor_dir / "tor.log";

	std::vector < std::string > argv;
	argv.push_back("tor");
	argv.push_back("--Log");
	argv.push_back("notice file " + log_file.string());
	argv.push_back("--SocksPort");
	argv.push_back("9050");
	argv.push_back("--ignore-missing-torrc");
	argv.push_back("-f");
	argv.push_back((tor_dir / "torrc").string());
	argv.push_back("--HiddenServiceDir");
	argv.push_back((tor_dir / "onion").string());
	argv.push_back("--HiddenServicePort");
	argv.push_back("8168");

	if (clientTransportPlugin) {
		printf("Using OBFS4.\n");
		argv.push_back("--ClientTransportPlugin");
		argv.push_back(*clientTransportPlugin);
		argv.push_back("--UseBridges");
		argv.push_back("1");
	} else {
		printf("No OBFS4 found, not using it.\n");
	}

	std::vector<char *> argv_c;
	std::transform(argv.begin(), argv.end(), std::back_inserter(argv_c),
			convert_str);

	tor_main(argv_c.size(), &argv_c[0]);
}

struct event_base *baseTor;
boost::thread torEnabledThread;

static void TorEnabledThread()
{
	RunTor();
    event_base_dispatch(baseTor);
}


void StartTorEnabled(boost::thread_group& threadGroup, CScheduler& scheduler)
{
    assert(!baseTor);
#ifdef WIN32
    evthread_use_windows_threads();
#else
    evthread_use_pthreads();
#endif
    baseTor = event_base_new();
    if (!baseTor) {
        LogPrintf("tor: Unable to create event_base\n");
        return;
    }

    torEnabledThread = boost::thread(boost::bind(&TraceThread<void (*)()>, "torcontrol", &TorEnabledThread));
}

void InterruptTorEnabled()
{
    if (baseTor) {
        LogPrintf("tor: Thread interrupt\n");
        event_base_loopbreak(baseTor);
    }
}

void StopTorEnabled()
{
    if (baseTor) {
        torEnabledThread.join();
        event_base_free(baseTor);
        baseTor = 0;
    }
}

void InitLogging() {
    fPrintToConsole = GetBoolArg("-printtoconsole", false);
    fLogTimestamps = GetBoolArg("-logtimestamps", DEFAULT_LOGTIMESTAMPS);
    fLogTimeMicros = GetBoolArg("-logtimemicros", DEFAULT_LOGTIMEMICROS);
    fLogIPs = GetBoolArg("-logips", DEFAULT_LOGIPS);

    LogPrintf("\n\n\n\n\n\n\n\n\n\n\n\n\n\n\n\n\n\n\n\n");
    LogPrintf("Zcoin version %s\n", FormatFullVersion());
}

/** Initialize bitcoin.
 *  @pre Parameters should be parsed and config file should be read.
 */
bool AppInit2(boost::thread_group& threadGroup, CScheduler& scheduler)
{
    // ********************************************************* Step 1: setup
#ifdef _MSC_VER
    // Turn off Microsoft heap dump noise
    _CrtSetReportMode(_CRT_WARN, _CRTDBG_MODE_FILE);
    _CrtSetReportFile(_CRT_WARN, CreateFileA("NUL", GENERIC_WRITE, 0, NULL, OPEN_EXISTING, 0, 0));
#endif
#if _MSC_VER >= 1400
    // Disable confusing "helpful" text message on abort, Ctrl-C
    _set_abort_behavior(0, _WRITE_ABORT_MSG | _CALL_REPORTFAULT);
#endif
#ifdef WIN32
    // Enable Data Execution Prevention (DEP)
    // Minimum supported OS versions: WinXP SP3, WinVista >= SP1, Win Server 2008
    // A failure is non-critical and needs no further attention!
#ifndef PROCESS_DEP_ENABLE
    // We define this here, because GCCs winbase.h limits this to _WIN32_WINNT >= 0x0601 (Windows 7),
    // which is not correct. Can be removed, when GCCs winbase.h is fixed!
#define PROCESS_DEP_ENABLE 0x00000001
#endif
    typedef BOOL (WINAPI *PSETPROCDEPPOL)(DWORD);
    PSETPROCDEPPOL setProcDEPPol = (PSETPROCDEPPOL)GetProcAddress(GetModuleHandleA("Kernel32.dll"), "SetProcessDEPPolicy");
    if (setProcDEPPol != NULL) setProcDEPPol(PROCESS_DEP_ENABLE);
#endif

    if (!SetupNetworking())
        return InitError("Initializing networking failed");

#ifndef WIN32
    if (GetBoolArg("-sysperms", false)) {
#ifdef ENABLE_WALLET
        if (!GetBoolArg("-disablewallet", false))
            return InitError("-sysperms is not allowed in combination with enabled wallet functionality");
#endif
    } else {
        umask(077);
    }

    // Clean shutdown on SIGTERM
    struct sigaction sa;
    sa.sa_handler = HandleSIGTERM;
    sigemptyset(&sa.sa_mask);
    sa.sa_flags = 0;
    sigaction(SIGTERM, &sa, NULL);
    sigaction(SIGINT, &sa, NULL);

    // Reopen debug.log on SIGHUP
    struct sigaction sa_hup;
    sa_hup.sa_handler = HandleSIGHUP;
    sigemptyset(&sa_hup.sa_mask);
    sa_hup.sa_flags = 0;
    sigaction(SIGHUP, &sa_hup, NULL);

    // Ignore SIGPIPE, otherwise it will bring the daemon down if the client closes unexpectedly
    signal(SIGPIPE, SIG_IGN);
#endif

    // ********************************************************* Step 2: parameter interactions
    const CChainParams& chainparams = Params();

    // also see: InitParameterInteraction()

    // if using block pruning, then disable txindex
    if (GetArg("-prune", 0)) {
        if (GetBoolArg("-txindex", DEFAULT_TXINDEX))
            return InitError(_("Prune mode is incompatible with -txindex."));
#ifdef ENABLE_WALLET
        if (GetBoolArg("-rescan", false)) {
            return InitError(_("Rescans are not possible in pruned mode. You will need to use -reindex which will download the whole blockchain again."));
        }
#endif
    }

    // Make sure enough file descriptors are available
    int nBind = std::max(
                (mapMultiArgs.count("-bind") ? mapMultiArgs.at("-bind").size() : 0) +
                (mapMultiArgs.count("-whitebind") ? mapMultiArgs.at("-whitebind").size() : 0), size_t(1));
    int nUserMaxConnections = GetArg("-maxconnections", DEFAULT_MAX_PEER_CONNECTIONS);
    nMaxConnections = std::max(nUserMaxConnections, 0);

    // Trim requested connection counts, to fit into system limitations
    nMaxConnections = std::max(std::min(nMaxConnections, (int)(FD_SETSIZE - nBind - MIN_CORE_FILEDESCRIPTORS)), 0);
    int nFD = RaiseFileDescriptorLimit(nMaxConnections + MIN_CORE_FILEDESCRIPTORS);
    if (nFD < MIN_CORE_FILEDESCRIPTORS)
        return InitError(_("Not enough file descriptors available."));
    nMaxConnections = std::min(nFD - MIN_CORE_FILEDESCRIPTORS, nMaxConnections);

    if (nMaxConnections < nUserMaxConnections)
        InitWarning(strprintf(_("Reducing -maxconnections from %d to %d, because of system limitations."), nUserMaxConnections, nMaxConnections));

    // ********************************************************* Step 3: parameter-to-internal-flags

    fDebug = !mapMultiArgs["-debug"].empty();
    // Special-case: if -debug=0/-nodebug is set, turn off debugging messages
    const vector<string>& categories = mapMultiArgs["-debug"];
    if (GetBoolArg("-nodebug", false) || find(categories.begin(), categories.end(), string("0")) != categories.end())
        fDebug = false;

    // Check for -debugnet
    if (GetBoolArg("-debugnet", false))
        InitWarning(_("Unsupported argument -debugnet ignored, use -debug=net."));
    // Check for -socks - as this is a privacy risk to continue, exit here
    if (mapArgs.count("-socks"))
        return InitError(_("Unsupported argument -socks found. Setting SOCKS version isn't possible anymore, only SOCKS5 proxies are supported."));
    // Check for -tor - as this is a privacy risk to continue, exit here
    if (GetBoolArg("-tor", false))
        return InitError(_("Unsupported argument -tor found, use -onion."));

    if (GetBoolArg("-benchmark", false))
        InitWarning(_("Unsupported argument -benchmark ignored, use -debug=bench."));

    if (GetBoolArg("-whitelistalwaysrelay", false))
        InitWarning(_("Unsupported argument -whitelistalwaysrelay ignored, use -whitelistrelay and/or -whitelistforcerelay."));

    if (mapArgs.count("-blockminsize"))
        InitWarning("Unsupported argument -blockminsize ignored.");

    // Checkmempool and checkblockindex default to true in regtest mode
    int ratio = std::min<int>(std::max<int>(GetArg("-checkmempool", chainparams.DefaultConsistencyChecks() ? 1 : 0), 0), 1000000);
    if (ratio != 0) {
        mempool.setSanityCheck(1.0 / ratio);
    }
    fCheckBlockIndex = GetBoolArg("-checkblockindex", chainparams.DefaultConsistencyChecks());
    fCheckpointsEnabled = GetBoolArg("-checkpoints", DEFAULT_CHECKPOINTS_ENABLED);

    // mempool limits
    int64_t nMempoolSizeMax = GetArg("-maxmempool", DEFAULT_MAX_MEMPOOL_SIZE) * 1000000;
    int64_t nMempoolSizeMin = GetArg("-limitdescendantsize", DEFAULT_DESCENDANT_SIZE_LIMIT) * 1000 * 40;
    if (nMempoolSizeMax < 0 || nMempoolSizeMax < nMempoolSizeMin)
        return InitError(strprintf(_("-maxmempool must be at least %d MB"), std::ceil(nMempoolSizeMin / 1000000.0)));

    // -par=0 means autodetect, but nScriptCheckThreads==0 means no concurrency
    nScriptCheckThreads = GetArg("-par", DEFAULT_SCRIPTCHECK_THREADS);
    if (nScriptCheckThreads <= 0)
        nScriptCheckThreads += GetNumCores();
    if (nScriptCheckThreads <= 1)
        nScriptCheckThreads = 0;
    else if (nScriptCheckThreads > MAX_SCRIPTCHECK_THREADS)
        nScriptCheckThreads = MAX_SCRIPTCHECK_THREADS;

    fServer = GetBoolArg("-server", false);

    // block pruning; get the amount of disk space (in MiB) to allot for block & undo files
    int64_t nSignedPruneTarget = GetArg("-prune", 0) * 1024 * 1024;
    if (nSignedPruneTarget < 0) {
        return InitError(_("Prune cannot be configured with a negative value."));
    }
    nPruneTarget = (uint64_t) nSignedPruneTarget;
    if (nPruneTarget) {
        if (nPruneTarget < MIN_DISK_SPACE_FOR_BLOCK_FILES) {
            return InitError(strprintf(_("Prune configured below the minimum of %d MiB.  Please use a higher number."), MIN_DISK_SPACE_FOR_BLOCK_FILES / 1024 / 1024));
        }
        LogPrintf("Prune configured to target %uMiB on disk for block and undo files.\n", nPruneTarget / 1024 / 1024);
        fPruneMode = true;
    }

    RegisterAllCoreRPCCommands(tableRPC);
#ifdef ENABLE_WALLET
    bool fDisableWallet = GetBoolArg("-disablewallet", false);
    if (!fDisableWallet)
        RegisterWalletRPCCommands(tableRPC);
#endif

    nConnectTimeout = GetArg("-timeout", DEFAULT_CONNECT_TIMEOUT);
    if (nConnectTimeout <= 0)
        nConnectTimeout = DEFAULT_CONNECT_TIMEOUT;

    // Fee-per-kilobyte amount considered the same as "free"
    // If you are mining, be careful setting this:
    // if you set it to zero then
    // a transaction spammer can cheaply fill blocks using
    // 1-satoshi-fee transactions. It should be set above the real
    // cost to you of processing a transaction.
    if (mapArgs.count("-minrelaytxfee"))
    {
        CAmount n = 0;
        if (ParseMoney(mapArgs["-minrelaytxfee"], n) && n > 0)
            ::minRelayTxFee = CFeeRate(n);
        else
            return InitError(AmountErrMsg("minrelaytxfee", mapArgs["-minrelaytxfee"]));
    }

    fRequireStandard = !GetBoolArg("-acceptnonstdtxn", !Params().RequireStandard());
    if (Params().RequireStandard() && !fRequireStandard)
        return InitError(strprintf("acceptnonstdtxn is not currently supported for %s chain", chainparams.NetworkIDString()));
    nBytesPerSigOp = GetArg("-bytespersigop", nBytesPerSigOp);

#ifdef ENABLE_WALLET
    if (!CWallet::ParameterInteraction())
        return false;
#endif // ENABLE_WALLET

    fIsBareMultisigStd = GetBoolArg("-permitbaremultisig", DEFAULT_PERMIT_BAREMULTISIG);
    fAcceptDatacarrier = GetBoolArg("-datacarrier", DEFAULT_ACCEPT_DATACARRIER);
    nMaxDatacarrierBytes = GetArg("-datacarriersize", nMaxDatacarrierBytes);

    // Option to startup with mocktime set (used for regression testing):
    SetMockTime(GetArg("-mocktime", 0)); // SetMockTime(0) is a no-op

    if (GetBoolArg("-peerbloomfilters", DEFAULT_PEERBLOOMFILTERS))
        nLocalServices = ServiceFlags(nLocalServices | NODE_BLOOM);

    if (GetArg("-rpcserialversion", DEFAULT_RPC_SERIALIZE_VERSION) < 0)
        return InitError("rpcserialversion must be non-negative.");

    if (GetArg("-rpcserialversion", DEFAULT_RPC_SERIALIZE_VERSION) > 1)
        return InitError("unknown rpcserialversion requested.");

    nMaxTipAge = GetArg("-maxtipage", DEFAULT_MAX_TIP_AGE);

    fEnableReplacement = GetBoolArg("-mempoolreplacement", DEFAULT_ENABLE_REPLACEMENT);
    if ((!fEnableReplacement) && mapArgs.count("-mempoolreplacement")) {
        // Minimal effort at forwards compatibility
        std::string strReplacementModeList = GetArg("-mempoolreplacement", "");  // default is impossible
        std::vector<std::string> vstrReplacementModes;
        boost::split(vstrReplacementModes, strReplacementModeList, boost::is_any_of(","));
        fEnableReplacement = (std::find(vstrReplacementModes.begin(), vstrReplacementModes.end(), "fee") != vstrReplacementModes.end());
    }

    if (!mapMultiArgs["-bip9params"].empty()) {
        // Allow overriding bip9 parameters for testing
        if (!Params().MineBlocksOnDemand()) {
            return InitError("BIP9 parameters may only be overridden on regtest.");
        }
        const vector<string>& deployments = mapMultiArgs["-bip9params"];
        for (auto i : deployments) {
            std::vector<std::string> vDeploymentParams;
            boost::split(vDeploymentParams, i, boost::is_any_of(":"));
            if (vDeploymentParams.size() != 3) {
                return InitError("BIP9 parameters malformed, expecting deployment:start:end");
            }
            int64_t nStartTime, nTimeout;
            if (!ParseInt64(vDeploymentParams[1], &nStartTime)) {
                return InitError(strprintf("Invalid nStartTime (%s)", vDeploymentParams[1]));
            }
            if (!ParseInt64(vDeploymentParams[2], &nTimeout)) {
                return InitError(strprintf("Invalid nTimeout (%s)", vDeploymentParams[2]));
            }
            bool found = false;
            for (int i=0; i<(int)Consensus::MAX_VERSION_BITS_DEPLOYMENTS; ++i)
            {
                if (vDeploymentParams[0].compare(VersionBitsDeploymentInfo[i].name) == 0) {
                    UpdateRegtestBIP9Parameters(Consensus::DeploymentPos(i), nStartTime, nTimeout);
                    found = true;
                    LogPrintf("Setting BIP9 activation parameters for %s to start=%ld, timeout=%ld\n", vDeploymentParams[0], nStartTime, nTimeout);
                    break;
                }
            }
            if (!found) {
                return InitError(strprintf("Invalid deployment (%s)", vDeploymentParams[0]));
            }
        }
    }

    // ********************************************************* Step 4: application initialization: dir lock, daemonize, pidfile, debug log

    // Initialize elliptic curve code
    ECC_Start();
    globalVerifyHandle.reset(new ECCVerifyHandle());

    // Sanity check
    if (!InitSanityCheck())
        return InitError(strprintf(_("Initialization sanity check failed. %s is shutting down."), _(PACKAGE_NAME)));

    std::string strDataDir = GetDataDir().string();

    // Make sure only a single Bitcoin process is using the data directory.
    boost::filesystem::path pathLockFile = GetDataDir() / ".lock";
    FILE* file = fopen(pathLockFile.string().c_str(), "a"); // empty lock file; created if it doesn't exist.
    if (file) fclose(file);

    try {
        static boost::interprocess::file_lock lock(pathLockFile.string().c_str());
        if (!lock.try_lock())
            return InitError(strprintf(_("Cannot obtain a lock on data directory %s. %s is probably already running."), strDataDir, _(PACKAGE_NAME)));
    } catch(const boost::interprocess::interprocess_exception& e) {
        return InitError(strprintf(_("Cannot obtain a lock on data directory %s. %s is probably already running.") + " %s.", strDataDir, _(PACKAGE_NAME), e.what()));
    }

#ifndef WIN32
    CreatePidFile(GetPidFile(), getpid());
#endif
    if (GetBoolArg("-shrinkdebugfile", !fDebug))
        ShrinkDebugFile();

    if (fPrintToDebugLog)
        OpenDebugLog();

    if (!fLogTimestamps)
        LogPrintf("Startup time: %s\n", DateTimeStrFormat("%Y-%m-%d %H:%M:%S", GetTime()));
    LogPrintf("Default data directory %s\n", GetDefaultDataDir().string());
    LogPrintf("Using data directory %s\n", strDataDir);
    LogPrintf("Using config file %s\n", GetConfigFile().string());
    LogPrintf("Using at most %i connections (%i file descriptors available)\n", nMaxConnections, nFD);
    std::ostringstream strErrors;

    LogPrintf("Using %u threads for script verification\n", nScriptCheckThreads);
    if (nScriptCheckThreads) {
        for (int i=0; i<nScriptCheckThreads-1; i++)
            threadGroup.create_thread(&ThreadScriptCheck);
    }

    // Start the lightweight task scheduler thread
    CScheduler::Function serviceLoop = boost::bind(&CScheduler::serviceQueue, &scheduler);
    threadGroup.create_thread(boost::bind(&TraceThread<CScheduler::Function>, "scheduler", serviceLoop));

    /* Start the RPC server already.  It will be started in "warmup" mode
     * and not really process calls already (but it will signify connections
     * that the server is there and will be ready later).  Warmup mode will
     * be disabled when initialisation is finished.
     */
    if (fServer)
    {
        uiInterface.InitMessage.connect(SetRPCWarmupStatus);
        if (!AppInitServers(threadGroup))
            return InitError(_("Unable to start HTTP server. See debug log for details."));
    }

    int64_t nStart;

    // ********************************************************* Step 5: verify wallet database integrity
#ifdef ENABLE_WALLET
    if (!fDisableWallet) {
        if (!CWallet::Verify())
            return false;
    } // (!fDisableWallet)
#endif // ENABLE_WALLET
    // ********************************************************* Step 6: network initialization

    RegisterNodeSignals(GetNodeSignals());

    // sanitize comments per BIP-0014, format user agent and check total size
    std::vector<string> uacomments;
    BOOST_FOREACH(string cmt, mapMultiArgs["-uacomment"])
    {
        if (cmt != SanitizeString(cmt, SAFE_CHARS_UA_COMMENT))
            return InitError(strprintf(_("User Agent comment (%s) contains unsafe characters."), cmt));
        uacomments.push_back(SanitizeString(cmt, SAFE_CHARS_UA_COMMENT));
    }
    strSubVersion = FormatSubVersion(CLIENT_NAME, CLIENT_VERSION, uacomments);
    if (strSubVersion.size() > MAX_SUBVERSION_LENGTH) {
        return InitError(strprintf(_("Total length of network version string (%i) exceeds maximum length (%i). Reduce the number or size of uacomments."),
            strSubVersion.size(), MAX_SUBVERSION_LENGTH));
    }

    if (mapArgs.count("-onlynet")) {
        std::set<enum Network> nets;
        BOOST_FOREACH(const std::string& snet, mapMultiArgs["-onlynet"]) {
            enum Network net = ParseNetwork(snet);
            if (net == NET_UNROUTABLE)
                return InitError(strprintf(_("Unknown network specified in -onlynet: '%s'"), snet));
            nets.insert(net);
        }
        for (int n = 0; n < NET_MAX; n++) {
            enum Network net = (enum Network)n;
            if (!nets.count(net))
                SetLimited(net);
        }
    }

    if (mapArgs.count("-whitelist")) {
        BOOST_FOREACH(const std::string& net, mapMultiArgs["-whitelist"]) {
            CSubNet subnet(net);
            if (!subnet.IsValid())
                return InitError(strprintf(_("Invalid netmask specified in -whitelist: '%s'"), net));
            CNode::AddWhitelistedRange(subnet);
        }
    }

    // start tor
    bool torEnabled = GetBoolArg("-torsetup", DEFAULT_TOR_SETUP);
    if(torEnabled){
    	StartTorEnabled(threadGroup, scheduler);
        SetLimited(NET_TOR);
        SetLimited(NET_IPV4);
        SetLimited(NET_IPV6);
        proxyType addrProxy = proxyType(CService("127.0.0.1", 9050),
                        true);
        SetProxy(NET_IPV4, addrProxy);
        SetProxy(NET_IPV6, addrProxy);
        SetProxy(NET_TOR, addrProxy);
        SetLimited(NET_IPV4, false);
        SetLimited(NET_IPV6, false);
        SetLimited(NET_TOR, false);
    }

    bool proxyRandomize = GetBoolArg("-proxyrandomize", DEFAULT_PROXYRANDOMIZE);
    // -proxy sets a proxy for all outgoing network traffic
    // -noproxy (or -proxy=0) as well as the empty string can be used to not set a proxy, this is the default
    std::string proxyArg = GetArg("-proxy", "");
    SetLimited(NET_TOR);
    if (proxyArg != "" && proxyArg != "0") {
        proxyType addrProxy = proxyType(CService(proxyArg, 9050), proxyRandomize);
        if (!addrProxy.IsValid())
            return InitError(strprintf(_("Invalid -proxy address: '%s'"), proxyArg));

        SetProxy(NET_IPV4, addrProxy);
        SetProxy(NET_IPV6, addrProxy);
        SetProxy(NET_TOR, addrProxy);
        SetNameProxy(addrProxy);
        SetLimited(NET_TOR, false); // by default, -proxy sets onion as reachable, unless -noonion later
    }

    // -onion can be used to set only a proxy for .onion, or override normal proxy for .onion addresses
    // -noonion (or -onion=0) disables connecting to .onion entirely
    // An empty string is used to not override the onion proxy (in which case it defaults to -proxy set above, or none)
    std::string onionArg = GetArg("-onion", "");
    if (onionArg != "") {
        if (onionArg == "0") { // Handle -noonion/-onion=0
            SetLimited(NET_TOR); // set onions as unreachable
        } else {
            proxyType addrOnion = proxyType(CService(onionArg, 9050), proxyRandomize);
            if (!addrOnion.IsValid())
                return InitError(strprintf(_("Invalid -onion address: '%s'"), onionArg));
            SetProxy(NET_TOR, addrOnion);
            SetLimited(NET_TOR, false);
        }
    }

    // see Step 2: parameter interactions for more information about these
    fListen = GetBoolArg("-listen", DEFAULT_LISTEN);
    fDiscover = GetBoolArg("-discover", true);
    fNameLookup = GetBoolArg("-dns", DEFAULT_NAME_LOOKUP);
    fRelayTxes = !GetBoolArg("-blocksonly", DEFAULT_BLOCKSONLY);

    bool fBound = false;
    if (fListen) {
        if (mapArgs.count("-bind") || mapArgs.count("-whitebind")) {
            BOOST_FOREACH(const std::string& strBind, mapMultiArgs["-bind"]) {
                CService addrBind;
                if (!Lookup(strBind.c_str(), addrBind, GetListenPort(), false))
                    return InitError(ResolveErrMsg("bind", strBind));
                fBound |= Bind(addrBind, (BF_EXPLICIT | BF_REPORT_ERROR));
            }
            BOOST_FOREACH(const std::string& strBind, mapMultiArgs["-whitebind"]) {
                CService addrBind;
                if (!Lookup(strBind.c_str(), addrBind, 0, false))
                    return InitError(ResolveErrMsg("whitebind", strBind));
                if (addrBind.GetPort() == 0)
                    return InitError(strprintf(_("Need to specify a port with -whitebind: '%s'"), strBind));
                fBound |= Bind(addrBind, (BF_EXPLICIT | BF_REPORT_ERROR | BF_WHITELIST));
            }
        }
        else {
            struct in_addr inaddr_any;
            inaddr_any.s_addr = INADDR_ANY;
            fBound |= Bind(CService(in6addr_any, GetListenPort()), BF_NONE);
            fBound |= Bind(CService(inaddr_any, GetListenPort()), !fBound ? BF_REPORT_ERROR : BF_NONE);
        }
        if (!fBound)
            return InitError(_("Failed to listen on any port. Use -listen=0 if you want this."));
    }

    if (mapArgs.count("-externalip")) {
        BOOST_FOREACH(const std::string& strAddr, mapMultiArgs["-externalip"]) {
            CService addrLocal;
            if (Lookup(strAddr.c_str(), addrLocal, GetListenPort(), fNameLookup) && addrLocal.IsValid())
                AddLocal(addrLocal, LOCAL_MANUAL);
            else
                return InitError(ResolveErrMsg("externalip", strAddr));
        }
    }

    BOOST_FOREACH(const std::string& strDest, mapMultiArgs["-seednode"])
        AddOneShot(strDest);

#if ENABLE_ZMQ
    pzmqNotificationInterface = CZMQNotificationInterface::CreateWithArguments(mapArgs);

    if (pzmqNotificationInterface) {
        RegisterValidationInterface(pzmqNotificationInterface);
    }
#endif
    if (mapArgs.count("-maxuploadtarget")) {
        CNode::SetMaxOutboundTarget(GetArg("-maxuploadtarget", DEFAULT_MAX_UPLOAD_TARGET)*1024*1024);
    }

    // ********************************************************* Step 7: load block chain

    fReindex = GetBoolArg("-reindex", false);
    bool fReindexChainState = GetBoolArg("-reindex-chainstate", false);

    // Upgrading to 0.8; hard-link the old blknnnn.dat files into /blocks/
    boost::filesystem::path blocksDir = GetDataDir() / "blocks";
    if (!boost::filesystem::exists(blocksDir))
    {
        boost::filesystem::create_directories(blocksDir);
        bool linked = false;
        for (unsigned int i = 1; i < 10000; i++) {
            boost::filesystem::path source = GetDataDir() / strprintf("blk%04u.dat", i);
            if (!boost::filesystem::exists(source)) break;
            boost::filesystem::path dest = blocksDir / strprintf("blk%05u.dat", i-1);
            try {
                boost::filesystem::create_hard_link(source, dest);
                LogPrintf("Hardlinked %s -> %s\n", source.string(), dest.string());
                linked = true;
            } catch (const boost::filesystem::filesystem_error& e) {
                // Note: hardlink creation failing is not a disaster, it just means
                // blocks will get re-downloaded from peers.
                LogPrintf("Error hardlinking blk%04u.dat: %s\n", i, e.what());
                break;
            }
        }
        if (linked)
        {
            fReindex = true;
        }
    }

    // cache size calculations
    int64_t nTotalCache = (GetArg("-dbcache", nDefaultDbCache) << 20);
//    nTotalCache = std::max(nTotalCache, nMinDbCache << 20); // total cache cannot be less than nMinDbCache
//    nTotalCache = std::min(nTotalCache, nMaxDbCache << 20); // total cache cannot be greater than nMaxDbcache
    if (nTotalCache < (1 << 22))
        nTotalCache = (1 << 22);
    int64_t nBlockTreeDBCache = nTotalCache / 8;
//    nBlockTreeDBCache = std::min(nBlockTreeDBCache, (GetBoolArg("-txindex", DEFAULT_TXINDEX) ? nMaxBlockDBAndTxIndexCache : nMaxBlockDBCache) << 20);
    if (nBlockTreeDBCache > (1 << 21) && !GetBoolArg("-txindex", false))
        nBlockTreeDBCache = (1 << 21); // block tree db cache shouldn't be larger than 2 MiB
    nTotalCache -= nBlockTreeDBCache;
    int64_t nCoinDBCache = std::min(nTotalCache / 2,
                                    (nTotalCache / 4) + (1 << 23)); // use 25%-50% of the remainder for disk cache
    nCoinDBCache = std::min(nCoinDBCache, nMaxCoinsDBCache << 20); // cap total coins db cache
    nTotalCache -= nCoinDBCache;
//    nCoinCacheUsage = nTotalCache; // the rest goes to in-memory cache
    nCoinCacheUsage = nTotalCache / 300;
    LogPrintf("Cache configuration:\n");
    LogPrintf("* Using %.1fMiB for block index database\n", nBlockTreeDBCache * (1.0 / 1024 / 1024));
    LogPrintf("* Using %.1fMiB for chain state database\n", nCoinDBCache * (1.0 / 1024 / 1024));
    LogPrintf("* Using %.1fMiB for in-memory UTXO set\n", nCoinCacheUsage * (1.0 / 1024 / 1024));

    bool fLoaded = false;
    while (!fLoaded) {
        bool fReset = fReindex;
        std::string strLoadError;
        uiInterface.InitMessage(_("Loading block index..."));

        nStart = GetTimeMillis();
        do {
            try {
                UnloadBlockIndex();
                delete pcoinsTip;
                delete pcoinsdbview;
                delete pcoinscatcher;
                delete pblocktree;

                pblocktree = new CBlockTreeDB(nBlockTreeDBCache, false, fReindex);

                if (!fReindex) {
                    // Check existing block index database version, reindex if needed
                    if (pblocktree->GetBlockIndexVersion() < ZC_ADVANCED_INDEX_VERSION) {
                        LogPrintf("Upgrade to new version of block index required, reindex forced\n");
                        delete pblocktree;
                        fReindex = fReset = true;
                        pblocktree = new CBlockTreeDB(nBlockTreeDBCache, false, fReindex);
                    }
                }

                pcoinsdbview = new CCoinsViewDB(nCoinDBCache, false, fReindex || fReindexChainState);
                pcoinscatcher = new CCoinsViewErrorCatcher(pcoinsdbview);
                pcoinsTip = new CCoinsViewCache(pcoinscatcher);
                if (fReindex) {
                    pblocktree->WriteReindexing(true);
                    //If we're reindexing in prune mode, wipe away unusable block files and all undo data files
                    if (fPruneMode)
                        CleanupBlockRevFiles();
                }
                if (!LoadBlockIndex()) {
                    strLoadError = _("Error loading block database");
                    break;
                }

                if (!fReindex) {
                    CBlockIndex *tip = chainActive.Tip();
                    if (tip && tip->nHeight >= chainparams.GetConsensus().nSigmaStartBlock) {
                        const uint256* phash = tip->phashBlock;
                        if (pblocktree->GetBlockIndexVersion(*phash) < SIGMA_PROTOCOL_ENABLEMENT_VERSION) {
                            strLoadError = _(
                                    "Block index is outdated, reindex required\n");
                            break;
                        }
                    }
                }

                // If the loaded chain has a wrong genesis, bail out immediately
                // (we're likely using a testnet datadir, or the other way around).
                if (!mapBlockIndex.empty() && mapBlockIndex.count(chainparams.GetConsensus().hashGenesisBlock) == 0) {
                    LogPrintf("Genesis block hash %s not found.\n",
                        chainparams.GetConsensus().hashGenesisBlock.ToString());
                    LogPrintf("mapBlockIndex contains %d blocks.\n", mapBlockIndex.size());
                    return InitError(_("Incorrect or no genesis block found. Wrong datadir for network?"));
                }

                // Initialize the block index (no-op if non-empty database was already loaded)
                if (!InitBlockIndex(chainparams)) {
                    strLoadError = _("Error initializing block database");
                    break;
                }

                // Check for changed -txindex state
                if (fTxIndex != GetBoolArg("-txindex", DEFAULT_TXINDEX)) {
                    strLoadError = _("You need to rebuild the database using -reindex-chainstate to change -txindex");
                    break;
                }

                // Check for changed -prune state.  What we are concerned about is a user who has pruned blocks
                // in the past, but is now trying to run unpruned.
                if (fHavePruned && !fPruneMode) {
                    strLoadError = _("You need to rebuild the database using -reindex to go back to unpruned mode.  This will redownload the entire blockchain");
                    break;
                }

                if (!fReindex && chainActive.Tip() != NULL) {
                    uiInterface.InitMessage(_("Rewinding blocks..."));
                    if (!RewindBlockIndex(chainparams)) {
                        strLoadError = _("Unable to rewind the database to a pre-fork state. You will need to redownload the blockchain");
                        break;
                    }
                }

                uiInterface.InitMessage(_("Verifying blocks..."));
                if (fHavePruned && GetArg("-checkblocks", DEFAULT_CHECKBLOCKS) > MIN_BLOCKS_TO_KEEP) {
                    LogPrintf("Prune: pruned datadir may not have more than %d blocks; only checking available blocks",
                        MIN_BLOCKS_TO_KEEP);
                }

                {
                    LOCK(cs_main);
                    CBlockIndex* tip = chainActive.Tip();
                    if (tip && tip->nTime > GetAdjustedTime() + 2 * 60 * 60) {
                        strLoadError = _("The block database contains a block which appears to be from the future. "
                                "This may be due to your computer's date and time being set incorrectly. "
                                "Only rebuild the block database if you are sure that your computer's date and time are correct");
                        break;
                    }
                }

                if (!CVerifyDB().VerifyDB(chainparams, pcoinsdbview, GetArg("-checklevel", DEFAULT_CHECKLEVEL),
                              GetArg("-checkblocks", DEFAULT_CHECKBLOCKS))) {
                    strLoadError = _("Corrupted block database detected");
                    break;
                }
            } catch (const std::exception& e) {
                if (fDebug) LogPrintf("%s\n", e.what());
                strLoadError = _("Error opening block database");
                break;
            }

            fLoaded = true;
        } while(false);

        if (!fLoaded) {
            // first suggest a reindex
            if (!fReset) {
                bool fRet = uiInterface.ThreadSafeQuestion(
                    strLoadError + ".\n\n" + _("Do you want to rebuild the block database now?"),
                    strLoadError + ".\nPlease restart with -reindex or -reindex-chainstate to recover.",
                    "", CClientUIInterface::MSG_ERROR | CClientUIInterface::BTN_ABORT);
                if (fRet) {
                    fReindex = true;
                    fRequestShutdown = false;
                } else {
                    LogPrintf("Aborted block database rebuild. Exiting.\n");
                    return false;
                }
            } else {
                return InitError(strLoadError);
            }
        }
    }

    // As LoadBlockIndex can take several minutes, it's possible the user
    // requested to kill the GUI during the last operation. If so, exit.
    // As the program has not fully started yet, Shutdown() is possibly overkill.
    if (fRequestShutdown)
    {
        LogPrintf("Shutdown requested. Exiting.\n");
        return false;
    }
    LogPrintf(" block index %15dms\n", GetTimeMillis() - nStart);

    boost::filesystem::path est_path = GetDataDir() / FEE_ESTIMATES_FILENAME;
    CAutoFile est_filein(fopen(est_path.string().c_str(), "rb"), SER_DISK, CLIENT_VERSION);
    // Allowed to fail as this file IS missing on first startup.
    if (!est_filein.IsNull())
        mempool.ReadFeeEstimates(est_filein);
    fFeeEstimatesInitialized = true;

    // ********************************************************* Step 7.5: load exodus

    if (isExodusEnabled()) {
        if (!fTxIndex) {
            // ask the user if they would like us to modify their config file for them
            std::string msg = _("Disabled transaction index detected.\n\n"
                                "Exodus requires an enabled transaction index. To enable "
                                "transaction indexing, please use the \"-txindex\" option as "
                                "command line argument or add \"txindex=1\" to your client "
                                "configuration file within your data directory.\n\n"
                                "Configuration file"); // allow translation of main text body while still allowing differing config file string
            msg += ": " + GetConfigFile().string() + "\n\n";
            msg += _("Would you like Exodus to attempt to update your configuration file accordingly?");
            bool fRet = uiInterface.ThreadSafeMessageBox(msg, "", CClientUIInterface::MSG_INFORMATION | CClientUIInterface::BTN_OK | CClientUIInterface::MODAL | CClientUIInterface::BTN_ABORT);
            if (fRet) {
                // add txindex=1 to config file in GetConfigFile()
                boost::filesystem::path configPathInfo = GetConfigFile();
                FILE *fp = fopen(configPathInfo.string().c_str(), "at");
                if (!fp) {
                    std::string failMsg = _("Unable to update configuration file at");
                    failMsg += ":\n" + GetConfigFile().string() + "\n\n";
                    failMsg += _("The file may be write protected or you may not have the required permissions to edit it.\n");
                    failMsg += _("Please add txindex=1 to your configuration file manually.\n\nExodus will now shutdown.");
                    return InitError(failMsg);
                }
                fprintf(fp, "\ntxindex=1\n");
                fflush(fp);
                fclose(fp);
                std::string strUpdated = _(
                        "Your configuration file has been updated.\n\n"
                        "Exodus will now shutdown - please restart the client for your new configuration to take effect.");
                uiInterface.ThreadSafeMessageBox(strUpdated, "", CClientUIInterface::MSG_INFORMATION | CClientUIInterface::BTN_OK | CClientUIInterface::MODAL);
                return false;
            } else {
                return InitError(_("Please add txindex=1 to your configuration file manually.\n\nOmni Core will now shutdown."));
            }
        }

        uiInterface.InitMessage(_("Parsing Exodus transactions..."));
        exodus_init();
    }

    // ********************************************************* Step 8: load wallet

#ifdef ENABLE_WALLET
    LogPrintf("Step 8: load wallet ************************************\n");
    if (fDisableWallet) {
        pwalletMain = NULL;
        zwalletMain = NULL;
        LogPrintf("Wallet disabled!\n");
    } else {
        CWallet::InitLoadWallet();
        if (!pwalletMain)
            return false;
    }
#else // ENABLE_WALLET
    LogPrintf("No wallet support compiled in!\n");
#endif // !ENABLE_WALLET

    // Exodus code should be initialized and wallet should now be loaded, perform an initial populate
    if (isExodusEnabled()) {
        CheckWalletUpdate();
    }

    // ********************************************************* Step 9: data directory maintenance
    LogPrintf("Step 9: data directory maintenance **********************\n");
    // if pruning, unset the service bit and perform the initial blockstore prune
    // after any wallet rescanning has taken place.
    if (fPruneMode) {
        LogPrintf("Unsetting NODE_NETWORK on prune mode\n");
        nLocalServices = ServiceFlags(nLocalServices & ~NODE_NETWORK);
        if (!fReindex) {
            uiInterface.InitMessage(_("Pruning blockstore..."));
            PruneAndFlush();
        }
    }

    if (Params().GetConsensus().vDeployments[Consensus::DEPLOYMENT_SEGWIT].nTimeout != 0) {
        // Only advertize witness capabilities if they have a reasonable start time.
        // This allows us to have the code merged without a defined softfork, by setting its
        // end time to 0.
        // Note that setting NODE_WITNESS is never required: the only downside from not
        // doing so is that after activation, no upgraded nodes will fetch from you.
        nLocalServices = ServiceFlags(nLocalServices | NODE_WITNESS);
        // Only care about others providing witness capabilities if there is a softfork
        // defined.
        nRelevantServices = ServiceFlags(nRelevantServices | NODE_WITNESS);
    }

    // ********************************************************* Step 10: import blocks

    if (!CheckDiskSpace())
        return false;

    // Either install a handler to notify us when genesis activates, or set fHaveGenesis directly.
    // No locking, as this happens before any background thread is started.
    if (chainActive.Tip() == NULL) {
        uiInterface.NotifyBlockTip.connect(BlockNotifyGenesisWait);
    } else {
        fHaveGenesis = true;
    }

    if (mapArgs.count("-blocknotify"))
        uiInterface.NotifyBlockTip.connect(BlockNotifyCallback);

    std::vector<boost::filesystem::path> vImportFiles;
    if (mapArgs.count("-loadblock"))
    {
        BOOST_FOREACH(const std::string& strFile, mapMultiArgs["-loadblock"])
            vImportFiles.push_back(strFile);
    }

    // Temporary measure: refactor and changing data structures needed to fix high stack usage
    boost::thread_attributes threadAttr;
    threadAttr.set_stack_size(4*1024*1024);

    threadGroup.add_thread(new boost::thread(threadAttr, boost::bind(&ThreadImport, vImportFiles)));

    // Wait for genesis block to be processed
    {
        boost::unique_lock<boost::mutex> lock(cs_GenesisWait);
        while (!fHaveGenesis) {
            condvar_GenesisWait.wait(lock);
        }
        uiInterface.NotifyBlockTip.disconnect(BlockNotifyGenesisWait);
    }

    // ********************************************************* Step 11: start node

    if (!strErrors.str().empty())
        return InitError(strErrors.str());

    //// debug print
    LogPrintf("mapBlockIndex.size() = %u\n",   mapBlockIndex.size());
    LogPrintf("nBestHeight = %d\n",                   chainActive.Height());
#ifdef ENABLE_WALLET
    LogPrintf("setKeyPool.size() = %u\n",      pwalletMain ? pwalletMain->setKeyPool.size() : 0);
    LogPrintf("mapWallet.size() = %u\n",       pwalletMain ? pwalletMain->mapWallet.size() : 0);
    LogPrintf("mapAddressBook.size() = %u\n",  pwalletMain ? pwalletMain->mapAddressBook.size() : 0);
#endif

    if (GetBoolArg("-listenonion", DEFAULT_LISTEN_ONION))
        StartTorControl(threadGroup, scheduler);

    StartNode(threadGroup, scheduler);
    // Generate coins in the background
    GenerateBitcoins(GetBoolArg("-gen", DEFAULT_GENERATE), GetArg("-genproclimit", DEFAULT_GENERATE_THREADS),
                     chainparams);

    // ********************************************************* Step 11a: setup PrivateSend
    fZNode = GetBoolArg("-znode", false);

    LogPrintf("fZNode = %s\n", fZNode);
    LogPrintf("znodeConfig.getCount(): %s\n", znodeConfig.getCount());

    if ((fZNode || znodeConfig.getCount() > 0) && !fTxIndex) {
        return InitError("Enabling Znode support requires turning on transaction indexing."
                                 "Please add txindex=1 to your configuration and start with -reindex");
    }

    if (fZNode) {
        LogPrintf("ZNODE:\n");

        if (!GetArg("-znodeaddr", "").empty()) {
            // Hot Znode (either local or remote) should get its address in
            // CActiveZnode::ManageState() automatically and no longer relies on Znodeaddr.
            return InitError(_("znodeaddr option is deprecated. Please use znode.conf to manage your remote znodes."));
        }

        std::string strZnodePrivKey = GetArg("-znodeprivkey", "");
        if (!strZnodePrivKey.empty()) {
            if (!darkSendSigner.GetKeysFromSecret(strZnodePrivKey, activeZnode.keyZnode,
                                                  activeZnode.pubKeyZnode))
                return InitError(_("Invalid znodeprivkey. Please see documentation."));

            LogPrintf("  pubKeyZnode: %s\n", CBitcoinAddress(activeZnode.pubKeyZnode.GetID()).ToString());
        } else {
            return InitError(
                    _("You must specify a znodeprivkey in the configuration. Please see documentation for help."));
        }
    }

    LogPrintf("Using Znode config file %s\n", GetZnodeConfigFile().string());

    if (GetBoolArg("-znconflock", true) && pwalletMain && (znodeConfig.getCount() > 0)) {
        LOCK(pwalletMain->cs_wallet);
        LogPrintf("Locking Znodes:\n");
        uint256 mnTxHash;
        int outputIndex;
        BOOST_FOREACH(CZnodeConfig::CZnodeEntry mne, znodeConfig.getEntries()) {
            mnTxHash.SetHex(mne.getTxHash());
            outputIndex = boost::lexical_cast<unsigned int>(mne.getOutputIndex());
            COutPoint outpoint = COutPoint(mnTxHash, outputIndex);
            // don't lock non-spendable outpoint (i.e. it's already spent or it's not from this wallet at all)
            if (pwalletMain->IsMine(CTxIn(outpoint)) != ISMINE_SPENDABLE) {
                LogPrintf("  %s %s - IS NOT SPENDABLE, was not locked\n", mne.getTxHash(), mne.getOutputIndex());
                continue;
            }
            pwalletMain->LockCoin(outpoint);
            LogPrintf("  %s %s - locked successfully\n", mne.getTxHash(), mne.getOutputIndex());
        }
    }

    nLiquidityProvider = GetArg("-liquidityprovider", nLiquidityProvider);
    nLiquidityProvider = std::min(std::max(nLiquidityProvider, 0), 100);
    darkSendPool.SetMinBlockSpacing(nLiquidityProvider * 15);

    fEnablePrivateSend = false;
//    fEnablePrivateSend = GetBoolArg("-enableprivatesend", 0);
//    fPrivateSendMultiSession = GetBoolArg("-privatesendmultisession", DEFAULT_PRIVATESEND_MULTISESSION);
//    nPrivateSendRounds = GetArg("-privatesendrounds", DEFAULT_PRIVATESEND_ROUNDS);
//    nPrivateSendRounds = std::min(std::max(nPrivateSendRounds, 2), nLiquidityProvider ? 99999 : 16);
//    nPrivateSendAmount = GetArg("-privatesendamount", DEFAULT_PRIVATESEND_AMOUNT);
//    nPrivateSendAmount = std::min(std::max(nPrivateSendAmount, 2), 999999);

    fEnableInstantSend = false;
//    fEnableInstantSend = GetBoolArg("-enableinstantsend", 1);
//    nInstantSendDepth = GetArg("-instantsenddepth", DEFAULT_INSTANTSEND_DEPTH);
//    nInstantSendDepth = std::min(std::max(nInstantSendDepth, 0), 60);

    // lite mode disables all Znode and Darksend related functionality
    fLiteMode = GetBoolArg("-litemode", false);
    if (fZNode && fLiteMode) {
        return InitError("You can not start a znode in litemode");
    }

    LogPrintf("fLiteMode %d\n", fLiteMode);
//    LogPrintf("nInstantSendDepth %d\n", nInstantSendDepth);
//    LogPrintf("PrivateSend rounds %d\n", nPrivateSendRounds);
//    LogPrintf("PrivateSend amount %d\n", nPrivateSendAmount);

    darkSendPool.InitDenominations();

    // ********************************************************* Step 11b: Load cache data

    // LOAD SERIALIZED DAT FILES INTO DATA CACHES FOR INTERNAL USE
    if (GetBoolArg("-persistentznodestate", true)) {
        uiInterface.InitMessage(_("Loading znode cache..."));
        CFlatDB<CZnodeMan> flatdb1("zncache.dat", "magicZnodeCache");
        if (!flatdb1.Load(mnodeman)) {
            return InitError("Failed to load znode cache from zncache.dat");
        }

        if (mnodeman.size()) {
            uiInterface.InitMessage(_("Loading Znode payment cache..."));
            CFlatDB<CZnodePayments> flatdb2("znpayments.dat", "magicZnodePaymentsCache");
            if (!flatdb2.Load(mnpayments)) {
                return InitError("Failed to load znode payments cache from znpayments.dat");
            }
        } else {
            uiInterface.InitMessage(_("Znode cache is empty, skipping payments cache..."));
        }

        uiInterface.InitMessage(_("Loading fulfilled requests cache..."));
        CFlatDB<CNetFulfilledRequestManager> flatdb4("netfulfilled.dat", "magicFulfilledCache");
        flatdb4.Load(netfulfilledman);
    }

    // if (!flatdb4.Load(netfulfilledman)) {
    //     LogPrint"Failed to load fulfilled requests cache from netfulfilled.dat");
    // }

    // ********************************************************* Step 11c: update block tip in Zcoin modules

    // force UpdatedBlockTip to initialize pCurrentBlockIndex for DS, MN payments and budgets
    // but don't call it directly to prevent triggering of other listeners like zmq etc.
    // GetMainSignals().UpdatedBlockTip(chainActive.Tip());
    mnodeman.UpdatedBlockTip(chainActive.Tip());
    darkSendPool.UpdatedBlockTip(chainActive.Tip());
    mnpayments.UpdatedBlockTip(chainActive.Tip());
    znodeSync.UpdatedBlockTip(chainActive.Tip());
    // governance.UpdatedBlockTip(chainActive.Tip());

    // ********************************************************* Step 11d: start dash-privatesend thread

    threadGroup.create_thread(boost::bind(&ThreadCheckDarkSendPool));



    // ********************************************************* Step 12: finished

    SetRPCWarmupFinished();
    uiInterface.InitMessage(_("Done loading"));

#ifdef ENABLE_WALLET
    if (pwalletMain) {
        // Add wallet transactions that aren't already in a block to mapTransactions
        pwalletMain->ReacceptWalletTransactions();

        // Run a thread to flush wallet periodically
        threadGroup.create_thread(boost::bind(&ThreadFlushWalletDB, boost::ref(pwalletMain->strWalletFile)));
    }
#endif

    return !fRequestShutdown;
}<|MERGE_RESOLUTION|>--- conflicted
+++ resolved
@@ -427,20 +427,9 @@
     strUsage += HelpMessageOpt("-proxyrandomize", strprintf(_("Randomize credentials for every proxy connection. This enables Tor stream isolation (default: %u)"), DEFAULT_PROXYRANDOMIZE));
     strUsage += HelpMessageOpt("-rpcserialversion", strprintf(_("Sets the serialization of raw transaction or block hex returned in non-verbose mode, non-segwit(0) or segwit(1) (default: %d)"), DEFAULT_RPC_SERIALIZE_VERSION));
     strUsage += HelpMessageOpt("-seednode=<ip>", _("Connect to a node to retrieve peer addresses, and disconnect"));
-<<<<<<< HEAD
     strUsage += HelpMessageOpt("-timeout=<n>", strprintf(_("Specify connection timeout in milliseconds (minimum: 1, default: %d)"), DEFAULT_CONNECT_TIMEOUT));
+    strUsage += HelpMessageOpt("-torsetup", strprintf(_("Anonymous communication with TOR - Quickstart (default: %d)"), DEFAULT_TOR_SETUP));
     strUsage += HelpMessageOpt("-torcontrol=<ip>:<port>", strprintf(_("Tor control port to use if onion listening enabled (default: %s)"), DEFAULT_TOR_CONTROL));
-=======
-    strUsage += HelpMessageOpt("-timeout=<n>",
-                               strprintf(_("Specify connection timeout in milliseconds (minimum: 1, default: %d)"),
-                                         DEFAULT_CONNECT_TIMEOUT));
-    strUsage += HelpMessageOpt("-torsetup",
-                               strprintf(_("Anonymous communication with TOR - Quickstart (default: %d)"),
-                                         DEFAULT_TOR_SETUP));
-    strUsage += HelpMessageOpt("-torcontrol=<ip>:<port>",
-                               strprintf(_("Tor control port to use if onion listening enabled (default: %s)"),
-                                         DEFAULT_TOR_CONTROL));
->>>>>>> 687bc8dd
     strUsage += HelpMessageOpt("-torpassword=<pass>", _("Tor control port password (default: empty)"));
 #ifdef USE_UPNP
 #if USE_UPNP
@@ -672,11 +661,6 @@
     }
 }
 
-<<<<<<< HEAD
-void ThreadImport(std::vector<boost::filesystem::path> vImportFiles)
-{
-    const CChainParams& chainparams = Params();
-=======
 void ThreadImport(std::vector <boost::filesystem::path> vImportFiles) {
 
 #ifdef ENABLE_WALLET
@@ -689,7 +673,6 @@
 #endif
 
     const CChainParams &chainparams = Params();
->>>>>>> 687bc8dd
     RenameThread("bitcoin-loadblk");
     CImportingNow imp;
 
