#include "sigmaspendbuilder.h"
#include "walletexcept.h"

#include "../primitives/transaction.h"

#include "../sigma/coin.h"
#include "../sigma/coinspend.h"
#include "../sigma/spend_metadata.h"

#include "../validation.h"
#include "../serialize.h"
#include "../streams.h"
#include "../util.h"
#include "../version.h"
#include "../sigma.h"
#include "../hdmint/wallet.h"

#include <stdexcept>
#include <tuple>

class SigmaSpendSigner : public InputSigner
{
public:
    const sigma::PrivateCoin coin;
    std::vector<sigma::PublicCoin> group;
    uint256 lastBlockOfGroup;
    bool fPadding;

public:
    SigmaSpendSigner(const sigma::PrivateCoin& coin) : coin(coin)
    {
        fPadding = true;
    }

    CScript Sign(const CMutableTransaction& tx, const uint256& sig, bool fDummy) override
    {
        // construct spend
        sigma::SpendMetaData meta(output.n, lastBlockOfGroup, sig);
        sigma::CoinSpend spend(coin.getParams(), coin, group, meta, fPadding);

        spend.setVersion(coin.getVersion());

        if (!fDummy && !spend.Verify(group, meta, fPadding)) {
            throw std::runtime_error(_("The spend coin transaction failed to verify"));
        }

        // construct spend script
        CDataStream serialized(SER_NETWORK, PROTOCOL_VERSION);
        serialized << spend;

        CScript script;

        script << OP_SIGMASPEND;
        script.insert(script.end(), serialized.begin(), serialized.end());

        return script;
    }
};

static std::unique_ptr<SigmaSpendSigner> CreateSigner(const CSigmaEntry& coin)
{
    sigma::CSigmaState* state = sigma::CSigmaState::GetState();
    auto params = sigma::Params::get_default();
    auto denom = coin.get_denomination();

    // construct public part of the mint
    sigma::PublicCoin pub(coin.value, denom);

    if (!pub.validate()) {
        throw std::runtime_error(_("One of the minted coin is invalid"));
    }

    int version;
    {
        LOCK(cs_main);
        version = chainActive.Height() >= ::Params().GetConsensus().nSigmaPaddingBlock ? ZEROCOIN_TX_VERSION_3_1
                                                                                       : ZEROCOIN_TX_VERSION_3;
    }
    // construct private part of the mint
    sigma::PrivateCoin priv(params, denom, version);

    priv.setSerialNumber(coin.serialNumber);
    priv.setRandomness(coin.randomness);
    priv.setEcdsaSeckey(coin.ecdsaSecretKey);
    priv.setPublicCoin(pub);

    std::unique_ptr<SigmaSpendSigner> signer(new SigmaSpendSigner(priv));

    // get coin group
    int groupId;

    std::tie(std::ignore, groupId) = state->GetMintedCoinHeightAndId(pub);

    if (groupId < 0) {
        throw std::runtime_error(_("One of minted coin does not found in the chain"));
    }

    signer->output.n = static_cast<uint32_t>(groupId);
    signer->sequence = CTxIn::SEQUENCE_FINAL;

    if (state->GetCoinSetForSpend(
        &chainActive,
        chainActive.Height() - (ZC_MINT_CONFIRMATIONS - 1), // required 6 confirmation for mint to spend
        denom,
        groupId,
        signer->lastBlockOfGroup,
        signer->group) < 2) {
        throw std::runtime_error(_("Has to have at least two mint coins with at least 6 confirmation in order to spend a coin"));
    }

    if(version < ZEROCOIN_TX_VERSION_3_1)
        signer->fPadding = false;

    return signer;
}

SigmaSpendBuilder::SigmaSpendBuilder(CWallet& wallet, CHDMintWallet& mintWallet, const CCoinControl *coinControl) :
    TxBuilder(wallet),
    mintWallet(mintWallet)
{
    cs_main.lock();

    try {
        wallet.cs_wallet.lock();
    } catch (...) {
        cs_main.unlock();
        throw;
    }

    this->coinControl = coinControl;
}

SigmaSpendBuilder::~SigmaSpendBuilder()
{
    wallet.cs_wallet.unlock();
    cs_main.unlock();
}

CAmount SigmaSpendBuilder::GetInputs(std::vector<std::unique_ptr<InputSigner>>& signers, CAmount required, bool fDummy)
{
    // get coins to spend

    selected.clear();
    denomChanges.clear();

    auto& consensusParams = Params().GetConsensus();

    if (!wallet.GetCoinsToSpend(required, selected, denomChanges,
        consensusParams.nMaxSigmaInputPerTransaction, consensusParams.nMaxValueSigmaSpendPerTransaction, coinControl, fDummy)) {
        throw InsufficientFunds();
    }

    // construct signers
    CAmount total = 0;
    for (auto& coin : selected) {
        total += coin.get_denomination_value();
        signers.push_back(CreateSigner(coin));
    }

    return total;
}

CAmount SigmaSpendBuilder::GetChanges(std::vector<CTxOut>& outputs, CAmount amount, bool fDummy)
{
    outputs.clear();
    changes.clear();

    auto params = sigma::Params::get_default();

    CHDMint hdMint;
    for (const auto& denomination : denomChanges) {
        CAmount denominationValue;
        sigma::DenominationToInteger(denomination, denominationValue);

        sigma::PrivateCoin newCoin(params, denomination, ZEROCOIN_TX_VERSION_3);
<<<<<<< HEAD
        if(!fDummy){
            hdMint.SetNull();
            mintWallet.GenerateMint(denomination, newCoin, hdMint);
        }

=======
        hdMint.SetNull();
        mintWallet.GenerateMint(denomination, newCoin, hdMint, boost::none, true);
>>>>>>> 5769b585
        auto& pubCoin = newCoin.getPublicCoin();

        if (!pubCoin.validate()) {
            throw std::runtime_error("Unable to mint a sigma coin.");
        }

        // Create script for coin
        CScript scriptSerializedCoin;
        scriptSerializedCoin << OP_SIGMAMINT;
        std::vector<unsigned char> vch = pubCoin.getValue().getvch();
        scriptSerializedCoin.insert(scriptSerializedCoin.end(), vch.begin(), vch.end());

        outputs.push_back(CTxOut(denominationValue, scriptSerializedCoin));

        if(!fDummy)
            changes.push_back(hdMint);

        amount -= denominationValue;
    }

    return amount;
}<|MERGE_RESOLUTION|>--- conflicted
+++ resolved
@@ -173,16 +173,12 @@
         sigma::DenominationToInteger(denomination, denominationValue);
 
         sigma::PrivateCoin newCoin(params, denomination, ZEROCOIN_TX_VERSION_3);
-<<<<<<< HEAD
+        
         if(!fDummy){
             hdMint.SetNull();
-            mintWallet.GenerateMint(denomination, newCoin, hdMint);
+            mintWallet.GenerateMint(denomination, newCoin, hdMint, boost::none, true);
         }
 
-=======
-        hdMint.SetNull();
-        mintWallet.GenerateMint(denomination, newCoin, hdMint, boost::none, true);
->>>>>>> 5769b585
         auto& pubCoin = newCoin.getPublicCoin();
 
         if (!pubCoin.validate()) {
