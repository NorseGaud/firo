// Copyright (c) 2009-2010 Satoshi Nakamoto
// Copyright (c) 2009-2015 The Bitcoin Core developers
// Distributed under the MIT software license, see the accompanying
// file COPYING or http://www.opensource.org/licenses/mit-license.php.

#ifndef BITCOIN_TXDB_H
#define BITCOIN_TXDB_H

#include "coins.h"
#include "dbwrapper.h"
#include "chain.h"
#include "spentindex.h"

#include <map>
#include <string>
#include <utility>
#include <vector>

#include <boost/function.hpp>

class CBlockIndex;
class CCoinsViewDBCursor;
class uint256;

//! -dbcache default (MiB)
static const int64_t nDefaultDbCache = 300;
//! max. -dbcache (MiB)
static const int64_t nMaxDbCache = sizeof(void*) > 4 ? 16384 : 1024;
//! min. -dbcache (MiB)
static const int64_t nMinDbCache = 4;
//! Max memory allocated to block tree DB specific cache, if no -txindex (MiB)
static const int64_t nMaxBlockDBCache = 2;
//! Max memory allocated to block tree DB specific cache, if -txindex (MiB)
// Unlike for the UTXO database, for the txindex scenario the leveldb cache make
// a meaningful difference: https://github.com/bitcoin/bitcoin/pull/8273#issuecomment-229601991
static const int64_t nMaxBlockDBAndTxIndexCache = 1024;
//! Max memory allocated to coin DB specific cache (MiB)
static const int64_t nMaxCoinsDBCache = 8;

struct CDiskTxPos : public CDiskBlockPos
{
    unsigned int nTxOffset; // after header

    ADD_SERIALIZE_METHODS;

    template <typename Stream, typename Operation>
    inline void SerializationOp(Stream& s, Operation ser_action, int nType, int nVersion) {
        READWRITE(*(CDiskBlockPos*)this);
        READWRITE(VARINT(nTxOffset));
    }

    CDiskTxPos(const CDiskBlockPos &blockIn, unsigned int nTxOffsetIn) : CDiskBlockPos(blockIn.nFile, blockIn.nPos), nTxOffset(nTxOffsetIn) {
    }

    CDiskTxPos() {
        SetNull();
    }

    void SetNull() {
        CDiskBlockPos::SetNull();
        nTxOffset = 0;
    }
};

/** CCoinsView backed by the coin database (chainstate/) */
class CCoinsViewDB : public CCoinsView
{
protected:
    CDBWrapper db;
public:
    CCoinsViewDB(size_t nCacheSize, bool fMemory = false, bool fWipe = false);

    bool GetCoins(const uint256 &txid, CCoins &coins) const;
    bool HaveCoins(const uint256 &txid) const;
    uint256 GetBestBlock() const;
    bool BatchWrite(CCoinsMap &mapCoins, const uint256 &hashBlock);
    CCoinsViewCursor *Cursor() const;
};

/** Specialization of CCoinsViewCursor to iterate over a CCoinsViewDB */
class CCoinsViewDBCursor: public CCoinsViewCursor
{
public:
    ~CCoinsViewDBCursor() {}

    bool GetKey(uint256 &key) const;
    bool GetValue(CCoins &coins) const;
    unsigned int GetValueSize() const;

    bool Valid() const;
    void Next();

private:
    CCoinsViewDBCursor(CDBIterator* pcursorIn, const uint256 &hashBlockIn):
        CCoinsViewCursor(hashBlockIn), pcursor(pcursorIn) {}
    boost::scoped_ptr<CDBIterator> pcursor;
    std::pair<char, uint256> keyTmp;

    friend class CCoinsViewDB;
};

/** Access to the block database (blocks/index/) */
class CBlockTreeDB : public CDBWrapper
{
public:
    CBlockTreeDB(size_t nCacheSize, bool fMemory = false, bool fWipe = false);
private:
    CBlockTreeDB(const CBlockTreeDB&);
    void operator=(const CBlockTreeDB&);
public:
    bool WriteBatchSync(const std::vector<std::pair<int, const CBlockFileInfo*> >& fileInfo, int nLastFile, const std::vector<const CBlockIndex*>& blockinfo);
    bool ReadBlockFileInfo(int nFile, CBlockFileInfo &fileinfo);
    bool ReadLastBlockFile(int &nFile);
    bool WriteReindexing(bool fReindex);
    bool ReadReindexing(bool &fReindex);
    bool ReadTxIndex(const uint256 &txid, CDiskTxPos &pos);
    bool WriteTxIndex(const std::vector<std::pair<uint256, CDiskTxPos> > &list);
    bool ReadSpentIndex(CSpentIndexKey &key, CSpentIndexValue &value);
    bool UpdateSpentIndex(const std::vector<std::pair<CSpentIndexKey, CSpentIndexValue> >&vect);
    bool UpdateAddressUnspentIndex(const std::vector<std::pair<CAddressUnspentKey, CAddressUnspentValue > >&vect);
<<<<<<< HEAD
    bool ReadAddressUnspentIndex(uint160 addressHash, int type,
                                 std::vector<std::pair<CAddressUnspentKey, CAddressUnspentValue> > &vect);
    bool WriteAddressIndex(const std::vector<std::pair<CAddressIndexKey, CAmount> > &vect);
    bool EraseAddressIndex(const std::vector<std::pair<CAddressIndexKey, CAmount> > &vect);
    bool ReadAddressIndex(uint160 addressHash, int type,
=======
    bool ReadAddressUnspentIndex(uint160 addressHash, AddressType type,
                                 std::vector<std::pair<CAddressUnspentKey, CAddressUnspentValue> > &vect);
    bool WriteAddressIndex(const std::vector<std::pair<CAddressIndexKey, CAmount> > &vect);
    bool EraseAddressIndex(const std::vector<std::pair<CAddressIndexKey, CAmount> > &vect);
    bool ReadAddressIndex(uint160 addressHash, AddressType type,
>>>>>>> 934b5840
                          std::vector<std::pair<CAddressIndexKey, CAmount> > &addressIndex,
                          int start = 0, int end = 0);

    bool WriteTimestampIndex(const CTimestampIndexKey &timestampIndex);
    bool ReadTimestampIndex(const unsigned int &high, const unsigned int &low, std::vector<uint256> &vect);
    bool WriteFlag(const std::string &name, bool fValue);
    bool ReadFlag(const std::string &name, bool &fValue);
    bool LoadBlockIndexGuts(boost::function<CBlockIndex*(const uint256&)> insertBlockIndex);
    int GetBlockIndexVersion();
    bool AddTotalSupply(CAmount const & supply);
    bool ReadTotalSupply(CAmount & supply);
};


/**
 * This class was introduced as the logic for address and tx indices became too intricate.
 *
 * @param addressIndex, spentIndex - true if to update the corresponding index
 *
 * It is undefined behavior if the helper was created with addressIndex == false
 * and getAddressIndex was called later (same for spentIndex and unspentIndex).
 */
class CDbIndexHelper : boost::noncopyable
{
public:
    CDbIndexHelper(bool addressIndex, bool spentIndex);

    void ConnectTransaction(CTransaction const & tx, int height, int txNumber, CCoinsViewCache const & view);
    void DisconnectTransactionInputs(CTransaction const & tx, int height, int txNumber, CCoinsViewCache const & view);
    void DisconnectTransactionOutputs(CTransaction const & tx, int height, int txNumber, CCoinsViewCache const & view);

    using AddressIndex = std::vector<std::pair<CAddressIndexKey, CAmount> >;
    using AddressUnspentIndex = std::vector<std::pair<CAddressUnspentKey, CAddressUnspentValue> >;
    using SpentIndex = std::vector<std::pair<CSpentIndexKey, CSpentIndexValue> >;

    AddressIndex const & getAddressIndex() const;
    AddressUnspentIndex const & getAddressUnspentIndex() const;
    SpentIndex const & getSpentIndex() const;

private:
    boost::optional<AddressIndex> addressIndex;
    boost::optional<AddressUnspentIndex> addressUnspentIndex;
    boost::optional<SpentIndex> spentIndex;
};

#endif // BITCOIN_TXDB_H<|MERGE_RESOLUTION|>--- conflicted
+++ resolved
@@ -118,19 +118,11 @@
     bool ReadSpentIndex(CSpentIndexKey &key, CSpentIndexValue &value);
     bool UpdateSpentIndex(const std::vector<std::pair<CSpentIndexKey, CSpentIndexValue> >&vect);
     bool UpdateAddressUnspentIndex(const std::vector<std::pair<CAddressUnspentKey, CAddressUnspentValue > >&vect);
-<<<<<<< HEAD
-    bool ReadAddressUnspentIndex(uint160 addressHash, int type,
-                                 std::vector<std::pair<CAddressUnspentKey, CAddressUnspentValue> > &vect);
-    bool WriteAddressIndex(const std::vector<std::pair<CAddressIndexKey, CAmount> > &vect);
-    bool EraseAddressIndex(const std::vector<std::pair<CAddressIndexKey, CAmount> > &vect);
-    bool ReadAddressIndex(uint160 addressHash, int type,
-=======
     bool ReadAddressUnspentIndex(uint160 addressHash, AddressType type,
                                  std::vector<std::pair<CAddressUnspentKey, CAddressUnspentValue> > &vect);
     bool WriteAddressIndex(const std::vector<std::pair<CAddressIndexKey, CAmount> > &vect);
     bool EraseAddressIndex(const std::vector<std::pair<CAddressIndexKey, CAmount> > &vect);
     bool ReadAddressIndex(uint160 addressHash, AddressType type,
->>>>>>> 934b5840
                           std::vector<std::pair<CAddressIndexKey, CAmount> > &addressIndex,
                           int start = 0, int end = 0);
 
