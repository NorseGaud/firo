--- conflicted
+++ resolved
@@ -120,7 +120,6 @@
 EXTRA_LIBRARIES += \
   $(LIBBITCOIN_CRYPTO) \
   $(LIBBITCOIN_UTIL) \
-  $(LIBLELANTUS) \
   $(LIBBITCOIN_COMMON) \
   $(LIBBITCOIN_CONSENSUS) \
   $(LIBBITCOIN_SERVER) \
@@ -673,42 +672,14 @@
 liblelantus_a_CXXFLAGS = $(AM_CXXFLAGS) $(PIE_FLAGS) -Werror
 liblelantus_a_SOURCES = \
   liblelantus/challenge_generator.h \
-<<<<<<< HEAD
-  liblelantus/challenge_generator.hpp \
-  liblelantus/lelantus_primitives.h \
-  liblelantus/lelantus_primitives.hpp \
-=======
   liblelantus/challenge_generator.cpp \
   liblelantus/lelantus_primitives.h \
   liblelantus/lelantus_primitives.cpp \
->>>>>>> 5c26768e
   liblelantus/lelantus_proof.h \
   liblelantus/lelantus_prover.h \
   liblelantus/lelantus_prover.cpp \
   liblelantus/lelantus_verifier.h \
   liblelantus/lelantus_verifier.cpp \
-<<<<<<< HEAD
-  liblelantus/sigmaplus_proof.h \
-  liblelantus/sigmaplus_prover.h \
-  liblelantus/sigmaplus_prover.hpp \
-  liblelantus/sigmaplus_verifier.h \
-  liblelantus/sigmaplus_verifier.hpp \
-  liblelantus/schnorr_proof.h \
-  liblelantus/schnorr_prover.h \
-  liblelantus/schnorr_prover.hpp \
-  liblelantus/schnorr_verifier.h \
-  liblelantus/schnorr_verifier.hpp \
-  liblelantus/innerproduct_proof.h \
-  liblelantus/innerproduct_proof_verifier.h \
-  liblelantus/innerproduct_proof_verifier.hpp \
-  liblelantus/innerproduct_proof_generator.h \
-  liblelantus/innerproduct_proof_generator.hpp \
-  liblelantus/range_proof.h \
-  liblelantus/range_prover.h \
-  liblelantus/range_prover.hpp \
-  liblelantus/range_verifier.h \
-  liblelantus/range_verifier.hpp \
-=======
   liblelantus/sigmaextended_proof.h \
   liblelantus/sigmaextended_prover.h \
   liblelantus/sigmaextended_prover.cpp \
@@ -729,7 +700,6 @@
   liblelantus/range_prover.cpp \
   liblelantus/range_verifier.h \
   liblelantus/range_verifier.cpp \
->>>>>>> 5c26768e
   liblelantus/coin.h \
   liblelantus/coin.cpp \
   liblelantus/joinsplit.h \
