--- conflicted
+++ resolved
@@ -182,13 +182,8 @@
 CPubKey CWallet::GenerateNewKey(uint32_t nChange)
 {
     AssertLockHeld(cs_wallet); // mapKeyMetadata
-<<<<<<< HEAD
     CWalletDB walletdb(strWalletFile);
-    bool fCompressed = CanSupportFeature(
-            FEATURE_COMPRPUBKEY); // default to compressed public keys if we want 0.6.0 wallets
-=======
     bool fCompressed = CanSupportFeature(FEATURE_COMPRPUBKEY); // default to compressed public keys if we want 0.6.0 wallets
->>>>>>> 5769b585
 
     CKey secret;
 
@@ -1202,7 +1197,7 @@
             }
         }
     }
-<<<<<<< HEAD
+
     // If Znode payment, lock corresponding outpoint
     if (GetBoolArg("-znconflock", true) && (znodeConfig.getCount() > 0)) {
         BOOST_FOREACH(CZnodeConfig::CZnodeEntry mne, znodeConfig.getEntries()) {
@@ -1220,9 +1215,6 @@
     }
 
     LogPrintf("CWallet::AddToWallet -> ok\n");
-=======
-
->>>>>>> 5769b585
     return true;
 }
 
@@ -1945,9 +1937,8 @@
         // Only need to handle txouts if AT LEAST one of these is true:
         //   1) they debit from us (sent)
         //   2) the output is to us (received)
-<<<<<<< HEAD
-
-        if(!IsZerocoinSpend() || !IsSigmaSpend()){
+
+        if(!tx->IsZerocoinSpend() || !tx->IsSigmaSpend()){
             if (nDebit > 0) {
                 // Don't report 'change' txouts
                 if (IsChange(static_cast<uint32_t>(i)))
@@ -1956,16 +1947,6 @@
                 continue;
             }
         }
-=======
-        if (nDebit > 0)
-        {
-            // Don't report 'change' txouts
-            if (IsChange(static_cast<uint32_t>(i)))
-                continue;
-        }
-        else if (!(fIsMine & filter))
-            continue;
->>>>>>> 5769b585
 
         // In either case, we need to get the destination address
         CTxDestination address;
@@ -1984,7 +1965,7 @@
         COutputEntry output = {address, txout.nValue, (int)i};
 
         /// If we are debited by the transaction, add the output as a "sent" entry
-        if (nDebit > 0 || ((IsZerocoinSpend() || IsSigmaSpend()) && fromMe)){
+        if (nDebit > 0 || ((tx->IsZerocoinSpend() || tx->IsSigmaSpend()) && fromMe)){
             listSent.push_back(output);
         }
 
@@ -2090,12 +2071,8 @@
     return ret;
 }
 
-<<<<<<< HEAD
-void CWallet::ReacceptWalletTransactions() {
-=======
 void CWallet::ReacceptWalletTransactions()
 {
->>>>>>> 5769b585
     // If transactions aren't being broadcasted, don't let them into local mempool either
     if (!fBroadcastTransactions)
         return;
@@ -2521,120 +2498,6 @@
     return nTotal;
 }
 
-<<<<<<< HEAD
-CAmount CWallet::GetAnonymizableBalance(bool fSkipDenominated) const {
-    if (fLiteMode) return 0;
-
-    std::vector <CompactTallyItem> vecTally;
-    if (!SelectCoinsGrouppedByAddresses(vecTally, fSkipDenominated)) return 0;
-
-    CAmount nTotal = 0;
-
-    BOOST_FOREACH(CompactTallyItem & item, vecTally)
-    {
-        bool fIsDenominated = IsDenominatedAmount(item.nAmount);
-        if (fSkipDenominated && fIsDenominated) continue;
-        // assume that the fee to create denoms be PRIVATESEND_COLLATERAL at max
-        if (item.nAmount >= vecPrivateSendDenominations.back() + (fIsDenominated ? 0 : PRIVATESEND_COLLATERAL))
-            nTotal += item.nAmount;
-    }
-
-    return nTotal;
-}
-
-CAmount CWallet::GetAnonymizedBalance() const {
-    if (fLiteMode) return 0;
-
-    CAmount nTotal = 0;
-    {
-        LOCK2(cs_main, cs_wallet);
-        for (map<uint256, CWalletTx>::const_iterator it = mapWallet.begin(); it != mapWallet.end(); ++it) {
-            const CWalletTx *pcoin = &(*it).second;
-
-            if (pcoin->IsTrusted())
-                nTotal += 0;
-//                nTotal += pcoin->GetAnonymizedCredit();
-        }
-    }
-
-    return nTotal;
-}
-
-CAmount CWalletTx::GetAnonymizedCredit(bool fUseCache) const {
-    if (pwallet == 0)
-        return 0;
-
-    // Must wait until coinbase is safely deep enough in the chain before valuing it
-    if (IsCoinBase() && GetBlocksToMaturity() > 0)
-        return 0;
-
-//    if (fUseCache && fAnonymizedCreditCached)
-//        return nAnonymizedCreditCached;
-
-    CAmount nCredit = 0;
-    uint256 hashTx = GetHash();
-    for (unsigned int i = 0; i < vout.size(); i++) {
-        const CTxOut &txout = vout[i];
-        const CTxIn txin = CTxIn(hashTx, i);
-
-        if (pwallet->IsSpent(hashTx, i) || !pwallet->IsDenominated(txin)) continue;
-
-//        const int nRounds = pwallet->GetInputPrivateSendRounds(txin);
-        const int nRounds = 0;
-        if (nRounds >= nPrivateSendRounds) {
-            nCredit += pwallet->GetCredit(txout, ISMINE_SPENDABLE);
-            if (!MoneyRange(nCredit))
-                throw std::runtime_error("CWalletTx::GetAnonymizedCredit() : value out of range");
-        }
-    }
-
-//    nAnonymizedCreditCached = nCredit;
-//    fAnonymizedCreditCached = true;
-    return nCredit;
-}
-
-
-CAmount CWallet::GetNeedsToBeAnonymizedBalance(CAmount nMinBalance) const {
-    if (fLiteMode) return 0;
-
-    CAmount nAnonymizedBalance = GetAnonymizedBalance();
-    CAmount nNeedsToAnonymizeBalance = nPrivateSendAmount * COIN - nAnonymizedBalance;
-
-    // try to overshoot target DS balance up to nMinBalance
-    nNeedsToAnonymizeBalance += nMinBalance;
-
-    CAmount nAnonymizableBalance = GetAnonymizableBalance();
-
-    // anonymizable balance is way too small
-    if (nAnonymizableBalance < nMinBalance) return 0;
-
-    // not enough funds to anonymze amount we want, try the max we can
-    if (nNeedsToAnonymizeBalance > nAnonymizableBalance) nNeedsToAnonymizeBalance = nAnonymizableBalance;
-
-    // we should never exceed the pool max
-    if (nNeedsToAnonymizeBalance > PRIVATESEND_POOL_MAX) nNeedsToAnonymizeBalance = PRIVATESEND_POOL_MAX;
-
-    return nNeedsToAnonymizeBalance;
-}
-
-CAmount CWallet::GetDenominatedBalance(bool unconfirmed) const {
-    if (fLiteMode) return 0;
-
-    CAmount nTotal = 0;
-    {
-        LOCK2(cs_main, cs_wallet);
-        for (map<uint256, CWalletTx>::const_iterator it = mapWallet.begin(); it != mapWallet.end(); ++it) {
-            const CWalletTx *pcoin = &(*it).second; 
-
-            // nTotal += pcoin->GetDenominatedCredit(unconfirmed);
-        }
-    }
-
-    return nTotal;
-}
-
-=======
->>>>>>> 5769b585
 std::vector<CRecipient> CWallet::CreateSigmaMintRecipients(
     std::vector<sigma::PrivateCoin>& coins,
     vector<CHDMint>& vDMints)
@@ -3225,58 +3088,6 @@
 }
 
 //[zcoin]
-bool CWallet::GetTxInfoForPubcoin(const CZerocoinEntry &pubCoinItem, std::string& fTxid, unsigned int& fIndex) const {
-
-    LOCK(cs_wallet);
-    list <CZerocoinEntry> listPubCoin = list<CZerocoinEntry>();
-    CWalletDB walletdb(pwalletMain->strWalletFile);
-    walletdb.ListPubCoin(listPubCoin);
-
-    LogPrintf("pubCoinItem value: %s\n", pubCoinItem.value.ToString());
-//        LogPrintf("listPubCoin.size() in ListAvailableCoinsMintCoins=%s\n", listPubCoin.size());
-    for (map<uint256, CWalletTx>::const_iterator it = mapWallet.begin(); it != mapWallet.end(); ++it) {
-        const CWalletTx *pcoin = &(*it).second;
-//            LogPrintf("pcoin=%s\n", pcoin->GetHash().ToString());
-        if (!CheckFinalTx(*pcoin)) {
-            LogPrintf("!CheckFinalTx(*pcoin)=%s\n", !CheckFinalTx(*pcoin));
-            continue;
-        }
-
-        if (pcoin->IsCoinBase() && pcoin->GetBlocksToMaturity() > 0) {
-            //LogPrintf("Not trusted\n");
-            continue;
-        }
-
-        int nDepth = pcoin->GetDepthInMainChain();
-        if (nDepth < 0) {
-            LogPrintf("nDepth=%s\n", nDepth);
-            continue;
-        }
-
-        for (unsigned int i = 0; i < pcoin->vout.size(); i++) {
-            if (pcoin->vout[i].scriptPubKey.IsZerocoinMint()) {
-                CTxOut txout = pcoin->vout[i];
-                vector<unsigned char> vchZeroMint;
-                vchZeroMint.insert(vchZeroMint.end(), txout.scriptPubKey.begin() + 6,
-                                   txout.scriptPubKey.begin() + txout.scriptPubKey.size());
-
-                CBigNum pubCoin;
-                pubCoin.setvch(vchZeroMint);
-                LogPrintf("Pubcoin=%s\n", pubCoin.ToString());
-                if (pubCoinItem.value == pubCoin) {
-                    LogPrintf("found pubcoin\n");
-                    fTxid = pcoin->GetHash().ToString();
-                    fIndex = i;
-                    return true;
-                }
-            }
-        }
-    }
-
-    return false;
-}
-
-//[zcoin]
 void CWallet::ListAvailableCoinsMintCoins(vector <COutput> &vCoins, bool fOnlyConfirmed) const {
     vCoins.clear();
     {
@@ -3308,10 +3119,8 @@
                 LogPrintf("nDepth=%s\n", nDepth);
                 continue;
             }
-<<<<<<< HEAD
-=======
+
             LogPrintf("pcoin->tx->vout.size()=%s\n", pcoin->tx->vout.size());
->>>>>>> 5769b585
 
             for (unsigned int i = 0; i < pcoin->tx->vout.size(); i++) {
                 if (pcoin->tx->vout[i].scriptPubKey.IsZerocoinMint()) {
@@ -3760,14 +3569,10 @@
             std::vector<COutput> vAvailableCoins;
             AvailableCoins(vAvailableCoins, true, coinControl, false, nCoinType, fUseInstantSend);
 
-<<<<<<< HEAD
-            nFeeRet = payTxFee.GetFeePerK();
-            LogPrintf("nFeeRet initial: %s\n", nFeeRet);
-=======
             nFeeRet = 0;
             if(nFeePay > 0) nFeeRet = nFeePay;
             double dPriority = 0;
->>>>>>> 5769b585
+
             // Start with no fee and loop until there is enough fee
             while (true)
             {
@@ -3778,17 +3583,13 @@
                 bool fFirst = true;
 
                 CAmount nValueToSelect = nValue;
-<<<<<<< HEAD
+
                 // if fee is added to nValueToSelect, change output is charged twice the fee (line ~3768). Need to look into why this is here
                 // if (nSubtractFeeFromAmount == 0){
                 //     LogPrintf("nSubtractFeeFromAmount is 0\n");
                 //     nValueToSelect += nFeeRet;
                 // }
-                double dPriority = 0;
-=======
-                if (nSubtractFeeFromAmount == 0)
-                    nValueToSelect += nFeeRet;
->>>>>>> 5769b585
+
                 // vouts to the payees
                 for (const auto& recipient : vecSend)
                 {
@@ -3970,12 +3771,9 @@
                         break;
                 }
 
-<<<<<<< HEAD
-                CAmount nFeeNeeded = GetMinimumFee(nBytes, nTxConfirmTarget, mempool);
-                LogPrintf("fee needed for tx: %s\n", nFeeNeeded);   
-=======
                 CAmount nFeeNeeded = GetMinimumFee(nBytes, currentConfirmationTarget, mempool);
->>>>>>> 5769b585
+                LogPrintf("fee needed for tx: %s\n", nFeeNeeded);
+
                 if (coinControl && nFeeNeeded > 0 && coinControl->nMinimumTotalFee > nFeeNeeded) {
                     nFeeNeeded = coinControl->nMinimumTotalFee;
                 }
@@ -3989,13 +3787,6 @@
                     strFailReason = _("Transaction too large for fee policy");
                     return false;
                 }
-<<<<<<< HEAD
-                LogPrintf("nFeeRet: %s\n", nFeeRet);   
-                if (nFeeRet >= nFeeNeeded){
-                    LogPrintf("enough fee gotten. nFeeRet: %s\n", nFeeRet);
-                    break; // Done, enough fee included.
-                }
-=======
 
                 if (nFeeRet >= nFeeNeeded) {
                     // Reduce fee to only the needed amount if we have change
@@ -4028,7 +3819,6 @@
                         break; // Done, able to increase fee from change
                     }
                 }
->>>>>>> 5769b585
 
                 // Include more fee and try again.
                 nFeeRet = nFeeNeeded;
@@ -5407,13 +5197,9 @@
         {
             txNew.vin.clear();
             txNew.vout.clear();
-<<<<<<< HEAD
-            txNew.wit.SetNull();
+            //txNew.wit.SetNull();
             wtxNew.fFromMe = true;
-=======
-            //wtxNew.fFromMe = true;
-
->>>>>>> 5769b585
+
 
             CScript scriptChange;
             if(thirdPartyaddress == ""){
@@ -5661,11 +5447,9 @@
         {
             txNew.vin.clear();
             txNew.vout.clear();
-<<<<<<< HEAD
-            txNew.wit.SetNull();
+            //txNew.wit.SetNull();
             wtxNew.fFromMe = true;
-=======
->>>>>>> 5769b585
+
 
             CScript scriptChange;
             if(thirdPartyaddress == "") {
@@ -8343,7 +8127,6 @@
         }
 
         walletInstance->SetBestChain(chainActive.GetLocator());
-<<<<<<< HEAD
 
         // Check for the existence of the "persistent" folder, if found (from previous wallet), delete
         boost::filesystem::path path = GetDataDir() / PERSISTENT_FILENAME;
@@ -8351,11 +8134,7 @@
             boost::filesystem::remove_all(path);
         }
 
-    } else if (mapArgs.count("-usehd")) {
-=======
-    }
-    else if (IsArgSet("-usehd")) {
->>>>>>> 5769b585
+    } else if (IsArgSet("-usehd")) {
         bool useHD = GetBoolArg("-usehd", DEFAULT_USE_HD_WALLET);
         if (walletInstance->IsHDEnabled() && !useHD) {
             InitError(strprintf(_("Error loading %s: You can't disable HD on a already existing HD wallet"), walletFile));
