/**
 * @file rpctx.cpp
 *
 * This file contains RPC calls for creating and sending Exodus transactions.
 */

#include "rpctx.h"

#include "createpayload.h"
#include "dex.h"
#include "errors.h"
#include "exodus.h"
#include "pending.h"
#include "rpcrequirements.h"
#include "rpcvalues.h"
#include "sp.h"
#include "tx.h"
#include "wallet.h"

#include "../init.h"
#include "../main.h"
#include "../rpc/server.h"
#include "../sync.h"
#include "../wallet/wallet.h"
#include "../wallet/walletexcept.h"

#include <univalue.h>

#include <boost/function_output_iterator.hpp>
#include <boost/optional.hpp>

#include <stdexcept>
#include <string>

#include <inttypes.h>

using std::runtime_error;
using namespace exodus;

UniValue exodus_sendrawtx(const UniValue& params, bool fHelp)
{
    if (fHelp || params.size() < 2 || params.size() > 5)
        throw runtime_error(
            "exodus_sendrawtx \"fromaddress\" \"rawtransaction\" ( \"referenceaddress\" \"redeemaddress\" \"referenceamount\" )\n"
            "\nBroadcasts a raw Exodus Layer transaction.\n"
            "\nArguments:\n"
            "1. fromaddress          (string, required) the address to send from\n"
            "2. rawtransaction       (string, required) the hex-encoded raw transaction\n"
            "3. referenceaddress     (string, optional) a reference address (none by default)\n"
            "4. redeemaddress        (string, optional) an address that can spent the transaction dust (sender by default)\n"
            "5. referenceamount      (string, optional) a zcoin amount that is sent to the receiver (minimal by default)\n"
            "\nResult:\n"
            "\"hash\"                  (string) the hex-encoded transaction hash\n"
            "\nExamples:\n"
            + HelpExampleCli("exodus_sendrawtx", "\"1MCHESTptvd2LnNp7wmr2sGTpRomteAkq8\" \"000000000000000100000000017d7840\" \"1EqTta1Rt8ixAA32DuC29oukbsSWU62qAV\"")
            + HelpExampleRpc("exodus_sendrawtx", "\"1MCHESTptvd2LnNp7wmr2sGTpRomteAkq8\", \"000000000000000100000000017d7840\", \"1EqTta1Rt8ixAA32DuC29oukbsSWU62qAV\"")
        );

    std::string fromAddress = ParseAddress(params[0]);
    std::vector<unsigned char> data = ParseHexV(params[1], "raw transaction");
    std::string toAddress = (params.size() > 2) ? ParseAddressOrEmpty(params[2]): "";
    std::string redeemAddress = (params.size() > 3) ? ParseAddressOrEmpty(params[3]): "";
    int64_t referenceAmount = (params.size() > 4) ? ParseAmount(params[4], true): 0;

    //some sanity checking of the data supplied?
    uint256 newTX;
    std::string rawHex;
    int result = WalletTxBuilder(fromAddress, toAddress, redeemAddress, referenceAmount, data, newTX, rawHex, autoCommit);

    // check error and return the txid (or raw hex depending on autocommit)
    if (result != 0) {
        throw JSONRPCError(result, error_str(result));
    } else {
        if (!autoCommit) {
            return rawHex;
        } else {
            return newTX.GetHex();
        }
    }
}

UniValue exodus_send(const UniValue& params, bool fHelp)
{
    if (fHelp || params.size() < 4 || params.size() > 6)
        throw runtime_error(
            "exodus_send \"fromaddress\" \"toaddress\" propertyid \"amount\" ( \"redeemaddress\" \"referenceamount\" )\n"

            "\nCreate and broadcast a simple send transaction.\n"

            "\nArguments:\n"
            "1. fromaddress          (string, required) the address to send from\n"
            "2. toaddress            (string, required) the address of the receiver\n"
            "3. propertyid           (number, required) the identifier of the tokens to send\n"
            "4. amount               (string, required) the amount to send\n"
            "5. redeemaddress        (string, optional) an address that can spend the transaction dust (sender by default)\n"
            "6. referenceamount      (string, optional) a zcoin amount that is sent to the receiver (minimal by default)\n"

            "\nResult:\n"
            "\"hash\"                  (string) the hex-encoded transaction hash\n"

            "\nExamples:\n"
            + HelpExampleCli("exodus_send", "\"3M9qvHKtgARhqcMtM5cRT9VaiDJ5PSfQGY\" \"37FaKponF7zqoMLUjEiko25pDiuVH5YLEa\" 1 \"100.0\"")
            + HelpExampleRpc("exodus_send", "\"3M9qvHKtgARhqcMtM5cRT9VaiDJ5PSfQGY\", \"37FaKponF7zqoMLUjEiko25pDiuVH5YLEa\", 1, \"100.0\"")
        );

    // obtain parameters & info
    std::string fromAddress = ParseAddress(params[0]);
    std::string toAddress = ParseAddress(params[1]);
    uint32_t propertyId = ParsePropertyId(params[2]);
    int64_t amount = ParseAmount(params[3], isPropertyDivisible(propertyId));
    std::string redeemAddress = (params.size() > 4 && !ParseText(params[4]).empty()) ? ParseAddress(params[4]): "";
    int64_t referenceAmount = (params.size() > 5) ? ParseAmount(params[5], true): 0;

    // perform checks
    RequireExistingProperty(propertyId);
    RequireBalance(fromAddress, propertyId, amount);
    RequireSaneReferenceAmount(referenceAmount);

    // create a payload for the transaction
    std::vector<unsigned char> payload = CreatePayload_SimpleSend(propertyId, amount);

    // request the wallet build the transaction (and if needed commit it)
    uint256 txid;
    std::string rawHex;
    int result = WalletTxBuilder(fromAddress, toAddress, redeemAddress, referenceAmount, payload, txid, rawHex, autoCommit);

    // check error and return the txid (or raw hex depending on autocommit)
    if (result != 0) {
        throw JSONRPCError(result, error_str(result));
    } else {
        if (!autoCommit) {
            return rawHex;
        } else {
            PendingAdd(txid, fromAddress, EXODUS_TYPE_SIMPLE_SEND, propertyId, amount);
            return txid.GetHex();
        }
    }
}

UniValue exodus_sendall(const UniValue& params, bool fHelp)
{
    if (fHelp || params.size() < 3 || params.size() > 5)
        throw runtime_error(
            "exodus_sendall \"fromaddress\" \"toaddress\" ecosystem ( \"redeemaddress\" \"referenceamount\" )\n"

            "\nTransfers all available tokens in the given ecosystem to the recipient.\n"

            "\nArguments:\n"
            "1. fromaddress          (string, required) the address to send from\n"
            "2. toaddress            (string, required) the address of the receiver\n"
            "3. ecosystem            (number, required) the ecosystem of the tokens to send (1 for main ecosystem, 2 for test ecosystem)\n"
            "4. redeemaddress        (string, optional) an address that can spend the transaction dust (sender by default)\n"
            "5. referenceamount      (string, optional) a zcoin amount that is sent to the receiver (minimal by default)\n"

            "\nResult:\n"
            "\"hash\"                  (string) the hex-encoded transaction hash\n"

            "\nExamples:\n"
            + HelpExampleCli("exodus_sendall", "\"3M9qvHKtgARhqcMtM5cRT9VaiDJ5PSfQGY\" \"37FaKponF7zqoMLUjEiko25pDiuVH5YLEa\" 2")
            + HelpExampleRpc("exodus_sendall", "\"3M9qvHKtgARhqcMtM5cRT9VaiDJ5PSfQGY\", \"37FaKponF7zqoMLUjEiko25pDiuVH5YLEa\" 2")
        );

    // obtain parameters & info
    std::string fromAddress = ParseAddress(params[0]);
    std::string toAddress = ParseAddress(params[1]);
    uint8_t ecosystem = ParseEcosystem(params[2]);
    std::string redeemAddress = (params.size() > 3 && !ParseText(params[3]).empty()) ? ParseAddress(params[3]): "";
    int64_t referenceAmount = (params.size() > 4) ? ParseAmount(params[4], true): 0;

    // perform checks
    RequireSaneReferenceAmount(referenceAmount);

    // create a payload for the transaction
    std::vector<unsigned char> payload = CreatePayload_SendAll(ecosystem);

    // request the wallet build the transaction (and if needed commit it)
    uint256 txid;
    std::string rawHex;
    int result = WalletTxBuilder(fromAddress, toAddress, redeemAddress, referenceAmount, payload, txid, rawHex, autoCommit);

    // check error and return the txid (or raw hex depending on autocommit)
    if (result != 0) {
        throw JSONRPCError(result, error_str(result));
    } else {
        if (!autoCommit) {
            return rawHex;
        } else {
            // TODO: pending
            return txid.GetHex();
        }
    }
}

UniValue exodus_senddexsell(const UniValue& params, bool fHelp)
{
    if (fHelp || params.size() != 7)
        throw runtime_error(
            "exodus_senddexsell \"fromaddress\" propertyidforsale \"amountforsale\" \"amountdesired\" paymentwindow minacceptfee action\n"

            "\nPlace, update or cancel a sell offer on the traditional distributed EXODUS/BTC exchange.\n"

            "\nArguments:\n"

            "1. fromaddress          (string, required) the address to send from\n"
            "2. propertyidforsale    (number, required) the identifier of the tokens to list for sale (must be 1 for EXODUS or 2 for TEXODUS)\n"
            "3. amountforsale        (string, required) the amount of tokens to list for sale\n"
            "4. amountdesired        (string, required) the amount of zcoins desired\n"
            "5. paymentwindow        (number, required) a time limit in blocks a buyer has to pay following a successful accepting order\n"
            "6. minacceptfee         (string, required) a minimum mining fee a buyer has to pay to accept the offer\n"
            "7. action               (number, required) the action to take (1 for new offers, 2 to update\", 3 to cancel)\n"

            "\nResult:\n"
            "\"hash\"                  (string) the hex-encoded transaction hash\n"

            "\nExamples:\n"
            + HelpExampleCli("exodus_senddexsell", "\"37FaKponF7zqoMLUjEiko25pDiuVH5YLEa\" 1 \"1.5\" \"0.75\" 25 \"0.0005\" 1")
            + HelpExampleRpc("exodus_senddexsell", "\"37FaKponF7zqoMLUjEiko25pDiuVH5YLEa\", 1, \"1.5\", \"0.75\", 25, \"0.0005\", 1")
        );

    // obtain parameters & info
    std::string fromAddress = ParseAddress(params[0]);
    uint32_t propertyIdForSale = ParsePropertyId(params[1]);
    int64_t amountForSale = 0; // depending on action
    int64_t amountDesired = 0; // depending on action
    uint8_t paymentWindow = 0; // depending on action
    int64_t minAcceptFee = 0;  // depending on action
    uint8_t action = ParseDExAction(params[6]);

    // perform conversions
    if (action <= CMPTransaction::UPDATE) { // actions 3 permit zero values, skip check
        amountForSale = ParseAmount(params[2], true); // TMSC/MSC is divisible
        amountDesired = ParseAmount(params[3], true); // BTC is divisible
        paymentWindow = ParseDExPaymentWindow(params[4]);
        minAcceptFee = ParseDExFee(params[5]);
    }

    // perform checks
    switch (action) {
        case CMPTransaction::NEW:
        {
            RequirePrimaryToken(propertyIdForSale);
            RequireBalance(fromAddress, propertyIdForSale, amountForSale);
            RequireNoOtherDExOffer(fromAddress, propertyIdForSale);
            break;
        }
        case CMPTransaction::UPDATE:
        {
            RequirePrimaryToken(propertyIdForSale);
            RequireBalance(fromAddress, propertyIdForSale, amountForSale);
            RequireMatchingDExOffer(fromAddress, propertyIdForSale);
            break;
        }
        case CMPTransaction::CANCEL:
        {
            RequirePrimaryToken(propertyIdForSale);
            RequireMatchingDExOffer(fromAddress, propertyIdForSale);
            break;
        }
    }

    // create a payload for the transaction
    std::vector<unsigned char> payload = CreatePayload_DExSell(propertyIdForSale, amountForSale, amountDesired, paymentWindow, minAcceptFee, action);

    // request the wallet build the transaction (and if needed commit it)
    uint256 txid;
    std::string rawHex;
    int result = WalletTxBuilder(fromAddress, "", "", 0, payload, txid, rawHex, autoCommit);

    // check error and return the txid (or raw hex depending on autocommit)
    if (result != 0) {
        throw JSONRPCError(result, error_str(result));
    } else {
        if (!autoCommit) {
            return rawHex;
        } else {
            bool fSubtract = (action <= CMPTransaction::UPDATE); // no pending balances for cancels
            PendingAdd(txid, fromAddress, EXODUS_TYPE_TRADE_OFFER, propertyIdForSale, amountForSale, fSubtract);
            return txid.GetHex();
        }
    }
}

UniValue exodus_senddexaccept(const UniValue& params, bool fHelp)
{
    if (fHelp || params.size() < 4 || params.size() > 5)
        throw runtime_error(
            "exodus_senddexaccept \"fromaddress\" \"toaddress\" propertyid \"amount\" ( override )\n"

            "\nCreate and broadcast an accept offer for the specified token and amount.\n"

            "\nArguments:\n"
            "1. fromaddress          (string, required) the address to send from\n"
            "2. toaddress            (string, required) the address of the seller\n"
            "3. propertyid           (number, required) the identifier of the token to purchase\n"
            "4. amount               (string, required) the amount to accept\n"
            "5. override             (boolean, optional) override minimum accept fee and payment window checks (use with caution!)\n"

            "\nResult:\n"
            "\"hash\"                  (string) the hex-encoded transaction hash\n"

            "\nExamples:\n"
            + HelpExampleCli("exodus_senddexaccept", "\"35URq1NN3xL6GeRKUP6vzaQVcxoJiiJKd8\" \"37FaKponF7zqoMLUjEiko25pDiuVH5YLEa\" 1 \"15.0\"")
            + HelpExampleRpc("exodus_senddexaccept", "\"35URq1NN3xL6GeRKUP6vzaQVcxoJiiJKd8\", \"37FaKponF7zqoMLUjEiko25pDiuVH5YLEa\", 1, \"15.0\"")
        );

    // obtain parameters & info
    std::string fromAddress = ParseAddress(params[0]);
    std::string toAddress = ParseAddress(params[1]);
    uint32_t propertyId = ParsePropertyId(params[2]);
    int64_t amount = ParseAmount(params[3], true); // MSC/TMSC is divisible
    bool override = (params.size() > 4) ? params[4].get_bool(): false;

    // perform checks
    RequirePrimaryToken(propertyId);
    RequireMatchingDExOffer(toAddress, propertyId);

    if (!override) { // reject unsafe accepts - note client maximum tx fee will always be respected regardless of override here
        RequireSaneDExFee(toAddress, propertyId);
        RequireSaneDExPaymentWindow(toAddress, propertyId);
    }


    // use new 0.10 custom fee to set the accept minimum fee appropriately
    int64_t nMinimumAcceptFee = 0;
    {
        LOCK(cs_main);
        const CMPOffer* sellOffer = DEx_getOffer(toAddress, propertyId);
        if (sellOffer == NULL) throw JSONRPCError(RPC_TYPE_ERROR, "Unable to load sell offer from the distributed exchange");
        nMinimumAcceptFee = sellOffer->getMinFee();
    }

    LOCK2(cs_main, pwalletMain->cs_wallet);

    // temporarily update the global transaction fee to pay enough for the accept fee
    CFeeRate payTxFeeOriginal = payTxFee;
    payTxFee = CFeeRate(nMinimumAcceptFee, 225); // TODO: refine!
    // fPayAtLeastCustomFee = true;

    // create a payload for the transaction
    std::vector<unsigned char> payload = CreatePayload_DExAccept(propertyId, amount);

    // request the wallet build the transaction (and if needed commit it)
    uint256 txid;
    std::string rawHex;
    int result = WalletTxBuilder(fromAddress, toAddress, "", 0, payload, txid, rawHex, autoCommit);

    // set the custom fee back to original
    payTxFee = payTxFeeOriginal;

    // check error and return the txid (or raw hex depending on autocommit)
    if (result != 0) {
        throw JSONRPCError(result, error_str(result));
    } else {
        if (!autoCommit) {
            return rawHex;
        } else {
            return txid.GetHex();
        }
    }
}

UniValue exodus_sendissuancecrowdsale(const UniValue& params, bool fHelp)
{
    if (fHelp || params.size() != 14)
        throw runtime_error(
            "exodus_sendissuancecrowdsale \"fromaddress\" ecosystem type previousid \"category\" \"subcategory\" \"name\" \"url\" \"data\" propertyiddesired tokensperunit deadline ( earlybonus issuerpercentage )\n"

            "Create new tokens as crowdsale."

            "\nArguments:\n"
            "1. fromaddress          (string, required) the address to send from\n"
            "2. ecosystem            (string, required) the ecosystem to create the tokens in (1 for main ecosystem, 2 for test ecosystem)\n"
            "3. type                 (number, required) the type of the tokens to create: (1 for indivisible tokens, 2 for divisible tokens)\n"
            "4. previousid           (number, required) an identifier of a predecessor token (0 for new crowdsales)\n"
            "5. category             (string, required) a category for the new tokens (can be \"\")\n"
            "6. subcategory          (string, required) a subcategory for the new tokens  (can be \"\")\n"
            "7. name                 (string, required) the name of the new tokens to create\n"
            "8. url                  (string, required) an URL for further information about the new tokens (can be \"\")\n"
            "9. data                 (string, required) a description for the new tokens (can be \"\")\n"
            "10. propertyiddesired   (number, required) the identifier of a token eligible to participate in the crowdsale\n"
            "11. tokensperunit       (string, required) the amount of tokens granted per unit invested in the crowdsale\n"
            "12. deadline            (number, required) the deadline of the crowdsale as Unix timestamp\n"
            "13. earlybonus          (number, required) an early bird bonus for participants in percent per week\n"
            "14. issuerpercentage    (number, required) a percentage of tokens that will be granted to the issuer\n"

            "\nResult:\n"
            "\"hash\"                  (string) the hex-encoded transaction hash\n"

            "\nExamples:\n"
            + HelpExampleCli("exodus_sendissuancecrowdsale", "\"aGoK6MF87K2SgT7cnJFhSWt7u2cAS5m18p\" 2 1 0 \"Companies\" \"Zcoin Mining\" \"Quantum Miner\" \"\" \"\" 2 \"100\" 1483228800 30 2")
            + HelpExampleRpc("exodus_sendissuancecrowdsale", "\"aGoK6MF87K2SgT7cnJFhSWt7u2cAS5m18p\", 2, 1, 0, \"Companies\", \"Zcoin Mining\", \"Quantum Miner\", \"\", \"\", 2, \"100\", 1483228800, 30, 2")
        );

    // obtain parameters & info
    std::string fromAddress = ParseAddress(params[0]);
    uint8_t ecosystem = ParseEcosystem(params[1]);
    uint16_t type = ParsePropertyType(params[2]);
    uint32_t previousId = ParsePreviousPropertyId(params[3]);
    std::string category = ParseText(params[4]);
    std::string subcategory = ParseText(params[5]);
    std::string name = ParseText(params[6]);
    std::string url = ParseText(params[7]);
    std::string data = ParseText(params[8]);
    uint32_t propertyIdDesired = ParsePropertyId(params[9]);
    int64_t numTokens = ParseAmount(params[10], type);
    int64_t deadline = ParseDeadline(params[11]);
    uint8_t earlyBonus = ParseEarlyBirdBonus(params[12]);
    uint8_t issuerPercentage = ParseIssuerBonus(params[13]);

    // perform checks
    RequirePropertyName(name);
    RequireExistingProperty(propertyIdDesired);
    RequireSameEcosystem(ecosystem, propertyIdDesired);

    // create a payload for the transaction
    std::vector<unsigned char> payload = CreatePayload_IssuanceVariable(ecosystem, type, previousId, category, subcategory, name, url, data, propertyIdDesired, numTokens, deadline, earlyBonus, issuerPercentage);

    // request the wallet build the transaction (and if needed commit it)
    uint256 txid;
    std::string rawHex;
    int result = WalletTxBuilder(fromAddress, "", "", 0, payload, txid, rawHex, autoCommit);

    // check error and return the txid (or raw hex depending on autocommit)
    if (result != 0) {
        throw JSONRPCError(result, error_str(result));
    } else {
        if (!autoCommit) {
            return rawHex;
        } else {
            return txid.GetHex();
        }
    }
}

UniValue exodus_sendissuancefixed(const UniValue& params, bool fHelp)
{
    if (fHelp || params.size() < 10 || params.size() > 11)
        throw runtime_error(
            "exodus_sendissuancefixed \"fromaddress\" ecosystem type previousid \"category\" \"subcategory\" \"name\" \"url\" \"data\" \"amount\" ( sigma )\n"

            "\nCreate new tokens with fixed supply.\n"

            "\nArguments:\n"
            "1. fromaddress          (string, required) the address to send from\n"
            "2. ecosystem            (string, required) the ecosystem to create the tokens in (1 for main ecosystem, 2 for test ecosystem)\n"
            "3. type                 (number, required) the type of the tokens to create: (1 for indivisible tokens, 2 for divisible tokens)\n"
            "4. previousid           (number, required) an identifier of a predecessor token (use 0 for new tokens)\n"
            "5. category             (string, required) a category for the new tokens (can be \"\")\n"
            "6. subcategory          (string, required) a subcategory for the new tokens  (can be \"\")\n"
            "7. name                 (string, required) the name of the new tokens to create\n"
            "8. url                  (string, required) an URL for further information about the new tokens (can be \"\")\n"
            "9. data                 (string, required) a description for the new tokens (can be \"\")\n"
            "10. amount              (string, required) the number of tokens to create\n"
            "11. sigma               (number, optional, default=0) flag to control sigma feature for the new tokens: (0 for soft disabled, 1 for soft enabled, 2 for hard disabled, 3 for hard enabled)\n"

            "\nResult:\n"
            "\"hash\"                  (string) the hex-encoded transaction hash\n"

            "\nExamples:\n"
            + HelpExampleCli("exodus_sendissuancefixed", "\"aGoK6MF87K2SgT7cnJFhSWt7u2cAS5m18p\" 2 1 0 \"Companies\" \"Zcoin Mining\" \"Quantum Miner\" \"\" \"\" \"1000000\"")
            + HelpExampleRpc("exodus_sendissuancefixed", "\"aGoK6MF87K2SgT7cnJFhSWt7u2cAS5m18p\", 2, 1, 0, \"Companies\", \"Zcoin Mining\", \"Quantum Miner\", \"\", \"\", \"1000000\"")
        );

    // obtain parameters & info
    std::string fromAddress = ParseAddress(params[0]);
    uint8_t ecosystem = ParseEcosystem(params[1]);
    uint16_t type = ParsePropertyType(params[2]);
    uint32_t previousId = ParsePreviousPropertyId(params[3]);
    std::string category = ParseText(params[4]);
    std::string subcategory = ParseText(params[5]);
    std::string name = ParseText(params[6]);
    std::string url = ParseText(params[7]);
    std::string data = ParseText(params[8]);
    int64_t amount = ParseAmount(params[9], type);
    boost::optional<SigmaStatus> sigma;

    if (params.size() > 10) {
        sigma = static_cast<SigmaStatus>(params[10].get_int());
    }

    // perform checks
    RequirePropertyName(name);

    if (sigma) {
        RequireSigmaStatus(sigma.get());
    }

    // create a payload for the transaction
    std::vector<unsigned char> payload = CreatePayload_IssuanceFixed(
        ecosystem,
        type,
        previousId,
        category,
        subcategory,
        name,
        url,
        data,
        amount,
        sigma
    );

    // request the wallet build the transaction (and if needed commit it)
    uint256 txid;
    std::string rawHex;
    int result = WalletTxBuilder(fromAddress, "", "", 0, payload, txid, rawHex, autoCommit);

    // check error and return the txid (or raw hex depending on autocommit)
    if (result != 0) {
        throw JSONRPCError(result, error_str(result));
    } else {
        if (!autoCommit) {
            return rawHex;
        } else {
            return txid.GetHex();
        }
    }
}

UniValue exodus_sendissuancemanaged(const UniValue& params, bool fHelp)
{
    if (fHelp || params.size() < 9 || params.size() > 10)
        throw runtime_error(
            "exodus_sendissuancemanaged \"fromaddress\" ecosystem type previousid \"category\" \"subcategory\" \"name\" \"url\" \"data\" ( sigma )\n"

            "\nCreate new tokens with manageable supply.\n"

            "\nArguments:\n"
            "1. fromaddress          (string, required) the address to send from\n"
            "2. ecosystem            (string, required) the ecosystem to create the tokens in (1 for main ecosystem, 2 for test ecosystem)\n"
            "3. type                 (number, required) the type of the tokens to create: (1 for indivisible tokens, 2 for divisible tokens)\n"
            "4. previousid           (number, required) an identifier of a predecessor token (use 0 for new tokens)\n"
            "5. category             (string, required) a category for the new tokens (can be \"\")\n"
            "6. subcategory          (string, required) a subcategory for the new tokens  (can be \"\")\n"
            "7. name                 (string, required) the name of the new tokens to create\n"
            "8. url                  (string, required) an URL for further information about the new tokens (can be \"\")\n"
            "9. data                 (string, required) a description for the new tokens (can be \"\")\n"
            "10. sigma               (number, optional, default=0) flag to control sigma feature for the new tokens: (0 for soft disabled, 1 for soft enabled, 2 for hard disabled, 3 for hard enabled)\n"

            "\nResult:\n"
            "\"hash\"                  (string) the hex-encoded transaction hash\n"

            "\nExamples:\n"
            + HelpExampleCli("exodus_sendissuancemanaged", "\"aGoK6MF87K2SgT7cnJFhSWt7u2cAS5m18p\" 2 1 0 \"Companies\" \"Zcoin Mining\" \"Quantum Miner\" \"\" \"\"")
            + HelpExampleRpc("exodus_sendissuancemanaged", "\"aGoK6MF87K2SgT7cnJFhSWt7u2cAS5m18p\", 2, 1, 0, \"Companies\", \"Zcoin Mining\", \"Quantum Miner\", \"\", \"\"")
        );

    // obtain parameters & info
    std::string fromAddress = ParseAddress(params[0]);
    uint8_t ecosystem = ParseEcosystem(params[1]);
    uint16_t type = ParsePropertyType(params[2]);
    uint32_t previousId = ParsePreviousPropertyId(params[3]);
    std::string category = ParseText(params[4]);
    std::string subcategory = ParseText(params[5]);
    std::string name = ParseText(params[6]);
    std::string url = ParseText(params[7]);
    std::string data = ParseText(params[8]);
    boost::optional<SigmaStatus> sigma;

    if (params.size() > 9) {
        sigma = static_cast<SigmaStatus>(params[9].get_int());
    }

    // perform checks
    RequirePropertyName(name);

    if (sigma) {
        RequireSigmaStatus(sigma.get());
    }

    // create a payload for the transaction
    std::vector<unsigned char> payload = CreatePayload_IssuanceManaged(
        ecosystem,
        type,
        previousId,
        category,
        subcategory,
        name,
        url,
        data,
        sigma
    );

    // request the wallet build the transaction (and if needed commit it)
    uint256 txid;
    std::string rawHex;
    int result = WalletTxBuilder(fromAddress, "", "", 0, payload, txid, rawHex, autoCommit);

    // check error and return the txid (or raw hex depending on autocommit)
    if (result != 0) {
        throw JSONRPCError(result, error_str(result));
    } else {
        if (!autoCommit) {
            return rawHex;
        } else {
            return txid.GetHex();
        }
    }
}

UniValue exodus_sendsto(const UniValue& params, bool fHelp)
{
    if (fHelp || params.size() < 3 || params.size() > 5)
        throw runtime_error(
            "exodus_sendsto \"fromaddress\" propertyid \"amount\" ( \"redeemaddress\" distributionproperty )\n"

            "\nCreate and broadcast a send-to-owners transaction.\n"

            "\nArguments:\n"
            "1. fromaddress            (string, required) the address to send from\n"
            "2. propertyid             (number, required) the identifier of the tokens to distribute\n"
            "3. amount                 (string, required) the amount to distribute\n"
            "4. redeemaddress          (string, optional) an address that can spend the transaction dust (sender by default)\n"
            "5. distributionproperty   (number, optional) the identifier of the property holders to distribute to\n"

            "\nResult:\n"
            "\"hash\"                  (string) the hex-encoded transaction hash\n"

            "\nExamples:\n"
            + HelpExampleCli("exodus_sendsto", "\"32Z3tJccZuqQZ4PhJR2hxHC3tjgjA8cbqz\" \"37FaKponF7zqoMLUjEiko25pDiuVH5YLEa\" 3 \"5000\"")
            + HelpExampleRpc("exodus_sendsto", "\"32Z3tJccZuqQZ4PhJR2hxHC3tjgjA8cbqz\", \"37FaKponF7zqoMLUjEiko25pDiuVH5YLEa\", 3, \"5000\"")
        );

    // obtain parameters & info
    std::string fromAddress = ParseAddress(params[0]);
    uint32_t propertyId = ParsePropertyId(params[1]);
    int64_t amount = ParseAmount(params[2], isPropertyDivisible(propertyId));
    std::string redeemAddress = (params.size() > 3 && !ParseText(params[3]).empty()) ? ParseAddress(params[3]): "";
    uint32_t distributionPropertyId = (params.size() > 4) ? ParsePropertyId(params[4]) : propertyId;

    // perform checks
    RequireBalance(fromAddress, propertyId, amount);

    // create a payload for the transaction
    std::vector<unsigned char> payload = CreatePayload_SendToOwners(propertyId, amount, distributionPropertyId);

    // request the wallet build the transaction (and if needed commit it)
    uint256 txid;
    std::string rawHex;
    int result = WalletTxBuilder(fromAddress, "", redeemAddress, 0, payload, txid, rawHex, autoCommit);

    // check error and return the txid (or raw hex depending on autocommit)
    if (result != 0) {
        throw JSONRPCError(result, error_str(result));
    } else {
        if (!autoCommit) {
            return rawHex;
        } else {
            PendingAdd(txid, fromAddress, EXODUS_TYPE_SEND_TO_OWNERS, propertyId, amount);
            return txid.GetHex();
        }
    }
}

UniValue exodus_sendgrant(const UniValue& params, bool fHelp)
{
    if (fHelp || params.size() < 4 || params.size() > 5)
        throw runtime_error(
            "exodus_sendgrant \"fromaddress\" \"toaddress\" propertyid \"amount\" ( \"memo\" )\n"

            "\nIssue or grant new units of managed tokens.\n"

            "\nArguments:\n"
            "1. fromaddress          (string, required) the address to send from\n"
            "2. toaddress            (string, required) the receiver of the tokens (sender by default, can be \"\")\n"
            "3. propertyid           (number, required) the identifier of the tokens to grant\n"
            "4. amount               (string, required) the amount of tokens to create\n"
            "5. memo                 (string, optional) a text note attached to this transaction (none by default)\n"

            "\nResult:\n"
            "\"hash\"                  (string) the hex-encoded transaction hash\n"

            "\nExamples:\n"
            + HelpExampleCli("exodus_sendgrant", "\"3HsJvhr9qzgRe3ss97b1QHs38rmaLExLcH\" \"\" 51 \"7000\"")
            + HelpExampleRpc("exodus_sendgrant", "\"3HsJvhr9qzgRe3ss97b1QHs38rmaLExLcH\", \"\", 51, \"7000\"")
        );

    // obtain parameters & info
    std::string fromAddress = ParseAddress(params[0]);
    std::string toAddress = !ParseText(params[1]).empty() ? ParseAddress(params[1]): "";
    uint32_t propertyId = ParsePropertyId(params[2]);
    int64_t amount = ParseAmount(params[3], isPropertyDivisible(propertyId));
    std::string memo = (params.size() > 4) ? ParseText(params[4]): "";

    // perform checks
    RequireExistingProperty(propertyId);
    RequireManagedProperty(propertyId);
    RequireTokenIssuer(fromAddress, propertyId);

    // create a payload for the transaction
    std::vector<unsigned char> payload = CreatePayload_Grant(propertyId, amount, memo);

    // request the wallet build the transaction (and if needed commit it)
    uint256 txid;
    std::string rawHex;
    int result = WalletTxBuilder(fromAddress, toAddress, "", 0, payload, txid, rawHex, autoCommit);

    // check error and return the txid (or raw hex depending on autocommit)
    if (result != 0) {
        throw JSONRPCError(result, error_str(result));
    } else {
        if (!autoCommit) {
            return rawHex;
        } else {
            return txid.GetHex();
        }
    }
}

UniValue exodus_sendrevoke(const UniValue& params, bool fHelp)
{
    if (fHelp || params.size() < 3 || params.size() > 4)
        throw runtime_error(
            "exodus_sendrevoke \"fromaddress\" propertyid \"amount\" ( \"memo\" )\n"

            "\nRevoke units of managed tokens.\n"

            "\nArguments:\n"
            "1. fromaddress          (string, required) the address to revoke the tokens from\n"
            "2. propertyid           (number, required) the identifier of the tokens to revoke\n"
            "3. amount               (string, required) the amount of tokens to revoke\n"
            "4. memo                 (string, optional) a text note attached to this transaction (none by default)\n"

            "\nResult:\n"
            "\"hash\"                  (string) the hex-encoded transaction hash\n"

            "\nExamples:\n"
            + HelpExampleCli("exodus_sendrevoke", "\"3HsJvhr9qzgRe3ss97b1QHs38rmaLExLcH\" \"\" 51 \"100\"")
            + HelpExampleRpc("exodus_sendrevoke", "\"3HsJvhr9qzgRe3ss97b1QHs38rmaLExLcH\", \"\", 51, \"100\"")
        );

    // obtain parameters & info
    std::string fromAddress = ParseAddress(params[0]);
    uint32_t propertyId = ParsePropertyId(params[1]);
    int64_t amount = ParseAmount(params[2], isPropertyDivisible(propertyId));
    std::string memo = (params.size() > 3) ? ParseText(params[3]): "";

    // perform checks
    RequireExistingProperty(propertyId);
    RequireManagedProperty(propertyId);
    RequireTokenIssuer(fromAddress, propertyId);
    RequireBalance(fromAddress, propertyId, amount);

    // create a payload for the transaction
    std::vector<unsigned char> payload = CreatePayload_Revoke(propertyId, amount, memo);

    // request the wallet build the transaction (and if needed commit it)
    uint256 txid;
    std::string rawHex;
    int result = WalletTxBuilder(fromAddress, "", "", 0, payload, txid, rawHex, autoCommit);

    // check error and return the txid (or raw hex depending on autocommit)
    if (result != 0) {
        throw JSONRPCError(result, error_str(result));
    } else {
        if (!autoCommit) {
            return rawHex;
        } else {
            return txid.GetHex();
        }
    }
}

UniValue exodus_sendclosecrowdsale(const UniValue& params, bool fHelp)
{
    if (fHelp || params.size() != 2)
        throw runtime_error(
            "exodus_sendclosecrowdsale \"fromaddress\" propertyid\n"

            "\nManually close a crowdsale.\n"

            "\nArguments:\n"
            "1. fromaddress          (string, required) the address associated with the crowdsale to close\n"
            "2. propertyid           (number, required) the identifier of the crowdsale to close\n"

            "\nResult:\n"
            "\"hash\"                  (string) the hex-encoded transaction hash\n"

            "\nExamples:\n"
            + HelpExampleCli("exodus_sendclosecrowdsale", "\"3JYd75REX3HXn1vAU83YuGfmiPXW7BpYXo\" 70")
            + HelpExampleRpc("exodus_sendclosecrowdsale", "\"3JYd75REX3HXn1vAU83YuGfmiPXW7BpYXo\", 70")
        );

    // obtain parameters & info
    std::string fromAddress = ParseAddress(params[0]);
    uint32_t propertyId = ParsePropertyId(params[1]);

    // perform checks
    RequireExistingProperty(propertyId);
    RequireCrowdsale(propertyId);
    RequireActiveCrowdsale(propertyId);
    RequireTokenIssuer(fromAddress, propertyId);

    // create a payload for the transaction
    std::vector<unsigned char> payload = CreatePayload_CloseCrowdsale(propertyId);

    // request the wallet build the transaction (and if needed commit it)
    uint256 txid;
    std::string rawHex;
    int result = WalletTxBuilder(fromAddress, "", "", 0, payload, txid, rawHex, autoCommit);

    // check error and return the txid (or raw hex depending on autocommit)
    if (result != 0) {
        throw JSONRPCError(result, error_str(result));
    } else {
        if (!autoCommit) {
            return rawHex;
        } else {
            return txid.GetHex();
        }
    }
}

UniValue trade_MP(const UniValue& params, bool fHelp)
{
    if (fHelp || params.size() != 6)
        throw runtime_error(
            "trade_MP \"fromaddress\" propertyidforsale \"amountforsale\" propertiddesired \"amountdesired\" action\n"
            "\nNote: this command is depreciated, and was replaced by:\n"
            " - sendtrade_EXODUS\n"
            " - sendcanceltradebyprice_EXODUS\n"
            " - sendcanceltradebypair_EXODUS\n"
            " - sendcanceltradebypair_EXODUS\n"
        );

    UniValue values(UniValue::VARR);
    uint8_t action = ParseMetaDExAction(params[5]);

    // Forward to the new commands, based on action value
    switch (action) {
        case CMPTransaction::ADD:
        {
            values.push_back(params[0]); // fromAddress
            values.push_back(params[1]); // propertyIdForSale
            values.push_back(params[2]); // amountForSale
            values.push_back(params[3]); // propertyIdDesired
            values.push_back(params[4]); // amountDesired
            return exodus_sendtrade(values, fHelp);
        }
        case CMPTransaction::CANCEL_AT_PRICE:
        {
            values.push_back(params[0]); // fromAddress
            values.push_back(params[1]); // propertyIdForSale
            values.push_back(params[2]); // amountForSale
            values.push_back(params[3]); // propertyIdDesired
            values.push_back(params[4]); // amountDesired
            return exodus_sendcanceltradesbyprice(values, fHelp);
        }
        case CMPTransaction::CANCEL_ALL_FOR_PAIR:
        {
            values.push_back(params[0]); // fromAddress
            values.push_back(params[1]); // propertyIdForSale
            values.push_back(params[3]); // propertyIdDesired
            return exodus_sendcanceltradesbypair(values, fHelp);
        }
        case CMPTransaction::CANCEL_EVERYTHING:
        {
            uint8_t ecosystem = 0;
            if (isMainEcosystemProperty(params[1].get_int64())
                    && isMainEcosystemProperty(params[3].get_int64())) {
                ecosystem = EXODUS_PROPERTY_EXODUS;
            }
            if (isTestEcosystemProperty(params[1].get_int64())
                    && isTestEcosystemProperty(params[3].get_int64())) {
                ecosystem = EXODUS_PROPERTY_TEXODUS;
            }
            values.push_back(params[0]); // fromAddress
            values.push_back(ecosystem);
            return exodus_sendcancelalltrades(values, fHelp);
        }
    }

    throw JSONRPCError(RPC_TYPE_ERROR, "Invalid action (1,2,3,4 only)");
}

UniValue exodus_sendtrade(const UniValue& params, bool fHelp)
{
    if (fHelp || params.size() != 5)
        throw runtime_error(
            "exodus_sendtrade \"fromaddress\" propertyidforsale \"amountforsale\" propertiddesired \"amountdesired\"\n"

            "\nPlace a trade offer on the distributed token exchange.\n"

            "\nArguments:\n"
            "1. fromaddress          (string, required) the address to trade with\n"
            "2. propertyidforsale    (number, required) the identifier of the tokens to list for sale\n"
            "3. amountforsale        (string, required) the amount of tokens to list for sale\n"
            "4. propertiddesired     (number, required) the identifier of the tokens desired in exchange\n"
            "5. amountdesired        (string, required) the amount of tokens desired in exchange\n"

            "\nResult:\n"
            "\"hash\"                  (string) the hex-encoded transaction hash\n"

            "\nExamples:\n"
            + HelpExampleCli("exodus_sendtrade", "\"3BydPiSLPP3DR5cf726hDQ89fpqWLxPKLR\" 31 \"250.0\" 1 \"10.0\"")
            + HelpExampleRpc("exodus_sendtrade", "\"3BydPiSLPP3DR5cf726hDQ89fpqWLxPKLR\", 31, \"250.0\", 1, \"10.0\"")
        );

    // obtain parameters & info
    std::string fromAddress = ParseAddress(params[0]);
    uint32_t propertyIdForSale = ParsePropertyId(params[1]);
    int64_t amountForSale = ParseAmount(params[2], isPropertyDivisible(propertyIdForSale));
    uint32_t propertyIdDesired = ParsePropertyId(params[3]);
    int64_t amountDesired = ParseAmount(params[4], isPropertyDivisible(propertyIdDesired));

    // perform checks
    RequireExistingProperty(propertyIdForSale);
    RequireExistingProperty(propertyIdDesired);
    RequireBalance(fromAddress, propertyIdForSale, amountForSale);
    RequireSameEcosystem(propertyIdForSale, propertyIdDesired);
    RequireDifferentIds(propertyIdForSale, propertyIdDesired);

    // create a payload for the transaction
    std::vector<unsigned char> payload = CreatePayload_MetaDExTrade(propertyIdForSale, amountForSale, propertyIdDesired, amountDesired);

    // request the wallet build the transaction (and if needed commit it)
    uint256 txid;
    std::string rawHex;
    int result = WalletTxBuilder(fromAddress, "", "", 0, payload, txid, rawHex, autoCommit);

    // check error and return the txid (or raw hex depending on autocommit)
    if (result != 0) {
        throw JSONRPCError(result, error_str(result));
    } else {
        if (!autoCommit) {
            return rawHex;
        } else {
            PendingAdd(txid, fromAddress, EXODUS_TYPE_METADEX_TRADE, propertyIdForSale, amountForSale);
            return txid.GetHex();
        }
    }
}

UniValue exodus_sendcanceltradesbyprice(const UniValue& params, bool fHelp)
{
    if (fHelp || params.size() != 5)
        throw runtime_error(
            "exodus_sendcanceltradesbyprice \"fromaddress\" propertyidforsale \"amountforsale\" propertiddesired \"amountdesired\"\n"

            "\nCancel offers on the distributed token exchange with the specified price.\n"

            "\nArguments:\n"
            "1. fromaddress          (string, required) the address to trade with\n"
            "2. propertyidforsale    (number, required) the identifier of the tokens listed for sale\n"
            "3. amountforsale        (string, required) the amount of tokens to listed for sale\n"
            "4. propertiddesired     (number, required) the identifier of the tokens desired in exchange\n"
            "5. amountdesired        (string, required) the amount of tokens desired in exchange\n"

            "\nResult:\n"
            "\"hash\"                  (string) the hex-encoded transaction hash\n"

            "\nExamples:\n"
            + HelpExampleCli("exodus_sendcanceltradesbyprice", "\"3BydPiSLPP3DR5cf726hDQ89fpqWLxPKLR\" 31 \"100.0\" 1 \"5.0\"")
            + HelpExampleRpc("exodus_sendcanceltradesbyprice", "\"3BydPiSLPP3DR5cf726hDQ89fpqWLxPKLR\", 31, \"100.0\", 1, \"5.0\"")
        );

    // obtain parameters & info
    std::string fromAddress = ParseAddress(params[0]);
    uint32_t propertyIdForSale = ParsePropertyId(params[1]);
    int64_t amountForSale = ParseAmount(params[2], isPropertyDivisible(propertyIdForSale));
    uint32_t propertyIdDesired = ParsePropertyId(params[3]);
    int64_t amountDesired = ParseAmount(params[4], isPropertyDivisible(propertyIdDesired));

    // perform checks
    RequireExistingProperty(propertyIdForSale);
    RequireExistingProperty(propertyIdDesired);
    RequireSameEcosystem(propertyIdForSale, propertyIdDesired);
    RequireDifferentIds(propertyIdForSale, propertyIdDesired);
    // TODO: check, if there are matching offers to cancel

    // create a payload for the transaction
    std::vector<unsigned char> payload = CreatePayload_MetaDExCancelPrice(propertyIdForSale, amountForSale, propertyIdDesired, amountDesired);

    // request the wallet build the transaction (and if needed commit it)
    uint256 txid;
    std::string rawHex;
    int result = WalletTxBuilder(fromAddress, "", "", 0, payload, txid, rawHex, autoCommit);

    // check error and return the txid (or raw hex depending on autocommit)
    if (result != 0) {
        throw JSONRPCError(result, error_str(result));
    } else {
        if (!autoCommit) {
            return rawHex;
        } else {
            PendingAdd(txid, fromAddress, EXODUS_TYPE_METADEX_CANCEL_PRICE, propertyIdForSale, amountForSale, false);
            return txid.GetHex();
        }
    }
}

UniValue exodus_sendcanceltradesbypair(const UniValue& params, bool fHelp)
{
    if (fHelp || params.size() != 3)
        throw runtime_error(
            "exodus_sendcanceltradesbypair \"fromaddress\" propertyidforsale propertiddesired\n"

            "\nCancel all offers on the distributed token exchange with the given currency pair.\n"

            "\nArguments:\n"
            "1. fromaddress          (string, required) the address to trade with\n"
            "2. propertyidforsale    (number, required) the identifier of the tokens listed for sale\n"
            "3. propertiddesired     (number, required) the identifier of the tokens desired in exchange\n"

            "\nResult:\n"
            "\"hash\"                  (string) the hex-encoded transaction hash\n"

            "\nExamples:\n"
            + HelpExampleCli("exodus_sendcanceltradesbypair", "\"3BydPiSLPP3DR5cf726hDQ89fpqWLxPKLR\" 1 31")
            + HelpExampleRpc("exodus_sendcanceltradesbypair", "\"3BydPiSLPP3DR5cf726hDQ89fpqWLxPKLR\", 1, 31")
        );

    // obtain parameters & info
    std::string fromAddress = ParseAddress(params[0]);
    uint32_t propertyIdForSale = ParsePropertyId(params[1]);
    uint32_t propertyIdDesired = ParsePropertyId(params[2]);

    // perform checks
    RequireExistingProperty(propertyIdForSale);
    RequireExistingProperty(propertyIdDesired);
    RequireSameEcosystem(propertyIdForSale, propertyIdDesired);
    RequireDifferentIds(propertyIdForSale, propertyIdDesired);
    // TODO: check, if there are matching offers to cancel

    // create a payload for the transaction
    std::vector<unsigned char> payload = CreatePayload_MetaDExCancelPair(propertyIdForSale, propertyIdDesired);

    // request the wallet build the transaction (and if needed commit it)
    uint256 txid;
    std::string rawHex;
    int result = WalletTxBuilder(fromAddress, "", "", 0, payload, txid, rawHex, autoCommit);

    // check error and return the txid (or raw hex depending on autocommit)
    if (result != 0) {
        throw JSONRPCError(result, error_str(result));
    } else {
        if (!autoCommit) {
            return rawHex;
        } else {
            PendingAdd(txid, fromAddress, EXODUS_TYPE_METADEX_CANCEL_PAIR, propertyIdForSale, 0, false);
            return txid.GetHex();
        }
    }
}

UniValue exodus_sendcancelalltrades(const UniValue& params, bool fHelp)
{
    if (fHelp || params.size() != 2)
        throw runtime_error(
            "exodus_sendcancelalltrades \"fromaddress\" ecosystem\n"

            "\nCancel all offers on the distributed token exchange.\n"

            "\nArguments:\n"
            "1. fromaddress          (string, required) the address to trade with\n"
            "2. ecosystem            (number, required) the ecosystem of the offers to cancel (1 for main ecosystem, 2 for test ecosystem)\n"

            "\nResult:\n"
            "\"hash\"                  (string) the hex-encoded transaction hash\n"

            "\nExamples:\n"
            + HelpExampleCli("exodus_sendcancelalltrades", "\"3BydPiSLPP3DR5cf726hDQ89fpqWLxPKLR\" 1")
            + HelpExampleRpc("exodus_sendcancelalltrades", "\"3BydPiSLPP3DR5cf726hDQ89fpqWLxPKLR\", 1")
        );

    // obtain parameters & info
    std::string fromAddress = ParseAddress(params[0]);
    uint8_t ecosystem = ParseEcosystem(params[1]);

    // perform checks
    // TODO: check, if there are matching offers to cancel

    // create a payload for the transaction
    std::vector<unsigned char> payload = CreatePayload_MetaDExCancelEcosystem(ecosystem);

    // request the wallet build the transaction (and if needed commit it)
    uint256 txid;
    std::string rawHex;
    int result = WalletTxBuilder(fromAddress, "", "", 0, payload, txid, rawHex, autoCommit);

    // check error and return the txid (or raw hex depending on autocommit)
    if (result != 0) {
        throw JSONRPCError(result, error_str(result));
    } else {
        if (!autoCommit) {
            return rawHex;
        } else {
            PendingAdd(txid, fromAddress, EXODUS_TYPE_METADEX_CANCEL_ECOSYSTEM, ecosystem, 0, false);
            return txid.GetHex();
        }
    }
}

UniValue exodus_sendchangeissuer(const UniValue& params, bool fHelp)
{
    if (fHelp || params.size() != 3)
        throw runtime_error(
            "exodus_sendchangeissuer \"fromaddress\" \"toaddress\" propertyid\n"

            "\nChange the issuer on record of the given tokens.\n"

            "\nArguments:\n"
            "1. fromaddress          (string, required) the address associated with the tokens\n"
            "2. toaddress            (string, required) the address to transfer administrative control to\n"
            "3. propertyid           (number, required) the identifier of the tokens\n"

            "\nResult:\n"
            "\"hash\"                  (string) the hex-encoded transaction hash\n"

            "\nExamples:\n"
            + HelpExampleCli("exodus_sendchangeissuer", "\"1ARjWDkZ7kT9fwjPrjcQyvbXDkEySzKHwu\" \"3HTHRxu3aSDV4deakjC7VmsiUp7c6dfbvs\" 3")
            + HelpExampleRpc("exodus_sendchangeissuer", "\"1ARjWDkZ7kT9fwjPrjcQyvbXDkEySzKHwu\", \"3HTHRxu3aSDV4deakjC7VmsiUp7c6dfbvs\", 3")
        );

    // obtain parameters & info
    std::string fromAddress = ParseAddress(params[0]);
    std::string toAddress = ParseAddress(params[1]);
    uint32_t propertyId = ParsePropertyId(params[2]);

    // perform checks
    RequireExistingProperty(propertyId);
    RequireTokenIssuer(fromAddress, propertyId);

    // create a payload for the transaction
    std::vector<unsigned char> payload = CreatePayload_ChangeIssuer(propertyId);

    // request the wallet build the transaction (and if needed commit it)
    uint256 txid;
    std::string rawHex;
    int result = WalletTxBuilder(fromAddress, toAddress, "", 0, payload, txid, rawHex, autoCommit);

    // check error and return the txid (or raw hex depending on autocommit)
    if (result != 0) {
        throw JSONRPCError(result, error_str(result));
    } else {
        if (!autoCommit) {
            return rawHex;
        } else {
            return txid.GetHex();
        }
    }
}

UniValue exodus_sendenablefreezing(const UniValue& params, bool fHelp)
{
    if (fHelp || params.size() != 2)
        throw runtime_error(
            "exodus_sendenablefreezing \"fromaddress\" propertyid\n"

            "\nEnables address freezing for a centrally managed property.\n"

            "\nArguments:\n"
            "1. fromaddress          (string,  required) the issuer of the tokens\n"
            "2. propertyid           (number,  required) the identifier of the tokens\n"

            "\nResult:\n"
            "\"hash\"                  (string) the hex-encoded transaction hash\n"

            "\nExamples:\n"
            + HelpExampleCli("exodus_sendenablefreezing", "\"3HTHRxu3aSDV4deakjC7VmsiUp7c6dfbvs\" 3")
            + HelpExampleRpc("exodus_sendenablefreezing", "\"3HTHRxu3aSDV4deakjC7VmsiUp7c6dfbvs\", 3")
        );

    // obtain parameters & info
    std::string fromAddress = ParseAddress(params[0]);
    uint32_t propertyId = ParsePropertyId(params[1]);

    // perform checks
    RequireExistingProperty(propertyId);
    RequireManagedProperty(propertyId);
    RequireTokenIssuer(fromAddress, propertyId);

    // create a payload for the transaction
    std::vector<unsigned char> payload = CreatePayload_EnableFreezing(propertyId);

    // request the wallet build the transaction (and if needed commit it)
    uint256 txid;
    std::string rawHex;
    int result = WalletTxBuilder(fromAddress, "", "", 0, payload, txid, rawHex, autoCommit);

    // check error and return the txid (or raw hex depending on autocommit)
    if (result != 0) {
        throw JSONRPCError(result, error_str(result));
    } else {
        if (!autoCommit) {
            return rawHex;
        } else {
            return txid.GetHex();
        }
    }
}

UniValue exodus_senddisablefreezing(const UniValue& params, bool fHelp)
{
    if (fHelp || params.size() != 2)
        throw runtime_error(
            "exodus_senddisablefreezing \"fromaddress\" propertyid\n"

            "\nDisables address freezing for a centrally managed property.\n"
            "\nIMPORTANT NOTE:  Disabling freezing for a property will UNFREEZE all frozen addresses for that property!"

            "\nArguments:\n"
            "1. fromaddress          (string,  required) the issuer of the tokens\n"
            "2. propertyid           (number,  required) the identifier of the tokens\n"

            "\nResult:\n"
            "\"hash\"                  (string) the hex-encoded transaction hash\n"

            "\nExamples:\n"
            + HelpExampleCli("exodus_senddisablefreezing", "\"3HTHRxu3aSDV4deakjC7VmsiUp7c6dfbvs\" 3")
            + HelpExampleRpc("exodus_senddisablefreezing", "\"3HTHRxu3aSDV4deakjC7VmsiUp7c6dfbvs\", 3")
        );

    // obtain parameters & info
    std::string fromAddress = ParseAddress(params[0]);
    uint32_t propertyId = ParsePropertyId(params[1]);

    // perform checks
    RequireExistingProperty(propertyId);
    RequireManagedProperty(propertyId);
    RequireTokenIssuer(fromAddress, propertyId);

    // create a payload for the transaction
    std::vector<unsigned char> payload = CreatePayload_DisableFreezing(propertyId);

    // request the wallet build the transaction (and if needed commit it)
    uint256 txid;
    std::string rawHex;
    int result = WalletTxBuilder(fromAddress, "", "", 0, payload, txid, rawHex, autoCommit);

    // check error and return the txid (or raw hex depending on autocommit)
    if (result != 0) {
        throw JSONRPCError(result, error_str(result));
    } else {
        if (!autoCommit) {
            return rawHex;
        } else {
            return txid.GetHex();
        }
    }
}

UniValue exodus_sendfreeze(const UniValue& params, bool fHelp)
{
    if (fHelp || params.size() != 4)
        throw runtime_error(
            "exodus_sendfreeze \"fromaddress\" \"toaddress\" propertyid amount \n"
            "\nFreeze an address for a centrally managed token.\n"
            "\nNote: Only the issuer may freeze tokens, and only if the token is of the managed type with the freezing option enabled.\n"
            "\nArguments:\n"
            "1. fromaddress          (string, required) the address to send from (must be the issuer of the property)\n"
            "2. toaddress            (string, required) the address to freeze tokens for\n"
            "3. propertyid           (number, required) the property to freeze tokens for (must be managed type and have freezing option enabled)\n"
            "4. amount               (number, required) the amount of tokens to freeze (note: this is unused - once frozen an address cannot send any transactions for the property)\n"
            "\nResult:\n"
            "\"hash\"                  (string) the hex-encoded transaction hash\n"
            "\nExamples:\n"
            + HelpExampleCli("exodus_sendfreeze", "\"1EXoDusjGwvnjZUyKkxZ4UHEf77z6A5S4P\" \"3HTHRxu3aSDV4deakjC7VmsiUp7c6dfbvs\" 1 0")
            + HelpExampleRpc("exodus_sendfreeze", "\"1EXoDusjGwvnjZUyKkxZ4UHEf77z6A5S4P\", \"3HTHRxu3aSDV4deakjC7VmsiUp7c6dfbvs\", 1, 0")
        );

    // obtain parameters & info
    std::string fromAddress = ParseAddress(params[0]);
    std::string refAddress = ParseAddress(params[1]);
    uint32_t propertyId = ParsePropertyId(params[2]);
    int64_t amount = ParseAmount(params[3], isPropertyDivisible(propertyId));

    // perform checks
    RequireExistingProperty(propertyId);
    RequireManagedProperty(propertyId);
    RequireTokenIssuer(fromAddress, propertyId);

    // create a payload for the transaction
    std::vector<unsigned char> payload = CreatePayload_FreezeTokens(propertyId, amount, refAddress);

    // request the wallet build the transaction (and if needed commit it)
    // Note: no ref address is sent to WalletTxBuilder as the ref address is contained within the payload
    uint256 txid;
    std::string rawHex;
    int result = WalletTxBuilder(fromAddress, "", "", 0, payload, txid, rawHex, autoCommit);

    // check error and return the txid (or raw hex depending on autocommit)
    if (result != 0) {
        throw JSONRPCError(result, error_str(result));
    } else {
        if (!autoCommit) {
            return rawHex;
        } else {
            return txid.GetHex();
        }
    }
}

UniValue exodus_sendunfreeze(const UniValue& params, bool fHelp)
{
    if (fHelp || params.size() != 4)
        throw runtime_error(
            "exodus_sendunfreeze \"fromaddress\" \"toaddress\" propertyid amount \n"
            "\nUnfreezes an address for a centrally managed token.\n"
            "\nNote: Only the issuer may unfreeze tokens.\n"
            "\nArguments:\n"
            "1. fromaddress          (string, required) the address to send from (must be the issuer of the property)\n"
            "2. toaddress            (string, required) the address to unfreeze tokens for\n"
            "3. propertyid           (number, required) the property to unfreeze tokens for (must be managed type and have freezing option enabled)\n"
            "4. amount               (number, required) the amount of tokens to unfreeze (note: this is unused - once frozen an address cannot send any transactions for the property)\n"
            "\nResult:\n"
            "\"hash\"                  (string) the hex-encoded transaction hash\n"
            "\nExamples:\n"
            + HelpExampleCli("exodus_sendunfreeze", "\"1EXoDusjGwvnjZUyKkxZ4UHEf77z6A5S4P\" \"3HTHRxu3aSDV4deakjC7VmsiUp7c6dfbvs\" 1 0")
            + HelpExampleRpc("exodus_sendunfreeze", "\"1EXoDusjGwvnjZUyKkxZ4UHEf77z6A5S4P\", \"3HTHRxu3aSDV4deakjC7VmsiUp7c6dfbvs\", 1, 0")
        );

    // obtain parameters & info
    std::string fromAddress = ParseAddress(params[0]);
    std::string refAddress = ParseAddress(params[1]);
    uint32_t propertyId = ParsePropertyId(params[2]);
    int64_t amount = ParseAmount(params[3], isPropertyDivisible(propertyId));

    // perform checks
    RequireExistingProperty(propertyId);
    RequireManagedProperty(propertyId);
    RequireTokenIssuer(fromAddress, propertyId);

    // create a payload for the transaction
    std::vector<unsigned char> payload = CreatePayload_UnfreezeTokens(propertyId, amount, refAddress);

    // request the wallet build the transaction (and if needed commit it)
    // Note: no ref address is sent to WalletTxBuilder as the ref address is contained within the payload
    uint256 txid;
    std::string rawHex;
    int result = WalletTxBuilder(fromAddress, "", "", 0, payload, txid, rawHex, autoCommit);

    // check error and return the txid (or raw hex depending on autocommit)
    if (result != 0) {
        throw JSONRPCError(result, error_str(result));
    } else {
        if (!autoCommit) {
            return rawHex;
        } else {
            return txid.GetHex();
        }
    }
}

UniValue exodus_sendactivation(const UniValue& params, bool fHelp)
{
    if (fHelp || params.size() != 4)
        throw runtime_error(
            "exodus_sendactivation \"fromaddress\" featureid block minclientversion\n"
            "\nActivate a protocol feature.\n"
            "\nNote: Exodus Core ignores activations from unauthorized sources.\n"
            "\nArguments:\n"
            "1. fromaddress          (string, required) the address to send from\n"
            "2. featureid            (number, required) the identifier of the feature to activate\n"
            "3. block                (number, required) the activation block\n"
            "4. minclientversion     (number, required) the minimum supported client version\n"
            "\nResult:\n"
            "\"hash\"                  (string) the hex-encoded transaction hash\n"
            "\nExamples:\n"
            + HelpExampleCli("exodus_sendactivation", "\"1EXoDusjGwvnjZUyKkxZ4UHEf77z6A5S4P\" 1 370000 999")
            + HelpExampleRpc("exodus_sendactivation", "\"1EXoDusjGwvnjZUyKkxZ4UHEf77z6A5S4P\", 1, 370000, 999")
        );

    // obtain parameters & info
    std::string fromAddress = ParseAddress(params[0]);
    uint16_t featureId = params[1].get_int();
    uint32_t activationBlock = params[2].get_int();
    uint32_t minClientVersion = params[3].get_int();

    // create a payload for the transaction
    std::vector<unsigned char> payload = CreatePayload_ActivateFeature(featureId, activationBlock, minClientVersion);

    // request the wallet build the transaction (and if needed commit it)
    uint256 txid;
    std::string rawHex;
    int result = WalletTxBuilder(fromAddress, "", "", 0, payload, txid, rawHex, autoCommit);

    // check error and return the txid (or raw hex depending on autocommit)
    if (result != 0) {
        throw JSONRPCError(result, error_str(result));
    } else {
        if (!autoCommit) {
            return rawHex;
        } else {
            return txid.GetHex();
        }
    }
}

UniValue exodus_senddeactivation(const UniValue& params, bool fHelp)
{
    if (fHelp || params.size() != 2)
        throw runtime_error(
            "exodus_senddeactivation \"fromaddress\" featureid\n"
            "\nDeactivate a protocol feature.  For Emergency Use Only.\n"
            "\nNote: Exodus Core ignores deactivations from unauthorized sources.\n"
            "\nArguments:\n"
            "1. fromaddress          (string, required) the address to send from\n"
            "2. featureid            (number, required) the identifier of the feature to activate\n"
            "\nResult:\n"
            "\"hash\"                  (string) the hex-encoded transaction hash\n"
            "\nExamples:\n"
            + HelpExampleCli("exodus_senddeactivation", "\"1EXoDusjGwvnjZUyKkxZ4UHEf77z6A5S4P\" 1")
            + HelpExampleRpc("exodus_senddeactivation", "\"1EXoDusjGwvnjZUyKkxZ4UHEf77z6A5S4P\", 1")
        );

    // obtain parameters & info
    std::string fromAddress = ParseAddress(params[0]);
    uint16_t featureId = params[1].get_int64();

    // create a payload for the transaction
    std::vector<unsigned char> payload = CreatePayload_DeactivateFeature(featureId);

    // request the wallet build the transaction (and if needed commit it)
    uint256 txid;
    std::string rawHex;
    int result = WalletTxBuilder(fromAddress, "", "", 0, payload, txid, rawHex, autoCommit);

    // check error and return the txid (or raw hex depending on autocommit)
    if (result != 0) {
        throw JSONRPCError(result, error_str(result));
    } else {
        if (!autoCommit) {
            return rawHex;
        } else {
            return txid.GetHex();
        }
    }
}

UniValue exodus_sendalert(const UniValue& params, bool fHelp)
{
    if (fHelp || params.size() != 4)
        throw runtime_error(
            "exodus_sendalert \"fromaddress\" alerttype expiryvalue typecheck versioncheck \"message\"\n"
            "\nCreates and broadcasts an Exodus Core alert.\n"
            "\nNote: Exodus Core ignores alerts from unauthorized sources.\n"
            "\nArguments:\n"
            "1. fromaddress          (string, required) the address to send from\n"
            "2. alerttype            (number, required) the alert type\n"
            "3. expiryvalue          (number, required) the value when the alert expires (depends on alert type)\n"
            "4. message              (string, required) the user-faced alert message\n"
            "\nResult:\n"
            "\"hash\"                  (string) the hex-encoded transaction hash\n"
            "\nExamples:\n"
            + HelpExampleCli("exodus_sendalert", "")
            + HelpExampleRpc("exodus_sendalert", "")
        );

    // obtain parameters & info
    std::string fromAddress = ParseAddress(params[0]);
    int64_t tempAlertType = params[1].get_int64();
    if (tempAlertType < 1 || 65535 < tempAlertType) {
        throw JSONRPCError(RPC_INVALID_PARAMETER, "Alert type is out of range");
    }
    uint16_t alertType = static_cast<uint16_t>(tempAlertType);
    int64_t tempExpiryValue = params[2].get_int64();
    if (tempExpiryValue < 1 || 4294967295LL < tempExpiryValue) {
        throw JSONRPCError(RPC_INVALID_PARAMETER, "Expiry value is out of range");
    }
    uint32_t expiryValue = static_cast<uint32_t>(tempExpiryValue);
    std::string alertMessage = ParseText(params[3]);

    // create a payload for the transaction
    std::vector<unsigned char> payload = CreatePayload_ExodusAlert(alertType, expiryValue, alertMessage);

    // request the wallet build the transaction (and if needed commit it)
    uint256 txid;
    std::string rawHex;
    int result = WalletTxBuilder(fromAddress, "", "", 0, payload, txid, rawHex, autoCommit);

    // check error and return the txid (or raw hex depending on autocommit)
    if (result != 0) {
        throw JSONRPCError(result, error_str(result));
    } else {
        if (!autoCommit) {
            return rawHex;
        } else {
            return txid.GetHex();
        }
    }
}

UniValue exodus_sendcreatedenomination(const UniValue& params, bool fHelp)
{
    if (fHelp || params.size() != 3) {
        throw std::runtime_error(
            "exodus_sendcreatedenomination \"fromaddress\" propertyid \"value\"\n"
            "\nCreate a new denomination for the given property.\n"
            "\nArguments:\n"
            "1. fromaddress          (string, required) the address to send from\n"
            "2. propertyid           (number, required) the property to create a new denomination\n"
            "3. value                (string, required) the value of denomination to create\n"
            "\nResult:\n"
            "\"hash\"                  (string) the hex-encoded transaction hash\n"
            "\nExamples:\n"
            + HelpExampleCli("exodus_sendcreatedenomination", "\"3M9qvHKtgARhqcMtM5cRT9VaiDJ5PSfQGY\" 1 \"100.0\"")
            + HelpExampleRpc("exodus_sendcreatedenomination", "\"3M9qvHKtgARhqcMtM5cRT9VaiDJ5PSfQGY\", 1, \"100.0\"")
        );
    }

    // obtain parameters & info
    std::string fromAddress = ParseAddress(params[0]);
    uint32_t propertyId = ParsePropertyId(params[1]);
    int64_t value = ParseAmount(params[2], isPropertyDivisible(propertyId));

    // perform checks
    RequireExistingProperty(propertyId);
    RequireTokenIssuer(fromAddress, propertyId);
    RequireSigma(propertyId);

    {
        LOCK(cs_main);

        CMPSPInfo::Entry info;
        assert(_my_sps->getSP(propertyId, info));

        if (info.denominations.size() >= MAX_DENOMINATIONS) {
            throw JSONRPCError(RPC_INVALID_PARAMETER, "No more room for new denomination");
        }

        if (std::find(info.denominations.begin(), info.denominations.end(), value) != info.denominations.end()) {
            throw JSONRPCError(RPC_INVALID_PARAMETER, "Denomination with value " + FormatMP(propertyId, value) + " already exists");
        }
    }

    // create a payload for the transaction
    std::vector<unsigned char> payload = CreatePayload_CreateDenomination(propertyId, value);

    // request the wallet build the transaction (and if needed commit it)
    uint256 txid;
    std::string rawHex;
    int result = WalletTxBuilder(fromAddress, "", "", 0, payload, txid, rawHex, autoCommit);

    // check error and return the txid (or raw hex depending on autocommit)
    if (result != 0) {
        throw JSONRPCError(result, error_str(result));
    } else {
        if (!autoCommit) {
            return rawHex;
        } else {
            return txid.GetHex();
        }
    }
}

UniValue exodus_sendmint(const UniValue& params, bool fHelp)
{
    if (fHelp || params.size() < 3 || params.size() > 4) {
        throw std::runtime_error(
            "exodus_sendmint \"fromaddress\" propertyid {\"denomination\":amount,...} ( denomminconf )\n"
            "\nCreate mints.\n"
            "\nArguments:\n"
            "1. fromaddress                  (string, required) the address to send from\n"
            "2. propertyid                   (number, required) the property to create mints\n"
            "3. denominations                (string, required) A json object with denomination and amount\n"
            "    {\n"
            "      denomination:amount       (number) The denomination id, the amount of mints\n"
            "      ,...\n"
            "    }\n"
            "4. denomminconf                 (number, optional, default=6) Allow only denominations with at least this many confirmations\n"
            "\nResult:\n"
            "\"hash\"                          (string) the hex-encoded transaction hash\n"
            "\nExamples:\n"
            + HelpExampleCli("exodus_sendmint", "\"3M9qvHKtgARhqcMtM5cRT9VaiDJ5PSfQGY\" 1 \"{\"0\":1, \"1\":2}\"")
            + HelpExampleRpc("exodus_sendmint", "\"3M9qvHKtgARhqcMtM5cRT9VaiDJ5PSfQGY\", 1, \"{\"0\":1, \"1\":2}\"")
        );
    }

    // obtain parameters & info
    std::string fromAddress = ParseAddress(params[0]);
    uint32_t propertyId = ParsePropertyId(params[1]);
    UniValue denominations = params[2].get_obj();
    int minConfirms = 6;
    if (params.size() > 3) {
        minConfirms = params[3].get_int();
    }

    // perform checks
    RequireExistingProperty(propertyId);
    auto keys = denominations.getKeys();

    // collect all mints need to be created
    std::vector<SigmaDenomination> denoms;
    for (const auto& denom : keys) {
        auto denomId = std::stoul(denom);
        if (denomId > UINT8_MAX) {
            throw JSONRPCError(RPC_INVALID_PARAMETER, "invalid denomination");
        }

        auto amount = denominations[denom].get_int();
        if (amount < 0 || amount > UINT8_MAX) {
            throw JSONRPCError(RPC_INVALID_PARAMETER, "invalid amount of mints");
        }

        denoms.insert(denoms.end(), static_cast<unsigned>(amount), static_cast<SigmaDenomination>(denomId));

        int remainingConfirms;
        try {
            LOCK(cs_main);
            remainingConfirms = _my_sps->getDenominationRemainingConfirmation(propertyId, denomId, minConfirms);
        } catch (std::invalid_argument const &e) {
            throw JSONRPCError(RPC_INVALID_PARAMETER, e.what());
        }

        if (remainingConfirms) {
            throw JSONRPCError(RPC_INVALID_PARAMETER,
                "confirmations of the denomination is less than required");
        }
    }

    int64_t amount;
    try {
        amount = SumDenominationsValue(propertyId, denoms.begin(), denoms.end());
    } catch (std::invalid_argument const &e) {
        throw JSONRPCError(RPC_INVALID_PARAMETER, e.what());
    } catch (std::overflow_error const &e) {
        throw JSONRPCError(RPC_INVALID_PARAMETER, e.what());
    }

    RequireBalance(fromAddress, propertyId, amount);

    std::vector<std::pair<SigmaDenomination, SigmaPublicKey>> mints;
    mints.reserve(denoms.size());

    wallet->CreateSigmaMints(propertyId, denoms.begin(), denoms.end(), boost::make_function_output_iterator([&] (const SigmaMintId& m) {
        mints.push_back(std::make_pair(m.denomination, m.key));
    }));

    std::vector<unsigned char> payload = CreatePayload_SimpleMint(propertyId, mints);

    // request the wallet build the transaction (and if needed commit it)
    uint256 txid;
    std::string rawHex;
    int result = WalletTxBuilder(fromAddress, "", "", 0, payload, txid, rawHex, autoCommit);

    // check error and return the txid (or raw hex depending on autocommit)
    if (result != 0) {
        throw JSONRPCError(result, error_str(result));
    } else {
        if (!autoCommit) {
            return rawHex;
        } else {
            PendingAdd(txid, fromAddress, EXODUS_TYPE_SIMPLE_MINT, propertyId, amount);
            return txid.GetHex();
        }
    }
}

UniValue exodus_sendspend(const UniValue& params, bool fHelp)
{
    if (fHelp || params.size() < 3 || params.size() > 4) {
        throw std::runtime_error(
            "exodus_sendspend \"toaddress\" propertyid denomination ( \"referenceamount\" )\n"
            "\nCreate spend.\n"
            "\nArguments:\n"
            "1. toaddress                    (string, required) the address to spend to\n"
            "2. propertyid                   (number, required) the property to spend\n"
            "3. denomination                 (number, required) the id of the denomination need to spend\n"
            "4. referenceamount              (string, optional) a zcoin amount that is sent to the receiver (minimal by default)\n"
            "\nResult:\n"
            "\"hash\"                          (string) the hex-encoded transaction hash\n"
            "\nExamples:\n"
            + HelpExampleCli("exodus_sendspend", "\"3M9qvHKtgARhqcMtM5cRT9VaiDJ5PSfQGY\" 1 1")
            + HelpExampleRpc("exodus_sendspend", "\"3M9qvHKtgARhqcMtM5cRT9VaiDJ5PSfQGY\", 1, 1")
        );
    }

    // obtain parameters & info
    auto toAddress = ParseAddress(params[0]);
    auto propertyId = ParsePropertyId(params[1]);
    auto denomination = ParseSigmaDenomination(params[2]);
    auto referenceAmount = (params.size() > 3) ? ParseAmount(params[3], true): 0;

    // perform checks
    RequireExistingProperty(propertyId);
    RequireExistingDenomination(propertyId, denomination);
    RequireSaneReferenceAmount(referenceAmount);

    // create spend
<<<<<<< HEAD
    LOCK2(cs_main, pwalletMain->cs_wallet);
    auto mint = wallet->GetSpendableSigmaMint(propertyId, denomination);
=======
    SigmaMintId mint;
    std::vector<unsigned char> payload;
>>>>>>> ea605710

    try {
        auto spend = wallet->CreateSigmaSpend(propertyId, denomination);
        mint = spend.mint;

        payload = CreatePayload_SimpleSpend(
            mint.property,
            mint.denomination,
            spend.group,
            spend.groupSize,
            spend.proof
        );
    } catch (InsufficientFunds& e) {
        throw JSONRPCError(RPC_WALLET_INSUFFICIENT_FUNDS, e.what());
    } catch (WalletError &e) {
        throw JSONRPCError(RPC_WALLET_ERROR, e.what());
    }

<<<<<<< HEAD
    SigmaPrivateKey key;
    try {
        key = wallet->GetKey(mint.get());
    } catch (const std::runtime_error &e) {
        error("%s : fail to generate key to spend, %s\n", __func__, e.what());
        throw JSONRPCError(RPC_WALLET_ERROR, "fail to generate key to spend");
    }

    SigmaProof proof;
    MintGroupIndex groupSize;

    std::tie(proof, groupSize) = CreateSigmaSpend(
        key,
        (*mint).id.property,
        (*mint).id.denomination,
        (*mint).chainState.group
    );

    auto spend = CreatePayload_SimpleSpend(
        (*mint).id.property,
        (*mint).id.denomination,
        (*mint).chainState.group,
        groupSize,
        proof
    );

=======
>>>>>>> ea605710
    // request the wallet build the transaction (and if needed commit it)
    uint256 txid;
    std::string rawHex;
    int result = WalletTxBuilder(
        "",
        toAddress,
        "",
        referenceAmount,
        payload,
        txid,
        rawHex,
        autoCommit,
        InputMode::SIGMA
    );

    // check error and return the txid (or raw hex depending on autocommit)
    if (result != 0) {
        throw JSONRPCError(result, error_str(result));
    } else {
        // mark the coin as used
<<<<<<< HEAD
        wallet->SetSigmaMintUsedTransaction(mint->id, txid);
=======
        wallet->SetSigmaMintUsedTransaction(mint, txid);
>>>>>>> ea605710

        if (!autoCommit) {
            return rawHex;
        } else {
            PendingAdd(
                txid,
                "Spend",
                EXODUS_TYPE_SIMPLE_SPEND,
                propertyId,
<<<<<<< HEAD
                GetDenominationValue((*mint).id.property, (*mint).id.denomination),
=======
                GetDenominationValue(mint.property, mint.denomination),
>>>>>>> ea605710
                false
            );
            return txid.GetHex();
        }
    }
}

static const CRPCCommand commands[] =
{ //  category                             name                            actor (function)               okSafeMode
  //  ------------------------------------ ------------------------------- ------------------------------ ----------
    { "exodus (transaction creation)",  "exodus_sendrawtx",                 &exodus_sendrawtx,                  false },
    { "exodus (transaction creation)",  "exodus_send",                      &exodus_send,                       false },
    { "hidden",                         "exodus_senddexsell",               &exodus_senddexsell,                false },
    { "hidden",                         "exodus_senddexaccept",             &exodus_senddexaccept,              false },
    { "hidden",                         "exodus_sendissuancecrowdsale",     &exodus_sendissuancecrowdsale,      false },
    { "exodus (transaction creation)",  "exodus_sendissuancefixed",         &exodus_sendissuancefixed,          false },
    { "exodus (transaction creation)",  "exodus_sendissuancemanaged",       &exodus_sendissuancemanaged,        false },
    { "exodus (transaction creation)",  "exodus_sendtrade",                 &exodus_sendtrade,                  false },
    { "exodus (transaction creation)",  "exodus_sendcanceltradesbyprice",   &exodus_sendcanceltradesbyprice,    false },
    { "exodus (transaction creation)",  "exodus_sendcanceltradesbypair",    &exodus_sendcanceltradesbypair,     false },
    { "exodus (transaction creation)",  "exodus_sendcancelalltrades",       &exodus_sendcancelalltrades,        false },
    { "exodus (transaction creation)",  "exodus_sendsto",                   &exodus_sendsto,                    false },
    { "exodus (transaction creation)",  "exodus_sendgrant",                 &exodus_sendgrant,                  false },
    { "exodus (transaction creation)",  "exodus_sendrevoke",                &exodus_sendrevoke,                 false },
    { "hidden",                         "exodus_sendclosecrowdsale",        &exodus_sendclosecrowdsale,         false },
    { "exodus (transaction creation)",  "exodus_sendchangeissuer",          &exodus_sendchangeissuer,           false },
    { "hidden",                         "exodus_sendall",                   &exodus_sendall,                    false },
    { "hidden",                         "exodus_sendenablefreezing",        &exodus_sendenablefreezing,         false },
    { "hidden",                         "exodus_senddisablefreezing",       &exodus_senddisablefreezing,        false },
    { "hidden",                         "exodus_sendfreeze",                &exodus_sendfreeze,                 false },
    { "hidden",                         "exodus_sendunfreeze",              &exodus_sendunfreeze,               false },
    { "hidden",                         "exodus_senddeactivation",          &exodus_senddeactivation,           true  },
    { "hidden",                         "exodus_sendactivation",            &exodus_sendactivation,             false },
    { "hidden",                         "exodus_sendalert",                 &exodus_sendalert,                  true  },
    { "exodus (transaction creation)",  "exodus_sendcreatedenomination",    &exodus_sendcreatedenomination,     false },
    { "exodus (transaction creation)",  "exodus_sendmint",                  &exodus_sendmint,                   false },
    { "exodus (transaction creation)",  "exodus_sendspend",                 &exodus_sendspend,                  false },

    /* depreciated: */
    { "hidden",                         "sendrawtx_MP",                     &exodus_sendrawtx,                  false },
    { "hidden",                         "send_MP",                          &exodus_send,                       false },
    { "hidden",                         "sendtoowners_MP",                  &exodus_sendsto,                    false },
    { "hidden",                         "trade_MP",                         &trade_MP,                          false },
};

void RegisterExodusTransactionCreationRPCCommands(CRPCTable &tableRPC)
{
    for (unsigned int vcidx = 0; vcidx < ARRAYLEN(commands); vcidx++)
        tableRPC.appendCommand(commands[vcidx].name, &commands[vcidx]);
}<|MERGE_RESOLUTION|>--- conflicted
+++ resolved
@@ -1677,13 +1677,8 @@
     RequireSaneReferenceAmount(referenceAmount);
 
     // create spend
-<<<<<<< HEAD
-    LOCK2(cs_main, pwalletMain->cs_wallet);
-    auto mint = wallet->GetSpendableSigmaMint(propertyId, denomination);
-=======
     SigmaMintId mint;
     std::vector<unsigned char> payload;
->>>>>>> ea605710
 
     try {
         auto spend = wallet->CreateSigmaSpend(propertyId, denomination);
@@ -1702,35 +1697,6 @@
         throw JSONRPCError(RPC_WALLET_ERROR, e.what());
     }
 
-<<<<<<< HEAD
-    SigmaPrivateKey key;
-    try {
-        key = wallet->GetKey(mint.get());
-    } catch (const std::runtime_error &e) {
-        error("%s : fail to generate key to spend, %s\n", __func__, e.what());
-        throw JSONRPCError(RPC_WALLET_ERROR, "fail to generate key to spend");
-    }
-
-    SigmaProof proof;
-    MintGroupIndex groupSize;
-
-    std::tie(proof, groupSize) = CreateSigmaSpend(
-        key,
-        (*mint).id.property,
-        (*mint).id.denomination,
-        (*mint).chainState.group
-    );
-
-    auto spend = CreatePayload_SimpleSpend(
-        (*mint).id.property,
-        (*mint).id.denomination,
-        (*mint).chainState.group,
-        groupSize,
-        proof
-    );
-
-=======
->>>>>>> ea605710
     // request the wallet build the transaction (and if needed commit it)
     uint256 txid;
     std::string rawHex;
@@ -1751,11 +1717,7 @@
         throw JSONRPCError(result, error_str(result));
     } else {
         // mark the coin as used
-<<<<<<< HEAD
-        wallet->SetSigmaMintUsedTransaction(mint->id, txid);
-=======
         wallet->SetSigmaMintUsedTransaction(mint, txid);
->>>>>>> ea605710
 
         if (!autoCommit) {
             return rawHex;
@@ -1765,11 +1727,7 @@
                 "Spend",
                 EXODUS_TYPE_SIMPLE_SPEND,
                 propertyId,
-<<<<<<< HEAD
-                GetDenominationValue((*mint).id.property, (*mint).id.denomination),
-=======
                 GetDenominationValue(mint.property, mint.denomination),
->>>>>>> ea605710
                 false
             );
             return txid.GetHex();
