--- conflicted
+++ resolved
@@ -373,19 +373,6 @@
 static const CRPCCommand commands[] =
 { //  category                         name                                      actor (function)                         okSafeMode
   //  -------------------------------- ----------------------------------------- ---------------------------------------- ----------
-<<<<<<< HEAD
-    { "elysium (payload creation)", "elysium_createpayload_simplesend",          &elysium_createpayload_simplesend,          true },
-    { "elysium (payload creation)", "elysium_createpayload_sendall",             &elysium_createpayload_sendall,             true },
-    { "elysium (payload creation)", "elysium_createpayload_grant",               &elysium_createpayload_grant,               true },
-    { "elysium (payload creation)", "elysium_createpayload_revoke",              &elysium_createpayload_revoke,              true },
-    { "elysium (payload creation)", "elysium_createpayload_changeissuer",        &elysium_createpayload_changeissuer,        true },
-    { "elysium (payload creation)", "elysium_createpayload_issuancefixed",       &elysium_createpayload_issuancefixed,       true },
-    { "elysium (payload creation)", "elysium_createpayload_issuancemanaged",     &elysium_createpayload_issuancemanaged,     true },
-    { "elysium (payload creation)", "elysium_createpayload_enablefreezing",      &elysium_createpayload_enablefreezing,      true },
-    { "elysium (payload creation)", "elysium_createpayload_disablefreezing",     &elysium_createpayload_disablefreezing,     true },
-    { "elysium (payload creation)", "elysium_createpayload_freeze",              &elysium_createpayload_freeze,              true },
-    { "elysium (payload creation)", "elysium_createpayload_unfreeze",            &elysium_createpayload_unfreeze,            true },
-=======
     { "elysium (payload creation)", "elysium_createpayload_simplesend",          &elysium_createpayload_simplesend,          true, {} },
     { "elysium (payload creation)", "elysium_createpayload_sendall",             &elysium_createpayload_sendall,             true, {} },
     { "elysium (payload creation)", "elysium_createpayload_grant",               &elysium_createpayload_grant,               true, {} },
@@ -397,7 +384,6 @@
     { "elysium (payload creation)", "elysium_createpayload_disablefreezing",     &elysium_createpayload_disablefreezing,     true, {} },
     { "elysium (payload creation)", "elysium_createpayload_freeze",              &elysium_createpayload_freeze,              true, {} },
     { "elysium (payload creation)", "elysium_createpayload_unfreeze",            &elysium_createpayload_unfreeze,            true, {} },
->>>>>>> 03c14933
 };
 
 void RegisterElysiumPayloadCreationRPCCommands(CRPCTable &tableRPC)
