--- conflicted
+++ resolved
@@ -355,18 +355,11 @@
     MSG_TX = 1,
     MSG_BLOCK = 2,
     // The following can only occur in getdata. Invs always use TX or BLOCK.
-<<<<<<< HEAD
-    MSG_FILTERED_BLOCK,
-    MSG_CMPCT_BLOCK,
-	MSG_DANDELION_TX = 5, //!< Dandelion
-    MSG_WITNESS_BLOCK = MSG_BLOCK | MSG_WITNESS_FLAG,
-    MSG_WITNESS_TX = MSG_TX | MSG_WITNESS_FLAG,
-=======
     MSG_FILTERED_BLOCK = 3,  //!< Defined in BIP37
     MSG_CMPCT_BLOCK = 4,     //!< Defined in BIP152
+	MSG_DANDELION_TX = 5,    //!< Dandelion
     MSG_WITNESS_BLOCK = MSG_BLOCK | MSG_WITNESS_FLAG, //!< Defined in BIP144
     MSG_WITNESS_TX = MSG_TX | MSG_WITNESS_FLAG,       //!< Defined in BIP144
->>>>>>> a7b486d6
     MSG_FILTERED_WITNESS_BLOCK = MSG_FILTERED_BLOCK | MSG_WITNESS_FLAG,
 	MSG_DANDELION_WITNESS_TX = MSG_DANDELION_TX | MSG_WITNESS_FLAG,
     MSG_SPORK,
