#ifndef ZCOIN_EXODUS_WALLETDB_H
#define ZCOIN_EXODUS_WALLETDB_H

#include "../serialize.h"
#include "../wallet/walletdb.h"

#include "sigma.h"
#include "sigmadb.h"

#include <ostream>
#include <string>

namespace exodus {

struct SigmaMintChainState
{
    int block;
    MintGroupId group;
    MintGroupIndex index;

    SigmaMintChainState();
    SigmaMintChainState(int block, MintGroupId group, MintGroupIndex index);

    bool operator==(const SigmaMintChainState& other) const;
    bool operator!=(const SigmaMintChainState& other) const;

    void Clear();

    ADD_SERIALIZE_METHODS;

    template <typename Stream, typename Operation>
    void SerializationOp(Stream& s, Operation ser_action, int nType, int nVersion)
    {
        int32_t block = this->block;

        READWRITE(block);
        READWRITE(group);
        READWRITE(index);

        this->block = block;
    }
};

struct SigmaMintId
{
    SigmaMintId()
        : propertyId(0), denomination(0)
    {
    }

    SigmaMintId(const SigmaPublicKey& publicKey, uint32_t propertyId, uint8_t denomination)
        : propertyId(propertyId), denomination(denomination), publicKey(publicKey)
    {
    }

    ADD_SERIALIZE_METHODS;

    template <typename Stream, typename Operation>
    inline void SerializationOp(Stream& s, Operation ser_action, int nType, int nVersion)
    {
        READWRITE(propertyId);
        READWRITE(denomination);
        READWRITE(publicKey);
    }

    uint32_t propertyId;
    uint8_t denomination;
    SigmaPublicKey publicKey;
};

struct SigmaEntry
{
    SigmaPrivateKey privateKey;

    uint256 tx;

    uint32_t propertyId;
    uint8_t denomination;

    SigmaMintChainState chainState;

<<<<<<< HEAD
    SigmaEntry()
        : tx(), propertyId(0), denomination(0), groupId(0), index(0), block(-1)
=======
    SigmaEntry() : isUsed(false), propertyId(0), denomination(0)
>>>>>>> 368e32fa
    {
    }

    SigmaMintId GetId() const
    {
        return SigmaMintId(SigmaPublicKey(privateKey), propertyId, denomination);
    }

    bool operator==(const SigmaEntry& other) const;
    bool operator!=(const SigmaEntry& other) const
    {
        return !(*this == other);
    }

    ADD_SERIALIZE_METHODS;

    template <typename Stream, typename Operation>
    inline void SerializationOp(Stream& s, Operation ser_action, int nType, int nVersion)
    {
        READWRITE(privateKey);

        READWRITE(tx);

        READWRITE(propertyId);
        READWRITE(denomination);
        READWRITE(chainState);
    }
};

}

namespace std {

template<class Char, class Traits>
basic_ostream<Char, Traits>& operator<<(basic_ostream<Char, Traits>& os, const exodus::SigmaMintChainState& state)
{
    return os << "{block: " << state.block << ", group: " << state.group << ", index: " << state.index << '}';
}

}

#endif // ZCOIN_EXODUS_WALLETDB_H<|MERGE_RESOLUTION|>--- conflicted
+++ resolved
@@ -79,12 +79,7 @@
 
     SigmaMintChainState chainState;
 
-<<<<<<< HEAD
-    SigmaEntry()
-        : tx(), propertyId(0), denomination(0), groupId(0), index(0), block(-1)
-=======
-    SigmaEntry() : isUsed(false), propertyId(0), denomination(0)
->>>>>>> 368e32fa
+    SigmaEntry() : tx(), propertyId(0), denomination(0)
     {
     }
 
