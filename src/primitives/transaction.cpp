// Copyright (c) 2009-2010 Satoshi Nakamoto
// Copyright (c) 2009-2015 The Bitcoin Core developers
// Distributed under the MIT software license, see the accompanying
// file COPYING or http://www.opensource.org/licenses/mit-license.php.

#include "primitives/transaction.h"
#include "script/interpreter.h"
#include "hash.h"
#include "tinyformat.h"
#include "utilstrencodings.h"

/** Fees smaller than this (in ztoshi) are considered zero fee (for transaction creation) */
int64_t CTransaction::nMinTxFee = 1000000; // 0.01 zcoin
/** Fees smaller than this (in ztoshi) are considered zero fee (for relaying) */
int64_t CTransaction::nMinRelayTxFee = 1000000; // 0.01 zcoin

/** Default for -blockprioritysize, maximum space for zero/low-fee transactions **/
static const unsigned int DEFAULT_BLOCK_PRIORITY_SIZE = 50000; // 50KB
/** Dust Soft Limit, allowed with additional fee per output */
static const int64_t DUST_SOFT_LIMIT = 100000; // 0.001 XZC
/** The maximum allowed size for a serialized block, in bytes (network rule) */
static const unsigned int MAX_BLOCK_SIZE = 2000000;                      // 2000KB block hard limit
/** Obsolete: maximum size for mined blocks */
static const unsigned int MAX_BLOCK_SIZE_GEN = MAX_BLOCK_SIZE/4;         // 500KB  block soft limit

std::string COutPoint::ToString() const
{
    return strprintf("COutPoint(%s, %u)", hash.ToString(), n);
}

std::string COutPoint::ToStringShort() const
{
    return strprintf("COutPoint(%s, %u)", hash.ToString().substr(0,64), n);
}

CTxIn::CTxIn(COutPoint prevoutIn, CScript scriptSigIn, uint32_t nSequenceIn)
{
    prevout = prevoutIn;
    scriptSig = scriptSigIn;
    nSequence = nSequenceIn;
}

CTxIn::CTxIn(uint256 hashPrevTx, uint32_t nOut, CScript scriptSigIn, uint32_t nSequenceIn)
{
    prevout = COutPoint(hashPrevTx, nOut);
    scriptSig = scriptSigIn;
    nSequence = nSequenceIn;
}

bool CTxIn::IsZerocoinSpend() const
{
    return (prevout.IsNull() && scriptSig.size() > 0 && (scriptSig[0] == OP_ZEROCOINSPEND) );
}

std::string CTxIn::ToString() const
{
    std::string str;
    str += "CTxIn(";
    str += prevout.ToString();
    if (prevout.IsNull())
        str += strprintf(", coinbase %s", HexStr(scriptSig).substr(0, 24));
    else
        str += strprintf(", scriptSig=%s", HexStr(scriptSig).substr(0, 24));
    if (nSequence != SEQUENCE_FINAL)
        str += strprintf(", nSequence=%u", nSequence);
    str += ")";
    return str;
}

CTxOut::CTxOut(const CAmount& nValueIn, CScript scriptPubKeyIn)
{
    nValue = nValueIn;
    scriptPubKey = scriptPubKeyIn;
}

uint256 CTxOut::GetHash() const
{
    return SerializeHash(*this);
}

std::string CTxOut::ToString() const
{
    return strprintf("CTxOut(nValue=%d.%08d, scriptPubKey=%s)", nValue / COIN, nValue % COIN, HexStr(scriptPubKey).substr(0, 30));
}

CMutableTransaction::CMutableTransaction() : nVersion(CTransaction::CURRENT_VERSION), nLockTime(0) {}
CMutableTransaction::CMutableTransaction(const CTransaction& tx) : nVersion(tx.nVersion), vin(tx.vin), vout(tx.vout), wit(tx.wit), nLockTime(tx.nLockTime) {}

uint256 CMutableTransaction::GetHash() const
{
    return SerializeHash(*this, SER_GETHASH, SERIALIZE_TRANSACTION_NO_WITNESS);
}

std::string CMutableTransaction::ToString() const
{
    std::string str;
    str += strprintf("CMutableTransaction(hash=%s, ver=%d, vin.size=%u, vout.size=%u, nLockTime=%u)\n",
                     GetHash().ToString().substr(0,10),
                     nVersion,
                     vin.size(),
                     vout.size(),
                     nLockTime);
    for (unsigned int i = 0; i < vin.size(); i++)
        str += "    " + vin[i].ToString() + "\n";
    for (unsigned int i = 0; i < vout.size(); i++)
        str += "    " + vout[i].ToString() + "\n";
    return str;
}

void CTransaction::UpdateHash() const
{
    *const_cast<uint256*>(&hash) = SerializeHash(*this, SER_GETHASH, SERIALIZE_TRANSACTION_NO_WITNESS);
}


int64_t CTransaction::GetMinFee(unsigned int nBlockSize, bool fAllowFree, enum GetMinFee_mode mode) const
{
    // Base fee is either nMinTxFee or nMinRelayTxFee
    int64_t nBaseFee = nMinTxFee;

    unsigned int nBytes = ::GetSerializeSize(*this, SER_NETWORK, PROTOCOL_VERSION);
    unsigned int nNewBlockSize = nBlockSize + nBytes;
    int64_t nMinFee = (1 + (int64_t) nBytes / 1000) * nBaseFee;
    if (fAllowFree)
    {
        // There is a free transaction area in blocks created by most miners,
        // * If we are relaying we allow transactions up to DEFAULT_BLOCK_PRIORITY_SIZE - 1000
        //   to be considered to fall into this category. We don't want to encourage sending
        //   multiple transactions instead of one big transaction to avoid fees.
        // * If we are creating a transaction we allow transactions up to 5,000 bytes
        //   to be considered safe and assume they can likely make it into this section.
        if (nBytes < (mode == GMF_SEND ? 5000 : (DEFAULT_BLOCK_PRIORITY_SIZE - 1000)))
            nMinFee = 0;
    }

    // ZCoin
    // To limit dust spam, add nBaseFee for each output less than DUST_SOFT_LIMIT
    for (unsigned int i = 0; i < vout.size(); i++)
        if (vout[i].nValue < DUST_SOFT_LIMIT) {
            nMinFee += nBaseFee;
        }
    // Raise the price as the block approaches full
    if (nBlockSize != 1 && nNewBlockSize >= MAX_BLOCK_SIZE_GEN / 2)
    {
        if (nNewBlockSize >= MAX_BLOCK_SIZE_GEN)
            return MAX_MONEY;
        nMinFee *= MAX_BLOCK_SIZE_GEN / (MAX_BLOCK_SIZE_GEN - nNewBlockSize);
    }

    if (!MoneyRange(nMinFee))
        nMinFee = MAX_MONEY;
    return nMinFee;
}

uint256 CTransaction::GetWitnessHash() const
{
    return SerializeHash(*this, SER_GETHASH, 0);
}

uint256 CTransaction::GetNormalizedHash() const
{
    return SignatureHash(CScript(), *this, 0, SIGHASH_ALL, 0, SIGVERSION_BASE);
}

CTransaction::CTransaction() : nVersion(CTransaction::CURRENT_VERSION), vin(), vout(), nLockTime(0) { }

CTransaction::CTransaction(const CMutableTransaction &tx) : nVersion(tx.nVersion), vin(tx.vin), vout(tx.vout), wit(tx.wit), nLockTime(tx.nLockTime) {
    UpdateHash();
}

CTransaction& CTransaction::operator=(const CTransaction &tx) {
    *const_cast<int*>(&nVersion) = tx.nVersion;
    *const_cast<std::vector<CTxIn>*>(&vin) = tx.vin;
    *const_cast<std::vector<CTxOut>*>(&vout) = tx.vout;
    *const_cast<CTxWitness*>(&wit) = tx.wit;
    *const_cast<unsigned int*>(&nLockTime) = tx.nLockTime;
    *const_cast<uint256*>(&hash) = tx.hash;
    return *this;
}

CAmount CTransaction::GetValueOut() const
{
    CAmount nValueOut = 0;
    for (std::vector<CTxOut>::const_iterator it(vout.begin()); it != vout.end(); ++it)
    {
        nValueOut += it->nValue;
        if (!MoneyRange(it->nValue) || !MoneyRange(nValueOut))
            throw std::runtime_error(std::string(__func__) + ": value out of range");
    }
    return nValueOut;
}

double CTransaction::ComputePriority(double dPriorityInputs, unsigned int nTxSize) const
{
    nTxSize = CalculateModifiedSize(nTxSize);
    if (nTxSize == 0) return 0.0;

    return dPriorityInputs / nTxSize;
}

bool CTransaction::IsCoinBase() const
{
    return (vin.size() == 1 && vin[0].prevout.IsNull() && (vin[0].scriptSig.size() == 0 || vin[0].scriptSig[0] != OP_ZEROCOINSPEND) );
}

bool CTransaction::IsZerocoinSpend() const
{
    for (const CTxIn &txin: vin) {
        if (txin.IsZerocoinSpend())
            return true;
    }
    return false;
}

<<<<<<< HEAD
bool CTransaction::IsZerocoinMint(CTxOut& txout) const
{
    for(unsigned long i=0;i<vout.size();i++){
        txout = vout[i];
        if(txout.scriptPubKey.IsZerocoinMint()){
=======
bool CTransaction::IsZerocoinMint() const
{
    for (const CTxOut &txout: vout) {
        if (txout.scriptPubKey.IsZerocoinMint())
>>>>>>> 3ba32958
            return true;
        }
    }
    return false;
}

unsigned int CTransaction::CalculateModifiedSize(unsigned int nTxSize) const
{
    // In order to avoid disincentivizing cleaning up the UTXO set we don't count
    // the constant overhead for each txin and up to 110 bytes of scriptSig (which
    // is enough to cover a compressed pubkey p2sh redemption) for priority.
    // Providing any more cleanup incentive than making additional inputs free would
    // risk encouraging people to create junk outputs to redeem later.
    if (nTxSize == 0)
        nTxSize = (GetTransactionWeight(*this) + WITNESS_SCALE_FACTOR - 1) / WITNESS_SCALE_FACTOR;
    for (std::vector<CTxIn>::const_iterator it(vin.begin()); it != vin.end(); ++it)
    {
        unsigned int offset = 41U + std::min(110U, (unsigned int)it->scriptSig.size());
        if (nTxSize > offset)
            nTxSize -= offset;
    }
    return nTxSize;
}

std::string CTransaction::ToString() const
{
    std::string str;
    str += strprintf("CTransaction(hash=%s, ver=%d, vin.size=%u, vout.size=%u, nLockTime=%u)\n",
        GetHash().ToString(),
        nVersion,
        vin.size(),
        vout.size(),
        nLockTime);
    for (unsigned int i = 0; i < vin.size(); i++)
        str += "    " + vin[i].ToString() + "\n";
    for (unsigned int i = 0; i < wit.vtxinwit.size(); i++)
        str += "    " + wit.vtxinwit[i].scriptWitness.ToString() + "\n";
    for (unsigned int i = 0; i < vout.size(); i++)
        str += "    " + vout[i].ToString() + "\n";
    return str;
}


int64_t GetTransactionWeight(const CTransaction& tx)
{
    return ::GetSerializeSize(tx, SER_NETWORK, PROTOCOL_VERSION | SERIALIZE_TRANSACTION_NO_WITNESS) * (WITNESS_SCALE_FACTOR -1) + ::GetSerializeSize(tx, SER_NETWORK, PROTOCOL_VERSION);
}<|MERGE_RESOLUTION|>--- conflicted
+++ resolved
@@ -212,18 +212,10 @@
     return false;
 }
 
-<<<<<<< HEAD
-bool CTransaction::IsZerocoinMint(CTxOut& txout) const
-{
-    for(unsigned long i=0;i<vout.size();i++){
-        txout = vout[i];
-        if(txout.scriptPubKey.IsZerocoinMint()){
-=======
 bool CTransaction::IsZerocoinMint() const
 {
     for (const CTxOut &txout: vout) {
-        if (txout.scriptPubKey.IsZerocoinMint())
->>>>>>> 3ba32958
+        if (txout.scriptPubKey.IsZerocoinMint()){
             return true;
         }
     }
