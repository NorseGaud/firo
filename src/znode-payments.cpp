// Copyright (c) 2014-2017 The Dash Core developers
// Distributed under the MIT/X11 software license, see the accompanying
// file COPYING or http://www.opensource.org/licenses/mit-license.php.

#include "activeznode.h"
#include "znode-payments.h"
#include "znode-sync.h"
#include "znodeman.h"
#include "darksend.h"
#include "netfulfilledman.h"
#include "spork.h"
#include "util.h"
#include "net.h"
#include "net_processing.h"
#include "netmessagemaker.h"

#include <boost/lexical_cast.hpp>

/** Object for who's going to get paid on which blocks */
CZnodePayments znpayments;

CCriticalSection cs_vecPayees;
CCriticalSection cs_mapZnodeBlocks;
CCriticalSection cs_mapZnodePaymentVotes;

/**
* IsZnodeBlockValueValid
*
*   Determine if coinbase outgoing created money is the correct value
*
*   Why is this needed?
*   - In Zcoin some blocks are superblocks, which output much higher amounts of coins
*   - Otherblocks are 10% lower in outgoing value, so in total, no extra coins are created
*   - When non-superblocks are detected, the normal schedule should be maintained
*/

bool IsZnodeBlockValueValid(const CBlock &block, int nBlockHeight, CAmount blockReward, std::string &strErrorRet) {
    strErrorRet = "";

    bool isBlockRewardValueMet = (block.vtx[0]->GetValueOut() <= blockReward);
    if (fDebug) LogPrintf("block.vtx[0].GetValueOut() %lld <= blockReward %lld\n", block.vtx[0]->GetValueOut(), blockReward);

    // we are still using budgets, but we have no data about them anymore,
    // all we know is predefined budget cycle and window

//    const Consensus::Params &consensusParams = Params().GetConsensus();
//
////    if (nBlockHeight < consensusParams.nSuperblockStartBlock) {
//        int nOffset = nBlockHeight % consensusParams.nBudgetPaymentsCycleBlocks;
//        if (nBlockHeight >= consensusParams.nBudgetPaymentsStartBlock &&
//            nOffset < consensusParams.nBudgetPaymentsWindowBlocks) {
//            // NOTE: make sure SPORK_13_OLD_SUPERBLOCK_FLAG is disabled when 12.1 starts to go live
//            if (znodeSync.IsSynced() && !sporkManager.IsSporkActive(SPORK_13_OLD_SUPERBLOCK_FLAG)) {
//                // no budget blocks should be accepted here, if SPORK_13_OLD_SUPERBLOCK_FLAG is disabled
//                LogPrint("gobject", "IsZnodeBlockValueValid -- Client synced but budget spork is disabled, checking block value against block reward\n");
//                if (!isBlockRewardValueMet) {
//                    strErrorRet = strprintf("coinbase pays too much at height %d (actual=%d vs limit=%d), exceeded block reward, budgets are disabled",
//                                            nBlockHeight, block.vtx[0].GetValueOut(), blockReward);
//                }
//                return isBlockRewardValueMet;
//            }
//            LogPrint("gobject", "IsZnodeBlockValueValid -- WARNING: Skipping budget block value checks, accepting block\n");
//            // TODO: reprocess blocks to make sure they are legit?
//            return true;
//        }
//        // LogPrint("gobject", "IsZnodeBlockValueValid -- Block is not in budget cycle window, checking block value against block reward\n");
//        if (!isBlockRewardValueMet) {
//            strErrorRet = strprintf("coinbase pays too much at height %d (actual=%d vs limit=%d), exceeded block reward, block is not in budget cycle window",
//                                    nBlockHeight, block.vtx[0].GetValueOut(), blockReward);
//        }
//        return isBlockRewardValueMet;
//    }

    // superblocks started

//    CAmount nSuperblockMaxValue =  blockReward + CSuperblock::GetPaymentsLimit(nBlockHeight);
//    bool isSuperblockMaxValueMet = (block.vtx[0].GetValueOut() <= nSuperblockMaxValue);
//    bool isSuperblockMaxValueMet = false;

//    LogPrint("gobject", "block.vtx[0].GetValueOut() %lld <= nSuperblockMaxValue %lld\n", block.vtx[0].GetValueOut(), nSuperblockMaxValue);

    if (!znodeSync.IsSynced()) {
        // not enough data but at least it must NOT exceed superblock max value
//        if(CSuperblock::IsValidBlockHeight(nBlockHeight)) {
//            if(fDebug) LogPrintf("IsZnodeBlockPayeeValid -- WARNING: Client not synced, checking superblock max bounds only\n");
//            if(!isSuperblockMaxValueMet) {
//                strErrorRet = strprintf("coinbase pays too much at height %d (actual=%d vs limit=%d), exceeded superblock max value",
//                                        nBlockHeight, block.vtx[0].GetValueOut(), nSuperblockMaxValue);
//            }
//            return isSuperblockMaxValueMet;
//        }
        if (!isBlockRewardValueMet) {
            strErrorRet = strprintf("coinbase pays too much at height %d (actual=%d vs limit=%d), exceeded block reward, only regular blocks are allowed at this height",
                                    nBlockHeight, block.vtx[0]->GetValueOut(), blockReward);
        }
        // it MUST be a regular block otherwise
        return isBlockRewardValueMet;
    }

    // we are synced, let's try to check as much data as we can

    if (sporkManager.IsSporkActive(SPORK_9_SUPERBLOCKS_ENABLED)) {
////        if(CSuperblockManager::IsSuperblockTriggered(nBlockHeight)) {
////            if(CSuperblockManager::IsValid(block.vtx[0], nBlockHeight, blockReward)) {
////                LogPrint("gobject", "IsZnodeBlockValueValid -- Valid superblock at height %d: %s", nBlockHeight, block.vtx[0].ToString());
////                // all checks are done in CSuperblock::IsValid, nothing to do here
////                return true;
////            }
////
////            // triggered but invalid? that's weird
////            LogPrintf("IsZnodeBlockValueValid -- ERROR: Invalid superblock detected at height %d: %s", nBlockHeight, block.vtx[0].ToString());
////            // should NOT allow invalid superblocks, when superblocks are enabled
////            strErrorRet = strprintf("invalid superblock detected at height %d", nBlockHeight);
////            return false;
////        }
//        LogPrint("gobject", "IsZnodeBlockValueValid -- No triggered superblock detected at height %d\n", nBlockHeight);
//        if(!isBlockRewardValueMet) {
//            strErrorRet = strprintf("coinbase pays too much at height %d (actual=%d vs limit=%d), exceeded block reward, no triggered superblock detected",
//                                    nBlockHeight, block.vtx[0].GetValueOut(), blockReward);
//        }
    } else {
//        // should NOT allow superblocks at all, when superblocks are disabled
        LogPrint("gobject", "IsZnodeBlockValueValid -- Superblocks are disabled, no superblocks allowed\n");
        if (!isBlockRewardValueMet) {
            strErrorRet = strprintf("coinbase pays too much at height %d (actual=%d vs limit=%d), exceeded block reward, superblocks are disabled",
                                    nBlockHeight, block.vtx[0]->GetValueOut(), blockReward);
        }
    }

    // it MUST be a regular block
    return isBlockRewardValueMet;
}

bool IsZnodeBlockPayeeValid(const CTransaction &txNew, int nBlockHeight, CAmount blockReward, bool fMTP) {
    // we can only check znode payment /
    const Consensus::Params &consensusParams = Params().GetConsensus();

    if (nBlockHeight < consensusParams.nZnodePaymentsStartBlock) {
        //there is no budget data to use to check anything, let's just accept the longest chain
        if (fDebug) LogPrintf("IsZnodeBlockPayeeValid -- znode isn't start\n");
        return true;
    }
    if (!znodeSync.IsSynced() && Params().NetworkIDString() != CBaseChainParams::REGTEST) {
        //there is no budget data to use to check anything, let's just accept the longest chain
        if (fDebug) LogPrintf("IsZnodeBlockPayeeValid -- WARNING: Client not synced, skipping block payee checks\n");
        return true;
    }

    //check for znode payee
    if (znpayments.IsTransactionValid(txNew, nBlockHeight, fMTP)) {
        LogPrint("znpayments", "IsZnodeBlockPayeeValid -- Valid znode payment at height %d: %s", nBlockHeight, txNew.ToString());
        return true;
    } else {
        if(sporkManager.IsSporkActive(SPORK_8_ZNODE_PAYMENT_ENFORCEMENT)){
            return false;
        } else {
            LogPrintf("ZNode payment enforcement is disabled, accepting block\n");
            return true;
        }
    }
}

void FillZnodeBlockPayments(CMutableTransaction &txNew, int nBlockHeight, CAmount znodePayment, CTxOut &txoutZnodeRet, std::vector <CTxOut> &voutSuperblockRet) {
    // only create superblocks if spork is enabled AND if superblock is actually triggered
    // (height should be validated inside)
//    if(sporkManager.IsSporkActive(SPORK_9_SUPERBLOCKS_ENABLED) &&
//        CSuperblockManager::IsSuperblockTriggered(nBlockHeight)) {
//            LogPrint("gobject", "FillZnodeBlockPayments -- triggered superblock creation at height %d\n", nBlockHeight);
//            CSuperblockManager::CreateSuperblock(txNew, nBlockHeight, voutSuperblockRet);
//            return;
//    }

    // FILL BLOCK PAYEE WITH ZNODE PAYMENT OTHERWISE
    znpayments.FillBlockPayee(txNew, nBlockHeight, znodePayment, txoutZnodeRet);
    LogPrint("znpayments", "FillZnodeBlockPayments -- nBlockHeight %d znodePayment %lld txoutZnodeRet %s txNew %s",
             nBlockHeight, znodePayment, txoutZnodeRet.ToString(), txNew.ToString());
}

std::string GetRequiredPaymentsString(int nBlockHeight) {
    // IF WE HAVE A ACTIVATED TRIGGER FOR THIS HEIGHT - IT IS A SUPERBLOCK, GET THE REQUIRED PAYEES
//    if(CSuperblockManager::IsSuperblockTriggered(nBlockHeight)) {
//        return CSuperblockManager::GetRequiredPaymentsString(nBlockHeight);
//    }

    // OTHERWISE, PAY ZNODE
    return znpayments.GetRequiredPaymentsString(nBlockHeight);
}

void CZnodePayments::Clear() {
    LOCK2(cs_mapZnodeBlocks, cs_mapZnodePaymentVotes);
    mapZnodeBlocks.clear();
    mapZnodePaymentVotes.clear();
}

bool CZnodePayments::CanVote(COutPoint outZnode, int nBlockHeight) {
    LOCK(cs_mapZnodePaymentVotes);

    if (mapZnodesLastVote.count(outZnode) && mapZnodesLastVote[outZnode] == nBlockHeight) {
        return false;
    }

    //record this znode voted
    mapZnodesLastVote[outZnode] = nBlockHeight;
    return true;
}

std::string CZnodePayee::ToString() const {
    CTxDestination address1;
    ExtractDestination(scriptPubKey, address1);
    CBitcoinAddress address2(address1);
    std::string str;
    str += "(address: ";
    str += address2.ToString();
    str += ")\n";
    return str;
}

/**
*   FillBlockPayee
*
*   Fill Znode ONLY payment block
*/

void CZnodePayments::FillBlockPayee(CMutableTransaction &txNew, int nBlockHeight, CAmount znodePayment, CTxOut &txoutZnodeRet) {
    // make sure it's not filled yet
    txoutZnodeRet = CTxOut();

    CScript payee;
    bool foundMaxVotedPayee = true;

    if (!znpayments.GetBlockPayee(nBlockHeight, payee)) {
        // no znode detected...
        // LogPrintf("no znode detected...\n");
        foundMaxVotedPayee = false;
        int nCount = 0;
        CZnode *winningNode = mnodeman.GetNextZnodeInQueueForPayment(nBlockHeight, true, nCount);
        if (!winningNode) {
            if(Params().NetworkIDString() != CBaseChainParams::REGTEST) {
                // ...and we can't calculate it on our own
                LogPrintf("CZnodePayments::FillBlockPayee -- Failed to detect znode to pay\n");
                return;
            }
        }
        // fill payee with locally calculated winner and hope for the best
        if (winningNode) {
            payee = GetScriptForDestination(winningNode->pubKeyCollateralAddress.GetID());
            LogPrintf("payee=%s\n", winningNode->ToString());
        }
        else
            payee = txNew.vout[0].scriptPubKey;//This is only for unit tests scenario on REGTEST
    }
    txoutZnodeRet = CTxOut(znodePayment, payee);
    txNew.vout.push_back(txoutZnodeRet);

    CTxDestination address1;
    ExtractDestination(payee, address1);
    CBitcoinAddress address2(address1);
    if (foundMaxVotedPayee) {
        LogPrintf("CZnodePayments::FillBlockPayee::foundMaxVotedPayee -- Znode payment %lld to %s\n", znodePayment, address2.ToString());
    } else {
        LogPrintf("CZnodePayments::FillBlockPayee -- Znode payment %lld to %s\n", znodePayment, address2.ToString());
    }

}

int CZnodePayments::GetMinZnodePaymentsProto() {
    return sporkManager.IsSporkActive(SPORK_10_ZNODE_PAY_UPDATED_NODES)
           ? MIN_ZNODE_PAYMENT_PROTO_VERSION_2
           : MIN_ZNODE_PAYMENT_PROTO_VERSION_1;
}

void CZnodePayments::ProcessMessage(CNode *pfrom, std::string &strCommand, CDataStream &vRecv) {

//    LogPrintf("CZnodePayments::ProcessMessage strCommand=%s\n", strCommand);
    // Ignore any payments messages until znode list is synced
    if (!znodeSync.IsZnodeListSynced()) return;

    if (fLiteMode) return; // disable all Zcoin specific functionality

    bool fTestNet = (Params().NetworkIDString() == CBaseChainParams::TESTNET || Params().NetworkIDString() == CBaseChainParams::REGTEST);

    if (strCommand == NetMsgType::ZNODEPAYMENTSYNC) { //Znode Payments Request Sync

        // Ignore such requests until we are fully synced.
        // We could start processing this after znode list is synced
        // but this is a heavy one so it's better to finish sync first.
        if (!znodeSync.IsSynced()) return;

        int nCountNeeded;
        vRecv >> nCountNeeded;

        if (netfulfilledman.HasFulfilledRequest(pfrom->addr, NetMsgType::ZNODEPAYMENTSYNC)) {
            // Asking for the payments list multiple times in a short period of time is no good
            LogPrintf("ZNODEPAYMENTSYNC -- peer already asked me for the list, peer=%d\n", pfrom->id);
            if (!fTestNet) Misbehaving(pfrom->GetId(), 20);
            return;
        }
        netfulfilledman.AddFulfilledRequest(pfrom->addr, NetMsgType::ZNODEPAYMENTSYNC);

        Sync(pfrom);
        LogPrint("znpayments", "ZNODEPAYMENTSYNC -- Sent Znode payment votes to peer %d\n", pfrom->id);

    } else if (strCommand == NetMsgType::ZNODEPAYMENTVOTE) { // Znode Payments Vote for the Winner

        CZnodePaymentVote vote;
        vRecv >> vote;

        if (pfrom->nVersion < GetMinZnodePaymentsProto()) return;

        if (!pCurrentBlockIndex) return;

        uint256 nHash = vote.GetHash();

        pfrom->setAskFor.erase(nHash);

        {
            LOCK(cs_mapZnodePaymentVotes);
            if (mapZnodePaymentVotes.count(nHash)) {
                LogPrint("znpayments", "ZNODEPAYMENTVOTE -- hash=%s, nHeight=%d seen\n", nHash.ToString(), pCurrentBlockIndex->nHeight);
                return;
            }

            // Avoid processing same vote multiple times
            mapZnodePaymentVotes[nHash] = vote;
            // but first mark vote as non-verified,
            // AddPaymentVote() below should take care of it if vote is actually ok
            mapZnodePaymentVotes[nHash].MarkAsNotVerified();
        }

        int nFirstBlock = pCurrentBlockIndex->nHeight - GetStorageLimit();
        if (vote.nBlockHeight < nFirstBlock || vote.nBlockHeight > pCurrentBlockIndex->nHeight + 20) {
            LogPrint("znpayments", "ZNODEPAYMENTVOTE -- vote out of range: nFirstBlock=%d, nBlockHeight=%d, nHeight=%d\n", nFirstBlock, vote.nBlockHeight, pCurrentBlockIndex->nHeight);
            return;
        }

        std::string strError = "";
        if (!vote.IsValid(pfrom, pCurrentBlockIndex->nHeight, strError)) {
            LogPrint("znpayments", "ZNODEPAYMENTVOTE -- invalid message, error: %s\n", strError);
            return;
        }

        if (!CanVote(vote.vinZnode.prevout, vote.nBlockHeight)) {
            LogPrintf("ZNODEPAYMENTVOTE -- znode already voted, znode=%s\n", vote.vinZnode.prevout.ToStringShort());
            return;
        }

        znode_info_t mnInfo = mnodeman.GetZnodeInfo(vote.vinZnode);
        if (!mnInfo.fInfoValid) {
            // mn was not found, so we can't check vote, some info is probably missing
            LogPrintf("ZNODEPAYMENTVOTE -- znode is missing %s\n", vote.vinZnode.prevout.ToStringShort());
            mnodeman.AskForMN(pfrom, vote.vinZnode);
            return;
        }

        int nDos = 0;
        if (!vote.CheckSignature(mnInfo.pubKeyZnode, pCurrentBlockIndex->nHeight, nDos)) {
            if (nDos) {
                LogPrintf("ZNODEPAYMENTVOTE -- ERROR: invalid signature\n");
                if (!fTestNet) Misbehaving(pfrom->GetId(), nDos);
            } else {
                // only warn about anything non-critical (i.e. nDos == 0) in debug mode
                LogPrint("znpayments", "ZNODEPAYMENTVOTE -- WARNING: invalid signature\n");
            }
            // Either our info or vote info could be outdated.
            // In case our info is outdated, ask for an update,
            mnodeman.AskForMN(pfrom, vote.vinZnode);
            // but there is nothing we can do if vote info itself is outdated
            // (i.e. it was signed by a mn which changed its key),
            // so just quit here.
            return;
        }

        CTxDestination address1;
        ExtractDestination(vote.payee, address1);
        CBitcoinAddress address2(address1);

        LogPrint("znpayments", "ZNODEPAYMENTVOTE -- vote: address=%s, nBlockHeight=%d, nHeight=%d, prevout=%s\n", address2.ToString(), vote.nBlockHeight, pCurrentBlockIndex->nHeight, vote.vinZnode.prevout.ToStringShort());

        if (AddPaymentVote(vote)) {
            vote.Relay();
            znodeSync.AddedPaymentVote();
        }
    }
}

bool CZnodePaymentVote::Sign() {
    std::string strError;
    std::string strMessage = vinZnode.prevout.ToStringShort() +
                             boost::lexical_cast<std::string>(nBlockHeight) +
                             ScriptToAsmStr(payee);

    if (!darkSendSigner.SignMessage(strMessage, vchSig, activeZnode.keyZnode)) {
        LogPrintf("CZnodePaymentVote::Sign -- SignMessage() failed\n");
        return false;
    }

    if (!darkSendSigner.VerifyMessage(activeZnode.pubKeyZnode, vchSig, strMessage, strError)) {
        LogPrintf("CZnodePaymentVote::Sign -- VerifyMessage() failed, error: %s\n", strError);
        return false;
    }

    return true;
}

bool CZnodePayments::GetBlockPayee(int nBlockHeight, CScript &payee) {
    if (mapZnodeBlocks.count(nBlockHeight)) {
        return mapZnodeBlocks[nBlockHeight].GetBestPayee(payee);
    }

    return false;
}

// Is this znode scheduled to get paid soon?
// -- Only look ahead up to 8 blocks to allow for propagation of the latest 2 blocks of votes
bool CZnodePayments::IsScheduled(CZnode &mn, int nNotBlockHeight) {
    LOCK(cs_mapZnodeBlocks);

    if (!pCurrentBlockIndex) return false;

    CScript mnpayee;
    mnpayee = GetScriptForDestination(mn.pubKeyCollateralAddress.GetID());

    CScript payee;
    for (int64_t h = pCurrentBlockIndex->nHeight; h <= pCurrentBlockIndex->nHeight + 8; h++) {
        if (h == nNotBlockHeight) continue;
        if (mapZnodeBlocks.count(h) && mapZnodeBlocks[h].GetBestPayee(payee) && mnpayee == payee) {
            return true;
        }
    }

    return false;
}

bool CZnodePayments::AddPaymentVote(const CZnodePaymentVote &vote) {
    LogPrint("znode-payments", "CZnodePayments::AddPaymentVote\n");
    uint256 blockHash = uint256();
    if (!GetBlockHash(blockHash, vote.nBlockHeight - 101)) return false;

    if (HasVerifiedPaymentVote(vote.GetHash())) return false;

    LOCK2(cs_mapZnodeBlocks, cs_mapZnodePaymentVotes);

    mapZnodePaymentVotes[vote.GetHash()] = vote;

    if (!mapZnodeBlocks.count(vote.nBlockHeight)) {
        CZnodeBlockPayees blockPayees(vote.nBlockHeight);
        mapZnodeBlocks[vote.nBlockHeight] = blockPayees;
    }

    mapZnodeBlocks[vote.nBlockHeight].AddPayee(vote);

    return true;
}

bool CZnodePayments::HasVerifiedPaymentVote(uint256 hashIn) {
    LOCK(cs_mapZnodePaymentVotes);
    std::map<uint256, CZnodePaymentVote>::iterator it = mapZnodePaymentVotes.find(hashIn);
    return it != mapZnodePaymentVotes.end() && it->second.IsVerified();
}

void CZnodeBlockPayees::AddPayee(const CZnodePaymentVote &vote) {
    LOCK(cs_vecPayees);

    BOOST_FOREACH(CZnodePayee & payee, vecPayees)
    {
        if (payee.GetPayee() == vote.payee) {
            payee.AddVoteHash(vote.GetHash());
            return;
        }
    }
    CZnodePayee payeeNew(vote.payee, vote.GetHash());
    vecPayees.push_back(payeeNew);
}

bool CZnodeBlockPayees::GetBestPayee(CScript &payeeRet) {
    LOCK(cs_vecPayees);
    LogPrint("znpayments", "CZnodeBlockPayees::GetBestPayee, vecPayees.size()=%s\n", vecPayees.size());
    if (!vecPayees.size()) {
        LogPrint("znpayments", "CZnodeBlockPayees::GetBestPayee -- ERROR: couldn't find any payee\n");
        return false;
    }

    int nVotes = -1;
    BOOST_FOREACH(CZnodePayee & payee, vecPayees)
    {
        if (payee.GetVoteCount() > nVotes) {
            payeeRet = payee.GetPayee();
            nVotes = payee.GetVoteCount();
        }
    }

    return (nVotes > -1);
}

bool CZnodeBlockPayees::HasPayeeWithVotes(CScript payeeIn, int nVotesReq) {
    LOCK(cs_vecPayees);

    BOOST_FOREACH(CZnodePayee & payee, vecPayees)
    {
        if (payee.GetVoteCount() >= nVotesReq && payee.GetPayee() == payeeIn) {
            return true;
        }
    }

//    LogPrint("znpayments", "CZnodeBlockPayees::HasPayeeWithVotes -- ERROR: couldn't find any payee with %d+ votes\n", nVotesReq);
    return false;
}

bool CZnodeBlockPayees::IsTransactionValid(const CTransaction &txNew, bool fMTP) {
    LOCK(cs_vecPayees);

    int nMaxSignatures = 0;
    std::string strPayeesPossible = "";


    CAmount nZnodePayment = GetZnodePayment(Params().GetConsensus(), fMTP);

    //require at least MNPAYMENTS_SIGNATURES_REQUIRED signatures

    BOOST_FOREACH(CZnodePayee & payee, vecPayees)
    {
        if (payee.GetVoteCount() >= nMaxSignatures) {
            nMaxSignatures = payee.GetVoteCount();
        }
    }

    // if we don't have at least MNPAYMENTS_SIGNATURES_REQUIRED signatures on a payee, approve whichever is the longest chain
    if (nMaxSignatures < MNPAYMENTS_SIGNATURES_REQUIRED) return true;

    bool hasValidPayee = false;

    BOOST_FOREACH(CZnodePayee & payee, vecPayees)
    {
        if (payee.GetVoteCount() >= MNPAYMENTS_SIGNATURES_REQUIRED) {
            hasValidPayee = true;

            BOOST_FOREACH(CTxOut txout, txNew.vout) {
                if (payee.GetPayee() == txout.scriptPubKey && nZnodePayment == txout.nValue) {
                    LogPrint("znpayments", "CZnodeBlockPayees::IsTransactionValid -- Found required payment\n");
                    return true;
                }
            }

            CTxDestination address1;
            ExtractDestination(payee.GetPayee(), address1);
            CBitcoinAddress address2(address1);

            if (strPayeesPossible == "") {
                strPayeesPossible = address2.ToString();
            } else {
                strPayeesPossible += "," + address2.ToString();
            }
        }
    }

    if (!hasValidPayee) return true;

    LogPrintf("CZnodeBlockPayees::IsTransactionValid -- ERROR: Missing required payment, possible payees: '%s', amount: %f XZC\n", strPayeesPossible, (float) nZnodePayment / COIN);
    return false;
}

std::string CZnodeBlockPayees::GetRequiredPaymentsString() {
    LOCK(cs_vecPayees);

    std::string strRequiredPayments = "Unknown";

    BOOST_FOREACH(CZnodePayee & payee, vecPayees)
    {
        CTxDestination address1;
        ExtractDestination(payee.GetPayee(), address1);
        CBitcoinAddress address2(address1);

        if (strRequiredPayments != "Unknown") {
            strRequiredPayments += ", " + address2.ToString() + ":" + boost::lexical_cast<std::string>(payee.GetVoteCount());
        } else {
            strRequiredPayments = address2.ToString() + ":" + boost::lexical_cast<std::string>(payee.GetVoteCount());
        }
    }

    return strRequiredPayments;
}

std::string CZnodePayments::GetRequiredPaymentsString(int nBlockHeight) {
    LOCK(cs_mapZnodeBlocks);

    if (mapZnodeBlocks.count(nBlockHeight)) {
        return mapZnodeBlocks[nBlockHeight].GetRequiredPaymentsString();
    }

    return "Unknown";
}

bool CZnodePayments::IsTransactionValid(const CTransaction &txNew, int nBlockHeight, bool fMTP) {
    LOCK(cs_mapZnodeBlocks);

    if (mapZnodeBlocks.count(nBlockHeight)) {
        return mapZnodeBlocks[nBlockHeight].IsTransactionValid(txNew, fMTP);
    }

    return true;
}

void CZnodePayments::CheckAndRemove() {
    if (!pCurrentBlockIndex) return;

    LOCK2(cs_mapZnodeBlocks, cs_mapZnodePaymentVotes);

    int nLimit = GetStorageLimit();

    std::map<uint256, CZnodePaymentVote>::iterator it = mapZnodePaymentVotes.begin();
    while (it != mapZnodePaymentVotes.end()) {
        CZnodePaymentVote vote = (*it).second;

        if (pCurrentBlockIndex->nHeight - vote.nBlockHeight > nLimit) {
            LogPrint("znpayments", "CZnodePayments::CheckAndRemove -- Removing old Znode payment: nBlockHeight=%d\n", vote.nBlockHeight);
            mapZnodePaymentVotes.erase(it++);
            mapZnodeBlocks.erase(vote.nBlockHeight);
        } else {
            ++it;
        }
    }
    LogPrintf("CZnodePayments::CheckAndRemove -- %s\n", ToString());
}

bool CZnodePaymentVote::IsValid(CNode *pnode, int nValidationHeight, std::string &strError) {
    CZnode *pmn = mnodeman.Find(vinZnode);

    if (!pmn) {
        strError = strprintf("Unknown Znode: prevout=%s", vinZnode.prevout.ToStringShort());
        // Only ask if we are already synced and still have no idea about that Znode
        if (znodeSync.IsZnodeListSynced()) {
            mnodeman.AskForMN(pnode, vinZnode);
        }

        return false;
    }

    int nMinRequiredProtocol;
    if (nBlockHeight >= nValidationHeight) {
        // new votes must comply SPORK_10_ZNODE_PAY_UPDATED_NODES rules
        nMinRequiredProtocol = znpayments.GetMinZnodePaymentsProto();
    } else {
        // allow non-updated znodes for old blocks
        nMinRequiredProtocol = MIN_ZNODE_PAYMENT_PROTO_VERSION_1;
    }

    if (pmn->nProtocolVersion < nMinRequiredProtocol) {
        strError = strprintf("Znode protocol is too old: nProtocolVersion=%d, nMinRequiredProtocol=%d", pmn->nProtocolVersion, nMinRequiredProtocol);
        return false;
    }

    // Only znodes should try to check znode rank for old votes - they need to pick the right winner for future blocks.
    // Regular clients (miners included) need to verify znode rank for future block votes only.
    if (!fMasternodeMode && nBlockHeight < nValidationHeight) return true;

    int nRank = mnodeman.GetZnodeRank(vinZnode, nBlockHeight - 101, nMinRequiredProtocol, false);

    if (nRank == -1) {
        LogPrint("znpayments", "CZnodePaymentVote::IsValid -- Can't calculate rank for znode %s\n",
                 vinZnode.prevout.ToStringShort());
        return false;
    }

    if (nRank > MNPAYMENTS_SIGNATURES_TOTAL) {
        // It's common to have znodes mistakenly think they are in the top 10
        // We don't want to print all of these messages in normal mode, debug mode should print though
        strError = strprintf("Znode is not in the top %d (%d)", MNPAYMENTS_SIGNATURES_TOTAL, nRank);
        // Only ban for new mnw which is out of bounds, for old mnw MN list itself might be way too much off
        if (nRank > MNPAYMENTS_SIGNATURES_TOTAL * 2 && nBlockHeight > nValidationHeight) {
            strError = strprintf("Znode is not in the top %d (%d)", MNPAYMENTS_SIGNATURES_TOTAL * 2, nRank);
            LogPrintf("CZnodePaymentVote::IsValid -- Error: %s\n", strError);
            Misbehaving(pnode->GetId(), 20);
        }
        // Still invalid however
        return false;
    }

    return true;
}

bool CZnodePayments::ProcessBlock(int nBlockHeight) {

    // DETERMINE IF WE SHOULD BE VOTING FOR THE NEXT PAYEE

    if (fLiteMode || !fMasternodeMode) {
        return false;
    }

    // We have little chances to pick the right winner if winners list is out of sync
    // but we have no choice, so we'll try. However it doesn't make sense to even try to do so
    // if we have not enough data about znodes.
    if (!znodeSync.IsZnodeListSynced()) {
        return false;
    }

    int nRank = mnodeman.GetZnodeRank(activeZnode.vin, nBlockHeight - 101, GetMinZnodePaymentsProto(), false);

    if (nRank == -1) {
        LogPrint("znpayments", "CZnodePayments::ProcessBlock -- Unknown Znode\n");
        return false;
    }

    if (nRank > MNPAYMENTS_SIGNATURES_TOTAL) {
        LogPrint("znpayments", "CZnodePayments::ProcessBlock -- Znode not in the top %d (%d)\n", MNPAYMENTS_SIGNATURES_TOTAL, nRank);
        return false;
    }

    // LOCATE THE NEXT ZNODE WHICH SHOULD BE PAID

    LogPrintf("CZnodePayments::ProcessBlock -- Start: nBlockHeight=%d, znode=%s\n", nBlockHeight, activeZnode.vin.prevout.ToStringShort());

    // pay to the oldest MN that still had no payment but its input is old enough and it was active long enough
    int nCount = 0;
    CZnode *pmn = mnodeman.GetNextZnodeInQueueForPayment(nBlockHeight, true, nCount);

    if (pmn == NULL) {
        LogPrintf("CZnodePayments::ProcessBlock -- ERROR: Failed to find znode to pay\n");
        return false;
    }

    LogPrintf("CZnodePayments::ProcessBlock -- Znode found by GetNextZnodeInQueueForPayment(): %s\n", pmn->vin.prevout.ToStringShort());


    CScript payee = GetScriptForDestination(pmn->pubKeyCollateralAddress.GetID());

    CZnodePaymentVote voteNew(activeZnode.vin, nBlockHeight, payee);

    CTxDestination address1;
    ExtractDestination(payee, address1);
    CBitcoinAddress address2(address1);

    // SIGN MESSAGE TO NETWORK WITH OUR ZNODE KEYS

    if (voteNew.Sign()) {
        if (AddPaymentVote(voteNew)) {
            voteNew.Relay();
            return true;
        }
    }

    return false;
}

void CZnodePaymentVote::Relay() {
    // do not relay until synced
    if (!znodeSync.IsWinnersListSynced()) {
        LogPrint("znode", "CZnodePaymentVote::Relay - znodeSync.IsWinnersListSynced() not sync\n");
        return;
    }
    CInv inv(MSG_ZNODE_PAYMENT_VOTE, GetHash());
    g_connman->RelayInv(inv);
}

bool CZnodePaymentVote::CheckSignature(const CPubKey &pubKeyZnode, int nValidationHeight, int &nDos) {
    // do not ban by default
    nDos = 0;

    std::string strMessage = vinZnode.prevout.ToStringShort() +
                             boost::lexical_cast<std::string>(nBlockHeight) +
                             ScriptToAsmStr(payee);

    std::string strError = "";
    if (!darkSendSigner.VerifyMessage(pubKeyZnode, vchSig, strMessage, strError)) {
        // Only ban for future block vote when we are already synced.
        // Otherwise it could be the case when MN which signed this vote is using another key now
        // and we have no idea about the old one.
        if (znodeSync.IsZnodeListSynced() && nBlockHeight > nValidationHeight) {
            nDos = 20;
        }
        return error("CZnodePaymentVote::CheckSignature -- Got bad Znode payment signature, znode=%s, error: %s", vinZnode.prevout.ToStringShort().c_str(), strError);
    }

    return true;
}

std::string CZnodePaymentVote::ToString() const {
    std::ostringstream info;

    info << vinZnode.prevout.ToStringShort() <<
         ", " << nBlockHeight <<
         ", " << ScriptToAsmStr(payee) <<
         ", " << (int) vchSig.size();

    return info.str();
}

// Send only votes for future blocks, node should request every other missing payment block individually
void CZnodePayments::Sync(CNode *pnode) {
    LOCK(cs_mapZnodeBlocks);

    if (!pCurrentBlockIndex) return;

    int nInvCount = 0;

    for (int h = pCurrentBlockIndex->nHeight; h < pCurrentBlockIndex->nHeight + 20; h++) {
        if (mapZnodeBlocks.count(h)) {
            BOOST_FOREACH(CZnodePayee & payee, mapZnodeBlocks[h].vecPayees)
            {
                std::vector <uint256> vecVoteHashes = payee.GetVoteHashes();
                BOOST_FOREACH(uint256 & hash, vecVoteHashes)
                {
                    if (!HasVerifiedPaymentVote(hash)) continue;
                    pnode->PushInventory(CInv(MSG_ZNODE_PAYMENT_VOTE, hash));
                    nInvCount++;
                }
            }
        }
    }

    LogPrintf("CZnodePayments::Sync -- Sent %d votes to peer %d\n", nInvCount, pnode->id);
<<<<<<< HEAD
    g_connman->PushMessage(pnode, CNetMsgMaker(PROTOCOL_VERSION).Make(NetMsgType::SYNCSTATUSCOUNT, ZNODE_SYNC_MNW, nInvCount));
=======
    g_connman->PushMessage(pnode, CNetMsgMaker(LEGACY_ZNODES_PROTOCOL_VERSION).Make(NetMsgType::SYNCSTATUSCOUNT, ZNODE_SYNC_MNW, nInvCount));
>>>>>>> dd549592
}

// Request low data/unknown payment blocks in batches directly from some node instead of/after preliminary Sync.
void CZnodePayments::RequestLowDataPaymentBlocks(CNode *pnode) {
    if (!pCurrentBlockIndex) return;

    LOCK2(cs_main, cs_mapZnodeBlocks);

    std::vector <CInv> vToFetch;
    int nLimit = GetStorageLimit();

    const CBlockIndex *pindex = pCurrentBlockIndex;

    while (pCurrentBlockIndex->nHeight - pindex->nHeight < nLimit) {
        if (!mapZnodeBlocks.count(pindex->nHeight)) {
            // We have no idea about this block height, let's ask
            vToFetch.push_back(CInv(MSG_ZNODE_PAYMENT_BLOCK, pindex->GetBlockHash()));
            // We should not violate GETDATA rules
            if (vToFetch.size() == MAX_INV_SZ) {
                LogPrintf("CZnodePayments::SyncLowDataPaymentBlocks -- asking peer %d for %d blocks\n", pnode->id, MAX_INV_SZ);
<<<<<<< HEAD
                g_connman->PushMessage(pnode, CNetMsgMaker(PROTOCOL_VERSION).Make(NetMsgType::GETDATA, vToFetch));
=======
                g_connman->PushMessage(pnode, CNetMsgMaker(LEGACY_ZNODES_PROTOCOL_VERSION).Make(NetMsgType::GETDATA, vToFetch));
>>>>>>> dd549592
                // Start filling new batch
                vToFetch.clear();
            }
        }
        if (!pindex->pprev) break;
        pindex = pindex->pprev;
    }

    std::map<int, CZnodeBlockPayees>::iterator it = mapZnodeBlocks.begin();

    while (it != mapZnodeBlocks.end()) {
        int nTotalVotes = 0;
        bool fFound = false;
        BOOST_FOREACH(CZnodePayee & payee, it->second.vecPayees)
        {
            if (payee.GetVoteCount() >= MNPAYMENTS_SIGNATURES_REQUIRED) {
                fFound = true;
                break;
            }
            nTotalVotes += payee.GetVoteCount();
        }
        // A clear winner (MNPAYMENTS_SIGNATURES_REQUIRED+ votes) was found
        // or no clear winner was found but there are at least avg number of votes
        if (fFound || nTotalVotes >= (MNPAYMENTS_SIGNATURES_TOTAL + MNPAYMENTS_SIGNATURES_REQUIRED) / 2) {
            // so just move to the next block
            ++it;
            continue;
        }
        // DEBUG
//        DBG (
//            // Let's see why this failed
//            BOOST_FOREACH(CZnodePayee& payee, it->second.vecPayees) {
//                CTxDestination address1;
//                ExtractDestination(payee.GetPayee(), address1);
//                CBitcoinAddress address2(address1);
//                printf("payee %s votes %d\n", address2.ToString().c_str(), payee.GetVoteCount());
//            }
//            printf("block %d votes total %d\n", it->first, nTotalVotes);
//        )
        // END DEBUG
        // Low data block found, let's try to sync it
        uint256 hash;
        if (GetBlockHash(hash, it->first)) {
            vToFetch.push_back(CInv(MSG_ZNODE_PAYMENT_BLOCK, hash));
        }
        // We should not violate GETDATA rules
        if (vToFetch.size() == MAX_INV_SZ) {
            LogPrintf("CZnodePayments::SyncLowDataPaymentBlocks -- asking peer %d for %d payment blocks\n", pnode->id, MAX_INV_SZ);
<<<<<<< HEAD
            g_connman->PushMessage(pnode, CNetMsgMaker(PROTOCOL_VERSION).Make(NetMsgType::GETDATA, vToFetch));
=======
            g_connman->PushMessage(pnode, CNetMsgMaker(LEGACY_ZNODES_PROTOCOL_VERSION).Make(NetMsgType::GETDATA, vToFetch));
>>>>>>> dd549592
            // Start filling new batch
            vToFetch.clear();
        }
        ++it;
    }
    // Ask for the rest of it
    if (!vToFetch.empty()) {
        LogPrintf("CZnodePayments::SyncLowDataPaymentBlocks -- asking peer %d for %d payment blocks\n", pnode->id, vToFetch.size());
<<<<<<< HEAD
        g_connman->PushMessage(pnode, CNetMsgMaker(PROTOCOL_VERSION).Make(NetMsgType::GETDATA, vToFetch));
=======
        g_connman->PushMessage(pnode, CNetMsgMaker(LEGACY_ZNODES_PROTOCOL_VERSION).Make(NetMsgType::GETDATA, vToFetch));
>>>>>>> dd549592
    }
}

std::string CZnodePayments::ToString() const {
    std::ostringstream info;

    info << "Votes: " << (int) mapZnodePaymentVotes.size() <<
         ", Blocks: " << (int) mapZnodeBlocks.size();

    return info.str();
}

bool CZnodePayments::IsEnoughData() {
    float nAverageVotes = (MNPAYMENTS_SIGNATURES_TOTAL + MNPAYMENTS_SIGNATURES_REQUIRED) / 2;
    int nStorageLimit = GetStorageLimit();
    return GetBlockCount() > nStorageLimit && GetVoteCount() > nStorageLimit * nAverageVotes;
}

int CZnodePayments::GetStorageLimit() {
    return std::max(int(mnodeman.size() * nStorageCoeff), nMinBlocksToStore);
}

void CZnodePayments::UpdatedBlockTip(const CBlockIndex *pindex) {
    pCurrentBlockIndex = pindex;
    LogPrint("znpayments", "CZnodePayments::UpdatedBlockTip -- pCurrentBlockIndex->nHeight=%d\n", pCurrentBlockIndex->nHeight);
    
    ProcessBlock(pindex->nHeight + 5);
}<|MERGE_RESOLUTION|>--- conflicted
+++ resolved
@@ -808,11 +808,7 @@
     }
 
     LogPrintf("CZnodePayments::Sync -- Sent %d votes to peer %d\n", nInvCount, pnode->id);
-<<<<<<< HEAD
-    g_connman->PushMessage(pnode, CNetMsgMaker(PROTOCOL_VERSION).Make(NetMsgType::SYNCSTATUSCOUNT, ZNODE_SYNC_MNW, nInvCount));
-=======
     g_connman->PushMessage(pnode, CNetMsgMaker(LEGACY_ZNODES_PROTOCOL_VERSION).Make(NetMsgType::SYNCSTATUSCOUNT, ZNODE_SYNC_MNW, nInvCount));
->>>>>>> dd549592
 }
 
 // Request low data/unknown payment blocks in batches directly from some node instead of/after preliminary Sync.
@@ -833,11 +829,7 @@
             // We should not violate GETDATA rules
             if (vToFetch.size() == MAX_INV_SZ) {
                 LogPrintf("CZnodePayments::SyncLowDataPaymentBlocks -- asking peer %d for %d blocks\n", pnode->id, MAX_INV_SZ);
-<<<<<<< HEAD
-                g_connman->PushMessage(pnode, CNetMsgMaker(PROTOCOL_VERSION).Make(NetMsgType::GETDATA, vToFetch));
-=======
                 g_connman->PushMessage(pnode, CNetMsgMaker(LEGACY_ZNODES_PROTOCOL_VERSION).Make(NetMsgType::GETDATA, vToFetch));
->>>>>>> dd549592
                 // Start filling new batch
                 vToFetch.clear();
             }
@@ -886,11 +878,7 @@
         // We should not violate GETDATA rules
         if (vToFetch.size() == MAX_INV_SZ) {
             LogPrintf("CZnodePayments::SyncLowDataPaymentBlocks -- asking peer %d for %d payment blocks\n", pnode->id, MAX_INV_SZ);
-<<<<<<< HEAD
-            g_connman->PushMessage(pnode, CNetMsgMaker(PROTOCOL_VERSION).Make(NetMsgType::GETDATA, vToFetch));
-=======
             g_connman->PushMessage(pnode, CNetMsgMaker(LEGACY_ZNODES_PROTOCOL_VERSION).Make(NetMsgType::GETDATA, vToFetch));
->>>>>>> dd549592
             // Start filling new batch
             vToFetch.clear();
         }
@@ -899,11 +887,7 @@
     // Ask for the rest of it
     if (!vToFetch.empty()) {
         LogPrintf("CZnodePayments::SyncLowDataPaymentBlocks -- asking peer %d for %d payment blocks\n", pnode->id, vToFetch.size());
-<<<<<<< HEAD
-        g_connman->PushMessage(pnode, CNetMsgMaker(PROTOCOL_VERSION).Make(NetMsgType::GETDATA, vToFetch));
-=======
         g_connman->PushMessage(pnode, CNetMsgMaker(LEGACY_ZNODES_PROTOCOL_VERSION).Make(NetMsgType::GETDATA, vToFetch));
->>>>>>> dd549592
     }
 }
 
