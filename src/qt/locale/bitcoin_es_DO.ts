<TS language="es_DO" version="2.1">
<context>
    <name>AddressBookPage</name>
    <message>
        <source>Create a new address</source>
        <translation>Crear una nueva dirección</translation>
    </message>
    <message>
        <source>&amp;New</source>
        <translation>Nuevo</translation>
    </message>
    <message>
        <source>Copy the currently selected address to the system clipboard</source>
        <translation>Copiar la dirección seleccionada al portapapeles del sistema</translation>
    </message>
    <message>
        <source>&amp;Copy</source>
        <translation>&amp;Copiar</translation>
    </message>
    <message>
        <source>C&amp;lose</source>
        <translation>&amp;Cerrar</translation>
    </message>
    <message>
        <source>Delete the currently selected address from the list</source>
        <translation>Borrar de la lista la dirección seleccionada</translation>
    </message>
    <message>
        <source>Export the data in the current tab to a file</source>
        <translation>Exportar a un archivo los datos de esta pestaña</translation>
    </message>
    <message>
        <source>&amp;Export</source>
        <translation>&amp;Exportar</translation>
    </message>
    <message>
        <source>&amp;Delete</source>
        <translation>&amp;Eliminar</translation>
    </message>
    </context>
<context>
    <name>AddressTableModel</name>
    </context>
<context>
    <name>AskPassphraseDialog</name>
    <message>
        <source>Passphrase Dialog</source>
        <translation>Diálogo de contraseña</translation>
    </message>
    <message>
        <source>Enter passphrase</source>
        <translation>Introducir contraseña</translation>
    </message>
    <message>
        <source>New passphrase</source>
        <translation>Nueva contraseña</translation>
    </message>
    <message>
        <source>Repeat new passphrase</source>
        <translation>Repita la nueva contraseña</translation>
    </message>
    </context>
<context>
    <name>BanTableModel</name>
    </context>
<context>
    <name>ZcoinGUI</name>
    <message>
        <source>Sign &amp;message...</source>
        <translation>Firmar &amp;mensaje...</translation>
    </message>
    <message>
        <source>Synchronizing with network...</source>
        <translation>Sincronizando con la red…</translation>
    </message>
    <message>
        <source>&amp;Overview</source>
        <translation>&amp;Vista general</translation>
    </message>
    <message>
        <source>Node</source>
        <translation>Nodo</translation>
    </message>
    <message>
        <source>Show general overview of wallet</source>
        <translation>Mostrar vista general del monedero</translation>
    </message>
    <message>
        <source>&amp;Transactions</source>
        <translation>&amp;Transacciones</translation>
    </message>
    <message>
        <source>Browse transaction history</source>
        <translation>Examinar el historial de transacciones</translation>
    </message>
    <message>
        <source>E&amp;xit</source>
        <translation>&amp;Salir</translation>
    </message>
    <message>
        <source>Quit application</source>
        <translation>Salir de la aplicación</translation>
    </message>
    <message>
        <source>About &amp;Qt</source>
        <translation>Acerca de &amp;Qt</translation>
    </message>
    <message>
        <source>Show information about Qt</source>
        <translation>Mostrar información acerca de Qt</translation>
    </message>
    <message>
        <source>&amp;Options...</source>
        <translation>&amp;Opciones...</translation>
    </message>
    <message>
        <source>&amp;Encrypt Wallet...</source>
        <translation>&amp;Cifrar monedero…</translation>
    </message>
    <message>
        <source>&amp;Backup Wallet...</source>
        <translation>Copia de &amp;respaldo del monedero...</translation>
    </message>
    <message>
        <source>&amp;Change Passphrase...</source>
        <translation>&amp;Cambiar la contraseña…</translation>
    </message>
    <message>
        <source>&amp;Sending addresses...</source>
        <translation>$Enviando dirección...</translation>
    </message>
    <message>
        <source>&amp;Receiving addresses...</source>
        <translation>&amp;Recibiendo dirección</translation>
    </message>
    <message>
        <source>Open &amp;URI...</source>
        <translation>Abrir URI...</translation>
    </message>
    <message>
        <source>Reindexing blocks on disk...</source>
        <translation>Reindexando bloques en disco...</translation>
    </message>
    <message>
        <source>Send coins to a Zcoin address</source>
        <translation>Enviar monedas a una dirección Zcoin</translation>
    </message>
    <message>
        <source>Backup wallet to another location</source>
        <translation>Copia de seguridad del monedero en otra ubicación</translation>
    </message>
    <message>
        <source>Change the passphrase used for wallet encryption</source>
        <translation>Cambiar la contraseña utilizada para el cifrado del monedero</translation>
    </message>
    <message>
        <source>&amp;Debug window</source>
        <translation>Ventana de &amp;depuración</translation>
    </message>
    <message>
        <source>Open debugging and diagnostic console</source>
        <translation>Abrir la consola de depuración y diagnóstico</translation>
    </message>
    <message>
        <source>&amp;Verify message...</source>
        <translation>&amp;Verificar mensaje...</translation>
    </message>
    <message>
        <source>Zcoin</source>
        <translation>Zcoin</translation>
    </message>
    <message>
        <source>Wallet</source>
        <translation>Monedero</translation>
    </message>
    <message>
        <source>&amp;Send</source>
        <translation>&amp;Enviar</translation>
    </message>
    <message>
        <source>&amp;Receive</source>
        <translation>&amp;Recibir</translation>
    </message>
    <message>
        <source>&amp;Show / Hide</source>
        <translation>Mo&amp;strar/ocultar</translation>
    </message>
    <message>
        <source>Show or hide the main Window</source>
        <translation>Mostrar u ocultar la ventana principal</translation>
    </message>
    <message>
        <source>Encrypt the private keys that belong to your wallet</source>
        <translation>Cifrar las claves privadas de su monedero</translation>
    </message>
    <message>
        <source>Sign messages with your Zcoin addresses to prove you own them</source>
        <translation>Firmar mensajes con sus direcciones Zcoin para demostrar la propiedad</translation>
    </message>
    <message>
        <source>Verify messages to ensure they were signed with specified Zcoin addresses</source>
        <translation>Verificar mensajes comprobando que están firmados con direcciones Zcoin concretas</translation>
    </message>
    <message>
        <source>&amp;File</source>
        <translation>&amp;Archivo</translation>
    </message>
    <message>
        <source>&amp;Settings</source>
        <translation>&amp;Configuración</translation>
    </message>
    <message>
        <source>&amp;Help</source>
        <translation>A&amp;yuda</translation>
    </message>
    <message>
        <source>Tabs toolbar</source>
        <translation>Barra de pestañas</translation>
    </message>
    <message>
        <source>Request payments (generates QR codes and zcoin: URIs)</source>
        <translation>Solicitar pagos (genera codigo QR y URL's de Zcoin)</translation>
    </message>
    <message>
        <source>Show the list of used sending addresses and labels</source>
        <translation>Mostrar la lista de direcciones de envío y etiquetas</translation>
    </message>
    <message>
        <source>Show the list of used receiving addresses and labels</source>
        <translation>Muestra la lista de direcciones de recepción y etiquetas</translation>
    </message>
    <message>
        <source>Open a zcoin: URI or payment request</source>
        <translation>Abrir un zcoin: URI o petición de pago</translation>
    </message>
    <message>
        <source>&amp;Command-line options</source>
        <translation>&amp;Opciones de linea de comando</translation>
    </message>
    <message>
        <source>%1 behind</source>
        <translation>%1 atrás</translation>
    </message>
    <message>
        <source>Last received block was generated %1 ago.</source>
        <translation>El último bloque recibido fue generado hace %1.</translation>
    </message>
    <message>
        <source>Transactions after this will not yet be visible.</source>
        <translation>Las transacciones posteriores aún no están visibles.</translation>
    </message>
    <message>
        <source>Error</source>
        <translation>Error</translation>
    </message>
    <message>
        <source>Warning</source>
        <translation>Aviso</translation>
    </message>
    <message>
        <source>Information</source>
        <translation>Información</translation>
    </message>
    <message>
        <source>Up to date</source>
        <translation>Actualizado</translation>
    </message>
    <message>
        <source>Catching up...</source>
        <translation>Actualizando...</translation>
    </message>
    <message>
        <source>Sent transaction</source>
        <translation>Transacción enviada</translation>
    </message>
    <message>
        <source>Incoming transaction</source>
        <translation>Transacción entrante</translation>
    </message>
    <message>
        <source>Wallet is &lt;b&gt;encrypted&lt;/b&gt; and currently &lt;b&gt;unlocked&lt;/b&gt;</source>
        <translation>El monedero está &lt;b&gt;cifrado&lt;/b&gt; y actualmente &lt;b&gt;desbloqueado&lt;/b&gt;</translation>
    </message>
    <message>
        <source>Wallet is &lt;b&gt;encrypted&lt;/b&gt; and currently &lt;b&gt;locked&lt;/b&gt;</source>
        <translation>El monedero está &lt;b&gt;cifrado&lt;/b&gt; y actualmente &lt;b&gt;bloqueado&lt;/b&gt;</translation>
    </message>
    </context>
<context>
    <name>CoinControlDialog</name>
    <message>
        <source>Quantity:</source>
        <translation>Cantidad:</translation>
    </message>
    <message>
        <source>Bytes:</source>
        <translation>Bytes:</translation>
    </message>
    <message>
        <source>Amount:</source>
        <translation>Cuantía:</translation>
    </message>
    <message>
        <source>Fee:</source>
        <translation>Tasa:</translation>
    </message>
    <message>
        <source>After Fee:</source>
        <translation>Después de tasas:</translation>
    </message>
    <message>
        <source>Change:</source>
        <translation>Cambio:</translation>
    </message>
    <message>
        <source>(un)select all</source>
        <translation>(des)selecciona todos</translation>
    </message>
    <message>
        <source>Tree mode</source>
        <translation>Modo arbol</translation>
    </message>
    <message>
        <source>List mode</source>
        <translation>Modo lista</translation>
    </message>
    <message>
        <source>Amount</source>
        <translation>Cantidad</translation>
    </message>
    <message>
        <source>Date</source>
        <translation>Fecha</translation>
    </message>
    <message>
        <source>Confirmations</source>
        <translation>Confirmaciones</translation>
    </message>
    <message>
        <source>Confirmed</source>
        <translation>Confirmado</translation>
    </message>
<<<<<<< HEAD
    <message>
        <source>Priority</source>
        <translation>Prioridad</translation>
    </message>
=======
>>>>>>> a7b486d6
    </context>
<context>
    <name>EditAddressDialog</name>
    <message>
        <source>Edit Address</source>
        <translation>Editar Dirección</translation>
    </message>
    <message>
        <source>&amp;Label</source>
        <translation>&amp;Etiqueta</translation>
    </message>
    <message>
        <source>The label associated with this address list entry</source>
        <translation>La etiqueta asociada con esta entrada de la lista de direcciones</translation>
    </message>
    <message>
        <source>The address associated with this address list entry. This can only be modified for sending addresses.</source>
        <translation>La dirección asociada con esta entrada de la lista de direcciones. Solo puede ser modificada para direcciones de envío.</translation>
    </message>
    <message>
        <source>&amp;Address</source>
        <translation>&amp;Dirección</translation>
    </message>
    </context>
<context>
    <name>FreespaceChecker</name>
    <message>
        <source>A new data directory will be created.</source>
        <translation>Se creará un nuevo directorio de datos.</translation>
    </message>
    <message>
        <source>name</source>
        <translation>nombre</translation>
    </message>
    <message>
        <source>Directory already exists. Add %1 if you intend to create a new directory here.</source>
        <translation>El directorio ya existe. Añada %1 si pretende crear aquí un directorio nuevo.</translation>
    </message>
    <message>
        <source>Path already exists, and is not a directory.</source>
        <translation>La ruta ya existe y no es un directorio.</translation>
    </message>
    <message>
        <source>Cannot create data directory here.</source>
        <translation>No se puede crear un directorio de datos aquí.</translation>
    </message>
</context>
<context>
    <name>HelpMessageDialog</name>
    <message>
        <source>version</source>
        <translation>versión</translation>
    </message>
    <message>
        <source>Command-line options</source>
        <translation>Opciones de la línea de órdenes</translation>
    </message>
    <message>
        <source>Usage:</source>
        <translation>Uso:</translation>
    </message>
    <message>
        <source>command-line options</source>
        <translation>opciones de la línea de órdenes</translation>
    </message>
    </context>
<context>
    <name>Intro</name>
    <message>
        <source>Welcome</source>
        <translation>Bienvenido</translation>
    </message>
    <message>
        <source>Use the default data directory</source>
        <translation>Utilizar el directorio de datos predeterminado</translation>
    </message>
    <message>
        <source>Use a custom data directory:</source>
        <translation>Utilice un directorio de datos personalizado:</translation>
    </message>
    <message>
        <source>Error</source>
        <translation>Error</translation>
    </message>
    </context>
<context>
    <name>ModalOverlay</name>
    <message>
        <source>Form</source>
        <translation>Desde</translation>
    </message>
    <message>
        <source>Last block time</source>
        <translation>Hora del último bloque</translation>
    </message>
    </context>
<context>
    <name>OpenURIDialog</name>
    <message>
        <source>Open URI</source>
        <translation>Abrir URI...</translation>
    </message>
    <message>
        <source>Open payment request from URI or file</source>
        <translation>El pago requiere una URI o archivo</translation>
    </message>
    <message>
        <source>URI:</source>
        <translation>URI:</translation>
    </message>
    <message>
        <source>Select payment request file</source>
        <translation>Seleccione archivo de sulicitud de pago</translation>
    </message>
    </context>
<context>
    <name>OptionsDialog</name>
    <message>
        <source>Options</source>
        <translation>Opciones</translation>
    </message>
    <message>
        <source>&amp;Main</source>
        <translation>&amp;Principal</translation>
    </message>
    <message>
        <source>MB</source>
        <translation>MB</translation>
    </message>
    <message>
        <source>IP address of the proxy (e.g. IPv4: 127.0.0.1 / IPv6: ::1)</source>
        <translation>Dirección IP del proxy (ej. IPv4: 127.0.0.1 / IPv6: ::1)</translation>
    </message>
    <message>
        <source>Reset all client options to default.</source>
        <translation>Restablecer todas las opciones del cliente a las predeterminadas.</translation>
    </message>
    <message>
        <source>&amp;Reset Options</source>
        <translation>&amp;Restablecer opciones</translation>
    </message>
    <message>
        <source>&amp;Network</source>
        <translation>&amp;Red</translation>
    </message>
    <message>
        <source>W&amp;allet</source>
        <translation>Monedero</translation>
    </message>
    <message>
        <source>Expert</source>
        <translation>Experto</translation>
    </message>
    <message>
        <source>Automatically open the Zcoin client port on the router. This only works when your router supports UPnP and it is enabled.</source>
        <translation>Abrir automáticamente el puerto del cliente Zcoin en el router. Esta opción solo funciona si el router admite UPnP y está activado.</translation>
    </message>
    <message>
        <source>Map port using &amp;UPnP</source>
        <translation>Mapear el puerto usando &amp;UPnP</translation>
    </message>
    <message>
        <source>Proxy &amp;IP:</source>
        <translation>Dirección &amp;IP del proxy:</translation>
    </message>
    <message>
        <source>&amp;Port:</source>
        <translation>&amp;Puerto:</translation>
    </message>
    <message>
        <source>Port of the proxy (e.g. 9050)</source>
        <translation>Puerto del servidor proxy (ej. 9050)</translation>
    </message>
    <message>
        <source>&amp;Window</source>
        <translation>&amp;Ventana</translation>
    </message>
    <message>
        <source>Show only a tray icon after minimizing the window.</source>
        <translation>Minimizar la ventana a la bandeja de iconos del sistema.</translation>
    </message>
    <message>
        <source>&amp;Minimize to the tray instead of the taskbar</source>
        <translation>&amp;Minimizar a la bandeja en vez de a la barra de tareas</translation>
    </message>
    <message>
        <source>M&amp;inimize on close</source>
        <translation>M&amp;inimizar al cerrar</translation>
    </message>
    <message>
        <source>&amp;Display</source>
        <translation>&amp;Interfaz</translation>
    </message>
    <message>
        <source>User Interface &amp;language:</source>
        <translation>I&amp;dioma de la interfaz de usuario</translation>
    </message>
    <message>
        <source>&amp;Unit to show amounts in:</source>
        <translation>Mostrar las cantidades en la &amp;unidad:</translation>
    </message>
    <message>
        <source>Choose the default subdivision unit to show in the interface and when sending coins.</source>
        <translation>Elegir la subdivisión predeterminada para mostrar cantidades en la interfaz y cuando se envían monedas.</translation>
    </message>
    <message>
        <source>Whether to show coin control features or not.</source>
        <translation>Mostrar o no características de control de moneda</translation>
    </message>
    <message>
        <source>&amp;OK</source>
        <translation>&amp;Aceptar</translation>
    </message>
    <message>
        <source>&amp;Cancel</source>
        <translation>&amp;Cancelar</translation>
    </message>
    <message>
        <source>default</source>
        <translation>predeterminado</translation>
    </message>
    <message>
        <source>none</source>
        <translation>ninguno</translation>
    </message>
    <message>
        <source>Confirm options reset</source>
        <translation>Confirme el restablecimiento de las opciones</translation>
    </message>
    <message>
        <source>Client restart required to activate changes.</source>
        <translation>Reinicio del cliente para activar cambios.</translation>
    </message>
    <message>
        <source>This change would require a client restart.</source>
        <translation>Este cambio requiere reinicio por parte del cliente.</translation>
    </message>
    <message>
        <source>The supplied proxy address is invalid.</source>
        <translation>La dirección proxy indicada es inválida.</translation>
    </message>
</context>
<context>
    <name>OverviewPage</name>
    <message>
        <source>Form</source>
        <translation>Desde</translation>
    </message>
    <message>
        <source>The displayed information may be out of date. Your wallet automatically synchronizes with the Zcoin network after a connection is established, but this process has not completed yet.</source>
        <translation>La información mostrada puede estar desactualizada. Su monedero se sincroniza automáticamente con la red Zcoin después de que se haya establecido una conexión, pero este proceso aún no se ha completado.</translation>
    </message>
    <message>
        <source>Your current spendable balance</source>
        <translation>Su balance actual gastable</translation>
    </message>
    <message>
        <source>Total of transactions that have yet to be confirmed, and do not yet count toward the spendable balance</source>
        <translation>Total de transacciones que deben ser confirmadas, y que no cuentan con el balance gastable necesario</translation>
    </message>
    <message>
        <source>Immature:</source>
        <translation>No disponible:</translation>
    </message>
    <message>
        <source>Mined balance that has not yet matured</source>
        <translation>Saldo recién minado que aún no está disponible.</translation>
    </message>
    <message>
        <source>Total:</source>
        <translation>Total:</translation>
    </message>
    <message>
        <source>Your current total balance</source>
        <translation>Su balance actual total</translation>
    </message>
    </context>
<context>
    <name>PaymentServer</name>
    </context>
<context>
    <name>PeerTableModel</name>
    </context>
<context>
    <name>QObject</name>
    <message>
        <source>Amount</source>
        <translation>Cantidad</translation>
    </message>
    <message>
        <source>%1 h</source>
        <translation>%1 h</translation>
    </message>
    <message>
        <source>%1 m</source>
        <translation>%1 m</translation>
    </message>
    <message>
        <source>N/A</source>
        <translation>N/D</translation>
    </message>
    </context>
<context>
<<<<<<< HEAD
=======
    <name>QObject::QObject</name>
    </context>
<context>
>>>>>>> a7b486d6
    <name>QRImageWidget</name>
    </context>
<context>
    <name>RPCConsole</name>
    <message>
        <source>N/A</source>
        <translation>N/D</translation>
    </message>
    <message>
        <source>Client version</source>
        <translation>Versión del cliente</translation>
    </message>
    <message>
        <source>&amp;Information</source>
        <translation>Información</translation>
    </message>
    <message>
        <source>Debug window</source>
        <translation>Ventana de depuración</translation>
    </message>
    <message>
        <source>General</source>
        <translation>General</translation>
    </message>
    <message>
        <source>Startup time</source>
        <translation>Hora de inicio</translation>
    </message>
    <message>
        <source>Network</source>
        <translation>Red</translation>
    </message>
    <message>
        <source>Name</source>
        <translation>Nombre</translation>
    </message>
    <message>
        <source>Number of connections</source>
        <translation>Número de conexiones</translation>
    </message>
    <message>
        <source>Block chain</source>
        <translation>Cadena de bloques</translation>
    </message>
    <message>
        <source>Current number of blocks</source>
        <translation>Número actual de bloques</translation>
    </message>
    <message>
        <source>Last block time</source>
        <translation>Hora del último bloque</translation>
    </message>
    <message>
        <source>&amp;Open</source>
        <translation>&amp;Abrir</translation>
    </message>
    <message>
        <source>&amp;Console</source>
        <translation>&amp;Consola</translation>
    </message>
    <message>
        <source>&amp;Network Traffic</source>
        <translation>&amp;Tráfico de Red</translation>
    </message>
    <message>
        <source>&amp;Clear</source>
        <translation>&amp;Limpiar</translation>
    </message>
    <message>
        <source>Totals</source>
        <translation>Total:</translation>
    </message>
    <message>
        <source>In:</source>
        <translation>Dentro:</translation>
    </message>
    <message>
        <source>Out:</source>
        <translation>Fuera:</translation>
    </message>
    <message>
        <source>Debug log file</source>
        <translation>Archivo de registro de depuración</translation>
    </message>
    <message>
        <source>Clear console</source>
        <translation>Borrar consola</translation>
    </message>
    <message>
        <source>Use up and down arrows to navigate history, and &lt;b&gt;Ctrl-L&lt;/b&gt; to clear screen.</source>
        <translation>Use las flechas arriba y abajo para navegar por el historial y &lt;b&gt;Control+L&lt;/b&gt; para limpiar la pantalla.</translation>
    </message>
    <message>
        <source>Type &lt;b&gt;help&lt;/b&gt; for an overview of available commands.</source>
        <translation>Escriba &lt;b&gt;help&lt;/b&gt; para ver un resumen de los comandos disponibles.</translation>
    </message>
    <message>
        <source>%1 B</source>
        <translation>%1 B</translation>
    </message>
    <message>
        <source>%1 KB</source>
        <translation>%1 KB</translation>
    </message>
    <message>
        <source>%1 MB</source>
        <translation>%1 MB</translation>
    </message>
    <message>
        <source>%1 GB</source>
        <translation>%1 GB</translation>
    </message>
    </context>
<context>
    <name>ReceiveCoinsDialog</name>
    <message>
        <source>&amp;Amount:</source>
        <translation>Cantidad</translation>
    </message>
    <message>
        <source>&amp;Label:</source>
        <translation>&amp;Etiqueta:</translation>
    </message>
    <message>
        <source>&amp;Message:</source>
        <translation>Mensaje:</translation>
    </message>
    <message>
        <source>Reuse one of the previously used receiving addresses. Reusing addresses has security and privacy issues. Do not use this unless re-generating a payment request made before.</source>
        <translation>Reutilizar una de las direcciones previamente usadas para recibir. Reutilizar direcciones tiene problemas de seguridad y privacidad. No lo uses a menos que antes regeneres una solicitud de pago.</translation>
    </message>
    <message>
        <source>R&amp;euse an existing receiving address (not recommended)</source>
        <translation>R&amp;eutilizar una dirección existente para recibir (no recomendado)</translation>
    </message>
    <message>
        <source>Clear all fields of the form.</source>
        <translation>Limpiar todos los campos del formulario</translation>
    </message>
    <message>
        <source>Clear</source>
        <translation>Limpiar</translation>
    </message>
    <message>
        <source>&amp;Request payment</source>
        <translation>&amp;Solicitar pago</translation>
    </message>
    <message>
        <source>Show the selected request (does the same as double clicking an entry)</source>
        <translation>Muestra la petición seleccionada (También doble clic)</translation>
    </message>
    <message>
        <source>Show</source>
        <translation>Mostrar</translation>
    </message>
    <message>
        <source>Remove the selected entries from the list</source>
        <translation>Borrar de la lista las direcciónes actualmente seleccionadas</translation>
    </message>
    <message>
        <source>Remove</source>
        <translation>Eliminar</translation>
    </message>
    </context>
<context>
    <name>ReceiveRequestDialog</name>
    <message>
        <source>QR Code</source>
        <translation>Código QR</translation>
    </message>
    <message>
        <source>Copy &amp;URI</source>
        <translation>Copiar &amp;URI</translation>
    </message>
    <message>
        <source>Copy &amp;Address</source>
        <translation>Copiar &amp;Dirección</translation>
    </message>
    <message>
        <source>&amp;Save Image...</source>
        <translation>Guardar Imagen...</translation>
    </message>
    </context>
<context>
    <name>RecentRequestsTableModel</name>
    </context>
<context>
    <name>SendCoinsDialog</name>
    <message>
        <source>Send Coins</source>
        <translation>Enviar monedas</translation>
    </message>
    <message>
        <source>Coin Control Features</source>
        <translation>Características de control de la moneda</translation>
    </message>
    <message>
        <source>Inputs...</source>
        <translation>Entradas...</translation>
    </message>
    <message>
        <source>automatically selected</source>
        <translation>Seleccionado automaticamente</translation>
    </message>
    <message>
        <source>Insufficient funds!</source>
        <translation>Fondos insuficientes!</translation>
    </message>
    <message>
        <source>Quantity:</source>
        <translation>Cantidad:</translation>
    </message>
    <message>
        <source>Bytes:</source>
        <translation>Bytes:</translation>
    </message>
    <message>
        <source>Amount:</source>
        <translation>Cuantía:</translation>
    </message>
    <message>
        <source>Fee:</source>
        <translation>Tasa:</translation>
    </message>
    <message>
        <source>After Fee:</source>
        <translation>Después de tasas:</translation>
    </message>
    <message>
        <source>Change:</source>
        <translation>Cambio:</translation>
    </message>
    <message>
        <source>If this is activated, but the change address is empty or invalid, change will be sent to a newly generated address.</source>
        <translation>Al activarse, si la dirección esta vacía o es inválida, las monedas serán enviadas a una nueva dirección generada.</translation>
    </message>
    <message>
        <source>Custom change address</source>
        <translation>Dirección propia</translation>
    </message>
    <message>
        <source>Transaction Fee:</source>
        <translation>Comisión de transacción:</translation>
    </message>
    <message>
        <source>Send to multiple recipients at once</source>
        <translation>Enviar a múltiples destinatarios de una vez</translation>
    </message>
    <message>
        <source>Add &amp;Recipient</source>
        <translation>Añadir &amp;destinatario</translation>
    </message>
    <message>
        <source>Clear all fields of the form.</source>
        <translation>Limpiar todos los campos del formulario</translation>
    </message>
    <message>
        <source>Clear &amp;All</source>
        <translation>Limpiar &amp;todo</translation>
    </message>
    <message>
        <source>Balance:</source>
        <translation>Saldo:</translation>
    </message>
    <message>
        <source>Confirm the send action</source>
        <translation>Confirmar el envío</translation>
    </message>
    <message>
        <source>S&amp;end</source>
        <translation>&amp;Enviar</translation>
    </message>
    </context>
<context>
    <name>SendCoinsEntry</name>
    <message>
        <source>A&amp;mount:</source>
        <translation>Ca&amp;ntidad:</translation>
    </message>
    <message>
        <source>Pay &amp;To:</source>
        <translation>&amp;Pagar a:</translation>
    </message>
    <message>
        <source>&amp;Label:</source>
        <translation>&amp;Etiqueta:</translation>
    </message>
    <message>
        <source>Choose previously used address</source>
        <translation>Escoger dirección previamente usada</translation>
    </message>
    <message>
        <source>This is a normal payment.</source>
        <translation>Esto es un pago ordinario.</translation>
    </message>
    <message>
        <source>Alt+A</source>
        <translation>Alt+A</translation>
    </message>
    <message>
        <source>Paste address from clipboard</source>
        <translation>Pegar dirección desde portapapeles</translation>
    </message>
    <message>
        <source>Alt+P</source>
        <translation>Alt+P</translation>
    </message>
    <message>
        <source>Remove this entry</source>
        <translation>Eliminar esta transacción</translation>
    </message>
    <message>
        <source>Message:</source>
        <translation>Mensaje:</translation>
    </message>
    <message>
        <source>Enter a label for this address to add it to the list of used addresses</source>
        <translation>Introduce una etiqueta para esta dirección para añadirla a la lista de direcciones utilizadas</translation>
    </message>
    <message>
        <source>Pay To:</source>
        <translation>Paga a:</translation>
    </message>
    <message>
        <source>Memo:</source>
        <translation>Memo:</translation>
    </message>
    </context>
<context>
    <name>SendConfirmationDialog</name>
    </context>
<context>
    <name>ShutdownWindow</name>
    </context>
<context>
    <name>SignVerifyMessageDialog</name>
    <message>
        <source>Signatures - Sign / Verify a Message</source>
        <translation>Firmas - Firmar / verificar un mensaje</translation>
    </message>
    <message>
        <source>&amp;Sign Message</source>
        <translation>&amp;Firmar mensaje</translation>
    </message>
    <message>
        <source>Choose previously used address</source>
        <translation>Escoger dirección previamente usada</translation>
    </message>
    <message>
        <source>Alt+A</source>
        <translation>Alt+A</translation>
    </message>
    <message>
        <source>Paste address from clipboard</source>
        <translation>Pegar dirección desde portapapeles</translation>
    </message>
    <message>
        <source>Alt+P</source>
        <translation>Alt+P</translation>
    </message>
    <message>
        <source>Enter the message you want to sign here</source>
        <translation>Introduzca el mensaje que desea firmar aquí</translation>
    </message>
    <message>
        <source>Signature</source>
        <translation>Firma</translation>
    </message>
    <message>
        <source>Copy the current signature to the system clipboard</source>
        <translation>Copiar la firma actual al portapapeles del sistema</translation>
    </message>
    <message>
        <source>Sign the message to prove you own this Zcoin address</source>
        <translation>Firmar el mensaje para demostrar que se posee esta dirección Zcoin</translation>
    </message>
    <message>
        <source>Sign &amp;Message</source>
        <translation>Firmar &amp;mensaje</translation>
    </message>
    <message>
        <source>Reset all sign message fields</source>
        <translation>Limpiar todos los campos de la firma de mensaje</translation>
    </message>
    <message>
        <source>Clear &amp;All</source>
        <translation>Limpiar &amp;todo</translation>
    </message>
    <message>
        <source>&amp;Verify Message</source>
        <translation>&amp;Verificar mensaje</translation>
    </message>
    <message>
        <source>Verify the message to ensure it was signed with the specified Zcoin address</source>
        <translation>Verificar el mensaje para comprobar que fue firmado con la dirección Zcoin indicada</translation>
    </message>
    <message>
        <source>Verify &amp;Message</source>
        <translation>Verificar &amp;mensaje</translation>
    </message>
    <message>
        <source>Reset all verify message fields</source>
        <translation>Limpiar todos los campos de la verificación de mensaje</translation>
    </message>
    </context>
<context>
    <name>SplashScreen</name>
    <message>
        <source>[testnet]</source>
        <translation>[testnet]</translation>
    </message>
</context>
<context>
    <name>TrafficGraphWidget</name>
    <message>
        <source>KB/s</source>
        <translation>KB/s</translation>
    </message>
</context>
<context>
    <name>TransactionDesc</name>
    </context>
<context>
    <name>TransactionDescDialog</name>
    <message>
        <source>This pane shows a detailed description of the transaction</source>
        <translation>Esta ventana muestra información detallada sobre la transacción</translation>
    </message>
    </context>
<context>
    <name>TransactionTableModel</name>
    </context>
<context>
    <name>TransactionView</name>
    </context>
<context>
    <name>UnitDisplayStatusBarControl</name>
    </context>
<context>
    <name>WalletFrame</name>
    </context>
<context>
    <name>WalletModel</name>
    </context>
<context>
    <name>WalletView</name>
    </context>
<context>
<<<<<<< HEAD
    <name>zcoin-core</name>
=======
    <name>bitcoin-core</name>
>>>>>>> a7b486d6
    <message>
        <source>Options:</source>
        <translation>Opciones:
</translation>
    </message>
    <message>
        <source>Specify data directory</source>
        <translation>Especificar directorio para los datos</translation>
    </message>
    <message>
        <source>Connect to a node to retrieve peer addresses, and disconnect</source>
        <translation>Conectar a un nodo para obtener direcciones de pares y desconectar</translation>
    </message>
    <message>
        <source>Specify your own public address</source>
        <translation>Especifique su propia dirección pública</translation>
    </message>
    <message>
        <source>Accept command line and JSON-RPC commands</source>
        <translation>Aceptar comandos consola y JSON-RPC
</translation>
    </message>
    <message>
        <source>Run in the background as a daemon and accept commands</source>
        <translation>Ejecutar en segundo plano como daemon y aceptar comandos
</translation>
    </message>
    <message>
<<<<<<< HEAD
        <source>Accept connections from outside (default: 1 if no -proxy or -connect)</source>
        <translation>Aceptar conexiones desde el exterior (predeterminado: 1 si no -proxy o -connect)</translation>
    </message>
    <message>
        <source>Zcoin Core</source>
        <translation>Núcleo de Zcoin</translation>
=======
        <source>Bitcoin Core</source>
        <translation>Núcleo de Bitcoin</translation>
>>>>>>> a7b486d6
    </message>
    <message>
        <source>Bind to given address and always listen on it. Use [host]:port notation for IPv6</source>
        <translation>Vincular a la dirección dada y escuchar siempre en ella. Utilice la notación [host]:port para IPv6</translation>
    </message>
    <message>
        <source>Execute command when a wallet transaction changes (%s in cmd is replaced by TxID)</source>
        <translation>Ejecutar comando cuando una transacción del monedero cambia (%s en cmd se remplazará por TxID)</translation>
    </message>
    <message>
        <source>&lt;category&gt; can be:</source>
        <translation>&lt;category&gt; puede ser:</translation>
    </message>
    <message>
        <source>Block creation options:</source>
        <translation>Opciones de creación de bloques:</translation>
    </message>
    <message>
        <source>Corrupted block database detected</source>
        <translation>Corrupción de base de datos de bloques detectada.</translation>
    </message>
    <message>
        <source>Do you want to rebuild the block database now?</source>
        <translation>¿Quieres reconstruir la base de datos de bloques ahora?</translation>
    </message>
    <message>
        <source>Error initializing block database</source>
        <translation>Error al inicializar la base de datos de bloques</translation>
    </message>
    <message>
        <source>Error initializing wallet database environment %s!</source>
        <translation>Error al inicializar el entorno de la base de datos del monedero  %s</translation>
    </message>
    <message>
        <source>Error loading block database</source>
        <translation>Error cargando base de datos de bloques</translation>
    </message>
    <message>
        <source>Error opening block database</source>
        <translation>Error al abrir base de datos de bloques.</translation>
    </message>
    <message>
        <source>Error: Disk space is low!</source>
        <translation>Error: ¡Espacio en disco bajo!</translation>
    </message>
    <message>
        <source>Failed to listen on any port. Use -listen=0 if you want this.</source>
        <translation>Ha fallado la escucha en todos los puertos. Use -listen=0 si desea esto.</translation>
    </message>
    <message>
        <source>Incorrect or no genesis block found. Wrong datadir for network?</source>
        <translation>Incorrecto o bloque de génesis no encontrado. Datadir equivocada para la red?</translation>
    </message>
    <message>
        <source>Invalid -onion address: '%s'</source>
        <translation>Dirección -onion inválida: '%s'</translation>
    </message>
    <message>
        <source>Not enough file descriptors available.</source>
        <translation>No hay suficientes descriptores de archivo disponibles. </translation>
    </message>
    <message>
        <source>Set maximum block size in bytes (default: %d)</source>
        <translation>Establecer tamaño máximo de bloque en bytes (por defecto: %d)</translation>
    </message>
    <message>
        <source>Specify wallet file (within data directory)</source>
        <translation>Especificar archivo de monedero (dentro del directorio de datos)</translation>
    </message>
    <message>
        <source>Verifying blocks...</source>
        <translation>Verificando bloques...</translation>
    </message>
    <message>
        <source>Verifying wallet...</source>
        <translation>Verificando monedero...</translation>
    </message>
    <message>
        <source>Wallet %s resides outside data directory %s</source>
        <translation>El monedero %s se encuentra fuera del directorio de datos %s</translation>
    </message>
    <message>
        <source>Execute command when a relevant alert is received or we see a really long fork (%s in cmd is replaced by message)</source>
        <translation>Ejecutar un comando cuando se reciba una alerta importante o cuando veamos un fork demasiado largo (%s en cmd se reemplazará por el mensaje)</translation>
    </message>
    <message>
        <source>Set maximum size of high-priority/low-fee transactions in bytes (default: %d)</source>
        <translation>Establecer tamaño máximo de las transacciones de alta prioridad/comisión baja en bytes (por defecto: %d)</translation>
    </message>
    <message>
        <source>Information</source>
        <translation>Información</translation>
    </message>
    <message>
        <source>RPC server options:</source>
        <translation>Opciones del sservidor RPC:</translation>
    </message>
    <message>
        <source>Send trace/debug info to console instead of debug.log file</source>
        <translation>Enviar información de trazas/depuración a la consola en lugar de al archivo debug.log</translation>
    </message>
    <message>
        <source>Show all debugging options (usage: --help -help-debug)</source>
        <translation>Mostrar todas las opciones de depuración (uso: --help -help-debug)</translation>
    </message>
    <message>
        <source>Shrink debug.log file on client startup (default: 1 when no -debug)</source>
        <translation>Reducir el archivo debug.log al iniciar el cliente (predeterminado: 1 sin -debug)</translation>
    </message>
    <message>
        <source>Signing transaction failed</source>
        <translation>Transacción falló</translation>
    </message>
    <message>
        <source>Transaction amount too small</source>
        <translation>Monto de la transacción muy pequeño</translation>
    </message>
    <message>
        <source>Transaction too large</source>
        <translation>Transacción demasiado grande</translation>
    </message>
    <message>
        <source>Username for JSON-RPC connections</source>
        <translation>Nombre de usuario para las conexiones JSON-RPC
</translation>
    </message>
    <message>
        <source>Warning</source>
        <translation>Aviso</translation>
    </message>
    <message>
        <source>Password for JSON-RPC connections</source>
        <translation>Contraseña para las conexiones JSON-RPC
</translation>
    </message>
    <message>
        <source>Execute command when the best block changes (%s in cmd is replaced by block hash)</source>
        <translation>Ejecutar un comando cuando cambia el mejor bloque (%s en cmd se sustituye por el hash de bloque)</translation>
    </message>
    <message>
        <source>Allow DNS lookups for -addnode, -seednode and -connect</source>
        <translation>Permitir búsquedas DNS para -addnode, -seednode y -connect</translation>
    </message>
    <message>
        <source>Loading addresses...</source>
        <translation>Cargando direcciones...</translation>
    </message>
    <message>
        <source>Invalid -proxy address: '%s'</source>
        <translation>Dirección -proxy inválida: '%s'</translation>
    </message>
    <message>
        <source>Unknown network specified in -onlynet: '%s'</source>
        <translation>La red especificada en -onlynet '%s' es desconocida</translation>
    </message>
    <message>
        <source>Insufficient funds</source>
        <translation>Fondos insuficientes</translation>
    </message>
    <message>
        <source>Loading block index...</source>
        <translation>Cargando el índice de bloques...</translation>
    </message>
    <message>
        <source>Add a node to connect to and attempt to keep the connection open</source>
        <translation>Añadir un nodo al que conectarse y tratar de mantener la conexión abierta</translation>
    </message>
    <message>
        <source>Loading wallet...</source>
        <translation>Cargando monedero...</translation>
    </message>
    <message>
        <source>Cannot downgrade wallet</source>
        <translation>No se puede rebajar el monedero</translation>
    </message>
    <message>
        <source>Cannot write default address</source>
        <translation>No se puede escribir la dirección predeterminada</translation>
    </message>
    <message>
        <source>Rescanning...</source>
        <translation>Reexplorando...</translation>
    </message>
    <message>
        <source>Done loading</source>
        <translation>Generado pero no aceptado</translation>
    </message>
    <message>
        <source>Error</source>
        <translation>Error</translation>
    </message>
</context>
</TS><|MERGE_RESOLUTION|>--- conflicted
+++ resolved
@@ -340,13 +340,6 @@
         <source>Confirmed</source>
         <translation>Confirmado</translation>
     </message>
-<<<<<<< HEAD
-    <message>
-        <source>Priority</source>
-        <translation>Prioridad</translation>
-    </message>
-=======
->>>>>>> a7b486d6
     </context>
 <context>
     <name>EditAddressDialog</name>
@@ -650,12 +643,9 @@
     </message>
     </context>
 <context>
-<<<<<<< HEAD
-=======
     <name>QObject::QObject</name>
     </context>
 <context>
->>>>>>> a7b486d6
     <name>QRImageWidget</name>
     </context>
 <context>
@@ -1104,11 +1094,7 @@
     <name>WalletView</name>
     </context>
 <context>
-<<<<<<< HEAD
     <name>zcoin-core</name>
-=======
-    <name>bitcoin-core</name>
->>>>>>> a7b486d6
     <message>
         <source>Options:</source>
         <translation>Opciones:
@@ -1137,17 +1123,8 @@
 </translation>
     </message>
     <message>
-<<<<<<< HEAD
-        <source>Accept connections from outside (default: 1 if no -proxy or -connect)</source>
-        <translation>Aceptar conexiones desde el exterior (predeterminado: 1 si no -proxy o -connect)</translation>
-    </message>
-    <message>
         <source>Zcoin Core</source>
         <translation>Núcleo de Zcoin</translation>
-=======
-        <source>Bitcoin Core</source>
-        <translation>Núcleo de Bitcoin</translation>
->>>>>>> a7b486d6
     </message>
     <message>
         <source>Bind to given address and always listen on it. Use [host]:port notation for IPv6</source>
