--- conflicted
+++ resolved
@@ -125,7 +125,8 @@
 }
 
 void BatchProofContainer::batch_sigma() {
-<<<<<<< HEAD
+    if (!sigmaProofs.empty())
+        LogPrintf("Sigma batch verification started.\n");
     std::size_t threadsMaxCount = std::min((unsigned int)sigmaProofs.size(), std::thread::hardware_concurrency());
     std::vector<std::future<bool>> parallelTasks;
     parallelTasks.reserve(threadsMaxCount);
@@ -168,34 +169,6 @@
             }
 
             ++itr;
-=======
-    if (!sigmaProofs.empty())
-        LogPrintf("Sigma batch verification started.\n");
-    for (const auto& itr : sigmaProofs) {
-        std::vector<GroupElement> anonymity_set;
-        sigma::CSigmaState* sigmaState = sigma::CSigmaState::GetState();
-        sigmaState->GetAnonymitySet(
-                itr.first.first,
-                itr.first.second.first,
-                itr.first.second.second,
-                anonymity_set);
-
-        size_t m = itr.second.size();
-        std::vector<Scalar> serials;
-        serials.reserve(m);
-        std::vector<bool> fPadding;
-        fPadding.reserve(m);
-        std::vector<size_t> setSizes;
-        setSizes.reserve(m);
-        std::vector<sigma::SigmaPlusProof<Scalar, GroupElement>> proofs;
-        proofs.reserve(m);
-
-        for (auto& proofData : itr.second) {
-            serials.emplace_back(proofData.coinSerialNumber);
-            fPadding.emplace_back(proofData.fPadding);
-            setSizes.emplace_back(proofData.anonymitySetSize);
-            proofs.emplace_back(proofData.sigmaProof);
->>>>>>> aa9cf805
         }
 
         for (auto& th : parallelTasks) {
@@ -208,13 +181,6 @@
             } catch (std::exception& except) {
                 std::runtime_error(except.what());
             }
-
-<<<<<<< HEAD
-=======
-        if (!sigmaVerifier.batch_verify(anonymity_set, serials, fPadding, setSizes, proofs)) {
-            LogPrintf("Sigma batch verification failed.\n");
-            throw std::invalid_argument("Sigma batch verification failed, please run Firo with -reindex -batching=0");
->>>>>>> aa9cf805
         }
         parallelTasks.clear();
     }
@@ -296,7 +262,6 @@
             ++itr;
         }
 
-<<<<<<< HEAD
         for (auto& th : parallelTasks) {
             bool isFail = false;
             try {
@@ -316,14 +281,7 @@
 
         parallelTasks.clear();
     }
-=======
-        if (isFail) {
-            LogPrintf("Lelantus batch verification failed.\n");
-            throw std::invalid_argument("Lelantus batch verification failed, please run Firo with -reindex -batching=0");
-        }
-    }
     if (!lelantusSigmaProofs.empty())
         LogPrintf("Lelantus batch verification finished successfully.\n");
->>>>>>> aa9cf805
     lelantusSigmaProofs.clear();
 }