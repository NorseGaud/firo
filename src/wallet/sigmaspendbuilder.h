--- conflicted
+++ resolved
@@ -21,11 +21,7 @@
 protected:
     CAmount GetInputs(std::vector<std::unique_ptr<InputSigner>>& signers, CAmount required, bool fDummy) override;
     // remint change
-<<<<<<< HEAD
-    CAmount GetChanges(std::vector<CTxOut>& outputs, CAmount amount, bool fDummy) override;
-=======
-    CAmount GetChanges(std::vector<CTxOut>& outputs, CAmount amount, CWalletDB& walletdb) override;
->>>>>>> 0d5c4684
+    CAmount GetChanges(std::vector<CTxOut>& outputs, CAmount amount, CWalletDB& walletdb, bool fDummy) override;
 
 private:
     CHDMintWallet& mintWallet;
