--- conflicted
+++ resolved
@@ -24,9 +24,6 @@
     - name: Create Distribution Tarball
       run: |
         ./autogen.sh
-<<<<<<< HEAD
-        ./configure --enable-elysium --enable-tests --with-comparison-tool=no --prefix=$(pwd)/depends/x86_64-unknown-linux-gnu
-=======
         ./configure --with-incompatible-bdb
         make dist
     - name: Download Dependencies
@@ -69,7 +66,6 @@
     - name: Build Zcoin
       run: |
         ./configure --disable-jni --enable-exodus --enable-tests --with-comparison-tool=no --prefix=$(realpath depends/x86_64-pc-linux-gnu)
->>>>>>> 0092ea5a
         make -j$(nproc)
       working-directory: ${{ env.SOURCE_ARTIFACT }}
     - name: Run Unit Tests
@@ -139,12 +135,7 @@
       working-directory: ${{ env.SOURCE_ARTIFACT }}
     - name: Build Zcoin
       run: |
-<<<<<<< HEAD
-        ./autogen.sh
-        ./configure --disable-jni --enable-elysium --prefix=$(pwd)/depends/x86_64-w64-mingw32
-=======
         ./configure --disable-jni --enable-exodus --prefix=$(realpath depends/x86_64-w64-mingw32)
->>>>>>> 0092ea5a
         make -j$(nproc)
       working-directory: ${{ env.SOURCE_ARTIFACT }}
     - name: Prepare Files for Artifact
@@ -181,11 +172,6 @@
       working-directory: ${{ env.SOURCE_ARTIFACT }}
     - name: Build Zcoin
       run: |
-<<<<<<< HEAD
-        ./autogen.sh
-        ./configure --enable-elysium
-        make -j$(sysctl -n hw.activecpu)
-=======
         ./configure --disable-jni --enable-exodus --prefix=$(grealpath depends/x86_64-apple-darwin*)
         make -j$(sysctl -n hw.activecpu)
       working-directory: ${{ env.SOURCE_ARTIFACT }}
@@ -197,5 +183,4 @@
       uses: actions/upload-artifact@v1
       with:
         name: mac-binaries
-        path: ${{ env.ARTIFACT_DIR }}
->>>>>>> 0092ea5a
+        path: ${{ env.ARTIFACT_DIR }}