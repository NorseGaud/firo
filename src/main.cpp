// Copyright (c) 2009-2010 Satoshi Nakamoto
// Copyright (c) 2009-2016 The Bitcoin Core developers
// Distributed under the MIT software license, see the accompanying
// file COPYING or http://www.opensource.org/licenses/mit-license.php.

#include "main.h"
#include "zerocoin.h"

#include "addrman.h"
#include "arith_uint256.h"
#include "blockencodings.h"
#include "chainparams.h"
#include "checkpoints.h"
#include "checkqueue.h"
#include "consensus/consensus.h"
#include "consensus/merkle.h"
#include "consensus/validation.h"
#include "hash.h"
#include "init.h"
#include "base58.h"
#include "merkleblock.h"
#include "net.h"
#include "policy/fees.h"
#include "policy/policy.h"
#include "pow.h"
#include "primitives/block.h"
#include "primitives/transaction.h"
#include "random.h"
#include "script/script.h"
#include "script/sigcache.h"
#include "script/standard.h"
#include "tinyformat.h"
#include "txdb.h"
#include "txmempool.h"
#include "ui_interface.h"
#include "undo.h"
#include "util.h"
#include "wallet/wallet.h"
#include "wallet/walletdb.h"
#include "utilmoneystr.h"
#include "utilstrencodings.h"
#include "validationinterface.h"
#include "versionbits.h"
#include "definition.h"
#include "utiltime.h"

#include "darksend.h"
#include "instantx.h"
#include "znode-payments.h"
#include "znode-sync.h"
#include "znodeman.h"
#include "coins.h"

#include <atomic>
#include <sstream>
#include <chrono>

#include <boost/algorithm/string/replace.hpp>
#include <boost/algorithm/string/join.hpp>
#include <boost/filesystem.hpp>
#include <boost/filesystem/fstream.hpp>
#include <boost/math/distributions/poisson.hpp>
#include <boost/thread.hpp>

using namespace std;

#if defined(NDEBUG)
# error "Zcoin cannot be compiled without assertions."
#endif

/**
 * Global state
 */

CCriticalSection cs_main;

BlockMap mapBlockIndex;
CChain chainActive;
CBlockIndex *pindexBestHeader = NULL;
int64_t nTimeBestReceived = 0;
CWaitableCriticalSection csBestBlock;
CConditionVariable cvBlockChange;
int nScriptCheckThreads = 0;
bool fImporting = false;
bool fReindex = false;
bool fTxIndex = false;
bool fHavePruned = false;
bool fPruneMode = false;
bool fAddressIndex = false;
bool fSpentIndex = false;
bool fTimestampIndex = false;
bool fIsBareMultisigStd = DEFAULT_PERMIT_BAREMULTISIG;
bool fRequireStandard = true;
bool fCheckBlockIndex = false;
bool fCheckpointsEnabled = DEFAULT_CHECKPOINTS_ENABLED;
size_t nCoinCacheUsage = 5000 * 300;
uint64_t nPruneTarget = 0;
int64_t nMaxTipAge = DEFAULT_MAX_TIP_AGE;
bool fEnableReplacement = DEFAULT_ENABLE_REPLACEMENT;

CFeeRate minRelayTxFee = CFeeRate(DEFAULT_MIN_RELAY_TX_FEE);
CAmount maxTxFee = DEFAULT_TRANSACTION_MAXFEE;

CTxMemPool mempool(::minRelayTxFee);
FeeFilterRounder filterRounder(::minRelayTxFee);
CTxMemPool stempool(::minRelayTxFee);

// Zcoin znode
map <uint256, int64_t> mapRejectedBlocks GUARDED_BY(cs_main);

struct IteratorComparator {
    template<typename I>
    bool operator()(const I &a, const I &b) const {
        return &(*a) < &(*b);
    }
};

struct COrphanTx {
    CTransaction tx;
    NodeId fromPeer;
    int64_t nTimeExpire;
};
map <uint256, COrphanTx> mapOrphanTransactions GUARDED_BY(cs_main);
map <COutPoint, set<map<uint256, COrphanTx>::iterator, IteratorComparator>> mapOrphanTransactionsByPrev GUARDED_BY(
        cs_main);

void EraseOrphansFor(NodeId peer) EXCLUSIVE_LOCKS_REQUIRED(cs_main);

/**
 * Returns true if there are nRequired or more blocks of minVersion or above
 * in the last Consensus::Params::nMajorityWindow blocks, starting at pstart and going backwards.
 */
static bool IsSuperMajority(int minVersion, const CBlockIndex *pstart, unsigned nRequired,
                            const Consensus::Params &consensusParams);

static void CheckBlockIndex(const Consensus::Params &consensusParams);

/** Constant stuff for coinbase transactions we create: */
CScript COINBASE_FLAGS;

const string strMessageMagic = "Zcoin Signed Message:\n";

// Internal stuff
namespace {

    struct CBlockIndexWorkComparator {
        bool operator()(CBlockIndex *pa, CBlockIndex *pb) const {
            // First sort by most total work, ...
            if (pa->nChainWork > pb->nChainWork) return false;
            if (pa->nChainWork < pb->nChainWork) return true;

            // ... then by earliest time received, ...
            if (pa->nSequenceId < pb->nSequenceId) return false;
            if (pa->nSequenceId > pb->nSequenceId) return true;

            // Use pointer address as tie breaker (should only happen with blocks
            // loaded from disk, as those all have id 0).
            if (pa < pb) return false;
            if (pa > pb) return true;

            // Identical blocks.
            return false;
        }
    };

    CBlockIndex *pindexBestInvalid;

    /**
     * The set of all CBlockIndex entries with BLOCK_VALID_TRANSACTIONS (for itself and all ancestors) and
     * as good as our current tip or better. Entries may be failed, though, and pruning nodes may be
     * missing the data for the block.
     */
    set<CBlockIndex *, CBlockIndexWorkComparator> setBlockIndexCandidates;
    /** Number of nodes with fSyncStarted. */
    int nSyncStarted = 0;
    /** All pairs A->B, where A (or one of its ancestors) misses transactions, but B has transactions.
     * Pruned nodes may have entries where B is missing data.
     */
    multimap<CBlockIndex *, CBlockIndex *> mapBlocksUnlinked;

    CCriticalSection cs_LastBlockFile;
    std::vector <CBlockFileInfo> vinfoBlockFile;
    int nLastBlockFile = 0;
    /** Global flag to indicate we should check to see if there are
     *  block/undo files that should be deleted.  Set on startup
     *  or if we allocate more file space when we're in prune mode
     */
    bool fCheckForPruning = false;

    /**
     * Every received block is assigned a unique and increasing identifier, so we
     * know which one to give priority in case of a fork.
     */
    CCriticalSection cs_nBlockSequenceId;
    /** Blocks loaded from disk are assigned id 0, so start the counter at 1. */
    uint32_t nBlockSequenceId = 1;

    /**
     * Sources of received blocks, saved to be able to send them reject
     * messages or ban them when processing happens afterwards. Protected by
     * cs_main.
     * Set mapBlockSource[hash].second to false if the node should not be
     * punished if the block is invalid.
     */
    map <uint256, std::pair<NodeId, bool>> mapBlockSource;

    /**
     * Filter for transactions that were recently rejected by
     * AcceptToMemoryPool. These are not rerequested until the chain tip
     * changes, at which point the entire filter is reset. Protected by
     * cs_main.
     *
     * Without this filter we'd be re-requesting txs from each of our peers,
     * increasing bandwidth consumption considerably. For instance, with 100
     * peers, half of which relay a tx we don't accept, that might be a 50x
     * bandwidth increase. A flooding attacker attempting to roll-over the
     * filter using minimum-sized, 60byte, transactions might manage to send
     * 1000/sec if we have fast peers, so we pick 120,000 to give our peers a
     * two minute window to send invs to us.
     *
     * Decreasing the false positive rate is fairly cheap, so we pick one in a
     * million to make it highly unlikely for users to have issues with this
     * filter.
     *
     * Memory used: 1.3 MB
     */
    boost::scoped_ptr<CRollingBloomFilter> recentRejects;
    uint256 hashRecentRejectsChainTip;

    /** Blocks that are in flight, and that are in the queue to be downloaded. Protected by cs_main. */
    struct QueuedBlock {
        uint256 hash;
        CBlockIndex *pindex;                                     //!< Optional.
        bool fValidatedHeaders;                                  //!< Whether this block has validated headers at the time of request.
        std::unique_ptr <PartiallyDownloadedBlock> partialBlock;  //!< Optional, used for CMPCTBLOCK downloads
    };
    map <uint256, pair<NodeId, list<QueuedBlock>::iterator>> mapBlocksInFlight;

    /** Stack of nodes which we have set to announce using compact blocks */
    list <NodeId> lNodesAnnouncingHeaderAndIDs;

    /** Number of preferable block download peers. */
    int nPreferredDownload = 0;

    /** Dirty block index entries. */
    set<CBlockIndex *> setDirtyBlockIndex;

    /** Dirty block file entries. */
    set<int> setDirtyFileInfo;

    /** Number of peers from which we're downloading blocks. */
    int nPeersWithValidatedDownloads = 0;

    /** Relay map, protected by cs_main. */
    typedef std::map <uint256, std::shared_ptr<const CTransaction>> MapRelay;
    MapRelay mapRelay;
    std::map<CInv, CDataStream> mapRelayInv;
    /** Expiration-time ordered list of (expire time, relay map entry) pairs, protected by cs_main). */
    std::deque <std::pair<int64_t, MapRelay::iterator>> vRelayExpiration;
} // anon namespace

//////////////////////////////////////////////////////////////////////////////
//
// Registration of network node signals.
//

namespace {

    struct CBlockReject {
        unsigned char chRejectCode;
        string strRejectReason;
        uint256 hashBlock;
    };

/**
 * Maintain validation-specific state about nodes, protected by cs_main, instead
 * by CNode's own locks. This simplifies asynchronous operation, where
 * processing of incoming data is done after the ProcessMessage call returns,
 * and we're no longer holding the node's locks.
 */
    struct CNodeState {
        //! The peer's address
        CService address;
        //! Whether we have a fully established connection.
        bool fCurrentlyConnected;
        //! Accumulated misbehaviour score for this peer.
        int nMisbehavior;
        //! Whether this peer should be disconnected and banned (unless whitelisted).
        bool fShouldBan;
        //! String name of this peer (debugging/logging purposes).
        std::string name;
        //! List of asynchronously-determined block rejections to notify this peer about.
        std::vector <CBlockReject> rejects;
        //! The best known block we know this peer has announced.
        CBlockIndex *pindexBestKnownBlock;
        //! The hash of the last unknown block this peer has announced.
        uint256 hashLastUnknownBlock;
        //! The last full block we both have.
        CBlockIndex *pindexLastCommonBlock;
        //! The best header we have sent our peer.
        CBlockIndex *pindexBestHeaderSent;
        //! Length of current-streak of unconnecting headers announcements
        int nUnconnectingHeaders;
        //! Whether we've started headers synchronization with this peer.
        bool fSyncStarted;
        //! Since when we're stalling block download progress (in microseconds), or 0.
        int64_t nStallingSince;
        list <QueuedBlock> vBlocksInFlight;
        //! When the first entry in vBlocksInFlight started downloading. Don't care when vBlocksInFlight is empty.
        int64_t nDownloadingSince;
        int nBlocksInFlight;
        int nBlocksInFlightValidHeaders;
        //! Whether we consider this a preferred download peer.
        bool fPreferredDownload;
        //! Whether this peer wants invs or headers (when possible) for block announcements.
        bool fPreferHeaders;
        //! Whether this peer wants invs or cmpctblocks (when possible) for block announcements.
        bool fPreferHeaderAndIDs;
        /**
          * Whether this peer will send us cmpctblocks if we request them.
          * This is not used to gate request logic, as we really only care about fSupportsDesiredCmpctVersion,
          * but is used as a flag to "lock in" the version of compact blocks (fWantsCmpctWitness) we send.
          */
        bool fProvidesHeaderAndIDs;
        //! Whether this peer can give us witnesses
        bool fHaveWitness;
        //! Whether this peer wants witnesses in cmpctblocks/blocktxns
        bool fWantsCmpctWitness;
        /**
         * If we've announced NODE_WITNESS to this peer: whether the peer sends witnesses in cmpctblocks/blocktxns,
         * otherwise: whether this peer sends non-witnesses in cmpctblocks/blocktxns.
         */
        bool fSupportsDesiredCmpctVersion;

        CNodeState() {
            fCurrentlyConnected = false;
            nMisbehavior = 0;
            fShouldBan = false;
            pindexBestKnownBlock = NULL;
            hashLastUnknownBlock.SetNull();
            pindexLastCommonBlock = NULL;
            pindexBestHeaderSent = NULL;
            nUnconnectingHeaders = 0;
            fSyncStarted = false;
            nStallingSince = 0;
            nDownloadingSince = 0;
            nBlocksInFlight = 0;
            nBlocksInFlightValidHeaders = 0;
            fPreferredDownload = false;
            fPreferHeaders = false;
            fPreferHeaderAndIDs = false;
            fProvidesHeaderAndIDs = false;
            fHaveWitness = false;
            fWantsCmpctWitness = false;
            fSupportsDesiredCmpctVersion = false;
        }
    };

/** Map maintaining per-node state. Requires cs_main. */
    map <NodeId, CNodeState> mapNodeState;

// Requires cs_main.
    CNodeState *State(NodeId pnode) {
        map<NodeId, CNodeState>::iterator it = mapNodeState.find(pnode);
        if (it == mapNodeState.end())
            return NULL;
        return &it->second;
    }

    int GetHeight() {
        LOCK(cs_main);
        return chainActive.Height();
    }

    void UpdatePreferredDownload(CNode *node, CNodeState *state) {
        nPreferredDownload -= state->fPreferredDownload;

        // Whether this node should be marked as a preferred download node.
        state->fPreferredDownload = (!node->fInbound || node->fWhitelisted) && !node->fOneShot && !node->fClient;

        nPreferredDownload += state->fPreferredDownload;
    }

    void InitializeNode(NodeId nodeid, const CNode *pnode) {
        LOCK(cs_main);
        CNodeState &state = mapNodeState.insert(std::make_pair(nodeid, CNodeState())).first->second;
        state.name = pnode->addrName;
        state.address = pnode->addr;
    }

    void FinalizeNode(NodeId nodeid) {
        LOCK(cs_main);
        CNodeState *state = State(nodeid);

        if (state->fSyncStarted)
            nSyncStarted--;

        if (state->nMisbehavior == 0 && state->fCurrentlyConnected) {
            AddressCurrentlyConnected(state->address);
        }

        BOOST_FOREACH(
        const QueuedBlock &entry, state->vBlocksInFlight) {
            mapBlocksInFlight.erase(entry.hash);
        }
        EraseOrphansFor(nodeid);
        nPreferredDownload -= state->fPreferredDownload;
        nPeersWithValidatedDownloads -= (state->nBlocksInFlightValidHeaders != 0);
        assert(nPeersWithValidatedDownloads >= 0);

        mapNodeState.erase(nodeid);

        if (mapNodeState.empty()) {
            // Do a consistency check after the last peer is removed.
            assert(mapBlocksInFlight.empty());
            assert(nPreferredDownload == 0);
            assert(nPeersWithValidatedDownloads == 0);
        }
    }

// Requires cs_main.
// Returns a bool indicating whether we requested this block.
// Also used if a block was /not/ received and timed out or started with another peer
    bool MarkBlockAsReceived(const uint256 &hash) {
        map < uint256, pair < NodeId, list<QueuedBlock>::iterator > > ::iterator
        itInFlight = mapBlocksInFlight.find(hash);
        if (itInFlight != mapBlocksInFlight.end()) {
            CNodeState *state = State(itInFlight->second.first);
            state->nBlocksInFlightValidHeaders -= itInFlight->second.second->fValidatedHeaders;
            if (state->nBlocksInFlightValidHeaders == 0 && itInFlight->second.second->fValidatedHeaders) {
                // Last validated block on the queue was received.
                nPeersWithValidatedDownloads--;
            }
            if (state->vBlocksInFlight.begin() == itInFlight->second.second) {
                // First block on the queue was received, update the start download time for the next one
                state->nDownloadingSince = std::max(state->nDownloadingSince, GetTimeMicros());
            }
            state->vBlocksInFlight.erase(itInFlight->second.second);
            state->nBlocksInFlight--;
            state->nStallingSince = 0;
            mapBlocksInFlight.erase(itInFlight);
            return true;
        }
        return false;
    }

// Requires cs_main.
// returns false, still setting pit, if the block was already in flight from the same peer
// pit will only be valid as long as the same cs_main lock is being held
    bool MarkBlockAsInFlight(NodeId nodeid, const uint256 &hash, const Consensus::Params &consensusParams,
                             CBlockIndex *pindex = NULL, list<QueuedBlock>::iterator **pit = NULL) {
        CNodeState *state = State(nodeid);
        assert(state != NULL);

        // Short-circuit most stuff in case its from the same node
        map < uint256, pair < NodeId, list<QueuedBlock>::iterator > > ::iterator
        itInFlight = mapBlocksInFlight.find(hash);
        if (itInFlight != mapBlocksInFlight.end() && itInFlight->second.first == nodeid) {
            *pit = &itInFlight->second.second;
            return false;
        }

        // Make sure it's not listed somewhere already.
        MarkBlockAsReceived(hash);

        list<QueuedBlock>::iterator it = state->vBlocksInFlight.insert(state->vBlocksInFlight.end(),
                                                                       {hash, pindex, pindex != NULL,
                                                                        std::unique_ptr<PartiallyDownloadedBlock>(
                                                                                pit ? new PartiallyDownloadedBlock(
                                                                                        &mempool) : NULL)});
        state->nBlocksInFlight++;
        state->nBlocksInFlightValidHeaders += it->fValidatedHeaders;
        if (state->nBlocksInFlight == 1) {
            // We're starting a block download (batch) from this peer.
            state->nDownloadingSince = GetTimeMicros();
        }
        if (state->nBlocksInFlightValidHeaders == 1 && pindex != NULL) {
            nPeersWithValidatedDownloads++;
        }
        itInFlight = mapBlocksInFlight.insert(std::make_pair(hash, std::make_pair(nodeid, it))).first;
        if (pit)
            *pit = &itInFlight->second.second;
        return true;
    }

/** Check whether the last unknown block a peer advertised is not yet known. */
    void ProcessBlockAvailability(NodeId nodeid) {
        CNodeState *state = State(nodeid);
        assert(state != NULL);

        if (!state->hashLastUnknownBlock.IsNull()) {
            BlockMap::iterator itOld = mapBlockIndex.find(state->hashLastUnknownBlock);
            if (itOld != mapBlockIndex.end() && itOld->second->nChainWork > 0) {
                if (state->pindexBestKnownBlock == NULL ||
                    itOld->second->nChainWork >= state->pindexBestKnownBlock->nChainWork)
                    state->pindexBestKnownBlock = itOld->second;
                state->hashLastUnknownBlock.SetNull();
            }
        }
    }

/** Update tracking information about which blocks a peer is assumed to have. */
    void UpdateBlockAvailability(NodeId nodeid, const uint256 &hash) {
        CNodeState *state = State(nodeid);
        assert(state != NULL);

        ProcessBlockAvailability(nodeid);

        BlockMap::iterator it = mapBlockIndex.find(hash);
        if (it != mapBlockIndex.end() && it->second->nChainWork > 0) {
            // An actually better block was announced.
            if (state->pindexBestKnownBlock == NULL ||
                it->second->nChainWork >= state->pindexBestKnownBlock->nChainWork)
                state->pindexBestKnownBlock = it->second;
        } else {
            // An unknown block was announced; just assume that the latest one is the best one.
            state->hashLastUnknownBlock = hash;
        }
    }

    void MaybeSetPeerAsAnnouncingHeaderAndIDs(const CNodeState *nodestate, CNode *pfrom) {
        if (!nodestate->fSupportsDesiredCmpctVersion) {
            // Never ask from peers who can't provide witnesses.
            return;
        }
        if (nodestate->fProvidesHeaderAndIDs) {
            for (std::list<NodeId>::iterator it = lNodesAnnouncingHeaderAndIDs.begin();
                 it != lNodesAnnouncingHeaderAndIDs.end(); it++) {
                if (*it == pfrom->GetId()) {
                    lNodesAnnouncingHeaderAndIDs.erase(it);
                    lNodesAnnouncingHeaderAndIDs.push_back(pfrom->GetId());
                    return;
                }
            }
            bool fAnnounceUsingCMPCTBLOCK = false;
            uint64_t nCMPCTBLOCKVersion = (nLocalServices & NODE_WITNESS) ? 2 : 1;
            if (lNodesAnnouncingHeaderAndIDs.size() >= 3) {
                // As per BIP152, we only get 3 of our peers to announce
                // blocks using compact encodings.
                CNode *pnodeStop = FindNode(lNodesAnnouncingHeaderAndIDs.front());
                if (pnodeStop) {
                    pnodeStop->PushMessage(NetMsgType::SENDCMPCT, fAnnounceUsingCMPCTBLOCK, nCMPCTBLOCKVersion);
                }
                lNodesAnnouncingHeaderAndIDs.pop_front();
            }
            fAnnounceUsingCMPCTBLOCK = true;
            pfrom->PushMessage(NetMsgType::SENDCMPCT, fAnnounceUsingCMPCTBLOCK, nCMPCTBLOCKVersion);
            lNodesAnnouncingHeaderAndIDs.push_back(pfrom->GetId());
        }
    }

// Requires cs_main
    bool CanDirectFetch(const Consensus::Params &consensusParams) {
        return chainActive.Tip()->GetBlockTime() > GetAdjustedTime() - consensusParams.nPowTargetSpacing * 20;
    }

// Requires cs_main
    bool PeerHasHeader(CNodeState *state, CBlockIndex *pindex) {
        if (state->pindexBestKnownBlock && pindex == state->pindexBestKnownBlock->GetAncestor(pindex->nHeight))
            return true;
        if (state->pindexBestHeaderSent && pindex == state->pindexBestHeaderSent->GetAncestor(pindex->nHeight))
            return true;
        return false;
    }

/** Find the last common ancestor two blocks have.
 *  Both pa and pb must be non-NULL. */
    CBlockIndex *LastCommonAncestor(CBlockIndex *pa, CBlockIndex *pb) {
        if (pa->nHeight > pb->nHeight) {
            pa = pa->GetAncestor(pb->nHeight);
        } else if (pb->nHeight > pa->nHeight) {
            pb = pb->GetAncestor(pa->nHeight);
        }

        while (pa != pb && pa && pb) {
            pa = pa->pprev;
            pb = pb->pprev;
        }

        // Eventually all chain branches meet at the genesis block.
        assert(pa == pb);
        return pa;
    }

/** Update pindexLastCommonBlock and add not-in-flight missing successors to vBlocks, until it has
 *  at most count entries. */
    void FindNextBlocksToDownload(NodeId nodeid, unsigned int count, std::vector<CBlockIndex *> &vBlocks,
                                  NodeId &nodeStaller, const Consensus::Params &consensusParams) {
        if (count == 0)
            return;

        vBlocks.reserve(vBlocks.size() + count);
        CNodeState *state = State(nodeid);
        assert(state != NULL);

        // Make sure pindexBestKnownBlock is up to date, we'll need it.
        ProcessBlockAvailability(nodeid);

        if (state->pindexBestKnownBlock == NULL ||
            state->pindexBestKnownBlock->nChainWork < chainActive.Tip()->nChainWork) {
            // This peer has nothing interesting.
            return;
        }

        if (state->pindexLastCommonBlock == NULL) {
            // Bootstrap quickly by guessing a parent of our best tip is the forking point.
            // Guessing wrong in either direction is not a problem.
            state->pindexLastCommonBlock = chainActive[std::min(state->pindexBestKnownBlock->nHeight,
                                                                chainActive.Height())];
        }

        // If the peer reorganized, our previous pindexLastCommonBlock may not be an ancestor
        // of its current tip anymore. Go back enough to fix that.
        state->pindexLastCommonBlock = LastCommonAncestor(state->pindexLastCommonBlock, state->pindexBestKnownBlock);
        if (state->pindexLastCommonBlock == state->pindexBestKnownBlock)
            return;

        std::vector < CBlockIndex * > vToFetch;
        CBlockIndex *pindexWalk = state->pindexLastCommonBlock;
        // Never fetch further than the best block we know the peer has, or more than BLOCK_DOWNLOAD_WINDOW + 1 beyond the last
        // linked block we have in common with this peer. The +1 is so we can detect stalling, namely if we would be able to
        // download that next block if the window were 1 larger.
        int nWindowEnd = state->pindexLastCommonBlock->nHeight + BLOCK_DOWNLOAD_WINDOW;
        int nMaxHeight = std::min<int>(state->pindexBestKnownBlock->nHeight, nWindowEnd + 1);
        NodeId waitingfor = -1;
        while (pindexWalk->nHeight < nMaxHeight) {
            // Read up to 128 (or more, if more blocks than that are needed) successors of pindexWalk (towards
            // pindexBestKnownBlock) into vToFetch. We fetch 128, because CBlockIndex::GetAncestor may be as expensive
            // as iterating over ~100 CBlockIndex* entries anyway.
            int nToFetch = std::min(nMaxHeight - pindexWalk->nHeight, std::max<int>(count - vBlocks.size(), 128));
            vToFetch.resize(nToFetch);
            pindexWalk = state->pindexBestKnownBlock->GetAncestor(pindexWalk->nHeight + nToFetch);
            vToFetch[nToFetch - 1] = pindexWalk;
            for (unsigned int i = nToFetch - 1; i > 0; i--) {
                vToFetch[i - 1] = vToFetch[i]->pprev;
            }

            // Iterate over those blocks in vToFetch (in forward direction), adding the ones that
            // are not yet downloaded and not in flight to vBlocks. In the mean time, update
            // pindexLastCommonBlock as long as all ancestors are already downloaded, or if it's
            // already part of our chain (and therefore don't need it even if pruned).
            BOOST_FOREACH(CBlockIndex * pindex, vToFetch)
            {
                if (!pindex->IsValid(BLOCK_VALID_TREE)) {
                    // We consider the chain that this peer is on invalid.
                    return;
                }
                if (!State(nodeid)->fHaveWitness && IsWitnessEnabled(pindex->pprev, consensusParams)) {
                    // We wouldn't download this block or its descendants from this peer.
                    return;
                }
                if (pindex->nStatus & BLOCK_HAVE_DATA || chainActive.Contains(pindex)) {

                    if (pindex->nChainTx)
                        state->pindexLastCommonBlock = pindex;
                } else if (mapBlocksInFlight.count(pindex->GetBlockHash()) == 0) {
//                } else  {
                    // The block is not already downloaded, and not yet in flight.
                    if (pindex->nHeight > nWindowEnd) {
                        // We reached the end of the window.
                        if (vBlocks.size() == 0 && waitingfor != nodeid) {
                            // We aren't able to fetch anything, but we would be if the download window was one larger.
                            nodeStaller = waitingfor;
                        }
                        return;
                    }
                    vBlocks.push_back(pindex);
                    if (vBlocks.size() == count) {
                        return;
                    }
                } else if (waitingfor == -1) {
                    // This is the first already-in-flight block.
                    waitingfor = mapBlocksInFlight[pindex->GetBlockHash()].first;
                }
            }
        }
    }

} // anon namespace

bool GetNodeStateStats(NodeId nodeid, CNodeStateStats &stats) {
    LOCK(cs_main);
    CNodeState *state = State(nodeid);
    if (state == NULL)
        return false;
    stats.nMisbehavior = state->nMisbehavior;
    stats.nSyncHeight = state->pindexBestKnownBlock ? state->pindexBestKnownBlock->nHeight : -1;
    stats.nCommonHeight = state->pindexLastCommonBlock ? state->pindexLastCommonBlock->nHeight : -1;
    BOOST_FOREACH(
    const QueuedBlock &queue, state->vBlocksInFlight) {
        if (queue.pindex)
            stats.vHeightInFlight.push_back(queue.pindex->nHeight);
    }
    return true;
}

bool GetBlockHash(uint256 &hashRet, int nBlockHeight) {
    LOCK(cs_main);
    if (chainActive.Tip() == NULL) return false;
    if (nBlockHeight < -1 || nBlockHeight > chainActive.Height()) return false;
    if (nBlockHeight == -1) nBlockHeight = chainActive.Height();
    hashRet = chainActive[nBlockHeight]->GetBlockHash();
    return true;
}

void RegisterNodeSignals(CNodeSignals &nodeSignals) {
    nodeSignals.GetHeight.connect(&GetHeight);
    nodeSignals.ProcessMessages.connect(&ProcessMessages);
    nodeSignals.SendMessages.connect(&SendMessages);
    nodeSignals.InitializeNode.connect(&InitializeNode);
    nodeSignals.FinalizeNode.connect(&FinalizeNode);
}

void UnregisterNodeSignals(CNodeSignals &nodeSignals) {
    nodeSignals.GetHeight.disconnect(&GetHeight);
    nodeSignals.ProcessMessages.disconnect(&ProcessMessages);
    nodeSignals.SendMessages.disconnect(&SendMessages);
    nodeSignals.InitializeNode.disconnect(&InitializeNode);
    nodeSignals.FinalizeNode.disconnect(&FinalizeNode);
}

CBlockIndex *FindForkInGlobalIndex(const CChain &chain, const CBlockLocator &locator) {
    // Find the first block the caller has in the main chain
    BOOST_FOREACH(
    const uint256 &hash, locator.vHave) {
        BlockMap::iterator mi = mapBlockIndex.find(hash);
        if (mi != mapBlockIndex.end()) {
            CBlockIndex *pindex = (*mi).second;
            if (chain.Contains(pindex))
                return pindex;
            if (pindex->GetAncestor(chain.Height()) == chain.Tip()) {
                return chain.Tip();
            }
        }
    }
    return chain.Genesis();
}

CCoinsViewCache *pcoinsTip = NULL;
CBlockTreeDB *pblocktree = NULL;

//////////////////////////////////////////////////////////////////////////////
//
// mapOrphanTransactions
//

bool AddOrphanTx(const CTransaction &tx, NodeId peer) EXCLUSIVE_LOCKS_REQUIRED(cs_main) {
    uint256 hash = tx.GetHash();
    if (mapOrphanTransactions.count(hash))
        return false;

    // Ignore big transactions, to avoid a
    // send-big-orphans memory exhaustion attack. If a peer has a legitimate
    // large transaction with a missing parent then we assume
    // it will rebroadcast it later, after the parent transaction(s)
    // have been mined or received.
    // 100 orphans, each of which is at most 99,999 bytes big is
    // at most 10 megabytes of orphans and somewhat more byprev index (in the worst case):
    unsigned int sz = GetTransactionWeight(tx);
    if (sz >= MAX_STANDARD_TX_WEIGHT) {
        LogPrint("mempool", "ignoring large orphan tx (size: %u, hash: %s)\n", sz, hash.ToString());
        return false;
    }

    auto ret = mapOrphanTransactions.emplace(hash, COrphanTx{tx, peer, GetTime() + ORPHAN_TX_EXPIRE_TIME});
    assert(ret.second);
    BOOST_FOREACH(
    const CTxIn &txin, tx.vin) {
        mapOrphanTransactionsByPrev[txin.prevout].insert(ret.first);
    }

    LogPrint("mempool", "stored orphan tx %s (mapsz %u outsz %u)\n", hash.ToString(),
             mapOrphanTransactions.size(), mapOrphanTransactionsByPrev.size());
    return true;
}

int static EraseOrphanTx(uint256 hash) EXCLUSIVE_LOCKS_REQUIRED(cs_main) {
    map<uint256, COrphanTx>::iterator it = mapOrphanTransactions.find(hash);
    if (it == mapOrphanTransactions.end())
        return 0;
    BOOST_FOREACH(
    const CTxIn &txin, it->second.tx.vin)
    {
        auto itPrev = mapOrphanTransactionsByPrev.find(txin.prevout);
        if (itPrev == mapOrphanTransactionsByPrev.end())
            continue;
        itPrev->second.erase(it);
        if (itPrev->second.empty())
            mapOrphanTransactionsByPrev.erase(itPrev);
    }
    mapOrphanTransactions.erase(it);
    return 1;
}

void EraseOrphansFor(NodeId peer) {
    int nErased = 0;
    map<uint256, COrphanTx>::iterator iter = mapOrphanTransactions.begin();
    while (iter != mapOrphanTransactions.end()) {
        map<uint256, COrphanTx>::iterator maybeErase = iter++; // increment to avoid iterator becoming invalid
        if (maybeErase->second.fromPeer == peer) {
            nErased += EraseOrphanTx(maybeErase->second.tx.GetHash());
        }
    }
    if (nErased > 0) LogPrint("mempool", "Erased %d orphan tx from peer %d\n", nErased, peer);
}


unsigned int LimitOrphanTxSize(unsigned int nMaxOrphans) EXCLUSIVE_LOCKS_REQUIRED(cs_main) {
    unsigned int nEvicted = 0;
    static int64_t nNextSweep;
    int64_t nNow = GetTime();
    if (nNextSweep <= nNow) {
        // Sweep out expired orphan pool entries:
        int nErased = 0;
        int64_t nMinExpTime = nNow + ORPHAN_TX_EXPIRE_TIME - ORPHAN_TX_EXPIRE_INTERVAL;
        map<uint256, COrphanTx>::iterator iter = mapOrphanTransactions.begin();
        while (iter != mapOrphanTransactions.end()) {
            map<uint256, COrphanTx>::iterator maybeErase = iter++;
            if (maybeErase->second.nTimeExpire <= nNow) {
                nErased += EraseOrphanTx(maybeErase->second.tx.GetHash());
            } else {
                nMinExpTime = std::min(maybeErase->second.nTimeExpire, nMinExpTime);
            }
        }
        // Sweep again 5 minutes after the next entry that expires in order to batch the linear scan.
        nNextSweep = nMinExpTime + ORPHAN_TX_EXPIRE_INTERVAL;
        if (nErased > 0) LogPrint("mempool", "Erased %d orphan tx due to expiration\n", nErased);
    }
    while (mapOrphanTransactions.size() > nMaxOrphans) {
        // Evict a random orphan:
        uint256 randomhash = GetRandHash();
        map<uint256, COrphanTx>::iterator it = mapOrphanTransactions.lower_bound(randomhash);
        if (it == mapOrphanTransactions.end())
            it = mapOrphanTransactions.begin();
        EraseOrphanTx(it->first);
        ++nEvicted;
    }
    return nEvicted;
}

bool IsFinalTx(const CTransaction &tx, int nBlockHeight, int64_t nBlockTime) {
    if (tx.nLockTime == 0)
        return true;
    if ((int64_t) tx.nLockTime < ((int64_t) tx.nLockTime < LOCKTIME_THRESHOLD ? (int64_t) nBlockHeight : nBlockTime)) {
        return true;
    }
    BOOST_FOREACH(
    const CTxIn &txin, tx.vin) {
        if (txin.nSequence != CTxIn::SEQUENCE_FINAL) {
            LogPrintf("txin=%s\n", txin.ToString());
            LogPrintf("IsFinalTx tx=%s --> FAILED\n", tx.GetHash().ToString());
            return false;
        }
    }
    LogPrintf("IsFinalTx tx=%s --> OK\n", tx.GetHash().ToString());
    return true;
}

bool CheckFinalTx(const CTransaction &tx, int flags) {
    AssertLockHeld(cs_main);

    // By convention a negative value for flags indicates that the
    // current network-enforced consensus rules should be used. In
    // a future soft-fork scenario that would mean checking which
    // rules would be enforced for the next block and setting the
    // appropriate flags. At the present time no soft-forks are
    // scheduled, so no flags are set.
    flags = std::max(flags, 0);

    // CheckFinalTx() uses chainActive.Height()+1 to evaluate
    // nLockTime because when IsFinalTx() is called within
    // CBlock::AcceptBlock(), the height of the block *being*
    // evaluated is what is used. Thus if we want to know if a
    // transaction can be part of the *next* block, we need to call
    // IsFinalTx() with one more than chainActive.Height().
    const int nBlockHeight = chainActive.Height() + 1;

    // BIP113 will require that time-locked transactions have nLockTime set to
    // less than the median time of the previous block they're contained in.
    // When the next block is created its previous block will be the current
    // chain tip, so we use that to calculate the median time passed to
    // IsFinalTx() if LOCKTIME_MEDIAN_TIME_PAST is set.
    const int64_t nBlockTime = GetAdjustedTime();


    return IsFinalTx(tx, nBlockHeight, nBlockTime);
}

/**
 * Calculates the block height and previous block's median time past at
 * which the transaction will be considered final in the context of BIP 68.
 * Also removes from the vector of input heights any entries which did not
 * correspond to sequence locked inputs as they do not affect the calculation.
 */
static std::pair<int, int64_t>
CalculateSequenceLocks(const CTransaction &tx, int flags, std::vector<int> *prevHeights, const CBlockIndex &block) {
    assert(prevHeights->size() == tx.vin.size());

    // Will be set to the equivalent height- and time-based nLockTime
    // values that would be necessary to satisfy all relative lock-
    // time constraints given our view of block chain history.
    // The semantics of nLockTime are the last invalid height/time, so
    // use -1 to have the effect of any height or time being valid.
    int nMinHeight = -1;
    int64_t nMinTime = -1;

    // tx.nVersion is signed integer so requires cast to unsigned otherwise
    // we would be doing a signed comparison and half the range of nVersion
    // wouldn't support BIP 68.
    bool fEnforceBIP68 = static_cast<uint32_t>(tx.nVersion) >= 2
                         && flags & LOCKTIME_VERIFY_SEQUENCE;

    // Do not enforce sequence numbers as a relative lock time
    // unless we have been instructed to
    if (!fEnforceBIP68) {
        return std::make_pair(nMinHeight, nMinTime);
    }

    for (size_t txinIndex = 0; txinIndex < tx.vin.size(); txinIndex++) {
        const CTxIn &txin = tx.vin[txinIndex];

        // Sequence numbers with the most significant bit set are not
        // treated as relative lock-times, nor are they given any
        // consensus-enforced meaning at this point.
        if (txin.nSequence & CTxIn::SEQUENCE_LOCKTIME_DISABLE_FLAG) {
            // The height of this input is not relevant for sequence locks
            (*prevHeights)[txinIndex] = 0;
            continue;
        }

        int nCoinHeight = (*prevHeights)[txinIndex];

        if (txin.nSequence & CTxIn::SEQUENCE_LOCKTIME_TYPE_FLAG) {
            int64_t nCoinTime = block.GetAncestor(std::max(nCoinHeight - 1, 0))->GetMedianTimePast();
            // NOTE: Subtract 1 to maintain nLockTime semantics
            // BIP 68 relative lock times have the semantics of calculating
            // the first block or time at which the transaction would be
            // valid. When calculating the effective block time or height
            // for the entire transaction, we switch to using the
            // semantics of nLockTime which is the last invalid block
            // time or height.  Thus we subtract 1 from the calculated
            // time or height.

            // Time-based relative lock-times are measured from the
            // smallest allowed timestamp of the block containing the
            // txout being spent, which is the median time past of the
            // block prior.
            nMinTime = std::max(nMinTime, nCoinTime + (int64_t)(
                    (txin.nSequence & CTxIn::SEQUENCE_LOCKTIME_MASK) << CTxIn::SEQUENCE_LOCKTIME_GRANULARITY) - 1);
        } else {
            nMinHeight = std::max(nMinHeight, nCoinHeight + (int) (txin.nSequence & CTxIn::SEQUENCE_LOCKTIME_MASK) - 1);
        }
    }

    return std::make_pair(nMinHeight, nMinTime);
}

static bool EvaluateSequenceLocks(const CBlockIndex &block, std::pair<int, int64_t> lockPair) {
    assert(block.pprev);
    int64_t nBlockTime = block.pprev->GetMedianTimePast();
    if (lockPair.first >= block.nHeight || lockPair.second >= nBlockTime)
        return false;

    return true;
}

bool SequenceLocks(const CTransaction &tx, int flags, std::vector<int> *prevHeights, const CBlockIndex &block) {
    return EvaluateSequenceLocks(block, CalculateSequenceLocks(tx, flags, prevHeights, block));
}

bool TestLockPointValidity(const LockPoints *lp) {
    AssertLockHeld(cs_main);
    assert(lp);
    // If there are relative lock times then the maxInputBlock will be set
    // If there are no relative lock times, the LockPoints don't depend on the chain
    if (lp->maxInputBlock) {
        // Check whether chainActive is an extension of the block at which the LockPoints
        // calculation was valid.  If not LockPoints are no longer valid
        if (!chainActive.Contains(lp->maxInputBlock)) {
            return false;
        }
    }

    // LockPoints still valid
    return true;
}

bool CheckSequenceLocks(
        const CTxMemPool& pool, 
        const CTransaction &tx, 
        int flags, 
        LockPoints *lp, 
        bool useExistingLockPoints) {
    AssertLockHeld(cs_main);
    AssertLockHeld(pool.cs);

    CBlockIndex *tip = chainActive.Tip();
    CBlockIndex index;
    index.pprev = tip;
    // CheckSequenceLocks() uses chainActive.Height()+1 to evaluate
    // height based locks because when SequenceLocks() is called within
    // ConnectBlock(), the height of the block *being*
    // evaluated is what is used.
    // Thus if we want to know if a transaction can be part of the
    // *next* block, we need to use one more than chainActive.Height()
    index.nHeight = tip->nHeight + 1;

    std::pair<int, int64_t> lockPair;
    if (useExistingLockPoints) {
        assert(lp);
        lockPair.first = lp->height;
        lockPair.second = lp->time;
    } else {
        // pcoinsTip contains the UTXO set for chainActive.Tip()
        CCoinsViewMemPool viewMemPool(pcoinsTip, pool);
        std::vector<int> prevheights;
        prevheights.resize(tx.vin.size());
        for (size_t txinIndex = 0; txinIndex < tx.vin.size(); txinIndex++) {
            const CTxIn &txin = tx.vin[txinIndex];
            CCoins coins;
            if (!viewMemPool.GetCoins(txin.prevout.hash, coins)) {
                return error("%s: Missing input", __func__);
            }
            if (coins.nHeight == MEMPOOL_HEIGHT) {
                // Assume all mempool transaction confirm in the next block
                prevheights[txinIndex] = tip->nHeight + 1;
            } else {
                prevheights[txinIndex] = coins.nHeight;
            }
        }
        lockPair = CalculateSequenceLocks(tx, flags, &prevheights, index);
        if (lp) {
            lp->height = lockPair.first;
            lp->time = lockPair.second;
            // Also store the hash of the block with the highest height of
            // all the blocks which have sequence locked prevouts.
            // This hash needs to still be on the chain
            // for these LockPoint calculations to be valid
            // Note: It is impossible to correctly calculate a maxInputBlock
            // if any of the sequence locked inputs depend on unconfirmed txs,
            // except in the special case where the relative lock time/height
            // is 0, which is equivalent to no sequence lock. Since we assume
            // input height of tip+1 for mempool txs and test the resulting
            // lockPair from CalculateSequenceLocks against tip+1.  We know
            // EvaluateSequenceLocks will fail if there was a non-zero sequence
            // lock on a mempool input, so we can use the return value of
            // CheckSequenceLocks to indicate the LockPoints validity
            int maxInputHeight = 0;
            BOOST_FOREACH(int
            height, prevheights) {
                // Can ignore mempool inputs since we'll fail if they had non-zero locks
                if (height != tip->nHeight + 1) {
                    maxInputHeight = std::max(maxInputHeight, height);
                }
            }
            lp->maxInputBlock = tip->GetAncestor(maxInputHeight);
        }
    }
    return EvaluateSequenceLocks(index, lockPair);
}


unsigned int GetLegacySigOpCount(const CTransaction &tx) {
    unsigned int nSigOps = 0;
    BOOST_FOREACH(
    const CTxIn &txin, tx.vin)
    {
        nSigOps += txin.scriptSig.GetSigOpCount(false);
    }
    BOOST_FOREACH(
    const CTxOut &txout, tx.vout)
    {
        nSigOps += txout.scriptPubKey.GetSigOpCount(false);
    }
    return nSigOps;
}

unsigned int GetP2SHSigOpCount(const CTransaction &tx, const CCoinsViewCache &inputs) {
    if (tx.IsCoinBase() || tx.IsZerocoinSpend())
        return 0;

    unsigned int nSigOps = 0;
    for (unsigned int i = 0; i < tx.vin.size(); i++) {
        const CTxOut &prevout = inputs.GetOutputFor(tx.vin[i]);
        if (prevout.scriptPubKey.IsPayToScriptHash())
            nSigOps += prevout.scriptPubKey.GetSigOpCount(tx.vin[i].scriptSig);
    }
    return nSigOps;
}

int64_t GetTransactionSigOpCost(const CTransaction &tx, const CCoinsViewCache &inputs, int flags) {
    int64_t nSigOps = GetLegacySigOpCount(tx) * WITNESS_SCALE_FACTOR;

    if (tx.IsCoinBase() || tx.IsZerocoinSpend())
        return nSigOps;

    if (flags & SCRIPT_VERIFY_P2SH) {
        nSigOps += GetP2SHSigOpCount(tx, inputs) * WITNESS_SCALE_FACTOR;
    }
    for (unsigned int i = 0; i < tx.vin.size(); i++) {
        const CTxOut &prevout = inputs.GetOutputFor(tx.vin[i]);
        nSigOps += CountWitnessSigOps(tx.vin[i].scriptSig, prevout.scriptPubKey,
                                      i < tx.wit.vtxinwit.size() ? &tx.wit.vtxinwit[i].scriptWitness : NULL, flags);
    }
    return nSigOps;
}


//static libzerocoin::Params *ZCParams;
bool CheckTransaction(const CTransaction &tx, CValidationState &state, uint256 hashTx,  bool isVerifyDB, int nHeight, bool isCheckWallet, CZerocoinTxInfo *zerocoinTxInfo) {
    LogPrintf("CheckTransaction nHeight=%s, isVerifyDB=%s, isCheckWallet=%s, txHash=%s\n", nHeight, isVerifyDB, isCheckWallet, tx.GetHash().ToString());
//    LogPrintf("transaction = %s\n", tx.ToString());
    bool fTestNet = (Params().NetworkIDString() == CBaseChainParams::TESTNET);
    // Basic checks that don't depend on any context
    if (tx.vin.empty())
        return state.DoS(10, false, REJECT_INVALID, "bad-txns-vin-empty");
    if (tx.vout.empty())
        return state.DoS(10, false, REJECT_INVALID, "bad-txns-vout-empty");
    // Size limits (this doesn't take the witness into account, as that hasn't been checked for malleability)
    if (::GetSerializeSize(tx, SER_NETWORK, PROTOCOL_VERSION | SERIALIZE_TRANSACTION_NO_WITNESS) > MAX_BLOCK_BASE_SIZE)
        return state.DoS(100, false, REJECT_INVALID, "bad-txns-oversize");

    // Check for negative or overflow output values
    CAmount nValueOut = 0;
    BOOST_FOREACH(const CTxOut &txout, tx.vout)
    {
        if (txout.nValue < 0)
            return state.DoS(100, false, REJECT_INVALID, "bad-txns-vout-negative");
        if (txout.nValue > MAX_MONEY)
            return state.DoS(100, false, REJECT_INVALID, "bad-txns-vout-toolarge");
        nValueOut += txout.nValue;
        if (!MoneyRange(nValueOut))
            return state.DoS(100, false, REJECT_INVALID, "bad-txns-txouttotal-toolarge");
    }

    // Check for duplicate inputs
    set <COutPoint> vInOutPoints;
    set <CScript> spendScripts;
    BOOST_FOREACH(
    const CTxIn &txin, tx.vin)
    {
        if(tx.IsZerocoinSpend()){
            if(spendScripts.count(txin.scriptSig)){
                return state.DoS(100, false, REJECT_INVALID, "bad-txns-spend-inputs-duplicate");
            }
            spendScripts.insert(txin.scriptSig);
        }else {
            if (vInOutPoints.count(txin.prevout)){
                return state.DoS(100, false, REJECT_INVALID, "bad-txns-inputs-duplicate");
            }
            vInOutPoints.insert(txin.prevout);
        }
    }

    if (tx.IsCoinBase()) {
        if (tx.vin[0].scriptSig.size() < 2 || tx.vin[0].scriptSig.size() > 100)
            return state.DoS(100, false, REJECT_INVALID, "bad-cb-length");
	      if (!CheckZerocoinFoundersInputs(tx, state, nHeight, fTestNet))
		      return false;
    } else {
	    BOOST_FOREACH(const CTxIn &txin, tx.vin) {
		    if (txin.prevout.IsNull() && !txin.scriptSig.IsZerocoinSpend()) {
			    return state.DoS(10, false, REJECT_INVALID, "bad-txns-prevout-null");
		    }
	    }
        if (!CheckZerocoinTransaction(tx, state, hashTx, isVerifyDB, nHeight, isCheckWallet, zerocoinTxInfo))
		    return false;
    }
    return true;
}

void LimitMempoolSize(CTxMemPool &pool, size_t limit, unsigned long age) {
    int expired = pool.Expire(GetTime() - age);
    if (expired != 0)
        LogPrint("mempool", "Expired %i transactions from the memory pool\n", expired);

    std::vector <uint256> vNoSpendsRemaining;
    pool.TrimToSize(limit, &vNoSpendsRemaining);
    BOOST_FOREACH(
    const uint256 &removed, vNoSpendsRemaining)
    pcoinsTip->Uncache(removed);
}

/** Convert CValidationState to a human-readable message for logging */
std::string FormatStateMessage(const CValidationState &state) {
    return strprintf("%s%s (code %i)",
                     state.GetRejectReason(),
                     state.GetDebugMessage().empty() ? "" : ", " + state.GetDebugMessage(),
                     state.GetRejectCode());
}

bool AcceptToMemoryPoolWorker(
        CTxMemPool &pool, 
        CValidationState &state,
        const CTransaction &tx,
        bool fCheckInputs,
        bool fLimitFree,
        bool *pfMissingInputs,
        bool fOverrideMempoolLimit,
        const CAmount &nAbsurdFee,
        std::vector <uint256> &vHashTxnToUncache,
        bool isCheckWalletTransaction,
        bool markZcoinSpendTransactionSerial) {
    bool fTestNet = (Params().NetworkIDString() == CBaseChainParams::TESTNET);
    LogPrintf("AcceptToMemoryPoolWorker(),fCheckInputs=%s, tx.IsZerocoinSpend()=%s, fTestNet=%s\n", 
              fCheckInputs, tx.IsZerocoinSpend(), fTestNet);
    uint256 hash = tx.GetHash();
    AssertLockHeld(cs_main);
    if (pfMissingInputs)
        *pfMissingInputs = false;

    if (!CheckTransaction(tx, state, hash, false, INT_MAX, isCheckWalletTransaction)) {
        LogPrintf("CheckTransaction() failed!");
        return false; // state filled in by CheckTransaction
    }

    // Coinbase is only valid in a block, not as a loose transaction
    if (tx.IsCoinBase()) {
        LogPrintf("cause by -> coinbase!\n");
        return state.DoS(100, false, REJECT_INVALID, "coinbase");
    }

    // Don't relay version 2 transactions until CSV is active, and we can be
    // sure that such transactions will be mined (unless we're on
    // -testnet/-regtest).
    const CChainParams &chainparams = Params();
    if (fRequireStandard && tx.nVersion >= 2 &&
        VersionBitsTipState(chainparams.GetConsensus(), Consensus::DEPLOYMENT_CSV) != THRESHOLD_ACTIVE) {
        return state.DoS(0, false, REJECT_NONSTANDARD, "premature-version2-tx");
    }

    // Reject transactions with witness before segregated witness activates (override with -prematurewitness)
    bool witnessEnabled = IsWitnessEnabled(chainActive.Tip(), Params().GetConsensus());
    if (!GetBoolArg("-prematurewitness", false) && !tx.wit.IsNull() && !witnessEnabled) {
        return state.DoS(0, false, REJECT_NONSTANDARD, "no-witness-yet", true);
    }

    // Rather not work on nonstandard transactions (unless -testnet/-regtest)
    string reason;
    if (!fTestNet && fRequireStandard && !IsStandardTx(tx, reason, witnessEnabled)) {
        LogPrintf("cause by -> Not StandardTx\n");
        return state.DoS(0, false, REJECT_NONSTANDARD, reason);
    }

    // Only accept nLockTime-using transactions that can be mined in the next
    // block; we don't want our mempool filled up with transactions that can't
    // be mined yet.
    if (!CheckFinalTx(tx, STANDARD_LOCKTIME_VERIFY_FLAGS))
        return state.DoS(0, false, REJECT_NONSTANDARD, "non-final");

    // is it already in the memory pool?
    if (pool.exists(hash))
        return state.Invalid(false, REJECT_ALREADY_KNOWN, "txn-already-in-mempool");
    // Check for conflicts with in-memory transactions
    set <uint256> setConflicts;
    //btzc
    CZerocoinState *zcState = CZerocoinState::GetZerocoinState();
    vector<CBigNum> zcSpendSerials;
    CBigNum zcSpendSerial;
    {
        LOCK(pool.cs); // protect pool.mapNextTx
        if (tx.IsZerocoinSpend()) {
            BOOST_FOREACH(
            const CTxIn &txin, tx.vin)
            {
                zcSpendSerial = ZerocoinGetSpendSerialNumber(tx, txin);      
                if (!zcSpendSerial)
                    return state.Invalid(false, REJECT_INVALID, "txn-invalid-zerocoin-spend");
                if (!zcState->CanAddSpendToMempool(zcSpendSerial)) {
                    LogPrintf("AcceptToMemoryPool(): serial number %s has been used\n", zcSpendSerial.ToString());
                    return state.Invalid(false, REJECT_CONFLICT, "txn-mempool-conflict");
                }
                zcSpendSerials.push_back(zcSpendSerial);
            }
        }
        else {
            BOOST_FOREACH(const CTxIn &txin, tx.vin)
            {
                auto itConflicting = pool.mapNextTx.find(txin.prevout);
                if (itConflicting != pool.mapNextTx.end()) {
                    const CTransaction *ptxConflicting = itConflicting->second;
                    if (!setConflicts.count(ptxConflicting->GetHash())) {
                        bool fReplacementOptOut = true;
                        if (fEnableReplacement) {
                            BOOST_FOREACH(
                            const CTxIn &txin, ptxConflicting->vin)
                            {
                                if (txin.nSequence < std::numeric_limits < unsigned int > ::max() - 1)
                                {
                                    fReplacementOptOut = false;
                                    break;
                                }
                            }
                        }
                        if (fReplacementOptOut) {
                            LogPrintf("cause by -> txn-mempool-conflict!\n");
                            return state.Invalid(false, REJECT_CONFLICT, "txn-mempool-conflict");
                        }

                        setConflicts.insert(ptxConflicting->GetHash());
                    }
                }
            }
        }
    }

    {
        CCoinsView dummy;
        CCoinsViewCache view(&dummy);
        CAmount nValueIn = 0;
        LockPoints lp;

        {
            LOCK(pool.cs);
            CCoinsViewMemPool viewMemPool(pcoinsTip, pool);
            view.SetBackend(viewMemPool);

            // do we already have it?
            bool fHadTxInCache = pcoinsTip->HaveCoinsInCache(hash);
            if (view.HaveCoins(hash)) {
                if (!fHadTxInCache) vHashTxnToUncache.push_back(hash);
                LogPrintf("cause by -> txn-already-known!\n");
                return state.Invalid(false, REJECT_ALREADY_KNOWN, "txn-already-known");
            }

            if (!tx.IsZerocoinSpend() && fCheckInputs) {
                // do all inputs exist?
                // Note that this does not check for the presence of actual outputs (see the next check for that),
                // and only helps with filling in pfMissingInputs (to determine missing vs spent).

                BOOST_FOREACH(const CTxIn txin, tx.vin) {
                    if (!pcoinsTip->HaveCoinsInCache(txin.prevout.hash))
                        vHashTxnToUncache.push_back(txin.prevout.hash);
                    if (!view.HaveCoins(txin.prevout.hash)) {
                        if (pfMissingInputs) *pfMissingInputs = true;
                        LogPrintf("cause by ->view.HaveCoins!\n");
                        return false; // fMissingInputs and !state.IsInvalid() is used to detect this condition, don't set state.Invalid()
                    }
                }

                // are the actual inputs available?
                if (!view.HaveInputs(tx)) {
                    LogPrintf("cause by -> bad-txns-inputs-spent!\n");
                    return state.Invalid(false, REJECT_DUPLICATE, "bad-txns-inputs-spent");
                }

                // Bring the best block into scope
                view.GetBestBlock();

                nValueIn = view.GetValueIn(tx);

                // we have all inputs cached now, so switch back to dummy, so we don't need to keep lock on mempool
                view.SetBackend(dummy);

                // Only accept BIP68 sequence locked transactions that can be mined in the next
                // block; we don't want our mempool filled up with transactions that can't
                // be mined yet.
                // Must keep pool.cs for this unless we change CheckSequenceLocks to take a
                // CoinsViewCache instead of create its own
                //            if (!CheckSequenceLocks(tx, STANDARD_LOCKTIME_VERIFY_FLAGS, &lp)) {
                //                LogPrintf("cause by -> non-BIP68-final!\n");
                //                return state.DoS(0, false, REJECT_NONSTANDARD, "non-BIP68-final");
                //            }
            }
        } // LOCK

        if (!tx.IsZerocoinSpend() && fCheckInputs) {

            // Check for non-standard pay-to-script-hash in inputs
            if (!fTestNet && fRequireStandard && !AreInputsStandard(tx, view)) {
                LogPrintf("cause by -> AreInputsStandard\n");
                return state.Invalid(false, REJECT_NONSTANDARD, "bad-txns-nonstandard-inputs");
            }
            // Check for non-standard witness in P2WSH
            if (!tx.wit.IsNull() && fRequireStandard && !IsWitnessStandard(tx, view)) {
                LogPrintf("cause by -> IsWitnessStandard\n");
                return state.DoS(0, false, REJECT_NONSTANDARD, "bad-witness-nonstandard", true);
            }
            int64_t nSigOpsCost = GetTransactionSigOpCost(tx, view, STANDARD_SCRIPT_VERIFY_FLAGS);

            CAmount nValueOut = tx.GetValueOut();
            CAmount nFees = nValueIn - nValueOut;
            // nModifiedFees includes any fee deltas from PrioritiseTransaction
            CAmount nModifiedFees = nFees;
            double nPriorityDummy = 0;
            pool.ApplyDeltas(hash, nPriorityDummy, nModifiedFees);

            CAmount inChainInputValue;
            double dPriority = view.GetPriority(tx, chainActive.Height(), inChainInputValue);

            // Keep track of transactions that spend a coinbase, which we re-scan
            // during reorgs to ensure COINBASE_MATURITY is still met.
            bool fSpendsCoinbase = false;
            BOOST_FOREACH(const CTxIn &txin, tx.vin) { const CCoins *coins = view.AccessCoins(txin.prevout.hash);
                                                       if (coins->IsCoinBase()) {
                                                           fSpendsCoinbase = true;
                                                           break;
                                                       }
                                                     }
            CTxMemPoolEntry entry(tx, nFees, GetTime(), dPriority, chainActive.Height(), pool.HasNoInputsOf(tx),
                                  inChainInputValue, fSpendsCoinbase, nSigOpsCost, lp);

            // Don't accept it if it can't get into a block
            // TODO: Temporarily disable this condition (by setting txMinFee = 0) to accept zero-fee TX (from old 0.8 client)
            // int64_t txMinFee = tx.GetMinFee(1000, true, GMF_RELAY);
            int64_t txMinFee = 0;
            if (fLimitFree && nFees < txMinFee) {
                LogPrintf("not enough fee, nFees=%d, txMinFee=%d\n", nFees, txMinFee);
                return state.DoS(0, false, REJECT_INSUFFICIENTFEE, "not enough fee", false, strprintf("nFees=%d, txMinFee=%d", nFees, txMinFee));
            }
            unsigned int nSize = entry.GetTxSize();


            // Check that the transaction doesn't have an excessive number of
            // sigops, making it impossible to mine. Since the coinbase transaction
            // itself can contain sigops MAX_STANDARD_TX_SIGOPS is less than
            // MAX_BLOCK_SIGOPS; we still consider this an invalid rather than
            // merely non-standard transaction.
            //        if (nSigOpsCost > MAX_STANDARD_TX_SIGOPS_COST) {
            //            LogPrintf("cause by -> bad-txns-too-many-sigops\n");
            //            return state.DoS(0, false, REJECT_NONSTANDARD, "bad-txns-too-many-sigops", false,
            //                             strprintf("%d", nSigOpsCost));
            //        }
            //        CAmount mempoolRejectFee = pool.GetMinFee(GetArg("-maxmempool", DEFAULT_MAX_MEMPOOL_SIZE) * 1000000).GetFee(
            //                nSize);
            //        if (mempoolRejectFee > 0 && nModifiedFees < mempoolRejectFee) {
            //            LogPrintf("cause by -> mempool min fee not met\n");
            //            return state.DoS(0, false, REJECT_INSUFFICIENTFEE, "mempool min fee not met", false,
            //                             strprintf("%d < %d", nFees, mempoolRejectFee));
            //        } else if (GetBoolArg("-relaypriority", DEFAULT_RELAYPRIORITY) &&
            //                   nModifiedFees < ::minRelayTxFee.GetFee(nSize) &&
            //                   !AllowFree(entry.GetPriority(chainActive.Height() + 1))) {
            //            LogPrintf("cause by -> insufficient priority\n");
            // Require that free transactions have sufficient priority to be mined in the next block.
            //            return state.DoS(0, false, REJECT_INSUFFICIENTFEE, "insufficient priority");
            //        }

            // Continuously rate-limit free (really, very-low-fee) transactions
            // This mitigates 'penny-flooding' -- sending thousands of free transactions just to
            // be annoying or make others' transactions take longer to confirm.
            if (fLimitFree && nFees < CTransaction::nMinRelayTxFee) {
                static CCriticalSection csFreeLimiter;
                static double dFreeCount;
                static int64_t nLastTime;
                int64_t nNow = GetTime();

                LOCK(csFreeLimiter);

                // Use an exponentially decaying ~10-minute window:
                dFreeCount *= pow(1.0 - 1.0 / 600.0, (double) (nNow - nLastTime));
                nLastTime = nNow;
                // -limitfreerelay unit is thousand-bytes-per-minute
                // At default rate it would take over a month to fill 1GB
                if (dFreeCount + nSize >= GetArg("-limitfreerelay", DEFAULT_LIMITFREERELAY) * 10 * 1000) {
                    LogPrintf("cause by -> rate limited free transaction\n");
                    return state.DoS(0, false, REJECT_INSUFFICIENTFEE, "rate limited free transaction");
                }
                LogPrint("mempool", "Rate limit dFreeCount: %g => %g\n", dFreeCount, dFreeCount + nSize);
                dFreeCount += nSize;
            }

            //        if (nAbsurdFee && nFees > nAbsurdFee)
            //            return state.Invalid(false, REJECT_HIGHFEE, "absurdly-high-fee", strprintf("%d > %d", nFees, nAbsurdFee));

            if (nAbsurdFee && nFees > CTransaction::nMinRelayTxFee * 1000)
                return state.Invalid(false, REJECT_HIGHFEE, "insane fee", strprintf("%d > %d", nFees, CTransaction::nMinRelayTxFee * 1000));

            // Calculate in-mempool ancestors, up to a limit.
            CTxMemPool::setEntries setAncestors;
            size_t nLimitAncestors = GetArg("-limitancestorcount", DEFAULT_ANCESTOR_LIMIT);
            size_t nLimitAncestorSize = GetArg("-limitancestorsize", DEFAULT_ANCESTOR_SIZE_LIMIT) * 1000;
            size_t nLimitDescendants = GetArg("-limitdescendantcount", DEFAULT_DESCENDANT_LIMIT);
            size_t nLimitDescendantSize = GetArg("-limitdescendantsize", DEFAULT_DESCENDANT_SIZE_LIMIT) * 1000;
            std::string errString;
            if (!pool.CalculateMemPoolAncestors(entry, setAncestors, nLimitAncestors, nLimitAncestorSize, nLimitDescendants,
                                                nLimitDescendantSize, errString)) {
                LogPrintf("cause by -> too-long-mempool-chain\n");
                return state.DoS(0, false, REJECT_NONSTANDARD, "too-long-mempool-chain", false, errString);
            }

            // A transaction that spends outputs that would be replaced by it is invalid. Now
            // that we have the set of all ancestors we can detect this
            // pathological case by making sure setConflicts and setAncestors don't
            // intersect.
            BOOST_FOREACH(CTxMemPool::txiter ancestorIt, setAncestors)
            {
                const uint256 &hashAncestor = ancestorIt->GetTx().GetHash();
                if (setConflicts.count(hashAncestor)) {
                    LogPrintf("cause by -> bad-txns-spends-conflicting-tx\n");
                    return state.DoS(10, false,
                                     REJECT_INVALID, "bad-txns-spends-conflicting-tx", false,
                                     strprintf("%s spends conflicting transaction %s",
                                               hash.ToString(),
                                               hashAncestor.ToString()));
                }
            }

            // Check if it's economically rational to mine this transaction rather
            // than the ones it replaces.
            CAmount nConflictingFees = 0;
            size_t nConflictingSize = 0;
            uint64_t nConflictingCount = 0;
            CTxMemPool::setEntries allConflicting;

            // If we don't hold the lock allConflicting might be incomplete; the
            // subsequent RemoveStaged() and addUnchecked() calls don't guarantee
            // mempool consistency for us.
            LOCK(pool.cs);
            if (setConflicts.size()) {
                CFeeRate newFeeRate(nModifiedFees, nSize);
                set <uint256> setConflictsParents;
                const int maxDescendantsToVisit = 100;
                CTxMemPool::setEntries setIterConflicting;
                BOOST_FOREACH(const uint256 &hashConflicting, setConflicts)
                {
                    CTxMemPool::txiter mi = pool.mapTx.find(hashConflicting);
                    if (mi == pool.mapTx.end())
                        continue;

                    // Save these to avoid repeated lookups
                    setIterConflicting.insert(mi);

                    // Don't allow the replacement to reduce the feerate of the
                    // mempool.
                    //
                    // We usually don't want to accept replacements with lower
                    // feerates than what they replaced as that would lower the
                    // feerate of the next block. Requiring that the feerate always
                    // be increased is also an easy-to-reason about way to prevent
                    // DoS attacks via replacements.
                    //
                    // The mining code doesn't (currently) take children into
                    // account (CPFP) so we only consider the feerates of
                    // transactions being directly replaced, not their indirect
                    // descendants. While that does mean high feerate children are
                    // ignored when deciding whether or not to replace, we do
                    // require the replacement to pay more overall fees too,
                    // mitigating most cases.
                    CFeeRate oldFeeRate(mi->GetModifiedFee(), mi->GetTxSize());
                    if (newFeeRate <= oldFeeRate) {
                        return state.DoS(0, false,
                                         REJECT_INSUFFICIENTFEE, "insufficient fee", false,
                                         strprintf("rejecting replacement %s; new feerate %s <= old feerate %s",
                                                   hash.ToString(),
                                                   newFeeRate.ToString(),
                                                   oldFeeRate.ToString()));
                    }

                    BOOST_FOREACH(const CTxIn &txin, mi->GetTx().vin)
                    {
                        setConflictsParents.insert(txin.prevout.hash);
                    }

                    nConflictingCount += mi->GetCountWithDescendants();
                }
                // This potentially overestimates the number of actual descendants
                // but we just want to be conservative to avoid doing too much
                // work.
                if (nConflictingCount <= maxDescendantsToVisit) {
                    // If not too many to replace, then calculate the set of
                    // transactions that would have to be evicted
                    BOOST_FOREACH(CTxMemPool::txiter
                                  it, setIterConflicting) {
                        pool.CalculateDescendants(it, allConflicting);
                    }
                    BOOST_FOREACH(CTxMemPool::txiter
                                  it, allConflicting) {
                        nConflictingFees += it->GetModifiedFee();
                        nConflictingSize += it->GetTxSize();
                    }
                } else {
                    return state.DoS(0, false, REJECT_NONSTANDARD, "too many potential replacements", false,
                                     strprintf("rejecting replacement %s; too many potential replacements (%d > %d)\n",
                                               hash.ToString(),
                                               nConflictingCount,
                                               maxDescendantsToVisit));
                }

                for (unsigned int j = 0; j < tx.vin.size(); j++) {
                    // We don't want to accept replacements that require low
                    // feerate junk to be mined first. Ideally we'd keep track of
                    // the ancestor feerates and make the decision based on that,
                    // but for now requiring all new inputs to be confirmed works.
                    if (!setConflictsParents.count(tx.vin[j].prevout.hash)) {
                        // Rather than check the UTXO set - potentially expensive -
                        // it's cheaper to just check if the new input refers to a
                        // tx that's in the mempool.
                        if (pool.mapTx.find(tx.vin[j].prevout.hash) != pool.mapTx.end())
                            return state.DoS(0, false,
                                             REJECT_NONSTANDARD, "replacement-adds-unconfirmed", false,
                                             strprintf("replacement %s adds unconfirmed input, idx %d",
                                                       hash.ToString(), j));
                    }
                }

                // The replacement must pay greater fees than the transactions it
                // replaces - if we did the bandwidth used by those conflicting
                // transactions would not be paid for.
                if (nModifiedFees < nConflictingFees) {
                    return state.DoS(0, false,
                                     REJECT_INSUFFICIENTFEE, "insufficient fee", false,
                                     strprintf("rejecting replacement %s, less fees than conflicting txs; %s < %s",
                                               hash.ToString(), FormatMoney(nModifiedFees), FormatMoney(nConflictingFees)));
                }

                // Finally in addition to paying more fees than the conflicts the
                // new transaction must pay for its own bandwidth.
                CAmount nDeltaFees = nModifiedFees - nConflictingFees;
                if (nDeltaFees < ::minRelayTxFee.GetFee(nSize)) {
                    return state.DoS(0, false,
                                     REJECT_INSUFFICIENTFEE, "insufficient fee", false,
                                     strprintf("rejecting replacement %s, not enough additional fees to relay; %s < %s",
                                               hash.ToString(),
                                               FormatMoney(nDeltaFees),
                                               FormatMoney(::minRelayTxFee.GetFee(nSize))));
                }
            }

            // Check against previous transactions
            // This is done last to help prevent CPU exhaustion denial-of-service attacks.
            unsigned int scriptVerifyFlags = SCRIPT_VERIFY_P2SH | SCRIPT_VERIFY_STRICTENC;
            //        if (!Params().RequireStandard()) {
            //            scriptVerifyFlags = GetArg("-promiscuousmempoolflags", scriptVerifyFlags);
            //        }
            PrecomputedTransactionData txdata(tx);
            if (!CheckInputs(tx, state, view, true, scriptVerifyFlags, true, txdata)) {
                // SCRIPT_VERIFY_CLEANSTACK requires SCRIPT_VERIFY_WITNESS, so we
                // need to turn both off, and compare against just turning off CLEANSTACK
                // to see if the failure is specifically due to witness validation.
                //            if (tx.wit.IsNull() && CheckInputs(tx, state, view, true,
                //                                               scriptVerifyFlags &
                //                                               ~(SCRIPT_VERIFY_WITNESS | SCRIPT_VERIFY_CLEANSTACK),
                //                                               true, txdata) &&
                //                !CheckInputs(tx, state, view, true, scriptVerifyFlags & ~SCRIPT_VERIFY_CLEANSTACK, true, txdata)) {
                //                // Only the witness is missing, so the transaction itself may be fine.
                //                state.SetCorruptionPossible();
                //            }
                LogPrintf("CheckInputs --> Failed!\n");
                return false;
            }

            // Check again against just the consensus-critical mandatory script
            // verification flags, in case of bugs in the standard flags that cause
            // transactions to pass as valid when they're actually invalid. For
            // instance the STRICTENC flag was incorrectly allowing certain
            // CHECKSIG NOT scripts to pass, even though they were invalid.
            //
            // There is a similar check in CreateNewBlock() to prevent creating
            // invalid blocks, however allowing such transactions into the mempool
            // can be exploited as a DoS attack.
            //        if (!CheckInputs(tx, state, view, true, MANDATORY_SCRIPT_VERIFY_FLAGS, true, txdata)) {
            //            return error(
            //                    "%s: BUG! PLEASE REPORT THIS! ConnectInputs failed against MANDATORY but not STANDARD flags %s, %s",
            //                    __func__, hash.ToString(), FormatStateMessage(state));
            //        }

            // Remove conflicting transactions from the mempool
            BOOST_FOREACH(const CTxMemPool::txiter it, allConflicting)
            {
                LogPrint("mempool", "replacing tx %s with %s for %s BTC additional fees, %d delta bytes\n",
                         it->GetTx().GetHash().ToString(),
                         hash.ToString(),
                         FormatMoney(nModifiedFees - nConflictingFees),
                         (int) nSize - (int) nConflictingSize);
            }
            pool.RemoveStaged(allConflicting, false);
            // Store transaction in memory
            pool.addUnchecked(hash, entry, setAncestors, !IsInitialBlockDownload());

            // Add memory address index
            if (fAddressIndex) {
                pool.addAddressIndex(entry, view);
            }

            // Add memory spent index
            if (fSpentIndex) {
                pool.addSpentIndex(entry, view);
            }

            if (tx.IsZerocoinSpend()) {
                pool.countZCSpend++;
            }

            // trim mempool and check if tx was trimmed
            if (!fOverrideMempoolLimit) {

                LimitMempoolSize(pool, GetArg("-maxmempool", DEFAULT_MAX_MEMPOOL_SIZE) * 1000000,
                                 GetArg("-mempoolexpiry", DEFAULT_MEMPOOL_EXPIRY) * 60 * 60);
                if (!pool.exists(hash))
                    return state.DoS(0, false, REJECT_INSUFFICIENTFEE, "mempool full");
            }
        } else {
            LockPoints lp;
            double dPriority = 0;
            double fSpendsCoinbase = false;
            CAmount inChainInputValue = 0;
            CAmount nFees = 0;
            int64_t nSigOpsCost = GetLegacySigOpCount(tx);
            CTxMemPool::setEntries setAncestors;
            CTxMemPoolEntry entry(tx, nFees, GetTime(), dPriority, chainActive.Height(), pool.HasNoInputsOf(tx),
                                  inChainInputValue, fSpendsCoinbase, nSigOpsCost, lp);
            pool.addUnchecked(hash, entry, setAncestors, !IsInitialBlockDownload());
            if (tx.IsZerocoinSpend()) {
                pool.countZCSpend++;
            }
        }        
    }

<<<<<<< HEAD
    if (tx.IsZerocoinSpend())
        zcState->AddSpendToMempool(zcSpendSerials, hash);
=======
    if (tx.IsZerocoinSpend() && markZcoinSpendTransactionSerial)
        zcState->AddSpendToMempool(zcSpendSerial, hash);
>>>>>>> 951e7f30

    SyncWithWallets(tx, NULL, NULL);
    LogPrintf("AcceptToMemoryPoolWorker -> OK\n");

    return true;
}

bool AcceptToMemoryPool(
	    CTxMemPool &pool, 
	    CValidationState &state, 
	    const CTransaction &tx, 
	    bool fCheckInputs,
        bool fLimitFree,
        bool *pfMissingInputs, 
	    bool fOverrideMempoolLimit, 
	    const CAmount nAbsurdFee,
        bool isCheckWalletTransaction,
        bool markZcoinSpendTransactionSerial) {
    LogPrintf("AcceptToMemoryPool(), transaction: %s, fCheckInputs=%s\n", 
              tx.GetHash().ToString(), 
              fCheckInputs);
    std::vector <uint256> vHashTxToUncache;
    bool res = AcceptToMemoryPoolWorker(
        pool, state, tx, fCheckInputs, fLimitFree, pfMissingInputs,
        fOverrideMempoolLimit, nAbsurdFee,
        vHashTxToUncache, isCheckWalletTransaction, 
        markZcoinSpendTransactionSerial);
    if (res) {
        LogPrintf("AcceptToMemoryPool: Successfully added txn %s to %s.\n",
                  tx.ToString(), 
                  (&pool == &mempool) ? "mempool" : "stempool");
    }
    else {
        LogPrintf("AcceptToMemoryPool: FAILED to add txn %s to %s.\n",
                  tx.ToString(), 
                  (&pool == &mempool) ? "mempool" : "stempool");
        BOOST_FOREACH(const uint256 &hashTx, vHashTxToUncache)
            pcoinsTip->Uncache(hashTx);
    }
    return res;
}

/** Return transaction in txOut, and if it was found inside a block, its hash is placed in hashBlock */
bool
GetTransaction(const uint256 &hash, CTransaction &txOut, const Consensus::Params &consensusParams, uint256 &hashBlock,
               bool fAllowSlow) {
    CBlockIndex *pindexSlow = NULL;

    LOCK(cs_main);

    std::shared_ptr<const CTransaction> ptx = mempool.get(hash);
    if (ptx) {
        txOut = *ptx;
        return true;
    }

    if (fTxIndex) {
        CDiskTxPos postx;
        if (pblocktree->ReadTxIndex(hash, postx)) {
            CAutoFile file(OpenBlockFile(postx, true), SER_DISK, CLIENT_VERSION);
            if (file.IsNull())
                return error("%s: OpenBlockFile failed", __func__);
            CBlockHeader header;
            try {
                file >> header;
                fseek(file.Get(), postx.nTxOffset, SEEK_CUR);
                file >> txOut;
            } catch (const std::exception &e) {
                return error("%s: Deserialize or I/O error - %s", __func__, e.what());
            }
            hashBlock = header.GetHash();
            if (txOut.GetHash() != hash)
                return error("%s: txid mismatch", __func__);
            return true;
        }
    }

    if (fAllowSlow) { // use coin database to locate block that contains transaction, and scan it
        int nHeight = -1;
        {
            const CCoinsViewCache &view = *pcoinsTip;
            const CCoins *coins = view.AccessCoins(hash);
            if (coins)
                nHeight = coins->nHeight;
        }
        if (nHeight > 0)
            pindexSlow = chainActive[nHeight];
    }

    if (pindexSlow) {
        CBlock block;
        if (ReadBlockFromDisk(block, pindexSlow, consensusParams)) {
            BOOST_FOREACH(
            const CTransaction &tx, block.vtx) {
                if (tx.GetHash() == hash) {
                    txOut = tx;
                    hashBlock = pindexSlow->GetBlockHash();
                    return true;
                }
            }
        }
    }

    return false;
}

bool GetTimestampIndex(const unsigned int &high, const unsigned int &low, std::vector<uint256> &hashes)
{
    if (!fTimestampIndex)
        return error("Timestamp index not enabled");

    if (!pblocktree->ReadTimestampIndex(high, low, hashes))
        return error("Unable to get hashes for timestamps");

    return true;
}


bool GetSpentIndex(CSpentIndexKey &key, CSpentIndexValue &value)
{
    if (!fSpentIndex)
        return false;

    if (mempool.getSpentIndex(key, value))
        return true;

    if (!pblocktree->ReadSpentIndex(key, value))
        return false;

    return true;
}

bool GetAddressIndex(uint160 addressHash, int type,
                     std::vector<std::pair<CAddressIndexKey, CAmount> > &addressIndex, int start, int end)
{
    if (!fAddressIndex)
        return error("address index not enabled");

    if (!pblocktree->ReadAddressIndex(addressHash, type, addressIndex, start, end))
        return error("unable to get txids for address");

    return true;
}

bool GetAddressUnspent(uint160 addressHash, int type,
                       std::vector<std::pair<CAddressUnspentKey, CAddressUnspentValue> > &unspentOutputs)
{
    if (!fAddressIndex)
        return error("address index not enabled");

    if (!pblocktree->ReadAddressUnspentIndex(addressHash, type, unspentOutputs))
        return error("unable to get txids for address");

    return true;
}



//////////////////////////////////////////////////////////////////////////////
//
// CBlock and CBlockIndex
//

bool WriteBlockToDisk(const CBlock &block, CDiskBlockPos &pos, const CMessageHeader::MessageStartChars &messageStart) {
    // Open history file to append
    CAutoFile fileout(OpenBlockFile(pos), SER_DISK, CLIENT_VERSION);
    if (fileout.IsNull())
        return error("WriteBlockToDisk: OpenBlockFile failed");

    // Write index header
    unsigned int nSize = fileout.GetSerializeSize(block);
    fileout << FLATDATA(messageStart) << nSize;

    // Write block
    long fileOutPos = ftell(fileout.Get());
    if (fileOutPos < 0)
        return error("WriteBlockToDisk: ftell failed");
    pos.nPos = (unsigned int) fileOutPos;
    fileout << block;
    return true;
}

bool ReadBlockFromDisk(CBlock &block, const CDiskBlockPos &pos, int nHeight, const Consensus::Params &consensusParams) {
    block.SetNull();

    // Open history file to read
    CAutoFile filein(OpenBlockFile(pos, true), SER_DISK, CLIENT_VERSION);
    if (filein.IsNull())
        return error("ReadBlockFromDisk: OpenBlockFile failed for %s", pos.ToString());

    // Read block
    try {
        filein >> block;
    }
    catch (const std::exception &e) {
        return error("%s: Deserialize or I/O error - %s at %s", __func__, e.what(), pos.ToString());
    }
    // Check the header
    if (!CheckProofOfWork(block.GetPoWHash(nHeight), block.nBits, consensusParams))
        //Maybe cache is not valid
        if (!CheckProofOfWork(block.GetPoWHash(nHeight, true), block.nBits, consensusParams))
            return error("ReadBlockFromDisk: Errors in block header at %s", pos.ToString());
    return true;
}

bool ReadBlockFromDisk(CBlock &block, const CBlockIndex *pindex, const Consensus::Params &consensusParams) {
    if (!ReadBlockFromDisk(block, pindex->GetBlockPos(), pindex->nHeight, consensusParams))
        return false;
    if (block.GetHash() != pindex->GetBlockHash()) {
        return error("ReadBlockFromDisk(CBlock&, CBlockIndex*): GetHash() doesn't match index for %s at %s",
                     pindex->ToString(), pindex->GetBlockPos().ToString());
    }
    return true;
}

CAmount GetBlockSubsidy(int nHeight, const Consensus::Params &consensusParams, int nTime) {
    bool fTestNet = (Params().NetworkIDString() == CBaseChainParams::TESTNET);
    // Just want to make sure no one gets a dime before 28 Sep 2016 12:00 AM UTC
    if (nTime < nStartRewardTime && !fTestNet)
        return 0;

    // Genesis block is 0 coin
    if (nHeight == 0)
        return 0;
    int halvings = nHeight / consensusParams.nSubsidyHalvingInterval;
    // Force block reward to zero when right shift is undefined.
    if (halvings >= 64)
        return 0;

    CAmount nSubsidy = 50 * COIN;
    // Subsidy is cut in half every 210,000 blocks which will occur approximately every 4 years.
    nSubsidy >>= halvings;
    return nSubsidy;
}

bool IsInitialBlockDownload() {
//    const CChainParams &chainParams = Params();
    // Once this function has returned false, it must remain false.
    static std::atomic<bool> latchToFalse{false};
    // Optimization: pre-test latch before taking the lock.
    if (latchToFalse.load(std::memory_order_relaxed))
        return false;
    LOCK(cs_main);
    if (latchToFalse.load(std::memory_order_relaxed))
        return false;
    if (fImporting || fReindex)
        return true;
    if (chainActive.Tip() == NULL)
        return true;
//    LogPrintf("chainActive.Tip()->nChainWork=%s\n", chainActive.Tip()->nChainWork.ToString());
//    LogPrintf("chainParams.GetConsensus().nMinimumChainWork=%s\n", chainParams.GetConsensus().nMinimumChainWork.ToString());
//    LogPrintf("chainActive.Tip()->nChainWork < UintToArith256(chainParams.GetConsensus().nMinimumChainWork)=%s\n", chainActive.Tip()->nChainWork < UintToArith256(chainParams.GetConsensus().nMinimumChainWork));
//    if (chainActive.Tip()->nChainWork < UintToArith256(chainParams.GetConsensus().nMinimumChainWork))
//        return true;
//    LogPrintf("chainActive.Tip()->GetBlockTime()=%s\n", chainActive.Tip()->GetBlockTime());
//    LogPrintf("GetTime() - nMaxTipAge=%s\n", GetTime() - nMaxTipAge);
//    if (chainActive.Tip()->GetBlockTime() < (GetTime() - nMaxTipAge))
//        return true;
    latchToFalse.store(true, std::memory_order_relaxed);
    return false;
}

bool fLargeWorkForkFound = false;
bool fLargeWorkInvalidChainFound = false;
CBlockIndex *pindexBestForkTip = NULL, *pindexBestForkBase = NULL;

static void AlertNotify(const std::string &strMessage) {
    uiInterface.NotifyAlertChanged();
    std::string strCmd = GetArg("-alertnotify", "");
    if (strCmd.empty()) return;

    // Alert text should be plain ascii coming from a trusted source, but to
    // be safe we first strip anything not in safeChars, then add single quotes around
    // the whole string before passing it to the shell:
    std::string singleQuote("'");
    std::string safeStatus = SanitizeString(strMessage);
    safeStatus = singleQuote + safeStatus + singleQuote;
    boost::replace_all(strCmd, "%s", safeStatus);

    boost::thread t(runCommand, strCmd); // thread runs free
}

void CheckForkWarningConditions() {
    AssertLockHeld(cs_main);
    // Before we get past initial download, we cannot reliably alert about forks
    // (we assume we don't get stuck on a fork before finishing our initial sync)
    if (IsInitialBlockDownload())
        return;

    // If our best fork is no longer within 72 blocks (+/- 12 hours if no one mines it)
    // of our head, drop it
    if (pindexBestForkTip && chainActive.Height() - pindexBestForkTip->nHeight >= 72)
        pindexBestForkTip = NULL;

    if (pindexBestForkTip || (pindexBestInvalid && pindexBestInvalid->nChainWork > chainActive.Tip()->nChainWork +
                                                                                   (GetBlockProof(*chainActive.Tip()) *
                                                                                    6))) {
        if (!fLargeWorkForkFound && pindexBestForkBase) {
            std::string warning = std::string("'Warning: Large-work fork detected, forking after block ") +
                                  pindexBestForkBase->phashBlock->ToString() + std::string("'");
            AlertNotify(warning);
        }
        if (pindexBestForkTip && pindexBestForkBase) {
            LogPrintf(
                    "%s: Warning: Large valid fork found\n  forking the chain at height %d (%s)\n  lasting to height %d (%s).\nChain state database corruption likely.\n",
                    __func__,
                    pindexBestForkBase->nHeight, pindexBestForkBase->phashBlock->ToString(),
                    pindexBestForkTip->nHeight, pindexBestForkTip->phashBlock->ToString());
            fLargeWorkForkFound = true;
        } else {
            LogPrintf(
                    "%s: Warning: Found invalid chain at least ~6 blocks longer than our best chain.\nChain state database corruption likely.\n",
                    __func__);
            fLargeWorkInvalidChainFound = true;
        }
    } else {
        fLargeWorkForkFound = false;
        fLargeWorkInvalidChainFound = false;
    }
}

void CheckForkWarningConditionsOnNewFork(CBlockIndex *pindexNewForkTip) {
    AssertLockHeld(cs_main);
    // If we are on a fork that is sufficiently large, set a warning flag
    CBlockIndex *pfork = pindexNewForkTip;
    CBlockIndex *plonger = chainActive.Tip();
    while (pfork && pfork != plonger) {
        while (plonger && plonger->nHeight > pfork->nHeight)
            plonger = plonger->pprev;
        if (pfork == plonger)
            break;
        pfork = pfork->pprev;
    }

    // We define a condition where we should warn the user about as a fork of at least 7 blocks
    // with a tip within 72 blocks (+/- 12 hours if no one mines it) of ours
    // We use 7 blocks rather arbitrarily as it represents just under 10% of sustained network
    // hash rate operating on the fork.
    // or a chain that is entirely longer than ours and invalid (note that this should be detected by both)
    // We define it this way because it allows us to only store the highest fork tip (+ base) which meets
    // the 7-block condition and from this always have the most-likely-to-cause-warning fork
    if (pfork &&
        (!pindexBestForkTip || (pindexBestForkTip && pindexNewForkTip->nHeight > pindexBestForkTip->nHeight)) &&
        pindexNewForkTip->nChainWork - pfork->nChainWork > (GetBlockProof(*pfork) * 7) &&
        chainActive.Height() - pindexNewForkTip->nHeight < 72) {
        pindexBestForkTip = pindexNewForkTip;
        pindexBestForkBase = pfork;
    }

    CheckForkWarningConditions();
}

// Requires cs_main.
void Misbehaving(NodeId pnode, int howmuch) {
    if (howmuch == 0)
        return;

    CNodeState *state = State(pnode);
    if (state == NULL)
        return;

    state->nMisbehavior += howmuch;
    int banscore = GetArg("-banscore", DEFAULT_BANSCORE_THRESHOLD);
    if (state->nMisbehavior >= banscore && state->nMisbehavior - howmuch < banscore) {
        LogPrintf("%s: %s (%d -> %d) BAN THRESHOLD EXCEEDED\n", __func__, state->name, state->nMisbehavior - howmuch,
                  state->nMisbehavior);
        state->fShouldBan = true;
    } else
        LogPrintf("%s: %s (%d -> %d)\n", __func__, state->name, state->nMisbehavior - howmuch, state->nMisbehavior);
}

void static InvalidChainFound(CBlockIndex *pindexNew) {
    if (!pindexBestInvalid || pindexNew->nChainWork > pindexBestInvalid->nChainWork)
        pindexBestInvalid = pindexNew;

    LogPrintf("%s: invalid block=%s  height=%d  log2_work=%.8g  date=%s\n", __func__,
              pindexNew->GetBlockHash().ToString(), pindexNew->nHeight,
              log(pindexNew->nChainWork.getdouble()) / log(2.0), DateTimeStrFormat("%Y-%m-%d %H:%M:%S",
                                                                                   pindexNew->GetBlockTime()));
    CBlockIndex *tip = chainActive.Tip();
    assert(tip);
    LogPrintf("%s:  current best=%s  height=%d  log2_work=%.8g  date=%s\n", __func__,
              tip->GetBlockHash().ToString(), chainActive.Height(), log(tip->nChainWork.getdouble()) / log(2.0),
              DateTimeStrFormat("%Y-%m-%d %H:%M:%S", tip->GetBlockTime()));
    CheckForkWarningConditions();
}

void static InvalidBlockFound(CBlockIndex *pindex, const CValidationState &state) {
    int nDoS = 0;
    if (state.IsInvalid(nDoS)) {
        std::map < uint256, std::pair < NodeId, bool >> ::iterator
        it = mapBlockSource.find(pindex->GetBlockHash());
        if (it != mapBlockSource.end() && State(it->second.first)) {
            assert(state.GetRejectCode() < REJECT_INTERNAL); // Blocks are never rejected with internal reject codes
            CBlockReject reject = {(unsigned char) state.GetRejectCode(),
                                   state.GetRejectReason().substr(0, MAX_REJECT_MESSAGE_LENGTH),
                                   pindex->GetBlockHash()};
            State(it->second.first)->rejects.push_back(reject);
            if (nDoS > 0 && it->second.second)
                Misbehaving(it->second.first, nDoS);
        }
    }
    if (!state.CorruptionPossible()) {
        pindex->nStatus |= BLOCK_FAILED_VALID;
        setDirtyBlockIndex.insert(pindex);
        setBlockIndexCandidates.erase(pindex);
        InvalidChainFound(pindex);
    }
}

void UpdateCoins(const CTransaction &tx, CCoinsViewCache &inputs, CTxUndo &txundo, int nHeight) {
    // mark inputs spent
    if (!tx.IsCoinBase() && !tx.IsZerocoinSpend()) {
        txundo.vprevout.reserve(tx.vin.size());
        BOOST_FOREACH(
        const CTxIn &txin, tx.vin) {
            CCoinsModifier coins = inputs.ModifyCoins(txin.prevout.hash);
            unsigned nPos = txin.prevout.n;

            if (nPos >= coins->vout.size() || coins->vout[nPos].IsNull())
                assert(false);
            // mark an outpoint spent, and construct undo information
            txundo.vprevout.push_back(CTxInUndo(coins->vout[nPos]));
            coins->Spend(nPos);
            if (coins->vout.size() == 0) {
                CTxInUndo &undo = txundo.vprevout.back();
                undo.nHeight = coins->nHeight;
                undo.fCoinBase = coins->fCoinBase;
                undo.nVersion = coins->nVersion;
            }
        }
    }
    // add outputs
    inputs.ModifyNewCoins(tx.GetHash(), tx.IsCoinBase())->FromTx(tx, nHeight);
}

void UpdateCoins(const CTransaction &tx, CCoinsViewCache &inputs, int nHeight) {
    CTxUndo txundo;
    UpdateCoins(tx, inputs, txundo, nHeight);
}

bool CScriptCheck::operator()() {
    const CScript &scriptSig = ptxTo->vin[nIn].scriptSig;
    const CScriptWitness *witness = (nIn < ptxTo->wit.vtxinwit.size()) ? &ptxTo->wit.vtxinwit[nIn].scriptWitness : NULL;
    if (!VerifyScript(scriptSig, scriptPubKey, witness, nFlags,
                      CachingTransactionSignatureChecker(ptxTo, nIn, amount, cacheStore, *txdata), &error)) {
        return false;
    }
    return true;
}

int GetSpendHeight(const CCoinsViewCache &inputs) {
    LOCK(cs_main);
    CBlockIndex *pindexPrev = mapBlockIndex.find(inputs.GetBestBlock())->second;
    return pindexPrev->nHeight + 1;
}

namespace Consensus {
    bool
    CheckTxInputs(const CTransaction &tx, CValidationState &state, const CCoinsViewCache &inputs, int nSpendHeight) {
        // This doesn't trigger the DoS code on purpose; if it did, it would make it easier
        // for an attacker to attempt to split the network.
        if (!inputs.HaveInputs(tx))
            return state.Invalid(false, 0, "", "Inputs unavailable");

        CAmount nValueIn = 0;
        CAmount nFees = 0;
        for (unsigned int i = 0; i < tx.vin.size(); i++) {
            const COutPoint &prevout = tx.vin[i].prevout;
            const CCoins *coins = inputs.AccessCoins(prevout.hash);
            assert(coins);

            // If prev is coinbase, check that it's matured
            if (coins->IsCoinBase()) {
                if (nSpendHeight - coins->nHeight < COINBASE_MATURITY)
                    return state.Invalid(false,
                                         REJECT_INVALID, "bad-txns-premature-spend-of-coinbase",
                                         strprintf("tried to spend coinbase at depth %d",
                                                   nSpendHeight - coins->nHeight));
            }

            // Check for negative or overflow input values
            nValueIn += coins->vout[prevout.n].nValue;
            if (!MoneyRange(coins->vout[prevout.n].nValue) || !MoneyRange(nValueIn))
                return state.DoS(100, false, REJECT_INVALID, "bad-txns-inputvalues-outofrange");

        }

        if (nValueIn < tx.GetValueOut())
            return state.DoS(100, false, REJECT_INVALID, "bad-txns-in-belowout", false,
                             strprintf("value in (%s) < value out (%s)", FormatMoney(nValueIn),
                                       FormatMoney(tx.GetValueOut())));

        // Tally transaction fees
        CAmount nTxFee = nValueIn - tx.GetValueOut();
        if (nTxFee < 0)
            return state.DoS(100, false, REJECT_INVALID, "bad-txns-fee-negative");
        nFees += nTxFee;
        if (!MoneyRange(nFees))
            return state.DoS(100, false, REJECT_INVALID, "bad-txns-fee-outofrange");
        return true;
    }
}// namespace Consensus

bool CheckInputs(const CTransaction &tx, CValidationState &state, const CCoinsViewCache &inputs, bool fScriptChecks,
                 unsigned int flags, bool cacheStore, PrecomputedTransactionData &txdata,
                 std::vector <CScriptCheck> *pvChecks) {
    if (!tx.IsCoinBase() && !tx.IsZerocoinSpend()) {

        if (!Consensus::CheckTxInputs(tx, state, inputs, GetSpendHeight(inputs))) {
            LogPrintf("CheckTxInputs() failed!\n");
            return false;
        }

        if (pvChecks)
            pvChecks->reserve(tx.vin.size());

        // The first loop above does all the inexpensive checks.
        // Only if ALL inputs pass do we perform expensive ECDSA signature checks.
        // Helps prevent CPU exhaustion attacks.

        // Skip ECDSA signature verification when connecting blocks before the
        // last block chain checkpoint. Assuming the checkpoints are valid this
        // is safe because block merkle hashes are still computed and checked,
        // and any change will be caught at the next checkpoint. Of course, if
        // the checkpoint is for a chain that's invalid due to false scriptSigs
        // this optimization would allow an invalid chain to be accepted.
        if (fScriptChecks) {
            for (unsigned int i = 0; i < tx.vin.size(); i++) {
                const COutPoint &prevout = tx.vin[i].prevout;
                const CCoins *coins = inputs.AccessCoins(prevout.hash);
                assert(coins);

                // Verify signature
                CScriptCheck check(*coins, tx, i, flags, cacheStore, &txdata);
                if (pvChecks) {
                    pvChecks->push_back(CScriptCheck());
                    check.swap(pvChecks->back());
                } else if (!check()) {
                    if (flags & SCRIPT_VERIFY_STRICTENC) {
                        // Check whether the failure was caused by a
                        // non-mandatory script verification check, such as
                        // non-standard DER encodings or non-null dummy
                        // arguments; if so, don't trigger DoS protection to
                        // avoid splitting the network between upgraded and
                        // non-upgraded nodes.
                        CScriptCheck check2(*coins, tx, i, flags & (~SCRIPT_VERIFY_STRICTENC), cacheStore, &txdata);
                        if (check2()) {
                            LogPrintf("non-mandatory-script-verify-flag\n");
                            return state.Invalid(false, REJECT_NONSTANDARD,
                                                 strprintf("non-mandatory-script-verify-flag (%s)",
                                                           ScriptErrorString(check.GetScriptError())));
                        }
                    }
                    // Failures of other flags indicate a transaction that is
                    // invalid in new blocks, e.g. a invalid P2SH. We DoS ban
                    // such nodes as they are not following the protocol. That
                    // said during an upgrade careful thought should be taken
                    // as to the correct behavior - we may want to continue
                    // peering with non-upgraded nodes even after soft-fork
                    // super-majority signaling has occurred.
                    LogPrintf("mandatory-script-verify-flag-failed\n");
                    return state.DoS(100, false, REJECT_INVALID, strprintf("mandatory-script-verify-flag-failed (%s)",
                                                                           ScriptErrorString(check.GetScriptError())));
                }
            }
        }
    }

    return true;
}

namespace {

    bool UndoWriteToDisk(const CBlockUndo &blockundo, CDiskBlockPos &pos, const uint256 &hashBlock,
                         const CMessageHeader::MessageStartChars &messageStart) {
        // Open history file to append
        CAutoFile fileout(OpenUndoFile(pos), SER_DISK, CLIENT_VERSION);
        if (fileout.IsNull())
            return error("%s: OpenUndoFile failed", __func__);

        // Write index header
        unsigned int nSize = fileout.GetSerializeSize(blockundo);
        fileout << FLATDATA(messageStart) << nSize;

        // Write undo data
        long fileOutPos = ftell(fileout.Get());
        if (fileOutPos < 0)
            return error("%s: ftell failed", __func__);
        pos.nPos = (unsigned int) fileOutPos;
        fileout << blockundo;

        // calculate & write checksum
        CHashWriter hasher(SER_GETHASH, PROTOCOL_VERSION);
        hasher << hashBlock;
        hasher << blockundo;
        fileout << hasher.GetHash();

        return true;
    }

    bool UndoReadFromDisk(CBlockUndo &blockundo, const CDiskBlockPos &pos, const uint256 &hashBlock) {
        // Open history file to read
        CAutoFile filein(OpenUndoFile(pos, true), SER_DISK, CLIENT_VERSION);
        if (filein.IsNull())
            return error("%s: OpenUndoFile failed", __func__);

        // Read block
        uint256 hashChecksum;
        try {
            filein >> blockundo;
            filein >> hashChecksum;
        }
        catch (const std::exception &e) {
            return error("%s: Deserialize or I/O error - %s", __func__, e.what());
        }

        // Verify checksum
        CHashWriter hasher(SER_GETHASH, PROTOCOL_VERSION);
        hasher << hashBlock;
        hasher << blockundo;
        if (hashChecksum != hasher.GetHash())
            return error("%s: Checksum mismatch", __func__);

        return true;
    }

/** Abort with a message */
    bool AbortNode(const std::string &strMessage, const std::string &userMessage = "") {
        strMiscWarning = strMessage;
        LogPrintf("*** %s\n", strMessage);
        uiInterface.ThreadSafeMessageBox(
                userMessage.empty() ? _("Error: A fatal internal error occurred, see debug.log for details")
                                    : userMessage,
                "", CClientUIInterface::MSG_ERROR);
        StartShutdown();
        return false;
    }

    bool AbortNode(CValidationState &state, const std::string &strMessage, const std::string &userMessage = "") {
        AbortNode(strMessage, userMessage);
        return state.Error(strMessage);
    }

} // anon namespace

/**
 * Apply the undo operation of a CTxInUndo to the given chain state.
 * @param undo The undo object.
 * @param view The coins view to which to apply the changes.
 * @param out The out point that corresponds to the tx input.
 * @return True on success.
 */
static bool ApplyTxInUndo(const CTxInUndo &undo, CCoinsViewCache &view, const COutPoint &out) {
    bool fClean = true;

    CCoinsModifier coins = view.ModifyCoins(out.hash);
    if (undo.nHeight != 0) {
        // undo data contains height: this is the last output of the prevout tx being spent
        if (!coins->IsPruned())
            fClean = fClean && error("%s: undo data overwriting existing transaction", __func__);
        coins->Clear();
        coins->fCoinBase = undo.fCoinBase;
        coins->nHeight = undo.nHeight;
        coins->nVersion = undo.nVersion;
    } else {
        if (coins->IsPruned())
            fClean = fClean && error("%s: undo data adding output to missing transaction", __func__);
    }
    if (coins->IsAvailable(out.n))
        fClean = fClean && error("%s: undo data overwriting existing output", __func__);
    if (coins->vout.size() < out.n + 1)
        coins->vout.resize(out.n + 1);
    coins->vout[out.n] = undo.txout;

    return fClean;
}

bool DisconnectBlock(const CBlock &block, CValidationState &state, const CBlockIndex *pindex, CCoinsViewCache &view,
                     bool *pfClean) {
    assert(pindex->GetBlockHash() == view.GetBestBlock());

    if (pfClean)
        *pfClean = false;

    bool fClean = true;

    CBlockUndo blockUndo;
    CDiskBlockPos pos = pindex->GetUndoPos();
    if (pos.IsNull())
        return error("DisconnectBlock(): no undo data available");
    if (!UndoReadFromDisk(blockUndo, pos, pindex->pprev->GetBlockHash()))
        return error("DisconnectBlock(): failure reading undo data");

    if (blockUndo.vtxundo.size() + 1 != block.vtx.size())
        return error("DisconnectBlock(): block and undo data inconsistent");

    std::vector<std::pair<CAddressIndexKey, CAmount> > addressIndex;
    std::vector<std::pair<CAddressUnspentKey, CAddressUnspentValue> > addressUnspentIndex;
    std::vector<std::pair<CSpentIndexKey, CSpentIndexValue> > spentIndex;

    // undo transactions in reverse order
    for (int i = block.vtx.size() - 1; i >= 0; i--) {
        const CTransaction &tx = block.vtx[i];
        uint256 hash = tx.GetHash();
        if (fAddressIndex) {
            for (unsigned int k = tx.vout.size(); k-- > 0;) {
                const CTxOut &out = tx.vout[k];

                if (out.scriptPubKey.IsPayToScriptHash()) {
                    vector<unsigned char> hashBytes(out.scriptPubKey.begin()+2, out.scriptPubKey.begin()+22);

                    // undo receiving activity
                    addressIndex.push_back(make_pair(CAddressIndexKey(2, uint160(hashBytes), pindex->nHeight, i, hash, k, false), out.nValue));

                    // undo unspent index
                    addressUnspentIndex.push_back(make_pair(CAddressUnspentKey(2, uint160(hashBytes), hash, k), CAddressUnspentValue()));

                } else if (out.scriptPubKey.IsPayToPublicKeyHash()) {
                    vector<unsigned char> hashBytes(out.scriptPubKey.begin()+3, out.scriptPubKey.begin()+23);

                    // undo receiving activity
                    addressIndex.push_back(make_pair(CAddressIndexKey(1, uint160(hashBytes), pindex->nHeight, i, hash, k, false), out.nValue));

                    // undo unspent index
                    addressUnspentIndex.push_back(make_pair(CAddressUnspentKey(1, uint160(hashBytes), hash, k), CAddressUnspentValue()));

                } else {
                    continue;
                }

            }

        }

        // Check that all outputs are available and match the outputs in the block itself
        // exactly.
        {
            CCoinsModifier outs = view.ModifyCoins(hash);
            outs->ClearUnspendable();

            CCoins outsBlock(tx, pindex->nHeight);
            // The CCoins serialization does not serialize negative numbers.
            // No network rules currently depend on the version here, so an inconsistency is harmless
            // but it must be corrected before txout nversion ever influences a network rule.
            if (outsBlock.nVersion < 0)
                outs->nVersion = outsBlock.nVersion;
            if (*outs != outsBlock)
                fClean = fClean && error("DisconnectBlock(): added transaction mismatch? database corrupted");

            // remove outputs
            outs->Clear();
        }

        // restore inputs
        if (!tx.IsCoinBase() && !tx.IsZerocoinSpend()) { // not coinbases
            const CTxUndo &txundo = blockUndo.vtxundo[i - 1];
            if (txundo.vprevout.size() != tx.vin.size())
                return error("DisconnectBlock(): transaction and undo data inconsistent");
            for (unsigned int j = tx.vin.size(); j-- > 0;) {
                const COutPoint &out = tx.vin[j].prevout;
                const CTxInUndo &undo = txundo.vprevout[j];
                int undoHeight = txundo.vprevout[j].nHeight;
                if (!ApplyTxInUndo(undo, view, out))
                    fClean = false;
                const CTxIn input = tx.vin[j];

                if (fSpentIndex) {
                    // undo and delete the spent index
                    spentIndex.push_back(make_pair(CSpentIndexKey(input.prevout.hash, input.prevout.n), CSpentIndexValue()));
                }

                if (fAddressIndex) {
                    const CTxOut& prevout = view.GetOutputFor(input);
                    if (prevout.scriptPubKey.IsPayToScriptHash()) {
                        vector<unsigned char> hashBytes(prevout.scriptPubKey.begin()+2, prevout.scriptPubKey.begin()+22);

                        // undo spending activity
                        addressIndex.push_back(make_pair(CAddressIndexKey(2, uint160(hashBytes), pindex->nHeight, i, hash, j, true), prevout.nValue * -1));

                        // restore unspent index
                        addressUnspentIndex.push_back(make_pair(CAddressUnspentKey(2, uint160(hashBytes), input.prevout.hash, input.prevout.n), CAddressUnspentValue(prevout.nValue, prevout.scriptPubKey, undoHeight)));


                    } else if (prevout.scriptPubKey.IsPayToPublicKeyHash()) {
                        vector<unsigned char> hashBytes(prevout.scriptPubKey.begin()+3, prevout.scriptPubKey.begin()+23);

                        // undo spending activity
                        addressIndex.push_back(make_pair(CAddressIndexKey(1, uint160(hashBytes), pindex->nHeight, i, hash, j, true), prevout.nValue * -1));

                        // restore unspent index
                        addressUnspentIndex.push_back(make_pair(CAddressUnspentKey(1, uint160(hashBytes), input.prevout.hash, input.prevout.n), CAddressUnspentValue(prevout.nValue, prevout.scriptPubKey, undoHeight)));

                    } else {
                        continue;
                    }
                }
            }
        }
    }

    // move best block pointer to prevout block
    view.SetBestBlock(pindex->pprev->GetBlockHash());
    block.InvalidateCachedPoWHash(pindex->nHeight);

    if (fAddressIndex) {
        if (!pblocktree->EraseAddressIndex(addressIndex)) {
            AbortNode(state, "Failed to delete address index");
            return error("Failed to delete address index");
        }
        if (!pblocktree->UpdateAddressUnspentIndex(addressUnspentIndex)) {
            AbortNode(state, "Failed to write address unspent index");
            return error("Failed to write address unspent index");
        }
    }

    if (pfClean) {
        *pfClean = fClean;
        return true;
    }

    return fClean;
}

void static FlushBlockFile(bool fFinalize = false) {
    LOCK(cs_LastBlockFile);

    CDiskBlockPos posOld(nLastBlockFile, 0);

    FILE *fileOld = OpenBlockFile(posOld);
    if (fileOld) {
        if (fFinalize)
            TruncateFile(fileOld, vinfoBlockFile[nLastBlockFile].nSize);
        FileCommit(fileOld);
        fclose(fileOld);
    }

    fileOld = OpenUndoFile(posOld);
    if (fileOld) {
        if (fFinalize)
            TruncateFile(fileOld, vinfoBlockFile[nLastBlockFile].nUndoSize);
        FileCommit(fileOld);
        fclose(fileOld);
    }
}

bool FindUndoPos(CValidationState &state, int nFile, CDiskBlockPos &pos, unsigned int nAddSize);

static CCheckQueue<CScriptCheck> scriptcheckqueue(128);

void ThreadScriptCheck() {
    RenameThread("bitcoin-scriptch");
    scriptcheckqueue.Thread();
}

// Protected by cs_main
VersionBitsCache versionbitscache;

int32_t ComputeBlockVersion(const CBlockIndex *pindexPrev, const Consensus::Params &params) {
    LOCK(cs_main);
    int32_t nVersion = VERSIONBITS_TOP_BITS;

    for (int i = 0; i < (int) Consensus::MAX_VERSION_BITS_DEPLOYMENTS; i++) {
        ThresholdState state = VersionBitsState(pindexPrev, params, (Consensus::DeploymentPos) i, versionbitscache);
        if (state == THRESHOLD_LOCKED_IN || state == THRESHOLD_STARTED) {
            nVersion |= VersionBitsMask(params, (Consensus::DeploymentPos) i);
        }
    }

    return nVersion;
}

/**
 * Threshold condition checker that triggers when unknown versionbits are seen on the network.
 */
class WarningBitsConditionChecker : public AbstractThresholdConditionChecker {
private:
    int bit;

public:
    WarningBitsConditionChecker(int bitIn) : bit(bitIn) {}

    int64_t BeginTime(const Consensus::Params &params) const { return 0; }

    int64_t EndTime(const Consensus::Params &params) const { return std::numeric_limits<int64_t>::max(); }

    int Period(const Consensus::Params &params) const { return params.nMinerConfirmationWindow; }

    int Threshold(const Consensus::Params &params) const { return params.nRuleChangeActivationThreshold; }

    bool Condition(const CBlockIndex *pindex, const Consensus::Params &params) const {
        return ((pindex->nVersion & VERSIONBITS_TOP_MASK) == VERSIONBITS_TOP_BITS) &&
               ((pindex->nVersion >> bit) & 1) != 0 &&
               ((ComputeBlockVersion(pindex->pprev, params) >> bit) & 1) == 0;
    }
};

// Protected by cs_main
static ThresholdConditionCache warningcache[VERSIONBITS_NUM_BITS];

static int64_t nTimeCheck = 0;
static int64_t nTimeForks = 0;
static int64_t nTimeVerify = 0;
static int64_t nTimeConnect = 0;
static int64_t nTimeIndex = 0;
static int64_t nTimeCallbacks = 0;
static int64_t nTimeTotal = 0;

bool ConnectBlock(const CBlock &block, CValidationState &state, CBlockIndex *pindex, CCoinsViewCache &view,
                  const CChainParams &chainparams, bool fJustCheck) {
    //btzc: zcoin code
//    if (BlockMerkleBranch(block).size() <=0) {
//        return false;
//    };
//    block.lastHeight = pindex->nHeight;
    AssertLockHeld(cs_main);

    int64_t nTimeStart = GetTimeMicros();
    //btzc: update nHeight, isVerifyDB
    // Check it again in case a previous version let a bad block in
    LogPrintf("ConnectBlock nHeight=%s, hash=%s\n", pindex->nHeight, block.GetHash().ToString());
    if (!CheckBlock(block, state, chainparams.GetConsensus(), !fJustCheck, !fJustCheck, pindex->nHeight, false)) {
        LogPrintf("--> failed\n");
        return error("%s: Consensus::CheckBlock: %s", __func__, FormatStateMessage(state));
    }

    // verify that the view's current state corresponds to the previous block
    uint256 hashPrevBlock = pindex->pprev == NULL ? uint256() : pindex->pprev->GetBlockHash();
    assert(hashPrevBlock == view.GetBestBlock());

    // Special case for the genesis block, skipping connection of its transactions
    // (its coinbase is unspendable)
    if (block.GetHash() == chainparams.GetConsensus().hashGenesisBlock) {
        if (!fJustCheck)
            view.SetBestBlock(pindex->GetBlockHash());
        return true;
    }

    bool fScriptChecks = true;
    if (fCheckpointsEnabled) {
        CBlockIndex *pindexLastCheckpoint = Checkpoints::GetLastCheckpoint(chainparams.Checkpoints());
        if (pindexLastCheckpoint && pindexLastCheckpoint->GetAncestor(pindex->nHeight) == pindex) {
            // This block is an ancestor of a checkpoint: disable script checks
            fScriptChecks = false;
        }
    }

    int64_t nTime1 = GetTimeMicros();
    nTimeCheck += nTime1 - nTimeStart;
    LogPrint("bench", "    - Sanity checks: %.2fms [%.2fs]\n", 0.001 * (nTime1 - nTimeStart), nTimeCheck * 0.000001);

    // Do not allow blocks that contain transactions which 'overwrite' older transactions,
    // unless those are already completely spent.
    // If such overwrites are allowed, coinbases and transactions depending upon those
    // can be duplicated to remove the ability to spend the first instance -- even after
    // being sent to another address.
    // See BIP30 and http://r6.ca/blog/20120206T005236Z.html for more information.
    // This logic is not necessary for memory pool transactions, as AcceptToMemoryPool
    // already refuses previously-known transaction ids entirely.
    // This rule was originally applied to all blocks with a timestamp after March 15, 2012, 0:00 UTC.
    // Now that the whole chain is irreversibly beyond that time it is applied to all blocks except the
    // two in the chain that violate it. This prevents exploiting the issue against nodes during their
    // initial block download.
//    bool fEnforceBIP30 = (!pindex->phashBlock) || // Enforce on CreateNewBlock invocations which don't have a hash.
//                         !((pindex->nHeight == 91842 && pindex->GetBlockHash() == uint256S(
//                                 "0x00000000000a4d0a398161ffc163c503763b1f4360639393e0e4c8e300e0caec")) ||
//                           (pindex->nHeight == 91880 && pindex->GetBlockHash() == uint256S(
//                                   "0x00000000000743f190a18c5577a3c2d2a1f610ae9601ac046a38084ccb7cd721")));

    // Once BIP34 activated it was not possible to create new duplicate coinbases and thus other than starting
    // with the 2 existing duplicate coinbase pairs, not possible to create overwriting txs.  But by the
    // time BIP34 activated, in each of the existing pairs the duplicate coinbase had overwritten the first
    // before the first had been spent.  Since those coinbases are sufficiently buried its no longer possible to create further
    // duplicate transactions descending from the known pairs either.
    // If we're on the known chain at height greater than where BIP34 activated, we can save the db accesses needed for the BIP30 check.
//    CBlockIndex *pindexBIP34height = pindex->pprev->GetAncestor(chainparams.GetConsensus().BIP34Height);
    //Only continue to enforce if we're below BIP34 activation height or the block hash at that height doesn't correspond.
//    fEnforceBIP30 = fEnforceBIP30 && (!pindexBIP34height ||
//                                      !(pindexBIP34height->GetBlockHash() == chainparams.GetConsensus().BIP34Hash));

    bool fEnforceBIP30 = true;
    if (fEnforceBIP30) {
        BOOST_FOREACH(
        const CTransaction &tx, block.vtx) {
            const CCoins *coins = view.AccessCoins(tx.GetHash());
            if (coins && !coins->IsPruned())
                return state.DoS(100, error("ConnectBlock(): tried to overwrite transaction"), REJECT_INVALID,
                                 "bad-txns-BIP30");
        }
    }

    // BIP16 didn't become active until Oct 1 2012
    int64_t nBIP16SwitchTime = 1349049600;
    bool fStrictPayToScriptHash = (pindex->GetBlockTime() >= nBIP16SwitchTime);

    unsigned int flags = fStrictPayToScriptHash ? SCRIPT_VERIFY_P2SH : SCRIPT_VERIFY_NONE;

    // Start enforcing the DERSIG (BIP66) rules, for block.nVersion=3 blocks,
    // when 75% of the network has upgraded:
    if (block.nVersion >= 3 &&
        IsSuperMajority(3, pindex->pprev, chainparams.GetConsensus().nMajorityEnforceBlockUpgrade,
                        chainparams.GetConsensus())) {
        flags |= SCRIPT_VERIFY_DERSIG;
    }

    // Start enforcing CHECKLOCKTIMEVERIFY, (BIP65) for block.nVersion=4
    // blocks, when 75% of the network has upgraded:
    if (block.nVersion >= 4 &&
        IsSuperMajority(4, pindex->pprev, chainparams.GetConsensus().nMajorityEnforceBlockUpgrade,
                        chainparams.GetConsensus())) {
        flags |= SCRIPT_VERIFY_CHECKLOCKTIMEVERIFY;
    }

    // Start enforcing BIP68 (sequence locks) and BIP112 (CHECKSEQUENCEVERIFY) using versionbits logic.
    int nLockTimeFlags = 0;
    if (VersionBitsState(pindex->pprev, chainparams.GetConsensus(), Consensus::DEPLOYMENT_CSV, versionbitscache) ==
        THRESHOLD_ACTIVE) {
        flags |= SCRIPT_VERIFY_CHECKSEQUENCEVERIFY;
        nLockTimeFlags |= LOCKTIME_VERIFY_SEQUENCE;
    }

    // Start enforcing WITNESS rules using versionbits logic.
    if (IsWitnessEnabled(pindex->pprev, chainparams.GetConsensus())) {
        flags |= SCRIPT_VERIFY_WITNESS;
        flags |= SCRIPT_VERIFY_NULLDUMMY;
    }

    int64_t nTime2 = GetTimeMicros();
    nTimeForks += nTime2 - nTime1;
    LogPrint("bench", "    - Fork checks: %.2fms [%.2fs]\n", 0.001 * (nTime2 - nTime1), nTimeForks * 0.000001);

    CBlockUndo blockundo;

    CCheckQueueControl<CScriptCheck> control(fScriptChecks && nScriptCheckThreads ? &scriptcheckqueue : NULL);

    std::vector <uint256> vOrphanErase;
    std::vector<int> prevheights;
    CAmount nFees = 0;
    int nInputs = 0;
    int64_t nSigOpsCost = 0;
    CDiskTxPos pos(pindex->GetBlockPos(), GetSizeOfCompactSize(block.vtx.size()));
    std::vector <std::pair<uint256, CDiskTxPos>> vPos;
    vPos.reserve(block.vtx.size());
    blockundo.vtxundo.reserve(block.vtx.size() - 1);
    std::vector<std::pair<CAddressIndexKey, CAmount> > addressIndex;
    std::vector<std::pair<CAddressUnspentKey, CAddressUnspentValue> > addressUnspentIndex;
    std::vector<std::pair<CSpentIndexKey, CSpentIndexValue> > spentIndex;

    std::vector <PrecomputedTransactionData> txdata;
    txdata.reserve(
            block.vtx.size()); // Required so that pointers to individual PrecomputedTransactionData don't get invalidated

    set<uint256> txIds;
    bool fTestNet = (Params().NetworkIDString() == CBaseChainParams::TESTNET);

    for (unsigned int i = 0; i < block.vtx.size(); i++) {
        const CTransaction &tx = block.vtx[i];

        uint256 txHash = tx.GetHash();
        if (txIds.count(txHash) > 0 && (fTestNet || pindex->nHeight >= HF_ZNODE_HEIGHT))
            return state.DoS(100, error("ConnectBlock(): duplicate transactions in the same block"),
                             REJECT_INVALID, "bad-txns-duplicatetxid");
        txIds.insert(txHash);

        nInputs += tx.vin.size();

        if (!tx.IsCoinBase() && !tx.IsZerocoinSpend()) {
            if (!view.HaveInputs(tx))
                return state.DoS(100, error("ConnectBlock(): inputs missing/spent"),
                                 REJECT_INVALID, "bad-txns-inputs-missingorspent");

            // Check that transaction is BIP68 final
            // BIP68 lock checks (as opposed to nLockTime checks) must
            // be in ConnectBlock because they require the UTXO set
            prevheights.resize(tx.vin.size());
            for (size_t j = 0; j < tx.vin.size(); j++) {
                prevheights[j] = view.AccessCoins(tx.vin[j].prevout.hash)->nHeight;
            }

            // Which orphan pool entries must we evict?
            for (size_t j = 0; j < tx.vin.size(); j++) {
                auto itByPrev = mapOrphanTransactionsByPrev.find(tx.vin[j].prevout);
                if (itByPrev == mapOrphanTransactionsByPrev.end()) continue;
                for (auto mi = itByPrev->second.begin(); mi != itByPrev->second.end(); ++mi) {
                    const CTransaction &orphanTx = (*mi)->second.tx;
                    const uint256 &orphanHash = orphanTx.GetHash();
                    vOrphanErase.push_back(orphanHash);
                }
            }

            if (!SequenceLocks(tx, nLockTimeFlags, &prevheights, *pindex)) {
                return state.DoS(100, error("%s: contains a non-BIP68-final transaction", __func__),
                                 REJECT_INVALID, "bad-txns-nonfinal");
            }

            if (fAddressIndex || fSpentIndex)
            {
                for (size_t j = 0; j < tx.vin.size(); j++) {
                    const CTxIn input = tx.vin[j];
                    const CTxOut &prevout = view.GetOutputFor(input);
                    uint160 hashBytes;
                    int addressType;

                    if (prevout.scriptPubKey.IsPayToScriptHash()) {
                        hashBytes = uint160(vector <unsigned char>(prevout.scriptPubKey.begin()+2, prevout.scriptPubKey.begin()+22));
                        addressType = 2;
                    } else if (prevout.scriptPubKey.IsPayToPublicKeyHash()) {
                        hashBytes = uint160(vector <unsigned char>(prevout.scriptPubKey.begin()+3, prevout.scriptPubKey.begin()+23));
                        addressType = 1;
                    } else {
                        hashBytes.SetNull();
                        addressType = 0;
                    }

                    if (fAddressIndex && addressType > 0) {
                        // record spending activity
                        addressIndex.push_back(make_pair(CAddressIndexKey(addressType, hashBytes, pindex->nHeight, i, txHash, j, true), prevout.nValue * -1));

                        // remove address from unspent index
                        addressUnspentIndex.push_back(make_pair(CAddressUnspentKey(addressType, hashBytes, input.prevout.hash, input.prevout.n), CAddressUnspentValue()));
                    }

                    if (fSpentIndex) {
                        // add the spent index to determine the txid and input that spent an output
                        // and to find the amount and address from an input
                        spentIndex.push_back(make_pair(CSpentIndexKey(input.prevout.hash, input.prevout.n), CSpentIndexValue(txHash, j, pindex->nHeight, prevout.nValue, addressType, hashBytes)));
                    }
                }

            }
        }

        if (fAddressIndex) {
            for (unsigned int k = 0; k < tx.vout.size(); k++) {
                const CTxOut &out = tx.vout[k];

                if (out.scriptPubKey.IsPayToScriptHash()) {
                    vector<unsigned char> hashBytes(out.scriptPubKey.begin()+2, out.scriptPubKey.begin()+22);

                    // record receiving activity
                    addressIndex.push_back(make_pair(CAddressIndexKey(2, uint160(hashBytes), pindex->nHeight, i, txHash, k, false), out.nValue));

                    // record unspent output
                    addressUnspentIndex.push_back(make_pair(CAddressUnspentKey(2, uint160(hashBytes), txHash, k), CAddressUnspentValue(out.nValue, out.scriptPubKey, pindex->nHeight)));

                } else if (out.scriptPubKey.IsPayToPublicKeyHash()) {
                    vector<unsigned char> hashBytes(out.scriptPubKey.begin()+3, out.scriptPubKey.begin()+23);

                    // record receiving activity
                    addressIndex.push_back(make_pair(CAddressIndexKey(1, uint160(hashBytes), pindex->nHeight, i, txHash, k, false), out.nValue));

                    // record unspent output
                    addressUnspentIndex.push_back(make_pair(CAddressUnspentKey(1, uint160(hashBytes), txHash, k), CAddressUnspentValue(out.nValue, out.scriptPubKey, pindex->nHeight)));

                } else {
                    continue;
                }

            }
        }

        // GetTransactionSigOpCost counts 3 types of sigops:
        // * legacy (always)
        // * p2sh (when P2SH enabled in flags and excludes coinbase)
        // * witness (when witness enabled in flags and excludes coinbase)
        nSigOpsCost += GetTransactionSigOpCost(tx, view, flags);
        if (nSigOpsCost > MAX_BLOCK_SIGOPS_COST)
            return state.DoS(100, error("ConnectBlock(): too many sigops"),
                             REJECT_INVALID, "bad-blk-sigops");

        txdata.emplace_back(tx);
        if (!tx.IsCoinBase() && !tx.IsZerocoinSpend()) {
            nFees += view.GetValueIn(tx) - tx.GetValueOut();

            std::vector <CScriptCheck> vChecks;
            bool fCacheResults = fJustCheck; /* Don't cache results if we're actually connecting blocks (still consult the cache, though) */
            if (!CheckInputs(tx, state, view, fScriptChecks, flags, fCacheResults, txdata[i],
                             nScriptCheckThreads ? &vChecks : NULL))
                return error("ConnectBlock(): CheckInputs on %s failed with %s",
                             tx.GetHash().ToString(), FormatStateMessage(state));
            control.Add(vChecks);
        }

        CTxUndo undoDummy;
        if (i > 0) {
            blockundo.vtxundo.push_back(CTxUndo());
        }
        UpdateCoins(tx, view, i == 0 ? undoDummy : blockundo.vtxundo.back(), pindex->nHeight);

        vPos.push_back(std::make_pair(tx.GetHash(), pos));
        pos.nTxOffset += ::GetSerializeSize(tx, SER_DISK, CLIENT_VERSION);
    }
    int64_t nTime3 = GetTimeMicros();
    nTimeConnect += nTime3 - nTime2;
    LogPrint("bench", "      - Connect %u transactions: %.2fms (%.3fms/tx, %.3fms/txin) [%.2fs]\n",
             (unsigned) block.vtx.size(), 0.001 * (nTime3 - nTime2), 0.001 * (nTime3 - nTime2) / block.vtx.size(),
             nInputs <= 1 ? 0 : 0.001 * (nTime3 - nTime2) / (nInputs - 1), nTimeConnect * 0.000001);
    //btzc: Add time to check
    CAmount blockReward = nFees + GetBlockSubsidy(pindex->nHeight, chainparams.GetConsensus(), pindex->nTime);
    if (block.vtx[0].GetValueOut() > blockReward)
        return state.DoS(100, error("ConnectBlock(): coinbase pays too much (actual=%d vs limit=%d)",
                                    block.vtx[0].GetValueOut(), blockReward),
                         REJECT_INVALID, "bad-cb-amount");

    // ZNODE : MODIFIED TO CHECK ZNODE PAYMENTS AND SUPERBLOCKS
    // It's possible that we simply don't have enough data and this could fail
    // (i.e. block itself could be a correct one and we need to store it),
    // that's why this is in ConnectBlock. Could be the other way around however -
    // the peer who sent us this block is missing some data and wasn't able
    // to recognize that block is actually invalid.
    // TODO: resync data (both ways?) and try to reprocess this block later.
    std::string strError = "";
    if (!IsBlockValueValid(block, pindex->nHeight, blockReward, strError)) {
        return state.DoS(0, error("ConnectBlock(): %s", strError), REJECT_INVALID, "bad-cb-amount");
    }

    if (!IsBlockPayeeValid(block.vtx[0], pindex->nHeight, blockReward)) {
        mapRejectedBlocks.insert(make_pair(block.GetHash(), GetTime()));
        return state.DoS(0, error("ConnectBlock(): couldn't find znode or superblock payments"),
                         REJECT_INVALID, "bad-cb-payee");
    }
    // END ZNODE

    if (!control.Wait())
        return state.DoS(100, false);
    int64_t nTime4 = GetTimeMicros();
    nTimeVerify += nTime4 - nTime2;
    LogPrint("bench", "    - Verify %u txins: %.2fms (%.3fms/txin) [%.2fs]\n", nInputs - 1, 0.001 * (nTime4 - nTime2),
             nInputs <= 1 ? 0 : 0.001 * (nTime4 - nTime2) / (nInputs - 1), nTimeVerify * 0.000001);

    if (!ConnectBlockZC(state, chainparams, pindex, &block, fJustCheck))
        return false;

    if (fJustCheck)
        return true;

    // Write undo information to disk
    if (pindex->GetUndoPos().IsNull() || !pindex->IsValid(BLOCK_VALID_SCRIPTS)) {
        if (pindex->GetUndoPos().IsNull()) {
            CDiskBlockPos pos;
            if (!FindUndoPos(state, pindex->nFile, pos, ::GetSerializeSize(blockundo, SER_DISK, CLIENT_VERSION) + 40))
                return error("ConnectBlock(): FindUndoPos failed");
            if (!UndoWriteToDisk(blockundo, pos, pindex->pprev->GetBlockHash(), chainparams.MessageStart()))
                return AbortNode(state, "Failed to write undo data");

            // update nUndoPos in block index
            pindex->nUndoPos = pos.nPos;
            pindex->nStatus |= BLOCK_HAVE_UNDO;
        }

        pindex->RaiseValidity(BLOCK_VALID_SCRIPTS);
        setDirtyBlockIndex.insert(pindex);
    }

    if (fTxIndex)
        if (!pblocktree->WriteTxIndex(vPos))
            return AbortNode(state, "Failed to write transaction index");
    if (fAddressIndex) {
        if (!pblocktree->WriteAddressIndex(addressIndex)) {
            return AbortNode(state, "Failed to write address index");
        }

        if (!pblocktree->UpdateAddressUnspentIndex(addressUnspentIndex)) {
            return AbortNode(state, "Failed to write address unspent index");
        }
    }

    if (fSpentIndex)
        if (!pblocktree->UpdateSpentIndex(spentIndex))
            return AbortNode(state, "Failed to write transaction index");


    if (fTimestampIndex)
        if (!pblocktree->WriteTimestampIndex(CTimestampIndexKey(pindex->nTime, pindex->GetBlockHash())))
            return AbortNode(state, "Failed to write timestamp index");

    // add this block to the view's block chain
    view.SetBestBlock(pindex->GetBlockHash());

    int64_t nTime5 = GetTimeMicros();
    nTimeIndex += nTime5 - nTime4;
    LogPrint("bench", "    - Index writing: %.2fms [%.2fs]\n", 0.001 * (nTime5 - nTime4), nTimeIndex * 0.000001);

    // Watch for changes to the previous coinbase transaction.
    static uint256 hashPrevBestCoinBase;
    GetMainSignals().UpdatedTransaction(hashPrevBestCoinBase);
    hashPrevBestCoinBase = block.vtx[0].GetHash();

    // Erase orphan transactions include or precluded by this block
    if (vOrphanErase.size()) {
        int nErased = 0;
        BOOST_FOREACH(uint256 & orphanHash, vOrphanErase)
        {
            nErased += EraseOrphanTx(orphanHash);
        }
        LogPrint("mempool", "Erased %d orphan tx included or conflicted by block\n", nErased);
    }

    // Erase conflicting zerocoin txs from the mempool
    CZerocoinState *zcState = CZerocoinState::GetZerocoinState();
    BOOST_FOREACH(const CTransaction &tx, block.vtx) {
        if (tx.IsZerocoinSpend()) {
            BOOST_FOREACH(
            const CTxIn &txin, tx.vin)
            {
                CBigNum zcSpendSerial = ZerocoinGetSpendSerialNumber(tx, txin);
                uint256 thisTxHash = tx.GetHash();
                uint256 conflictingTxHash = zcState->GetMempoolConflictingTxHash(zcSpendSerial);
                if (!conflictingTxHash.IsNull() && conflictingTxHash != thisTxHash) {
                    std::list<CTransaction> removed;
                    auto pTx = mempool.get(conflictingTxHash);
                    if (pTx)
                        mempool.removeRecursive(*pTx, removed);
                    LogPrintf("ConnectBlock: removed conflicting zerocoin spend tx %s from the mempool\n",
                              conflictingTxHash.ToString());
                }

                // In any case we need to remove serial from mempool set
                zcState->RemoveSpendFromMempool(zcSpendSerial);
            }
        }
    }

    int64_t nTime6 = GetTimeMicros();
    nTimeCallbacks += nTime6 - nTime5;
    LogPrint("bench", "    - Callbacks: %.2fms [%.2fs]\n", 0.001 * (nTime6 - nTime5), nTimeCallbacks * 0.000001);

    return true;
}

enum FlushStateMode {
    FLUSH_STATE_NONE,
    FLUSH_STATE_IF_NEEDED,
    FLUSH_STATE_PERIODIC,
    FLUSH_STATE_ALWAYS
};

/**
 * Update the on-disk chain state.
 * The caches and indexes are flushed depending on the mode we're called with
 * if they're too large, if it's been a while since the last write,
 * or always and in all cases if we're in prune mode and are deleting files.
 */
bool static FlushStateToDisk(CValidationState &state, FlushStateMode mode) {
    const CChainParams &chainparams = Params();
    LOCK2(cs_main, cs_LastBlockFile);
    static int64_t nLastWrite = 0;
    static int64_t nLastFlush = 0;
    static int64_t nLastSetChain = 0;
    std::set<int> setFilesToPrune;
    bool fFlushForPrune = false;
    try {
        if (fPruneMode && fCheckForPruning && !fReindex) {
            FindFilesToPrune(setFilesToPrune, chainparams.PruneAfterHeight());
            fCheckForPruning = false;
            if (!setFilesToPrune.empty()) {
                fFlushForPrune = true;
                if (!fHavePruned) {
                    pblocktree->WriteFlag("prunedblockfiles", true);
                    fHavePruned = true;
                }
            }
        }
        int64_t nNow = GetTimeMicros();
        // Avoid writing/flushing immediately after startup.
        if (nLastWrite == 0) {
            nLastWrite = nNow;
        }
        if (nLastFlush == 0) {
            nLastFlush = nNow;
        }
        if (nLastSetChain == 0) {
            nLastSetChain = nNow;
        }
        size_t cacheSize = pcoinsTip->DynamicMemoryUsage();
        // The cache is large and close to the limit, but we have time now (not in the middle of a block processing).
        bool fCacheLarge = mode == FLUSH_STATE_PERIODIC && cacheSize * (10.0 / 9) > nCoinCacheUsage;
        // The cache is over the limit, we have to write now.
        bool fCacheCritical = mode == FLUSH_STATE_IF_NEEDED && cacheSize > nCoinCacheUsage;
        // It's been a while since we wrote the block index to disk. Do this frequently, so we don't need to redownload after a crash.
        bool fPeriodicWrite =
                mode == FLUSH_STATE_PERIODIC && nNow > nLastWrite + (int64_t) DATABASE_WRITE_INTERVAL * 1000000;
        // It's been very long since we flushed the cache. Do this infrequently, to optimize cache usage.
        bool fPeriodicFlush =
                mode == FLUSH_STATE_PERIODIC && nNow > nLastFlush + (int64_t) DATABASE_FLUSH_INTERVAL * 1000000;
        // Combine all conditions that result in a full cache flush.
        bool fDoFullFlush =
                (mode == FLUSH_STATE_ALWAYS) || fCacheLarge || fCacheCritical || fPeriodicFlush || fFlushForPrune;
        // Write blocks and block index to disk.
        if (fDoFullFlush || fPeriodicWrite) {
            // Depend on nMinDiskSpace to ensure we can write block index
            if (!CheckDiskSpace(0))
                return state.Error("out of disk space");
            // First make sure all block and undo data is flushed to disk.
            FlushBlockFile();
            // Then update all block file information (which may refer to block and undo files).
            {
                std::vector <std::pair<int, const CBlockFileInfo *>> vFiles;
                vFiles.reserve(setDirtyFileInfo.size());
                for (set<int>::iterator it = setDirtyFileInfo.begin(); it != setDirtyFileInfo.end();) {
                    vFiles.push_back(make_pair(*it, &vinfoBlockFile[*it]));
                    setDirtyFileInfo.erase(it++);
                }
                std::vector<const CBlockIndex *> vBlocks;
                vBlocks.reserve(setDirtyBlockIndex.size());
                for (set<CBlockIndex *>::iterator it = setDirtyBlockIndex.begin(); it != setDirtyBlockIndex.end();) {
                    vBlocks.push_back(*it);
                    setDirtyBlockIndex.erase(it++);
                }
                if (!pblocktree->WriteBatchSync(vFiles, nLastBlockFile, vBlocks)) {
                    return AbortNode(state, "Files to write to block index database");
                }
            }
            // Finally remove any pruned files
            if (fFlushForPrune)
                UnlinkPrunedFiles(setFilesToPrune);
            nLastWrite = nNow;
        }
        // Flush best chain related state. This can only be done if the blocks / block index write was also done.
        if (fDoFullFlush) {
            // Typical CCoins structures on disk are around 128 bytes in size.
            // Pushing a new one to the database can cause it to be written
            // twice (once in the log, and once in the tables). This is already
            // an overestimation, as most will delete an existing entry or
            // overwrite one. Still, use a conservative safety factor of 2.
            if (!CheckDiskSpace(128 * 2 * 2 * pcoinsTip->GetCacheSize()))
                return state.Error("out of disk space");
            // Flush the chainstate (which may refer to block index entries).
            if (!pcoinsTip->Flush())
                return AbortNode(state, "Failed to write to coin database");
            nLastFlush = nNow;
        }
        if (fDoFullFlush || ((mode == FLUSH_STATE_ALWAYS || mode == FLUSH_STATE_PERIODIC) &&
                             nNow > nLastSetChain + (int64_t) DATABASE_WRITE_INTERVAL * 1000000)) {
            // Update best block in wallet (so we can detect restored wallets).
            GetMainSignals().SetBestChain(chainActive.GetLocator());
            nLastSetChain = nNow;
        }
    } catch (const std::runtime_error &e) {
        return AbortNode(state, std::string("System error while flushing: ") + e.what());
    }
    return true;
}

void FlushStateToDisk() {
    CValidationState state;
    FlushStateToDisk(state, FLUSH_STATE_ALWAYS);
}

void PruneAndFlush() {
    CValidationState state;
    fCheckForPruning = true;
    FlushStateToDisk(state, FLUSH_STATE_NONE);
}

/** Update chainActive and related internal data structures. */
void static UpdateTip(CBlockIndex *pindexNew, const CChainParams &chainParams) {
    LogPrintf("UpdateTip() pindexNew.nHeight=%s\n", pindexNew->nHeight);
    chainActive.SetTip(pindexNew);
    mnodeman.UpdatedBlockTip(chainActive.Tip());
    darkSendPool.UpdatedBlockTip(chainActive.Tip());
    mnpayments.UpdatedBlockTip(chainActive.Tip());
    znodeSync.UpdatedBlockTip(chainActive.Tip());
    GetMainSignals().UpdatedBlockTip(chainActive.Tip());

    // New best block
    nTimeBestReceived = GetTime();
    mempool.AddTransactionsUpdated(1);
    
    // Changes to mempool should also be made to Dandelion stempool
    stempool.AddTransactionsUpdated(1);

    cvBlockChange.notify_all();
    static bool fWarned = false;
    std::vector <std::string> warningMessages;
    if (!IsInitialBlockDownload()) {
        int nUpgraded = 0;
        const CBlockIndex *pindex = chainActive.Tip();
        for (int bit = 0; bit < VERSIONBITS_NUM_BITS; bit++) {
            WarningBitsConditionChecker checker(bit);
            ThresholdState state = checker.GetStateFor(pindex, chainParams.GetConsensus(), warningcache[bit]);
            if (state == THRESHOLD_ACTIVE || state == THRESHOLD_LOCKED_IN) {
                if (state == THRESHOLD_ACTIVE) {
                    strMiscWarning = strprintf(_("Warning: unknown new rules activated (versionbit %i)"), bit);
                    if (!fWarned) {
                        AlertNotify(strMiscWarning);
                        fWarned = true;
                    }
                } else {
                    warningMessages.push_back(
                            strprintf("unknown new rules are about to activate (versionbit %i)", bit));
                }
            }
        }
        // Check the version of the last 100 blocks to see if we need to upgrade:
        for (int i = 0; i < 100 && pindex != NULL; i++) {
//            int32_t nExpectedVersion = ComputeBlockVersion(pindex->pprev, chainParams.GetConsensus());
            if ((pindex->nVersion & 0xff) > CBlock::CURRENT_VERSION)
                ++nUpgraded;
            pindex = pindex->pprev;
        }
        if (nUpgraded > 0)
            warningMessages.push_back(strprintf("%d of last 100 blocks have unexpected version", nUpgraded));
        if (nUpgraded > 100 / 2) {
            // strMiscWarning is read by GetWarnings(), called by Qt and the JSON-RPC code to warn the user:
            strMiscWarning = _(
                    "Warning: Unknown block versions being mined! It's possible unknown rules are in effect");
            if (!fWarned) {
                AlertNotify(strMiscWarning);
                fWarned = true;
            }
        }
    }
    LogPrintf(
            "%s: new best=%s height=%d version=0x%08x log2_work=%.8g tx=%lu date='%s' progress=%f cache=%.1fMiB(%utx)",
            __func__,
            chainActive.Tip()->GetBlockHash().ToString(), chainActive.Height(), chainActive.Tip()->nVersion,
            log(chainActive.Tip()->nChainWork.getdouble()) / log(2.0), (unsigned long) chainActive.Tip()->nChainTx,
            DateTimeStrFormat("%Y-%m-%d %H:%M:%S", chainActive.Tip()->GetBlockTime()),
            Checkpoints::GuessVerificationProgress(chainParams.Checkpoints(), chainActive.Tip()),
            pcoinsTip->DynamicMemoryUsage() * (1.0 / (1 << 20)), pcoinsTip->GetCacheSize());
    if (!warningMessages.empty())
        LogPrintf(" warning='%s'", boost::algorithm::join(warningMessages, ", "));
}

/** Disconnect chainActive's tip. You probably want to call mempool.removeForReorg and manually re-limit mempool size after this, with cs_main held. */
bool static DisconnectTip(CValidationState &state, const CChainParams &chainparams, bool fBare = false) {
    LogPrintf("DisconnectTip()\n");
    CBlockIndex *pindexDelete = chainActive.Tip();
    assert(pindexDelete);
    // Read block from disk.
    CBlock block;
    if (!ReadBlockFromDisk(block, pindexDelete, chainparams.GetConsensus()))
        return AbortNode(state, "Failed to read block");
    // Apply the block atomically to the chain state.
    int64_t nStart = GetTimeMicros();
    {
        CCoinsViewCache view(pcoinsTip);
        if (!DisconnectBlock(block, state, pindexDelete, view))
            return error("DisconnectTip(): DisconnectBlock %s failed", pindexDelete->GetBlockHash().ToString());
        assert(view.Flush());
    }
    LogPrint("bench", "- Disconnect block: %.2fms\n", (GetTimeMicros() - nStart) * 0.001);
    
    DisconnectTipZC(block, pindexDelete);
	
    // Write the chain state to disk, if necessary.
    if (!FlushStateToDisk(state, FLUSH_STATE_IF_NEEDED))
        return false;

    if (!fBare) {
        // Resurrect mempool transactions from the disconnected block.
        std::vector <uint256> vHashUpdate;
        BOOST_FOREACH(const CTransaction &tx, block.vtx) {
            // ignore validation errors in resurrected transactions
            list <CTransaction> removed;
            CValidationState stateDummy;
            CValidationState dandelionStateDummy;
            // Changes to mempool should also be made to Dandelion stempool.
            if (!tx.IsCoinBase()) {
                AcceptToMemoryPool(
                    stempool, 
                    dandelionStateDummy, 
                    tx, 
                    false, /* fCheckInputs */ 
                    false, /* fLimitFree */
                    NULL, /* pfMissingInputs */
                    false, /* fOverrideMempoolLimit */
                    0, /* nAbsurdFee */
                    false, /* isCheckWalletTransaction */
                    false /* markZcoinSpendTransactionSerial */
                );
            }
            if (tx.IsCoinBase() || !AcceptToMemoryPool(mempool, stateDummy, tx, true, false, NULL)) {
                mempool.removeRecursive(tx, removed);

                // Changes to mempool should also be made to Dandelion stempool.
                stempool.removeRecursive(tx, removed);
            } else if (mempool.exists(tx.GetHash())) {
                vHashUpdate.push_back(tx.GetHash());
            }
        }
        // AcceptToMemoryPool/addUnchecked all assume that new mempool entries have
        // no in-mempool children, which is generally not true when adding
        // previously-confirmed transactions back to the mempool.
        // UpdateTransactionsFromBlock finds descendants of any transactions in this
        // block that were added back and cleans up the mempool state.
        mempool.UpdateTransactionsFromBlock(vHashUpdate);

	    // Changes to mempool should also be made to Dandelion stempool.
        stempool.UpdateTransactionsFromBlock(vHashUpdate);
    }
    // Update chainActive and related variables.
    UpdateTip(pindexDelete->pprev, chainparams);
    // Let wallets know transactions went from 1-confirmed to
    // 0-confirmed or conflicted:
    BOOST_FOREACH(const CTransaction &tx, block.vtx) {
        SyncWithWallets(tx, pindexDelete->pprev, NULL);
    }
    return true;
}

static int64_t nTimeReadFromDisk = 0;
static int64_t nTimeConnectTotal = 0;
static int64_t nTimeFlush = 0;
static int64_t nTimeChainState = 0;
static int64_t nTimePostConnect = 0;

/**
 * Connect a new block to chainActive. pblock is either NULL or a pointer to a CBlock
 * corresponding to pindexNew, to bypass loading it again from disk.
 */
bool static
ConnectTip(CValidationState &state, const CChainParams &chainparams, CBlockIndex *pindexNew, const CBlock *pblock) {
    LogPrintf("ConnectTip() nHeight=%s\n", pindexNew->nHeight);
    assert(pindexNew->pprev == chainActive.Tip());
    // Read block from disk.
    int64_t nTime1 = GetTimeMicros();
    CBlock block;
    if (!pblock) {
        if (!ReadBlockFromDisk(block, pindexNew, chainparams.GetConsensus()))
            return AbortNode(state, "Failed to read block");
        pblock = &block;
    }
    // Apply the block atomically to the chain state.
    int64_t nTime2 = GetTimeMicros();
    nTimeReadFromDisk += nTime2 - nTime1;
    int64_t nTime3;
//    LogPrintf("bench", "  - Load block from disk: %.2fms [%.2fs]\n", (nTime2 - nTime1) * 0.001, nTimeReadFromDisk * 0.000001);
    {
        CCoinsViewCache view(pcoinsTip);
        bool rv = ConnectBlock(*pblock, state, pindexNew, view, chainparams);
        GetMainSignals().BlockChecked(*pblock, state);
        if (!rv) {
            if (state.IsInvalid())
                InvalidBlockFound(pindexNew, state);
            return error("ConnectTip(): ConnectBlock %s failed", pindexNew->GetBlockHash().ToString());
        }
        mapBlockSource.erase(pindexNew->GetBlockHash());
        nTime3 = GetTimeMicros();
        nTimeConnectTotal += nTime3 - nTime2;
        LogPrint("bench", "  - Connect total: %.2fms [%.2fs]\n", (nTime3 - nTime2) * 0.001,
                 nTimeConnectTotal * 0.000001);
        assert(view.Flush());
    }
    int64_t nTime4 = GetTimeMicros();
    nTimeFlush += nTime4 - nTime3;
    LogPrint("bench", "  - Flush: %.2fms [%.2fs]\n", (nTime4 - nTime3) * 0.001, nTimeFlush * 0.000001);

    // Write the chain state to disk, if necessary.
    if (!FlushStateToDisk(state, FLUSH_STATE_IF_NEEDED))
        return false;
    int64_t nTime5 = GetTimeMicros();
    nTimeChainState += nTime5 - nTime4;
    LogPrint("bench", "  - Writing chainstate: %.2fms [%.2fs]\n", (nTime5 - nTime4) * 0.001,
             nTimeChainState * 0.000001);
    // Remove conflicting transactions from the mempool.
    list <CTransaction> txConflicted;

    // LogPrint("ConnectTip", "pblock->ToString()=%s\n", pblock->ToString());
    mempool.removeForBlock(pblock->vtx, pindexNew->nHeight, txConflicted, !IsInitialBlockDownload());
    
    // Changes to mempool should also be made to Dandelion stempool
    stempool.removeForBlock(pblock->vtx, pindexNew->nHeight, txConflicted, !IsInitialBlockDownload());

    // Update chainActive & related variables.
    UpdateTip(pindexNew, chainparams);
    // Tell wallet about transactions that went from mempool
    // to conflicted:
    BOOST_FOREACH(
    const CTransaction &tx, txConflicted) {
        SyncWithWallets(tx, pindexNew, NULL);
    }
    // ... and about transactions that got confirmed:
    BOOST_FOREACH(
    const CTransaction &tx, pblock->vtx) {
        SyncWithWallets(tx, pindexNew, pblock);
    }

    int64_t nTime6 = GetTimeMicros();
    nTimePostConnect += nTime6 - nTime5;
    nTimeTotal += nTime6 - nTime1;
    LogPrint("bench", "  - Connect postprocess: %.2fms [%.2fs]\n", (nTime6 - nTime5) * 0.001,
             nTimePostConnect * 0.000001);
    LogPrint("bench", "- Connect block: %.2fms [%.2fs]\n", (nTime6 - nTime1) * 0.001, nTimeTotal * 0.000001);
    return true;
}


int GetUTXOHeight(const COutPoint &outpoint) {
    LOCK(cs_main);
    CCoins coins;
    if (!pcoinsTip->GetCoins(outpoint.hash, coins) ||
        (unsigned int) outpoint.n >= coins.vout.size() ||
        coins.vout[outpoint.n].IsNull()) {
        return -1;
    }
    return coins.nHeight;
}

int GetInputAge(const CTxIn &txin) {
    CCoinsView viewDummy;
    CCoinsViewCache view(&viewDummy);
    {
        LOCK(mempool.cs);
        CCoinsViewMemPool viewMempool(pcoinsTip, mempool);
        view.SetBackend(viewMempool); // temporarily switch cache backend to db+mempool view

        const CCoins *coins = view.AccessCoins(txin.prevout.hash);

        if (coins) {
            if (coins->nHeight < 0) return 0;
            return chainActive.Height() - coins->nHeight + 1;
        } else {
            return -1;
        }
    }
}

CAmount GetZnodePayment(int nHeight, CAmount blockValue) {
//    CAmount ret = blockValue * 30/100 ; // start at 30%
//    int nMNPIBlock = Params().GetConsensus().nZnodePaymentsStartBlock;
////    int nMNPIBlock = Params().GetConsensus().nZnodePaymentsIncreaseBlock;
//    int nMNPIPeriod = Params().GetConsensus().nZnodePaymentsIncreasePeriod;
//
//    // mainnet:
//    if (nHeight > nMNPIBlock) ret += blockValue / 20; // 158000 - 25.0% - 2014-10-24
//    if (nHeight > nMNPIBlock + (nMNPIPeriod * 1)) ret += blockValue / 20; // 175280 - 30.0% - 2014-11-25
//    if (nHeight > nMNPIBlock + (nMNPIPeriod * 2)) ret += blockValue / 20; // 192560 - 35.0% - 2014-12-26
//    if (nHeight > nMNPIBlock + (nMNPIPeriod * 3)) ret += blockValue / 40; // 209840 - 37.5% - 2015-01-26
//    if (nHeight > nMNPIBlock + (nMNPIPeriod * 4)) ret += blockValue / 40; // 227120 - 40.0% - 2015-02-27
//    if (nHeight > nMNPIBlock + (nMNPIPeriod * 5)) ret += blockValue / 40; // 244400 - 42.5% - 2015-03-30
//    if (nHeight > nMNPIBlock + (nMNPIPeriod * 6)) ret += blockValue / 40; // 261680 - 45.0% - 2015-05-01
//    if (nHeight > nMNPIBlock + (nMNPIPeriod * 7)) ret += blockValue / 40; // 278960 - 47.5% - 2015-06-01
//    if (nHeight > nMNPIBlock + (nMNPIPeriod * 9)) ret += blockValue / 40; // 313520 - 50.0% - 2015-08-03
    CAmount ret = 15 * COIN; //15XZC

    return ret;
}

bool DisconnectBlocks(int blocks) {
    LOCK(cs_main);

    CValidationState state;
    const CChainParams &chainparams = Params();

    LogPrintf("DisconnectBlocks -- Got command to replay %d blocks\n", blocks);
    for (int i = 0; i < blocks; i++) {
        if (!DisconnectTip(state, chainparams) || !state.IsValid()) {
            return false;
        }
    }

    return true;
}

void ReprocessBlocks(int nBlocks) {
    LOCK(cs_main);

    std::map<uint256, int64_t>::iterator it = mapRejectedBlocks.begin();
    while (it != mapRejectedBlocks.end()) {
        //use a window twice as large as is usual for the nBlocks we want to reset
        if ((*it).second > GetTime() - (nBlocks * 60 * 5)) {
            BlockMap::iterator mi = mapBlockIndex.find((*it).first);
            if (mi != mapBlockIndex.end() && (*mi).second) {

                CBlockIndex *pindex = (*mi).second;
                LogPrintf("ReprocessBlocks -- %s\n", (*it).first.ToString());

                CValidationState state;
                ReconsiderBlock(state, pindex);
            }
        }
        ++it;
    }

    DisconnectBlocks(nBlocks);

    CValidationState state;
    ActivateBestChain(state, Params());
}


/**
 * Return the tip of the chain with the most work in it, that isn't
 * known to be invalid (it's however far from certain to be valid).
 */
static CBlockIndex *FindMostWorkChain() {
    do {
        CBlockIndex *pindexNew = NULL;

        // Find the best candidate header.
        {
            std::set<CBlockIndex *, CBlockIndexWorkComparator>::reverse_iterator it = setBlockIndexCandidates.rbegin();
            if (it == setBlockIndexCandidates.rend())
                return NULL;
            pindexNew = *it;
        }

        // Check whether all blocks on the path between the currently active chain and the candidate are valid.
        // Just going until the active chain is an optimization, as we know all blocks in it are valid already.
        CBlockIndex *pindexTest = pindexNew;
        bool fInvalidAncestor = false;
        while (pindexTest && !chainActive.Contains(pindexTest)) {
            assert(pindexTest->nChainTx || pindexTest->nHeight == 0);

            // Pruned nodes may have entries in setBlockIndexCandidates for
            // which block files have been deleted.  Remove those as candidates
            // for the most work chain if we come across them; we can't switch
            // to a chain unless we have all the non-active-chain parent blocks.
            bool fFailedChain = pindexTest->nStatus & BLOCK_FAILED_MASK;
            bool fMissingData = !(pindexTest->nStatus & BLOCK_HAVE_DATA);
            if (fFailedChain || fMissingData) {
                // Candidate chain is not usable (either invalid or missing data)
                if (fFailedChain &&
                    (pindexBestInvalid == NULL || pindexNew->nChainWork > pindexBestInvalid->nChainWork))
                    pindexBestInvalid = pindexNew;
                CBlockIndex *pindexFailed = pindexNew;
                // Remove the entire chain from the set.
                while (pindexTest != pindexFailed) {
                    if (fFailedChain) {
                        pindexFailed->nStatus |= BLOCK_FAILED_CHILD;
                    } else if (fMissingData) {
                        // If we're missing data, then add back to mapBlocksUnlinked,
                        // so that if the block arrives in the future we can try adding
                        // to setBlockIndexCandidates again.
                        mapBlocksUnlinked.insert(std::make_pair(pindexFailed->pprev, pindexFailed));
                    }
                    setBlockIndexCandidates.erase(pindexFailed);
                    pindexFailed = pindexFailed->pprev;
                }
                setBlockIndexCandidates.erase(pindexTest);
                fInvalidAncestor = true;
                break;
            }
            pindexTest = pindexTest->pprev;
        }
        if (!fInvalidAncestor)
            return pindexNew;
    } while (true);
}

/** Delete all entries in setBlockIndexCandidates that are worse than the current tip. */
static void PruneBlockIndexCandidates() {
    // Note that we can't delete the current block itself, as we may need to return to it later in case a
    // reorganization to a better block fails.
    std::set<CBlockIndex *, CBlockIndexWorkComparator>::iterator it = setBlockIndexCandidates.begin();
    while (it != setBlockIndexCandidates.end() && setBlockIndexCandidates.value_comp()(*it, chainActive.Tip())) {
        setBlockIndexCandidates.erase(it++);
    }
    // Either the current tip or a successor of it we're working towards is left in setBlockIndexCandidates.
    assert(!setBlockIndexCandidates.empty());
}

/**
 * Try to make some progress towards making pindexMostWork the active block.
 * pblock is either NULL or a pointer to a CBlock corresponding to pindexMostWork.
 */
static bool ActivateBestChainStep(CValidationState &state, const CChainParams &chainparams, CBlockIndex *pindexMostWork,
                                  const CBlock *pblock, bool &fInvalidFound) {
    LogPrintf("ActivateBestChainStep()\n");
    AssertLockHeld(cs_main);
    const CBlockIndex *pindexOldTip = chainActive.Tip();
    const CBlockIndex *pindexFork = chainActive.FindFork(pindexMostWork);
    // Disconnect active blocks which are no longer in the best chain.
    bool fBlocksDisconnected = false;
    while (chainActive.Tip() && chainActive.Tip() != pindexFork) {
        if (!DisconnectTip(state, chainparams)) {
            LogPrintf("DisconnectTip() -> Failed!\n");
            return false;
        }
        fBlocksDisconnected = true;
    }
    int nHeight = pindexFork ? pindexFork->nHeight : -1;
    // Build list of new blocks to connect.
    std::vector <CBlockIndex *> vpindexToConnect;
    bool fContinue = true;
//    LogPrintf("[ActivateBestChainStep] fContinue=%d, nHeight=%d, pindexMostWork->nHeight=%d\n", fContinue, nHeight, pindexMostWork->nHeight);
    while (fContinue && nHeight != pindexMostWork->nHeight) {
        // Don't iterate the entire list of potential improvements toward the best tip, as we likely only need
        // a few blocks along the way.
        int nTargetHeight = std::min(nHeight + 32, pindexMostWork->nHeight);
        vpindexToConnect.clear();
        vpindexToConnect.reserve(nTargetHeight - nHeight);
        CBlockIndex *pindexIter = pindexMostWork->GetAncestor(nTargetHeight);
        while (pindexIter && pindexIter->nHeight != nHeight) {
            vpindexToConnect.push_back(pindexIter);
            pindexIter = pindexIter->pprev;
        }
        nHeight = nTargetHeight;
        // Connect new blocks.
        BOOST_REVERSE_FOREACH(CBlockIndex * pindexConnect, vpindexToConnect)
        {
            if (!ConnectTip(state, chainparams, pindexConnect, pindexConnect == pindexMostWork ? pblock : NULL)) {
                if (state.IsInvalid()) {
                    // The block violates a consensus rule.
                    if (!state.CorruptionPossible())
                        InvalidChainFound(vpindexToConnect.back());
                    state = CValidationState();
                    fInvalidFound = true;
                    fContinue = false;
                    break;
                } else {
                    // A system error occurred (disk space, database error, ...).
                    return false;
                }
            } else {
                PruneBlockIndexCandidates();
                if (!pindexOldTip || chainActive.Tip()->nChainWork > pindexOldTip->nChainWork) {
                    // We're in a better position than we were. Return temporarily to release the lock.
                    fContinue = false;
                    break;
                }
            }
        }
    }


    if (fBlocksDisconnected) {
        mempool.removeForReorg(
            pcoinsTip,
            chainActive.Tip()->nHeight + 1,
            STANDARD_LOCKTIME_VERIFY_FLAGS);
	    // Changes to mempool should also be made to Dandelion stempool
        stempool.removeForReorg(
            pcoinsTip, 
	        chainActive.Tip()->nHeight + 1, 
	        STANDARD_LOCKTIME_VERIFY_FLAGS);

        LimitMempoolSize(mempool, 
                         GetArg("-maxmempool", DEFAULT_MAX_MEMPOOL_SIZE) * 1000000,
                         GetArg("-mempoolexpiry", DEFAULT_MEMPOOL_EXPIRY) * 60 * 60);

	    // Changes to mempool should also be made to Dandelion stempool
        LimitMempoolSize(stempool, 
                         GetArg("-maxmempool", DEFAULT_MAX_MEMPOOL_SIZE) * 1000000,
                         GetArg("-mempoolexpiry", DEFAULT_MEMPOOL_EXPIRY) * 60 * 60);
    }
    mempool.check(pcoinsTip);
    // Changes to mempool should also be made to Dandelion stempool
    stempool.check(pcoinsTip);

    // Callbacks/notifications for a new best chain.
    if (fInvalidFound)
        CheckForkWarningConditionsOnNewFork(vpindexToConnect.back());
    else
        CheckForkWarningConditions();
    return true;
}

static void NotifyHeaderTip() {
    bool fNotify = false;
    bool fInitialBlockDownload = false;
    static CBlockIndex *pindexHeaderOld = NULL;
    CBlockIndex *pindexHeader = NULL;
    {
        LOCK(cs_main);
        if (!setBlockIndexCandidates.empty()) {
            pindexHeader = *setBlockIndexCandidates.rbegin();
        }
        if (pindexHeader != pindexHeaderOld) {
            fNotify = true;
            fInitialBlockDownload = IsInitialBlockDownload();
            pindexHeaderOld = pindexHeader;
        }
    }
    // Send block tip changed notifications without cs_main
    if (fNotify) {
        uiInterface.NotifyHeaderTip(fInitialBlockDownload, pindexHeader);
    }
}

/**
 * Make the best chain active, in multiple steps. The result is either failure
 * or an activated best chain. pblock is either NULL or a pointer to a block
 * that is already loaded (to avoid loading it again from disk).
 */
bool ActivateBestChain(CValidationState &state, const CChainParams &chainparams, const CBlock *pblock) {
    LogPrintf("ActivateBestChain()\n");
//    if (pblock) {
//        LogPrint("ActivateBestChain", "block=%s\n", pblock->ToString());
//    }
    CBlockIndex *pindexMostWork = NULL;
    CBlockIndex *pindexNewTip = NULL;
    do {
        boost::this_thread::interruption_point();
        if (ShutdownRequested())
            break;

        const CBlockIndex *pindexFork;
        bool fInitialDownload;
        int nNewHeight;
        {
            LOCK(cs_main);
            CBlockIndex *pindexOldTip = chainActive.Tip();
            if (pindexMostWork == NULL) {
                pindexMostWork = FindMostWorkChain();
            }

            // Whether we have anything to do at all.
            if (pindexMostWork == NULL || pindexMostWork == chainActive.Tip()) {
                return true;
            }

            bool fInvalidFound = false;
            if (!ActivateBestChainStep(state, chainparams, pindexMostWork,
                                       pblock && pblock->GetHash() == pindexMostWork->GetBlockHash() ? pblock : NULL,
                                       fInvalidFound)) {
                LogPrintf("ActivateBestChainStep --> Failed!\n");
                return false;
            }

            if (fInvalidFound) {
                // Wipe cache, we may need another branch now.
                pindexMostWork = NULL;
            }
            pindexNewTip = chainActive.Tip();
            pindexFork = chainActive.FindFork(pindexOldTip);
            fInitialDownload = IsInitialBlockDownload();
            nNewHeight = chainActive.Height();
        }
        // When we reach this point, we switched to a new tip (stored in pindexNewTip).

        // Notifications/callbacks that can run without cs_main
        // Always notify the UI if a new block tip was connected
        if (pindexFork != pindexNewTip) {
            uiInterface.NotifyBlockTip(fInitialDownload, pindexNewTip);

            if (!fInitialDownload) {
                // Find the hashes of all blocks that weren't previously in the best chain.
                std::vector <uint256> vHashes;
                CBlockIndex *pindexToAnnounce = pindexNewTip;
                while (pindexToAnnounce != pindexFork) {
                    vHashes.push_back(pindexToAnnounce->GetBlockHash());
                    pindexToAnnounce = pindexToAnnounce->pprev;
                    if (vHashes.size() == MAX_BLOCKS_TO_ANNOUNCE) {
                        // Limit announcements in case of a huge reorganization.
                        // Rely on the peer's synchronization mechanism in that case.
                        break;
                    }
                }
                // Relay inventory, but don't relay old inventory during initial block download.
                {
                    LOCK(cs_vNodes);
                    BOOST_FOREACH(CNode * pnode, vNodes)
                    {
                        if (nNewHeight > (pnode->nStartingHeight != -1 ? pnode->nStartingHeight - 2000 : 0)) {
                            BOOST_REVERSE_FOREACH(const uint256 &hash, vHashes) {
                                pnode->PushBlockHash(hash);
                            }
                        }
                    }
                }
                // Notify external listeners about the new tip.
                if (!vHashes.empty()) {
                    GetMainSignals().UpdatedBlockTip(pindexNewTip);
                }
            }
        }
    } while (pindexNewTip != pindexMostWork);
    CheckBlockIndex(chainparams.GetConsensus());

    // Write changes periodically to disk, after relay.
    if (!FlushStateToDisk(state, FLUSH_STATE_PERIODIC)) {
        return false;
    }

    return true;
}

bool InvalidateBlock(CValidationState &state, const CChainParams &chainparams, CBlockIndex *pindex) {
    AssertLockHeld(cs_main);

    // Mark the block itself as invalid.
    pindex->nStatus |= BLOCK_FAILED_VALID;
    setDirtyBlockIndex.insert(pindex);
    setBlockIndexCandidates.erase(pindex);

    while (chainActive.Contains(pindex)) {
        CBlockIndex *pindexWalk = chainActive.Tip();
        pindexWalk->nStatus |= BLOCK_FAILED_CHILD;
        setDirtyBlockIndex.insert(pindexWalk);
        setBlockIndexCandidates.erase(pindexWalk);
        // ActivateBestChain considers blocks already in chainActive
        // unconditionally valid already, so force disconnect away from it.
        if (!DisconnectTip(state, chainparams)) {
            mempool.removeForReorg(
                pcoinsTip, chainActive.Tip()->nHeight + 1, STANDARD_LOCKTIME_VERIFY_FLAGS);
            // Changes to mempool should also be made to Dandelion stempool
            stempool.removeForReorg(
                pcoinsTip, chainActive.Tip()->nHeight + 1, STANDARD_LOCKTIME_VERIFY_FLAGS);
            return false;
        }
    }

    LimitMempoolSize(mempool, GetArg("-maxmempool", DEFAULT_MAX_MEMPOOL_SIZE) * 1000000,
                     GetArg("-mempoolexpiry", DEFAULT_MEMPOOL_EXPIRY) * 60 * 60);

    // Changes to mempool should also be made to Dandelion stempool
    LimitMempoolSize(stempool, GetArg("-maxmempool", DEFAULT_MAX_MEMPOOL_SIZE) * 1000000,
                     GetArg("-mempoolexpiry", DEFAULT_MEMPOOL_EXPIRY) * 60 * 60);

    // The resulting new best tip may not be in setBlockIndexCandidates anymore, so
    // add it again.
    BlockMap::iterator it = mapBlockIndex.begin();
    while (it != mapBlockIndex.end()) {
        if (it->second->IsValid(BLOCK_VALID_TRANSACTIONS) && it->second->nChainTx &&
            !setBlockIndexCandidates.value_comp()(it->second, chainActive.Tip())) {
            setBlockIndexCandidates.insert(it->second);
        }
        it++;
    }

    InvalidChainFound(pindex);
    mempool.removeForReorg(
        pcoinsTip, 
        chainActive.Tip()->nHeight + 1, 
        STANDARD_LOCKTIME_VERIFY_FLAGS);

    // Changes to mempool should also be made to Dandelion stempool
    stempool.removeForReorg(
        pcoinsTip, 
        chainActive.Tip()->nHeight + 1, 
        STANDARD_LOCKTIME_VERIFY_FLAGS);

    uiInterface.NotifyBlockTip(IsInitialBlockDownload(), pindex->pprev);
    return true;
}

bool ReconsiderBlock(CValidationState &state, CBlockIndex *pindex) {
    AssertLockHeld(cs_main);

    int nHeight = pindex->nHeight;

    // Remove the invalidity flag from this block and all its descendants.
    BlockMap::iterator it = mapBlockIndex.begin();
    while (it != mapBlockIndex.end()) {
        if (!it->second->IsValid() && it->second->GetAncestor(nHeight) == pindex) {
            it->second->nStatus &= ~BLOCK_FAILED_MASK;
            setDirtyBlockIndex.insert(it->second);
            if (it->second->IsValid(BLOCK_VALID_TRANSACTIONS) && it->second->nChainTx &&
                setBlockIndexCandidates.value_comp()(chainActive.Tip(), it->second)) {
                setBlockIndexCandidates.insert(it->second);
            }
            if (it->second == pindexBestInvalid) {
                // Reset invalid block marker if it was pointing to one of those.
                pindexBestInvalid = NULL;
            }
        }
        it++;
    }

    // Remove the invalidity flag from all ancestors too.
    while (pindex != NULL) {
        if (pindex->nStatus & BLOCK_FAILED_MASK) {
            pindex->nStatus &= ~BLOCK_FAILED_MASK;
            setDirtyBlockIndex.insert(pindex);
        }
        pindex = pindex->pprev;
    }
    return true;
}


bool ResetBlockFailureFlags(CBlockIndex *pindex) {
    AssertLockHeld(cs_main);

    int nHeight = pindex->nHeight;

    // Remove the invalidity flag from this block and all its descendants.
    BlockMap::iterator it = mapBlockIndex.begin();
    while (it != mapBlockIndex.end()) {
        if (!it->second->IsValid() && it->second->GetAncestor(nHeight) == pindex) {
            it->second->nStatus &= ~BLOCK_FAILED_MASK;
            setDirtyBlockIndex.insert(it->second);
            if (it->second->IsValid(BLOCK_VALID_TRANSACTIONS) && it->second->nChainTx &&
                setBlockIndexCandidates.value_comp()(chainActive.Tip(), it->second)) {
                setBlockIndexCandidates.insert(it->second);
            }
            if (it->second == pindexBestInvalid) {
                // Reset invalid block marker if it was pointing to one of those.
                pindexBestInvalid = NULL;
            }
        }
        it++;
    }

    // Remove the invalidity flag from all ancestors too.
    while (pindex != NULL) {
        if (pindex->nStatus & BLOCK_FAILED_MASK) {
            pindex->nStatus &= ~BLOCK_FAILED_MASK;
            setDirtyBlockIndex.insert(pindex);
        }
        pindex = pindex->pprev;
    }
    return true;
}

CBlockIndex *AddToBlockIndex(const CBlockHeader &block) {
    // Check for duplicate
    uint256 hash = block.GetHash();
    BlockMap::iterator it = mapBlockIndex.find(hash);
    if (it != mapBlockIndex.end())
        return it->second;

    // Construct new block index object
    CBlockIndex *pindexNew = new CBlockIndex(block);
    assert(pindexNew);
    // We assign the sequence id to blocks only when the full data is available,
    // to avoid miners withholding blocks but broadcasting headers, to get a
    // competitive advantage.
    pindexNew->nSequenceId = 0;
    BlockMap::iterator mi = mapBlockIndex.insert(make_pair(hash, pindexNew)).first;
    pindexNew->phashBlock = &((*mi).first);
    BlockMap::iterator miPrev = mapBlockIndex.find(block.hashPrevBlock);
    if (miPrev != mapBlockIndex.end()) {
        pindexNew->pprev = (*miPrev).second;
        pindexNew->nHeight = pindexNew->pprev->nHeight + 1;
        pindexNew->BuildSkip();
    }
    pindexNew->nChainWork = (pindexNew->pprev ? pindexNew->pprev->nChainWork : 0) + GetBlockProof(*pindexNew);
    pindexNew->RaiseValidity(BLOCK_VALID_TREE);
    if (pindexBestHeader == NULL || pindexBestHeader->nChainWork < pindexNew->nChainWork)
        pindexBestHeader = pindexNew;

    setDirtyBlockIndex.insert(pindexNew);

    return pindexNew;
}

/** Mark a block as having its data received and checked (up to BLOCK_VALID_TRANSACTIONS). */
bool ReceivedBlockTransactions(const CBlock &block, CValidationState &state, CBlockIndex *pindexNew,
                               const CDiskBlockPos &pos) {
    pindexNew->nTx = block.vtx.size();
    pindexNew->nChainTx = 0;
    pindexNew->nFile = pos.nFile;
    pindexNew->nDataPos = pos.nPos;
    pindexNew->nUndoPos = 0;
    pindexNew->nStatus |= BLOCK_HAVE_DATA;
    if (IsWitnessEnabled(pindexNew->pprev, Params().GetConsensus())) {
        pindexNew->nStatus |= BLOCK_OPT_WITNESS;
    }
    pindexNew->RaiseValidity(BLOCK_VALID_TRANSACTIONS);
    setDirtyBlockIndex.insert(pindexNew);

    if (pindexNew->pprev == NULL || pindexNew->pprev->nChainTx) {
        // If pindexNew is the genesis block or all parents are BLOCK_VALID_TRANSACTIONS.
        deque < CBlockIndex * > queue;
        queue.push_back(pindexNew);

        // Recursively process any descendant blocks that now may be eligible to be connected.
        while (!queue.empty()) {
            CBlockIndex *pindex = queue.front();
            queue.pop_front();
            pindex->nChainTx = (pindex->pprev ? pindex->pprev->nChainTx : 0) + pindex->nTx;
            {
                LOCK(cs_nBlockSequenceId);
                pindex->nSequenceId = nBlockSequenceId++;
            }
            if (chainActive.Tip() == NULL || !setBlockIndexCandidates.value_comp()(pindex, chainActive.Tip())) {
                setBlockIndexCandidates.insert(pindex);
            }
            std::pair <std::multimap<CBlockIndex *, CBlockIndex *>::iterator, std::multimap<CBlockIndex *, CBlockIndex *>::iterator> range = mapBlocksUnlinked.equal_range(
                    pindex);
            while (range.first != range.second) {
                std::multimap<CBlockIndex *, CBlockIndex *>::iterator it = range.first;
                queue.push_back(it->second);
                range.first++;
                mapBlocksUnlinked.erase(it);
            }
        }
    } else {
        if (pindexNew->pprev && pindexNew->pprev->IsValid(BLOCK_VALID_TREE)) {
            mapBlocksUnlinked.insert(std::make_pair(pindexNew->pprev, pindexNew));
        }
    }

    return true;
}

bool
FindBlockPos(CValidationState &state, CDiskBlockPos &pos, unsigned int nAddSize, unsigned int nHeight, uint64_t nTime,
             bool fKnown = false) {
    LOCK(cs_LastBlockFile);

    unsigned int nFile = fKnown ? pos.nFile : nLastBlockFile;
    if (vinfoBlockFile.size() <= nFile) {
        vinfoBlockFile.resize(nFile + 1);
    }

    if (!fKnown) {
        while (vinfoBlockFile[nFile].nSize + nAddSize >= MAX_BLOCKFILE_SIZE) {
            nFile++;
            if (vinfoBlockFile.size() <= nFile) {
                vinfoBlockFile.resize(nFile + 1);
            }
        }
        pos.nFile = nFile;
        pos.nPos = vinfoBlockFile[nFile].nSize;
    }

    if ((int) nFile != nLastBlockFile) {
        if (!fKnown) {
            LogPrintf("Leaving block file %i: %s\n", nLastBlockFile, vinfoBlockFile[nLastBlockFile].ToString());
        }
        FlushBlockFile(!fKnown);
        nLastBlockFile = nFile;
    }

    vinfoBlockFile[nFile].AddBlock(nHeight, nTime);
    if (fKnown)
        vinfoBlockFile[nFile].nSize = std::max(pos.nPos + nAddSize, vinfoBlockFile[nFile].nSize);
    else
        vinfoBlockFile[nFile].nSize += nAddSize;

    if (!fKnown) {
        unsigned int nOldChunks = (pos.nPos + BLOCKFILE_CHUNK_SIZE - 1) / BLOCKFILE_CHUNK_SIZE;
        unsigned int nNewChunks = (vinfoBlockFile[nFile].nSize + BLOCKFILE_CHUNK_SIZE - 1) / BLOCKFILE_CHUNK_SIZE;
        if (nNewChunks > nOldChunks) {
            if (fPruneMode)
                fCheckForPruning = true;
            if (CheckDiskSpace(nNewChunks * BLOCKFILE_CHUNK_SIZE - pos.nPos)) {
                FILE *file = OpenBlockFile(pos);
                if (file) {
                    LogPrintf("Pre-allocating up to position 0x%x in blk%05u.dat\n", nNewChunks * BLOCKFILE_CHUNK_SIZE,
                              pos.nFile);
                    AllocateFileRange(file, pos.nPos, nNewChunks * BLOCKFILE_CHUNK_SIZE - pos.nPos);
                    fclose(file);
                }
            } else
                return state.Error("out of disk space");
        }
    }

    setDirtyFileInfo.insert(nFile);
    return true;
}

bool FindUndoPos(CValidationState &state, int nFile, CDiskBlockPos &pos, unsigned int nAddSize) {
    pos.nFile = nFile;

    LOCK(cs_LastBlockFile);

    unsigned int nNewSize;
    pos.nPos = vinfoBlockFile[nFile].nUndoSize;
    nNewSize = vinfoBlockFile[nFile].nUndoSize += nAddSize;
    setDirtyFileInfo.insert(nFile);

    unsigned int nOldChunks = (pos.nPos + UNDOFILE_CHUNK_SIZE - 1) / UNDOFILE_CHUNK_SIZE;
    unsigned int nNewChunks = (nNewSize + UNDOFILE_CHUNK_SIZE - 1) / UNDOFILE_CHUNK_SIZE;
    if (nNewChunks > nOldChunks) {
        if (fPruneMode)
            fCheckForPruning = true;
        if (CheckDiskSpace(nNewChunks * UNDOFILE_CHUNK_SIZE - pos.nPos)) {
            FILE *file = OpenUndoFile(pos);
            if (file) {
                LogPrintf("Pre-allocating up to position 0x%x in rev%05u.dat\n", nNewChunks * UNDOFILE_CHUNK_SIZE,
                          pos.nFile);
                AllocateFileRange(file, pos.nPos, nNewChunks * UNDOFILE_CHUNK_SIZE - pos.nPos);
                fclose(file);
            }
        } else
            return state.Error("out of disk space");
    }

    return true;
}

//btzc: code from vertcoin, add
bool CheckBlockHeader(const CBlockHeader &block, CValidationState &state, const Consensus::Params &consensusParams, bool fCheckPOW) {
    int nHeight = ZerocoinGetNHeight(block);
    if (fCheckPOW && !CheckProofOfWork(block.GetPoWHash(nHeight), block.nBits, consensusParams)) {
        //Maybe cache is not valid
        if (fCheckPOW && !CheckProofOfWork(block.GetPoWHash(nHeight, true), block.nBits, consensusParams)) {
            return state.DoS(50, false, REJECT_INVALID, "high-hash", false, "proof of work failed");
        }
    }
    return true;
}

bool CheckBlock(const CBlock &block, CValidationState &state, 
                const Consensus::Params &consensusParams, bool fCheckPOW,
                bool fCheckMerkleRoot, int nHeight, bool isVerifyDB) {
    LogPrintf("CheckBlock() nHeight=%s, blockHash= %s, isVerifyDB = %s\n", 
              nHeight, block.GetHash().ToString(), isVerifyDB);
    try {
        // These are checks that are independent of context.
        if (block.fChecked)
            return true;

        // Check that the header is valid (particularly PoW).  This is mostly
        // redundant with the call in AcceptBlockHeader.
        if (!CheckBlockHeader(block, state, consensusParams, fCheckPOW)) {
            LogPrintf("CheckBlock - CheckBlockHeader -> failed!\n");
            return false;
        }

        // Check the merkle root.
        if (fCheckMerkleRoot) {
            bool mutated;

            uint256 hashMerkleRoot2 = BlockMerkleRoot(block, &mutated);
            if (block.hashMerkleRoot != hashMerkleRoot2) {
                LogPrintf("CheckBlock - block.hashMerkleRoot != hashMerkleRoot2 -> failed!\n");
                return state.DoS(100, false, REJECT_INVALID, "bad-txnmrklroot", true, "hashMerkleRoot mismatch");
            }

            // Check for merkle tree malleability (CVE-2012-2459): repeating sequences
            // of transactions in a block without affecting the merkle root of a block,
            // while still invalidating it.
            if (mutated) {
                LogPrintf("CheckBlock - mutated -> failed!\n");
                return state.DoS(100, false, REJECT_INVALID, "bad-txns-duplicate", true, "duplicate transaction");
            }
        }
        // All potential-corruption validation must be done before we do any
        // transaction validation, as otherwise we may mark the header as invalid
        // because we receive the wrong transactions for it.
        // Note that witness malleability is checked in ContextualCheckBlock, so no
        // checks that use witness data may be performed here.
        // Size limits
        if (block.vtx.empty() || block.vtx.size() > MAX_BLOCK_BASE_SIZE ||
            ::GetSerializeSize(block, SER_NETWORK, PROTOCOL_VERSION) >
            MAX_BLOCK_BASE_SIZE) {
            LogPrintf("CheckBlock - size limits failed -> failed!\n");
            return state.DoS(100, false, REJECT_INVALID, "bad-blk-length", false, "size limits failed");
        }
        // First transaction must be coinbase, the rest must not be
        if (block.vtx.empty() || !block.vtx[0].IsCoinBase()) {
            LogPrintf("CheckBlock - first tx is not coinbase -> failed!\n");
            return state.DoS(100, false, REJECT_INVALID, "bad-cb-missing", false, "first tx is not coinbase");
        }
        for (unsigned int i = 1; i < block.vtx.size(); i++) {
            if (block.vtx[i].IsCoinBase()) {
                LogPrintf("CheckBlock - more than one coinbase -> failed!\n");
                return state.DoS(100, false, REJECT_INVALID, "bad-cb-multiple", false, "more than one coinbase");
            }

        }

        // DASH : CHECK TRANSACTIONS FOR INSTANTSEND
        if(sporkManager.IsSporkActive(SPORK_3_INSTANTSEND_BLOCK_FILTERING)) {
            // We should never accept block which conflicts with completed transaction lock,
            // that's why this is in CheckBlock unlike coinbase payee/amount.
            // Require other nodes to comply, send them some data in case they are missing it.
            BOOST_FOREACH(const CTransaction& tx, block.vtx) {
                // skip coinbase, it has no inputs
                if (tx.IsCoinBase()) continue;
                // LOOK FOR TRANSACTION LOCK IN OUR MAP OF OUTPOINTS
                BOOST_FOREACH(const CTxIn& txin, tx.vin) {
                    uint256 hashLocked;
                    if(instantsend.GetLockedOutPointTxHash(txin.prevout, hashLocked) && hashLocked != tx.GetHash()) {
                        // Every node which relayed this block to us must invalidate it
                        // but they probably need more data.
                        // Relay corresponding transaction lock request and all its votes
                        // to let other nodes complete the lock.
                        instantsend.Relay(hashLocked);
                        LOCK(cs_main);
                        mapRejectedBlocks.insert(make_pair(block.GetHash(), GetTime()));
                        return state.DoS(0, error("CheckBlock(XZC): transaction %s conflicts with transaction lock %s",
                                                  tx.GetHash().ToString(), hashLocked.ToString()),
                                         REJECT_INVALID, "conflict-tx-lock");
                    }
                }
            }
        } else {
            LogPrintf("CheckBlock(XZC): spork is off, skipping transaction locking checks\n");
        }

        // Check transactions
        if (nHeight == INT_MAX)
            nHeight = ZerocoinGetNHeight(block.GetBlockHeader());
        if (block.zerocoinTxInfo == NULL)
            block.zerocoinTxInfo = std::make_shared<CZerocoinTxInfo>();
        BOOST_FOREACH(const CTransaction &tx, block.vtx)
        if (!CheckTransaction(tx, state, tx.GetHash(), isVerifyDB, nHeight, false, block.zerocoinTxInfo.get())) {
            LogPrintf("block=%s\n", block.ToString());
            return state.Invalid(false, state.GetRejectCode(), state.GetRejectReason(),
                                 strprintf("Transaction check failed (tx hash %s) %s", tx.GetHash().ToString(),
                                           state.GetDebugMessage()));
        }
        block.zerocoinTxInfo->Complete();

        unsigned int nSigOps = 0;
        BOOST_FOREACH(
        const CTransaction &tx, block.vtx)
        {
            nSigOps += GetLegacySigOpCount(tx);
        }
        if (nSigOps * WITNESS_SCALE_FACTOR > MAX_BLOCK_SIGOPS_COST)
            return state.DoS(100, false, REJECT_INVALID, "bad-blk-sigops", false, "out-of-bounds SigOpCount");

        if (fCheckPOW && fCheckMerkleRoot)
            block.fChecked = true;
        return true;
    } catch (const std::exception &e) {
        PrintExceptionContinue(&e, "CheckBlock() 1\n");
    } catch (...) {
        PrintExceptionContinue(NULL, "CheckBlock() 2\n");
    }
    return true;
}

static bool
CheckIndexAgainstCheckpoint(const CBlockIndex *pindexPrev, CValidationState &state, const CChainParams &chainparams,
                            const uint256 &hash) {
    if (*pindexPrev->phashBlock == chainparams.GetConsensus().hashGenesisBlock)
        return true;

    int nHeight = pindexPrev->nHeight + 1;
    // Don't accept any forks from the main chain prior to last checkpoint
    CBlockIndex *pcheckpoint = Checkpoints::GetLastCheckpoint(chainparams.Checkpoints());
    if (pcheckpoint && nHeight < pcheckpoint->nHeight)
        return state.DoS(100, error("%s: forked chain older than last checkpoint (height %d)", __func__, nHeight));

    return true;
}

bool IsWitnessEnabled(const CBlockIndex *pindexPrev, const Consensus::Params &params) {
    LOCK(cs_main);
    return (VersionBitsState(pindexPrev, params, Consensus::DEPLOYMENT_SEGWIT, versionbitscache) == THRESHOLD_ACTIVE);
}

// Compute at which vout of the block's coinbase transaction the witness
// commitment occurs, or -1 if not found.
static int GetWitnessCommitmentIndex(const CBlock &block) {
    int commitpos = -1;
    for (size_t o = 0; o < block.vtx[0].vout.size(); o++) {
        if (block.vtx[0].vout[o].scriptPubKey.size() >= 38 && block.vtx[0].vout[o].scriptPubKey[0] == OP_RETURN &&
            block.vtx[0].vout[o].scriptPubKey[1] == 0x24 && block.vtx[0].vout[o].scriptPubKey[2] == 0xaa &&
            block.vtx[0].vout[o].scriptPubKey[3] == 0x21 && block.vtx[0].vout[o].scriptPubKey[4] == 0xa9 &&
            block.vtx[0].vout[o].scriptPubKey[5] == 0xed) {
            commitpos = o;
        }
    }
    return commitpos;
}

void UpdateUncommittedBlockStructures(CBlock &block, const CBlockIndex *pindexPrev,
                                      const Consensus::Params &consensusParams) {
    int commitpos = GetWitnessCommitmentIndex(block);
    static const std::vector<unsigned char> nonce(32, 0x00);
    if (commitpos != -1 && IsWitnessEnabled(pindexPrev, consensusParams) && block.vtx[0].wit.IsEmpty()) {
        block.vtx[0].wit.vtxinwit.resize(1);
        block.vtx[0].wit.vtxinwit[0].scriptWitness.stack.resize(1);
        block.vtx[0].wit.vtxinwit[0].scriptWitness.stack[0] = nonce;
    }
}

std::vector<unsigned char>
GenerateCoinbaseCommitment(CBlock &block, const CBlockIndex *pindexPrev, const Consensus::Params &consensusParams) {
    std::vector<unsigned char> commitment;
    int commitpos = GetWitnessCommitmentIndex(block);
    std::vector<unsigned char> ret(32, 0x00);
    if (consensusParams.vDeployments[Consensus::DEPLOYMENT_SEGWIT].nTimeout != 0) {
        if (commitpos == -1) {
            uint256 witnessroot = BlockWitnessMerkleRoot(block, NULL);
            CHash256().Write(witnessroot.begin(), 32).Write(&ret[0], 32).Finalize(witnessroot.begin());
            CTxOut out;
            out.nValue = 0;
            out.scriptPubKey.resize(38);
            out.scriptPubKey[0] = OP_RETURN;
            out.scriptPubKey[1] = 0x24;
            out.scriptPubKey[2] = 0xaa;
            out.scriptPubKey[3] = 0x21;
            out.scriptPubKey[4] = 0xa9;
            out.scriptPubKey[5] = 0xed;
            memcpy(&out.scriptPubKey[6], witnessroot.begin(), 32);
            commitment = std::vector < unsigned
            char > (out.scriptPubKey.begin(), out.scriptPubKey.end());
            const_cast<std::vector <CTxOut> *>(&block.vtx[0].vout)->push_back(out);
            block.vtx[0].UpdateHash();
        }
    }
    UpdateUncommittedBlockStructures(block, pindexPrev, consensusParams);
    return commitment;
}

bool
ContextualCheckBlockHeader(const CBlockHeader &block, CValidationState &state, const Consensus::Params &consensusParams,
                           CBlockIndex *const pindexPrev, int64_t nAdjustedTime) {
    // Check proof of work
    if (block.nBits != GetNextWorkRequired(pindexPrev, &block, consensusParams))
        return state.DoS(100, false, REJECT_INVALID, "bad-diffbits", false, "incorrect proof of work");

    // Check timestamp against prev
    if (block.GetBlockTime() <= pindexPrev->GetMedianTimePast())
        return state.Invalid(false, REJECT_INVALID, "time-too-old", "block's timestamp is too early");

    // Check timestamp
    if (block.GetBlockTime() > nAdjustedTime + 2 * 60 * 60)
        return state.Invalid(false, REJECT_INVALID, "time-too-new", "block timestamp too far in the future");

    // Reject outdated version blocks when 95% (75% on testnet) of the network has upgraded:
    for (int32_t version = 2; version < 5; ++version) // check for version 2, 3 and 4 upgrades
        if (block.nVersion < version &&
            IsSuperMajority(version, pindexPrev, consensusParams.nMajorityRejectBlockOutdated, consensusParams))
            return state.Invalid(false, REJECT_OBSOLETE, strprintf("bad-version(0x%08x)", version - 1),
                                 strprintf("rejected nVersion=0x%08x block", version - 1));

    return true;
}

bool ContextualCheckBlock(const CBlock &block, CValidationState &state, CBlockIndex *const pindexPrev) {
    const int nHeight = pindexPrev == NULL ? 0 : pindexPrev->nHeight + 1;
    const Consensus::Params &consensusParams = Params().GetConsensus();
//    bool fTestNet = (Params().NetworkIDString() == CBaseChainParams::TESTNET);

    // Start enforcing BIP113 (Median Time Past) using versionbits logic.
    int nLockTimeFlags = 0;
    if (VersionBitsState(pindexPrev, consensusParams, Consensus::DEPLOYMENT_CSV, versionbitscache) ==
        THRESHOLD_ACTIVE) {
        nLockTimeFlags |= LOCKTIME_MEDIAN_TIME_PAST;
    }

    int64_t nLockTimeCutoff = (nLockTimeFlags & LOCKTIME_MEDIAN_TIME_PAST)
                              ? pindexPrev->GetMedianTimePast()
                              : block.GetBlockTime();

    // Check that all transactions are finalized
    BOOST_FOREACH(
    const CTransaction &tx, block.vtx) {
        if (!IsFinalTx(tx, nHeight, nLockTimeCutoff)) {
            return state.DoS(10, false, REJECT_INVALID, "bad-txns-nonfinal", false, "non-final transaction");
        }
    }

    // Enforce block.nVersion=2 rule that the coinbase starts with serialized block height
    // if 750 of the last 1,000 blocks are version 2 or greater (51/100 if testnet):
    if ((block.nVersion & 0xff) >= 2 &&
        IsSuperMajority(2, pindexPrev, consensusParams.nMajorityEnforceBlockUpgrade, consensusParams)) {
        CScript expect = CScript() << nHeight;
//        LogPrintf("block.vtx[0].vin[0].scriptSig.begin()=%s\n", block.vtx[0].vin[0].scriptSig.begin());
        if (block.vtx[0].vin[0].scriptSig.size() < expect.size() ||
            !std::equal(expect.begin(), expect.end(), block.vtx[0].vin[0].scriptSig.begin())) {
            return state.DoS(100, false, REJECT_INVALID, "bad-cb-height", false, "block height mismatch in coinbase");
        }
    }

    // Validation for witness commitments.
    // * We compute the witness hash (which is the hash including witnesses) of all the block's transactions, except the
    //   coinbase (where 0x0000....0000 is used instead).
    // * The coinbase scriptWitness is a stack of a single 32-byte vector, containing a witness nonce (unconstrained).
    // * We build a merkle tree with all those witness hashes as leaves (similar to the hashMerkleRoot in the block header).
    // * There must be at least one output whose scriptPubKey is a single 36-byte push, the first 4 bytes of which are
    //   {0xaa, 0x21, 0xa9, 0xed}, and the following 32 bytes are SHA256^2(witness root, witness nonce). In case there are
    //   multiple, the last one is used.
    bool fHaveWitness = false;
    if (IsWitnessEnabled(pindexPrev, consensusParams)) {
        int commitpos = GetWitnessCommitmentIndex(block);
        if (commitpos != -1) {
            bool malleated = false;
            uint256 hashWitness = BlockWitnessMerkleRoot(block, &malleated);
            // The malleation check is ignored; as the transaction tree itself
            // already does not permit it, it is impossible to trigger in the
            // witness tree.
            if (block.vtx[0].wit.vtxinwit.size() != 1 || block.vtx[0].wit.vtxinwit[0].scriptWitness.stack.size() != 1 ||
                block.vtx[0].wit.vtxinwit[0].scriptWitness.stack[0].size() != 32) {
                return state.DoS(100, error("%s : invalid witness nonce size", __func__), REJECT_INVALID,
                                 "bad-witness-nonce-size", true);
            }
            CHash256().Write(hashWitness.begin(), 32).Write(&block.vtx[0].wit.vtxinwit[0].scriptWitness.stack[0][0],
                                                            32).Finalize(hashWitness.begin());
            if (memcmp(hashWitness.begin(), &block.vtx[0].vout[commitpos].scriptPubKey[6], 32)) {
                return state.DoS(100, error("%s : witness merkle commitment mismatch", __func__), REJECT_INVALID,
                                 "bad-witness-merkle-match", true);
            }
            fHaveWitness = true;
        }
    }

    // No witness data is allowed in blocks that don't commit to witness data, as this would otherwise leave room for spam
    if (!fHaveWitness) {
        for (size_t i = 0; i < block.vtx.size(); i++) {
            if (!block.vtx[i].wit.IsNull()) {
                return state.DoS(100, error("%s : unexpected witness data found", __func__), REJECT_INVALID,
                                 "unexpected-witness", true);
            }
        }
    }

    // After the coinbase witness nonce and commitment are verified,
    // we can check if the block weight passes (before we've checked the
    // coinbase witness, it would be possible for the weight to be too
    // large by filling up the coinbase witness, which doesn't change
    // the block hash, so we couldn't mark the block as permanently
    // failed).
    if (GetBlockWeight(block) > MAX_BLOCK_WEIGHT) {
        return state.DoS(100, error("ContextualCheckBlock(): weight limit failed"), REJECT_INVALID, "bad-blk-weight");
    }

    return true;
}

static bool AcceptBlockHeader(const CBlockHeader &block, CValidationState &state, const CChainParams &chainparams,
                              CBlockIndex **ppindex = NULL) {
//    LogPrintf("---AcceptBlockHeader hash=%s--\n", block.GetHash().ToString());
    AssertLockHeld(cs_main);
    // Check for duplicate
    uint256 hash = block.GetHash();
    BlockMap::iterator miSelf = mapBlockIndex.find(hash);
    CBlockIndex *pindex = NULL;
    if (hash != chainparams.GetConsensus().hashGenesisBlock) {

        if (miSelf != mapBlockIndex.end()) {
            // Block header is already known.
            pindex = miSelf->second;
            if (ppindex)
                *ppindex = pindex;
            if (pindex->nStatus & BLOCK_FAILED_MASK)
                return state.Invalid(error("%s: block %s is marked invalid", __func__, hash.ToString()), 0,
                                     "duplicate");
            return true;
        }
//        int nHeight = ZerocoinGetNHeight(block);
//        int64_t start = std::chrono::duration_cast<std::chrono::milliseconds>(
//                std::chrono::system_clock::now().time_since_epoch()).count();
        if (!CheckBlockHeader(block, state, chainparams.GetConsensus()))
            return error("%s: Consensus::CheckBlockHeader: %s, %s", __func__, hash.ToString(),
                         FormatStateMessage(state));
//        int64_t end = std::chrono::duration_cast<std::chrono::milliseconds>(
//                std::chrono::system_clock::now().time_since_epoch()).count();
//        std::cout << "AcceptBlockHeader->CheckBlockHeader nHeight=" << nHeight << " done in= " << (end - start) << " miliseconds" << std::endl;
        // Get prev block index
        CBlockIndex *pindexPrev = NULL;
        BlockMap::iterator mi = mapBlockIndex.find(block.hashPrevBlock);
        if (mi == mapBlockIndex.end()) {
            LogPrintf("-----prev block not found");
            LogPrintf("--->AcceptBlockHeader failed\n");
            return state.DoS(10, error("%s: prev block not found", __func__), 0, "bad-prevblk");
        }
        pindexPrev = (*mi).second;
        if (pindexPrev->nStatus & BLOCK_FAILED_MASK) {
            LogPrintf("-----prev block invalid");
            LogPrintf("--->AcceptBlockHeader failed\n");
            return state.DoS(100, error("%s: prev block invalid", __func__), REJECT_INVALID, "bad-prevblk");
        }
        assert(pindexPrev);
        if (fCheckpointsEnabled && !CheckIndexAgainstCheckpoint(pindexPrev, state, chainparams, hash)) {
            LogPrintf("-----CheckIndexAgainstCheckpoint failed");
            LogPrintf("--->AcceptBlockHeader failed\n");
            return error("%s: CheckIndexAgainstCheckpoint(): %s", __func__, state.GetRejectReason().c_str());
        }
        if (!ContextualCheckBlockHeader(block, state, chainparams.GetConsensus(), pindexPrev, GetAdjustedTime())) {
            LogPrintf("-----ContextualCheckBlockHeader failed");
            LogPrintf("--->AcceptBlockHeader failed\n");
            return error("%s: Consensus::ContextualCheckBlockHeader: %s, %s", __func__, hash.ToString(),
                         FormatStateMessage(state));
        }
    }
    if (pindex == NULL)
        pindex = AddToBlockIndex(block);
    if (ppindex)
        *ppindex = pindex;
//    LogPrintf("--->AcceptBlockHeader success");
    return true;
}

/** Store block on disk. If dbp is non-NULL, the file is known to already reside on disk */
static bool
AcceptBlock(const CBlock &block, CValidationState &state, const CChainParams &chainparams, CBlockIndex **ppindex,
            bool fRequested, const CDiskBlockPos *dbp, bool *fNewBlock) {
    if (fNewBlock) *fNewBlock = false;
    AssertLockHeld(cs_main);
    CBlockIndex *pindexDummy = NULL;
    CBlockIndex *&pindex = ppindex ? *ppindex : pindexDummy;
    LogPrintf("AcceptBlock ...\n");
    if (!AcceptBlockHeader(block, state, chainparams, &pindex)) {
        LogPrintf("Invalid AcceptBlockHeader()\n");
        return false;
    }
    LogPrintf("AcceptBlock nHeight=%s\n", pindex->nHeight);
    // Try to process all requested blocks that we don't have, but only
    // process an unrequested block if it's new and has enough work to
    // advance our tip, and isn't too many blocks ahead.
    bool fAlreadyHave = pindex->nStatus & BLOCK_HAVE_DATA;
    bool fHasMoreWork = (chainActive.Tip() ? pindex->nChainWork > chainActive.Tip()->nChainWork : true);
    // Blocks that are too out-of-order needlessly limit the effectiveness of
    // pruning, because pruning will not delete block files that contain any
    // blocks which are too close in height to the tip.  Apply this test
    // regardless of whether pruning is enabled; it should generally be safe to
    // not process unrequested blocks.
    bool fTooFarAhead = (pindex->nHeight > int(chainActive.Height() + MIN_BLOCKS_TO_KEEP));

    // TODO: deal better with return value and error conditions for duplicate
    // and unrequested blocks.
    if (fAlreadyHave) return true;
    if (!fRequested) {  // If we didn't ask for it:
        if (pindex->nTx != 0) return true;  // This is a previously-processed block that was pruned
        if (!fHasMoreWork) return true;     // Don't process less-work chains
        if (fTooFarAhead) return true;      // Block height is too high
    }
    if (fNewBlock) *fNewBlock = true;
    if ((!CheckBlock(block, state, chainparams.GetConsensus(), GetAdjustedTime(), true, pindex->nHeight, false)) ||
        !ContextualCheckBlock(block, state, pindex->pprev)) {
        if (state.IsInvalid() && !state.CorruptionPossible()) {
            pindex->nStatus |= BLOCK_FAILED_VALID;
            setDirtyBlockIndex.insert(pindex);
        }
        return error("%s: %s", __func__, FormatStateMessage(state));
    }
    int nHeight = pindex->nHeight;
//    LogPrintf("AcceptBlock() pindex->nHeight=%s\n", nHeight);

    // Write block to history file
    try {
        unsigned int nBlockSize = ::GetSerializeSize(block, SER_DISK, CLIENT_VERSION);
        CDiskBlockPos blockPos;
        if (dbp != NULL)
            blockPos = *dbp;
        if (!FindBlockPos(state, blockPos, nBlockSize + 8, nHeight, block.GetBlockTime(), dbp != NULL))
            return error("AcceptBlock(): FindBlockPos failed");
        if (dbp == NULL)
            if (!WriteBlockToDisk(block, blockPos, chainparams.MessageStart()))
                AbortNode(state, "Failed to write block");
        if (!ReceivedBlockTransactions(block, state, pindex, blockPos))
            return error("AcceptBlock(): ReceivedBlockTransactions failed");
    } catch (const std::runtime_error &e) {
        return AbortNode(state, std::string("System error: ") + e.what());
    }

    if (fCheckForPruning)
        FlushStateToDisk(state, FLUSH_STATE_NONE); // we just allocated more disk space for block files
    return true;
}

static bool IsSuperMajority(int minVersion, const CBlockIndex *pstart, unsigned nRequired,
                            const Consensus::Params &consensusParams) {
    unsigned int nFound = 0;
    for (int i = 0; i < consensusParams.nMajorityWindow && nFound < nRequired && pstart != NULL; i++) {
        if (pstart->nVersion >= minVersion)
            ++nFound;
        pstart = pstart->pprev;
    }
    return (nFound >= nRequired);
}


bool ProcessNewBlock(CValidationState &state, const CChainParams &chainparams, CNode *pfrom, const CBlock *pblock,
                     bool fForceProcessing, const CDiskBlockPos *dbp, bool fMayBanPeerIfInvalid) {
    int nHeight = ZerocoinGetNHeight(pblock->GetBlockHeader());
    LogPrintf("ProcessNewBlock nHeight=%s, blockHash:%s\n", nHeight, pblock->GetHash().ToString());
    //    LogPrint("ProcessNewBlock", "block=%s", pblock->ToString());
    {
        LOCK(cs_main);
        bool fRequested = MarkBlockAsReceived(pblock->GetHash());
        fRequested |= fForceProcessing;

        // Store to disk
        CBlockIndex *pindex = NULL;
        bool fNewBlock = false;
        if (nHeight > chainActive.Height() + 1) {
            return true;
        }
        bool ret = AcceptBlock(*pblock, state, chainparams, &pindex, fRequested, dbp, &fNewBlock);
        if (pindex && pfrom) {
            mapBlockSource[pindex->GetBlockHash()] = std::make_pair(pfrom->GetId(), fMayBanPeerIfInvalid);
            if (fNewBlock) pfrom->nLastBlockTime = GetTime();
        }
        CheckBlockIndex(chainparams.GetConsensus());
        if (!ret) {
            return error("%s: AcceptBlock FAILED", __func__);
        }
    }

    NotifyHeaderTip();
    LogPrintf("ProcessNewBlock->ActivateBestChain\n");
    if (!ActivateBestChain(state, chainparams, pblock)) {
        LogPrintf("->failed\n");
        return error("%s: ActivateBestChain failed", __func__);
    }

    znodeSync.IsBlockchainSynced(true);

    return true;
}

bool TestBlockValidity(CValidationState &state, const CChainParams &chainparams, const CBlock &block,
                       CBlockIndex *pindexPrev, bool fCheckPOW, bool fCheckMerkleRoot) {
    AssertLockHeld(cs_main);
    assert(pindexPrev && pindexPrev == chainActive.Tip());
    if (fCheckpointsEnabled && !CheckIndexAgainstCheckpoint(pindexPrev, state, chainparams, block.GetHash()))
        return error("%s: CheckIndexAgainstCheckpoint(): %s", __func__, state.GetRejectReason().c_str());

    CCoinsViewCache viewNew(pcoinsTip);
    CBlockIndex indexDummy(block);
    indexDummy.pprev = pindexPrev;
    indexDummy.nHeight = pindexPrev->nHeight + 1;

    // NOTE: CheckBlockHeader is called by CheckBlock
    if (!ContextualCheckBlockHeader(block, state, chainparams.GetConsensus(), pindexPrev, GetAdjustedTime()))
        return error("%s: Consensus::ContextualCheckBlockHeader: %s", __func__, FormatStateMessage(state));
//    std::cout << "TestBlockValidity->CheckBlock() nHeight=" << indexDummy.nHeight << std::endl;
    if (!CheckBlock(block, state, chainparams.GetConsensus(), fCheckPOW, fCheckMerkleRoot, indexDummy.nHeight, false))
        return error("%s: Consensus::CheckBlock: %s", __func__, FormatStateMessage(state));
    if (!ContextualCheckBlock(block, state, pindexPrev))
        return error("%s: Consensus::ContextualCheckBlock: %s", __func__, FormatStateMessage(state));
    if (!ConnectBlock(block, state, &indexDummy, viewNew, chainparams, true))
        return false;
    assert(state.IsValid());

    return true;
}

/**
 * BLOCK PRUNING CODE
 */

/* Calculate the amount of disk space the block & undo files currently use */
uint64_t CalculateCurrentUsage() {
    uint64_t retval = 0;
    BOOST_FOREACH(
    const CBlockFileInfo &file, vinfoBlockFile) {
        retval += file.nSize + file.nUndoSize;
    }
    return retval;
}

/* Prune a block file (modify associated database entries)*/
void PruneOneBlockFile(const int fileNumber) {
    for (BlockMap::iterator it = mapBlockIndex.begin(); it != mapBlockIndex.end(); ++it) {
        CBlockIndex *pindex = it->second;
        if (pindex->nFile == fileNumber) {
            pindex->nStatus &= ~BLOCK_HAVE_DATA;
            pindex->nStatus &= ~BLOCK_HAVE_UNDO;
            pindex->nFile = 0;
            pindex->nDataPos = 0;
            pindex->nUndoPos = 0;
            setDirtyBlockIndex.insert(pindex);

            // Prune from mapBlocksUnlinked -- any block we prune would have
            // to be downloaded again in order to consider its chain, at which
            // point it would be considered as a candidate for
            // mapBlocksUnlinked or setBlockIndexCandidates.
            std::pair <std::multimap<CBlockIndex *, CBlockIndex *>::iterator, std::multimap<CBlockIndex *, CBlockIndex *>::iterator> range = mapBlocksUnlinked.equal_range(
                    pindex->pprev);
            while (range.first != range.second) {
                std::multimap<CBlockIndex *, CBlockIndex *>::iterator it = range.first;
                range.first++;
                if (it->second == pindex) {
                    mapBlocksUnlinked.erase(it);
                }
            }
        }
    }

    vinfoBlockFile[fileNumber].SetNull();
    setDirtyFileInfo.insert(fileNumber);
}


void UnlinkPrunedFiles(std::set<int> &setFilesToPrune) {
    for (set<int>::iterator it = setFilesToPrune.begin(); it != setFilesToPrune.end(); ++it) {
        CDiskBlockPos pos(*it, 0);
        boost::filesystem::remove(GetBlockPosFilename(pos, "blk"));
        boost::filesystem::remove(GetBlockPosFilename(pos, "rev"));
        LogPrintf("Prune: %s deleted blk/rev (%05u)\n", __func__, *it);
    }
}

/* Calculate the block/rev files that should be deleted to remain under target*/
void FindFilesToPrune(std::set<int> &setFilesToPrune, uint64_t nPruneAfterHeight) {
    LOCK2(cs_main, cs_LastBlockFile);
    if (chainActive.Tip() == NULL || nPruneTarget == 0) {
        return;
    }
    if ((uint64_t) chainActive.Tip()->nHeight <= nPruneAfterHeight) {
        return;
    }

    unsigned int nLastBlockWeCanPrune = chainActive.Tip()->nHeight - MIN_BLOCKS_TO_KEEP;
    uint64_t nCurrentUsage = CalculateCurrentUsage();
    // We don't check to prune until after we've allocated new space for files
    // So we should leave a buffer under our target to account for another allocation
    // before the next pruning.
    uint64_t nBuffer = BLOCKFILE_CHUNK_SIZE + UNDOFILE_CHUNK_SIZE;
    uint64_t nBytesToPrune;
    int count = 0;

    if (nCurrentUsage + nBuffer >= nPruneTarget) {
        for (int fileNumber = 0; fileNumber < nLastBlockFile; fileNumber++) {
            nBytesToPrune = vinfoBlockFile[fileNumber].nSize + vinfoBlockFile[fileNumber].nUndoSize;

            if (vinfoBlockFile[fileNumber].nSize == 0)
                continue;

            if (nCurrentUsage + nBuffer < nPruneTarget)  // are we below our target?
                break;

            // don't prune files that could have a block within MIN_BLOCKS_TO_KEEP of the main chain's tip but keep scanning
            if (vinfoBlockFile[fileNumber].nHeightLast > nLastBlockWeCanPrune)
                continue;

            PruneOneBlockFile(fileNumber);
            // Queue up the files for removal
            setFilesToPrune.insert(fileNumber);
            nCurrentUsage -= nBytesToPrune;
            count++;
        }
    }

    LogPrint("prune", "Prune: target=%dMiB actual=%dMiB diff=%dMiB max_prune_height=%d removed %d blk/rev pairs\n",
             nPruneTarget / 1024 / 1024, nCurrentUsage / 1024 / 1024,
             ((int64_t) nPruneTarget - (int64_t) nCurrentUsage) / 1024 / 1024,
             nLastBlockWeCanPrune, count);
}

bool CheckDiskSpace(uint64_t nAdditionalBytes) {
    uint64_t nFreeBytesAvailable = boost::filesystem::space(GetDataDir()).available;

    // Check for nMinDiskSpace bytes (currently 50MB)
    if (nFreeBytesAvailable < nMinDiskSpace + nAdditionalBytes)
        return AbortNode("Disk space is low!", _("Error: Disk space is low!"));

    return true;
}

FILE *OpenDiskFile(const CDiskBlockPos &pos, const char *prefix, bool fReadOnly) {
    if (pos.IsNull())
        return NULL;
    boost::filesystem::path path = GetBlockPosFilename(pos, prefix);
    boost::filesystem::create_directories(path.parent_path());
    FILE *file = fopen(path.string().c_str(), "rb+");
    if (!file && !fReadOnly)
        file = fopen(path.string().c_str(), "wb+");
    if (!file) {
        LogPrintf("Unable to open file %s\n", path.string());
        return NULL;
    }
    if (pos.nPos) {
        if (fseek(file, pos.nPos, SEEK_SET)) {
            LogPrintf("Unable to seek to position %u of %s\n", pos.nPos, path.string());
            fclose(file);
            return NULL;
        }
    }
    return file;
}

FILE *OpenBlockFile(const CDiskBlockPos &pos, bool fReadOnly) {
    return OpenDiskFile(pos, "blk", fReadOnly);
}

FILE *OpenUndoFile(const CDiskBlockPos &pos, bool fReadOnly) {
    return OpenDiskFile(pos, "rev", fReadOnly);
}

boost::filesystem::path GetBlockPosFilename(const CDiskBlockPos &pos, const char *prefix) {
    return GetDataDir() / "blocks" / strprintf("%s%05u.dat", prefix, pos.nFile);
}

CBlockIndex *InsertBlockIndex(uint256 hash) {
    if (hash.IsNull())
        return NULL;

    // Return existing
    BlockMap::iterator mi = mapBlockIndex.find(hash);
    if (mi != mapBlockIndex.end())
        return (*mi).second;

    // Create new
    CBlockIndex *pindexNew = new CBlockIndex();
    if (!pindexNew)
        throw runtime_error(std::string(__func__) + ": new CBlockIndex failed");
    mi = mapBlockIndex.insert(make_pair(hash, pindexNew)).first;
    pindexNew->phashBlock = &((*mi).first);

    return pindexNew;
}

bool static LoadBlockIndexDB() {
    LogPrintf("LoadBlockIndexDB\n");
    const CChainParams &chainparams = Params();
    if (!pblocktree->LoadBlockIndexGuts(InsertBlockIndex))
        return false;

    boost::this_thread::interruption_point();

    // Calculate nChainWork
    vector <pair<int, CBlockIndex *>> vSortedByHeight;
    vSortedByHeight.reserve(mapBlockIndex.size());
    BOOST_FOREACH(
    const PAIRTYPE(uint256, CBlockIndex*) &item, mapBlockIndex)
    {
        CBlockIndex *pindex = item.second;
        vSortedByHeight.push_back(make_pair(pindex->nHeight, pindex));
    }
    sort(vSortedByHeight.begin(), vSortedByHeight.end());
    BOOST_FOREACH(
    const PAIRTYPE(int, CBlockIndex*) &item, vSortedByHeight)
    {
        CBlockIndex *pindex = item.second;
        pindex->nChainWork = (pindex->pprev ? pindex->pprev->nChainWork : 0) + GetBlockProof(*pindex);
        // We can link the chain of blocks for which we've received transactions at some point.
        // Pruned nodes may have deleted the block.
        if (pindex->nTx > 0) {
            if (pindex->pprev) {
                if (pindex->pprev->nChainTx) {
                    pindex->nChainTx = pindex->pprev->nChainTx + pindex->nTx;
                } else {
                    pindex->nChainTx = 0;
                    mapBlocksUnlinked.insert(std::make_pair(pindex->pprev, pindex));
                }
            } else {
                pindex->nChainTx = pindex->nTx;
            }
        }
        if (pindex->IsValid(BLOCK_VALID_TRANSACTIONS) && (pindex->nChainTx || pindex->pprev == NULL))
            setBlockIndexCandidates.insert(pindex);
        if (pindex->nStatus & BLOCK_FAILED_MASK &&
            (!pindexBestInvalid || pindex->nChainWork > pindexBestInvalid->nChainWork))
            pindexBestInvalid = pindex;
        if (pindex->pprev)
            pindex->BuildSkip();
        if (pindex->IsValid(BLOCK_VALID_TREE) &&
            (pindexBestHeader == NULL || CBlockIndexWorkComparator()(pindexBestHeader, pindex)))
            pindexBestHeader = pindex;
    }

    // Load block file info
    pblocktree->ReadLastBlockFile(nLastBlockFile);
    vinfoBlockFile.resize(nLastBlockFile + 1);
    LogPrintf("%s: last block file = %i\n", __func__, nLastBlockFile);
    for (int nFile = 0; nFile <= nLastBlockFile; nFile++) {
        pblocktree->ReadBlockFileInfo(nFile, vinfoBlockFile[nFile]);
    }
    LogPrintf("%s: last block file info: %s\n", __func__, vinfoBlockFile[nLastBlockFile].ToString());
    for (int nFile = nLastBlockFile + 1; true; nFile++) {
        CBlockFileInfo info;
        if (pblocktree->ReadBlockFileInfo(nFile, info)) {
            vinfoBlockFile.push_back(info);
        } else {
            break;
        }
    }

    // Check presence of blk files
    LogPrintf("Checking all blk files are present...\n");
    set<int> setBlkDataFiles;
    BOOST_FOREACH(
    const PAIRTYPE(uint256, CBlockIndex*) &item, mapBlockIndex)
    {
        CBlockIndex *pindex = item.second;
        if (pindex->nStatus & BLOCK_HAVE_DATA) {
            setBlkDataFiles.insert(pindex->nFile);
        }
    }
    for (std::set<int>::iterator it = setBlkDataFiles.begin(); it != setBlkDataFiles.end(); it++) {
        CDiskBlockPos pos(*it, 0);
        if (CAutoFile(OpenBlockFile(pos, true), SER_DISK, CLIENT_VERSION).IsNull()) {
//            LogPrintf("[LoadBlockIndexDB] -> Return false because: {CAutoFile(OpenBlockFile(pos, true), SER_DISK, CLIENT_VERSION).IsNull()}\n");
            return false;
        }
    }

    // Check whether we have ever pruned block & undo files
    pblocktree->ReadFlag("prunedblockfiles", fHavePruned);
    if (fHavePruned)
        LogPrintf("LoadBlockIndexDB(): Block files have previously been pruned\n");

    // Check whether we need to continue reindexing
    bool fReindexing = false;
    pblocktree->ReadReindexing(fReindexing);
    fReindex |= fReindexing;

    // Check whether we have a transaction index
    pblocktree->ReadFlag("txindex", fTxIndex);
    LogPrintf("%s: transaction index %s\n", __func__, fTxIndex ? "enabled" : "disabled");

    // Check whether we have an address index
    pblocktree->ReadFlag("addressindex", fAddressIndex);
    LogPrintf("%s: address index %s\n", __func__, fAddressIndex ? "enabled" : "disabled");

    // Check whether we have a timestamp index
    pblocktree->ReadFlag("timestampindex", fTimestampIndex);
    LogPrintf("%s: timestamp index %s\n", __func__, fTimestampIndex ? "enabled" : "disabled");

    // Check whether we have a spent index
    pblocktree->ReadFlag("spentindex", fSpentIndex);
    LogPrintf("%s: spent index %s\n", __func__, fSpentIndex ? "enabled" : "disabled");


    // Load pointer to end of best chain
    BlockMap::iterator it = mapBlockIndex.find(pcoinsTip->GetBestBlock());
    if (it == mapBlockIndex.end()) {
        LogPrintf("[LoadBlockIndexDB] -> Return true because: {if (it == mapBlockIndex.end())}\n");
        return true;
    }
    chainActive.SetTip(it->second);

    PruneBlockIndexCandidates();

    // some blocks in index can change as a result of ZerocoinBuildStateFromIndex() call
    set<CBlockIndex *> changes;
    ZerocoinBuildStateFromIndex(&chainActive, changes);
    if (!changes.empty()) {
        setDirtyBlockIndex.insert(changes.begin(), changes.end());
        FlushStateToDisk();
    }

    LogPrintf("%s: hashBestChain=%s height=%d date=%s progress=%f\n", __func__,
              chainActive.Tip()->GetBlockHash().ToString(), chainActive.Height(),
              DateTimeStrFormat("%Y-%m-%d %H:%M:%S", chainActive.Tip()->GetBlockTime()),
              Checkpoints::GuessVerificationProgress(chainparams.Checkpoints(), chainActive.Tip()));

    LogPrintf("[LoadBlockIndexDB] -> Return true: End of method");
    return true;
}

CVerifyDB::CVerifyDB() {
    uiInterface.ShowProgress(_("Verifying blocks..."), 0);
}

CVerifyDB::~CVerifyDB() {
    uiInterface.ShowProgress("", 100);
}

bool CVerifyDB::VerifyDB(const CChainParams &chainparams, CCoinsView *coinsview, int nCheckLevel, int nCheckDepth) {
    LOCK(cs_main);
    if (chainActive.Tip() == NULL || chainActive.Tip()->pprev == NULL)
        return true;

    // Verify blocks in the best chain
    if (nCheckDepth <= 0)
        nCheckDepth = 1000000000; // suffices until the year 19000
    if (nCheckDepth > chainActive.Height())
        nCheckDepth = chainActive.Height();
    nCheckLevel = std::max(0, std::min(4, nCheckLevel));
    LogPrintf("Verifying last %i blocks at level %i\n", nCheckDepth, nCheckLevel);
    CCoinsViewCache coins(coinsview);
    CBlockIndex *pindexState = chainActive.Tip();
    CBlockIndex *pindexFailure = NULL;
    int nGoodTransactions = 0;
    CValidationState state;
    int reportDone = 0;
    LogPrintf("[0%]...");
    for (CBlockIndex *pindex = chainActive.Tip(); pindex && pindex->pprev; pindex = pindex->pprev) {
        boost::this_thread::interruption_point();
        int percentageDone = std::max(1, std::min(99, (int) (((double) (chainActive.Height() - pindex->nHeight)) /
                                                             (double) nCheckDepth * (nCheckLevel >= 4 ? 50 : 100))));
        if (reportDone < percentageDone / 10) {
            // report every 10% step
            LogPrintf("[%d%%]...", percentageDone);
            reportDone = percentageDone / 10;
        }
        uiInterface.ShowProgress(_("Verifying blocks..."), percentageDone);
        if (pindex->nHeight < chainActive.Height() - nCheckDepth)
            break;
        if (fPruneMode && !(pindex->nStatus & BLOCK_HAVE_DATA)) {
            // If pruning, only go back as far as we have data.
            LogPrintf("VerifyDB(): block verification stopping at height %d (pruning, no data)\n", pindex->nHeight);
            break;
        }
        CBlock block;
        // check level 0: read from disk
        if (!ReadBlockFromDisk(block, pindex, chainparams.GetConsensus()))
            return error("VerifyDB(): *** ReadBlockFromDisk failed at %d, hash=%s", pindex->nHeight,
                         pindex->GetBlockHash().ToString());
        LogPrintf("VerifyDB->CheckBlock() nHeight=%s\n", pindex->nHeight);
        // check level 1: verify block validity
        if (nCheckLevel >= 1 &&
            !CheckBlock(block, state, chainparams.GetConsensus(), true, true, pindex->nHeight, true))
            return error("%s: *** found bad block at %d, hash=%s (%s)\n", __func__,
                         pindex->nHeight, pindex->GetBlockHash().ToString(), FormatStateMessage(state));
        // check level 2: verify undo validity
        if (nCheckLevel >= 2 && pindex) {
            CBlockUndo undo;
            CDiskBlockPos pos = pindex->GetUndoPos();
            if (!pos.IsNull()) {
                if (!UndoReadFromDisk(undo, pos, pindex->pprev->GetBlockHash()))
                    return error("VerifyDB(): *** found bad undo data at %d, hash=%s\n", pindex->nHeight,
                                 pindex->GetBlockHash().ToString());
            }
        }
        // check level 3: check for inconsistencies during memory-only disconnect of tip blocks
        if (nCheckLevel >= 3 && pindex == pindexState &&
            (coins.DynamicMemoryUsage() + pcoinsTip->DynamicMemoryUsage()) <= nCoinCacheUsage) {
            bool fClean = true;
            if (!DisconnectBlock(block, state, pindex, coins, &fClean))
                return error("VerifyDB(): *** irrecoverable inconsistency in block data at %d, hash=%s",
                             pindex->nHeight, pindex->GetBlockHash().ToString());
            pindexState = pindex->pprev;
            if (!fClean) {
                nGoodTransactions = 0;
                pindexFailure = pindex;
            } else
                nGoodTransactions += block.vtx.size();
        }
        if (ShutdownRequested())
            return true;
    }
    if (pindexFailure)
        return error(
                "VerifyDB(): *** coin database inconsistencies found (last %i blocks, %i good transactions before that)\n",
                chainActive.Height() - pindexFailure->nHeight + 1, nGoodTransactions);

    // check level 4: try reconnecting blocks
    if (nCheckLevel >= 4) {
        CBlockIndex *pindex = pindexState;
        while (pindex != chainActive.Tip()) {
            boost::this_thread::interruption_point();
            uiInterface.ShowProgress(_("Verifying blocks..."), std::max(1, std::min(99, 100 - (int) (((double) (
                    chainActive.Height() - pindex->nHeight)) / (double) nCheckDepth * 50))));
            pindex = chainActive.Next(pindex);
            CBlock block;
            if (!ReadBlockFromDisk(block, pindex, chainparams.GetConsensus()))
                return error("VerifyDB(): *** ReadBlockFromDisk failed at %d, hash=%s", pindex->nHeight,
                             pindex->GetBlockHash().ToString());
            if (!ConnectBlock(block, state, pindex, coins, chainparams))
                return error("VerifyDB(): *** found unconnectable block at %d, hash=%s", pindex->nHeight,
                             pindex->GetBlockHash().ToString());
        }
    }

    LogPrintf("[DONE].\n");
    LogPrintf("No coin database inconsistencies in last %i blocks (%i transactions)\n",
              chainActive.Height() - pindexState->nHeight, nGoodTransactions);

    return true;
}

bool RewindBlockIndex(const CChainParams &params) {
    LOCK(cs_main);

    int nHeight = 1;
    while (nHeight <= chainActive.Height()) {
        if (IsWitnessEnabled(chainActive[nHeight - 1], params.GetConsensus()) &&
            !(chainActive[nHeight]->nStatus & BLOCK_OPT_WITNESS)) {
            break;
        }
        nHeight++;
    }

    // nHeight is now the height of the first insufficiently-validated block, or tipheight + 1
    CValidationState state;
    CBlockIndex *pindex = chainActive.Tip();
    while (chainActive.Height() >= nHeight) {
        if (fPruneMode && !(chainActive.Tip()->nStatus & BLOCK_HAVE_DATA)) {
            // If pruning, don't try rewinding past the HAVE_DATA point;
            // since older blocks can't be served anyway, there's
            // no need to walk further, and trying to DisconnectTip()
            // will fail (and require a needless reindex/redownload
            // of the blockchain).
            break;
        }
        if (!DisconnectTip(state, params, true)) {
            return error("RewindBlockIndex: unable to disconnect block at height %i", pindex->nHeight);
        }
        // Occasionally flush state to disk.
        if (!FlushStateToDisk(state, FLUSH_STATE_PERIODIC))
            return false;
    }

    // Reduce validity flag and have-data flags.
    // We do this after actual disconnecting, otherwise we'll end up writing the lack of data
    // to disk before writing the chainstate, resulting in a failure to continue if interrupted.
    for (BlockMap::iterator it = mapBlockIndex.begin(); it != mapBlockIndex.end(); it++) {
        CBlockIndex *pindexIter = it->second;

        // Note: If we encounter an insufficiently validated block that
        // is on chainActive, it must be because we are a pruning node, and
        // this block or some successor doesn't HAVE_DATA, so we were unable to
        // rewind all the way.  Blocks remaining on chainActive at this point
        // must not have their validity reduced.
        if (IsWitnessEnabled(pindexIter->pprev, params.GetConsensus()) && !(pindexIter->nStatus & BLOCK_OPT_WITNESS) &&
            !chainActive.Contains(pindexIter)) {
            // Reduce validity
            pindexIter->nStatus = std::min < unsigned
            int > (pindexIter->nStatus & BLOCK_VALID_MASK, BLOCK_VALID_TREE) |
            (pindexIter->nStatus & ~BLOCK_VALID_MASK);
            // Remove have-data flags.
            pindexIter->nStatus &= ~(BLOCK_HAVE_DATA | BLOCK_HAVE_UNDO);
            // Remove storage location.
            pindexIter->nFile = 0;
            pindexIter->nDataPos = 0;
            pindexIter->nUndoPos = 0;
            // Remove various other things
            pindexIter->nTx = 0;
            pindexIter->nChainTx = 0;
            pindexIter->nSequenceId = 0;
            // Make sure it gets written.
            setDirtyBlockIndex.insert(pindexIter);
            // Update indexes
            setBlockIndexCandidates.erase(pindexIter);
            std::pair <std::multimap<CBlockIndex *, CBlockIndex *>::iterator, std::multimap<CBlockIndex *, CBlockIndex *>::iterator> ret = mapBlocksUnlinked.equal_range(
                    pindexIter->pprev);
            while (ret.first != ret.second) {
                if (ret.first->second == pindexIter) {
                    mapBlocksUnlinked.erase(ret.first++);
                } else {
                    ++ret.first;
                }
            }
        } else if (pindexIter->IsValid(BLOCK_VALID_TRANSACTIONS) && pindexIter->nChainTx) {
            setBlockIndexCandidates.insert(pindexIter);
        }
    }

    PruneBlockIndexCandidates();

    CheckBlockIndex(params.GetConsensus());

    if (!FlushStateToDisk(state, FLUSH_STATE_ALWAYS)) {
        return false;
    }

    return true;
}

void UnloadBlockIndex() {
    LOCK(cs_main);
    setBlockIndexCandidates.clear();
    chainActive.SetTip(NULL);
    pindexBestInvalid = NULL;
    pindexBestHeader = NULL;
    mempool.clear();
    stempool.clear();
    mapOrphanTransactions.clear();
    mapOrphanTransactionsByPrev.clear();
    nSyncStarted = 0;
    mapBlocksUnlinked.clear();
    vinfoBlockFile.clear();
    nLastBlockFile = 0;
    nBlockSequenceId = 1;
    mapBlockSource.clear();
    mapBlocksInFlight.clear();
    nPreferredDownload = 0;
    setDirtyBlockIndex.clear();
    setDirtyFileInfo.clear();
    mapNodeState.clear();
    recentRejects.reset(NULL);
    versionbitscache.Clear();
    for (int b = 0; b < VERSIONBITS_NUM_BITS; b++) {
        warningcache[b].clear();
    }

    BOOST_FOREACH(BlockMap::value_type & entry, mapBlockIndex)
    {
        delete entry.second;
    }
    mapBlockIndex.clear();
    fHavePruned = false;
}

bool LoadBlockIndex() {
    // Load block index from databases
    if (!fReindex && !LoadBlockIndexDB())
        return false;
    return true;
}

bool InitBlockIndex(const CChainParams &chainparams) {
    LOCK(cs_main);

    // Initialize global variables that cannot be constructed at startup.
    recentRejects.reset(new CRollingBloomFilter(120000, 0.000001));

    // Check whether we're already initialized
    if (chainActive.Genesis() != NULL)
        return true;

    // Use the provided setting for -txindex in the new database
    fTxIndex = GetBoolArg("-txindex", DEFAULT_TXINDEX);
    pblocktree->WriteFlag("txindex", fTxIndex);

    // Use the provided setting for -timestampindex in the new database
    fTimestampIndex = GetBoolArg("-timestampindex", DEFAULT_TIMESTAMPINDEX);
    pblocktree->WriteFlag("timestampindex", fTimestampIndex);

    // Use the provided setting for -addressindex in the new database
    fAddressIndex = GetBoolArg("-addressindex", DEFAULT_ADDRESSINDEX);
    pblocktree->WriteFlag("addressindex", fAddressIndex);

    fSpentIndex = GetBoolArg("-spentindex", DEFAULT_SPENTINDEX);
    pblocktree->WriteFlag("spentindex", fSpentIndex);

    LogPrintf("Initializing databases...\n");

    // Only add the genesis block if not reindexing (in which case we reuse the one already on disk)
    if (!fReindex) {
        try {
            CBlock &block = const_cast<CBlock &>(chainparams.GenesisBlock());
            // Start new block file
            unsigned int nBlockSize = ::GetSerializeSize(block, SER_DISK, CLIENT_VERSION);
            CDiskBlockPos blockPos;
            CValidationState state;
            if (!FindBlockPos(state, blockPos, nBlockSize + 8, 0, block.GetBlockTime()))
                return error("LoadBlockIndex(): FindBlockPos failed");
            if (!WriteBlockToDisk(block, blockPos, chainparams.MessageStart()))
                return error("LoadBlockIndex(): writing genesis block to disk failed");
            CBlockIndex *pindex = AddToBlockIndex(block);
            if (!ReceivedBlockTransactions(block, state, pindex, blockPos))
                return error("LoadBlockIndex(): genesis block not accepted");
            // Force a chainstate write so that when we VerifyDB in a moment, it doesn't check stale data
            return FlushStateToDisk(state, FLUSH_STATE_ALWAYS);
        } catch (const std::runtime_error &e) {
            return error("LoadBlockIndex(): failed to initialize block database: %s", e.what());
        }
    }

    return true;
}

bool LoadExternalBlockFile(const CChainParams &chainparams, FILE *fileIn, CDiskBlockPos *dbp) {
    // Map of disk positions for blocks with unknown parent (only used for reindex)
    LogPrintf("LoadExternalBlockFile...\n");
    static std::multimap <uint256, CDiskBlockPos> mapBlocksUnknownParent;
    int64_t nStart = GetTimeMillis();

    int nLoaded = 0;
    try {
        // This takes over fileIn and calls fclose() on it in the CBufferedFile destructor
        CBufferedFile blkdat(fileIn, 2 * MAX_BLOCK_SERIALIZED_SIZE, MAX_BLOCK_SERIALIZED_SIZE + 8, SER_DISK,
                             CLIENT_VERSION);
        uint64_t nRewind = blkdat.GetPos();
        while (!blkdat.eof()) {
            boost::this_thread::interruption_point();

            blkdat.SetPos(nRewind);
            nRewind++; // start one byte further next time, in case of failure
            blkdat.SetLimit(); // remove former limit
            unsigned int nSize = 0;
            try {
                // locate a header
                unsigned char buf[MESSAGE_START_SIZE];
                blkdat.FindByte(chainparams.MessageStart()[0]);
                nRewind = blkdat.GetPos() + 1;
                blkdat >> FLATDATA(buf);
                if (memcmp(buf, chainparams.MessageStart(), MESSAGE_START_SIZE))
                    continue;
                // read size
                blkdat >> nSize;
                if (nSize < 80 || nSize > MAX_BLOCK_SERIALIZED_SIZE)
                    continue;
            } catch (const std::exception &) {
                // no valid block header found; don't complain
                break;
            }
            try {
                // read block
                uint64_t nBlockPos = blkdat.GetPos();
                if (dbp)
                    dbp->nPos = nBlockPos;
                blkdat.SetLimit(nBlockPos + nSize);
                blkdat.SetPos(nBlockPos);
                CBlock block;
                blkdat >> block;
                nRewind = blkdat.GetPos();

                // detect out of order blocks, and store them for later
                uint256 hash = block.GetHash();
                if (hash != chainparams.GetConsensus().hashGenesisBlock &&
                    mapBlockIndex.find(block.hashPrevBlock) == mapBlockIndex.end()) {
//                    LogPrintf("reindex", "%s: Out of order block %s, parent %s not known\n", __func__, hash.ToString(),
//                             block.hashPrevBlock.ToString());
                    if (dbp)
                        mapBlocksUnknownParent.insert(std::make_pair(block.hashPrevBlock, *dbp));
                    continue;
                }
                // process in case the block isn't known yet
                if (mapBlockIndex.count(hash) == 0 || (mapBlockIndex[hash]->nStatus & BLOCK_HAVE_DATA) == 0) {
                    LOCK(cs_main);
                    CValidationState state;
                    int nHeight = ZerocoinGetNHeight(block.GetBlockHeader());
                    if (AcceptBlock(block, state, chainparams, NULL, true, dbp, NULL)) {
                        nLoaded++;
//                        if (fReindex) {
//                            ReOrgZerocoin(block, nHeight);
//                        }
                        LogPrintf("block nHeight=%s IS ACCEPTED!\n", nHeight);
                        if (!ActivateBestChain(state, chainparams, &block)) {
                            break;
                        }
                    } else {
                        LogPrintf("block nHeight=%s IS NOT ACCEPTED!\n", nHeight);
                    }
                    if (state.IsError()) {
                        LogPrintf("error=%s\n", state.GetDebugMessage());
                        break;
                    }
                } else if (hash != chainparams.GetConsensus().hashGenesisBlock &&
                           mapBlockIndex[hash]->nHeight % 1000 == 0) {
                    LogPrintf("Block Import: already had block %s at height %d\n", hash.ToString(),
                              mapBlockIndex[hash]->nHeight);
                }

                // Activate the genesis block so normal node progress can continue
                if (hash == chainparams.GetConsensus().hashGenesisBlock) {
                    CValidationState state;
                    if (!ActivateBestChain(state, chainparams)) {
                        break;
                    }
                }

                NotifyHeaderTip();
                // Recursively process earlier encountered successors of this block
                deque <uint256> queue;
                queue.push_back(hash);
                while (!queue.empty()) {
                    uint256 head = queue.front();
                    queue.pop_front();
                    std::pair <std::multimap<uint256, CDiskBlockPos>::iterator, std::multimap<uint256, CDiskBlockPos>::iterator> range = mapBlocksUnknownParent.equal_range(
                            head);
                    while (range.first != range.second) {
                        std::multimap<uint256, CDiskBlockPos>::iterator it = range.first;
                        uint256 hash = block.GetHash();
                        int nHeight = mapBlockIndex[hash]->nHeight;
                        if (ReadBlockFromDisk(block, it->second, nHeight, chainparams.GetConsensus())) {
                            LogPrint("reindex", "%s: Processing out of order child %s of %s\n", __func__,
                                     block.GetHash().ToString(),
                                     head.ToString());
                            LOCK(cs_main);
                            CValidationState dummy;
                            if (AcceptBlock(block, dummy, chainparams, NULL, true, &it->second, NULL)) {
                                nLoaded++;
                                queue.push_back(block.GetHash());
                            }
                        }
                        range.first++;
                        mapBlocksUnknownParent.erase(it);
                        NotifyHeaderTip();
                    }
                }
            } catch (const std::exception &e) {
                LogPrintf("%s: Deserialize or I/O error - %s\n", __func__, e.what());
            }
        }
    } catch (const std::runtime_error &e) {
        AbortNode(std::string("System error: ") + e.what());
    }
    if (nLoaded > 0)
        LogPrintf("Loaded %i blocks from external file in %dms\n", nLoaded, GetTimeMillis() - nStart);
    return nLoaded > 0;
}

void static CheckBlockIndex(const Consensus::Params &consensusParams) {
    if (!fCheckBlockIndex) {
        return;
    }

    LOCK(cs_main);

    // During a reindex, we read the genesis block and call CheckBlockIndex before ActivateBestChain,
    // so we have the genesis block in mapBlockIndex but no active chain.  (A few of the tests when
    // iterating the block tree require that chainActive has been initialized.)
    if (chainActive.Height() < 0) {
        assert(mapBlockIndex.size() <= 1);
        return;
    }

    // Build forward-pointing map of the entire block tree.
    std::multimap < CBlockIndex * , CBlockIndex * > forward;
    for (BlockMap::iterator it = mapBlockIndex.begin(); it != mapBlockIndex.end(); it++) {
        forward.insert(std::make_pair(it->second->pprev, it->second));
    }

    assert(forward.size() == mapBlockIndex.size());

    std::pair <std::multimap<CBlockIndex *, CBlockIndex *>::iterator, std::multimap<CBlockIndex *, CBlockIndex *>::iterator> rangeGenesis = forward.equal_range(
            NULL);
    CBlockIndex *pindex = rangeGenesis.first->second;
    rangeGenesis.first++;
    assert(rangeGenesis.first == rangeGenesis.second); // There is only one index entry with parent NULL.

    // Iterate over the entire block tree, using depth-first search.
    // Along the way, remember whether there are blocks on the path from genesis
    // block being explored which are the first to have certain properties.
    size_t nNodes = 0;
    int nHeight = 0;
    CBlockIndex *pindexFirstInvalid = NULL; // Oldest ancestor of pindex which is invalid.
    CBlockIndex *pindexFirstMissing = NULL; // Oldest ancestor of pindex which does not have BLOCK_HAVE_DATA.
    CBlockIndex *pindexFirstNeverProcessed = NULL; // Oldest ancestor of pindex for which nTx == 0.
    CBlockIndex *pindexFirstNotTreeValid = NULL; // Oldest ancestor of pindex which does not have BLOCK_VALID_TREE (regardless of being valid or not).
    CBlockIndex *pindexFirstNotTransactionsValid = NULL; // Oldest ancestor of pindex which does not have BLOCK_VALID_TRANSACTIONS (regardless of being valid or not).
    CBlockIndex *pindexFirstNotChainValid = NULL; // Oldest ancestor of pindex which does not have BLOCK_VALID_CHAIN (regardless of being valid or not).
    CBlockIndex *pindexFirstNotScriptsValid = NULL; // Oldest ancestor of pindex which does not have BLOCK_VALID_SCRIPTS (regardless of being valid or not).
    while (pindex != NULL) {
        nNodes++;
        if (pindexFirstInvalid == NULL && pindex->nStatus & BLOCK_FAILED_VALID) pindexFirstInvalid = pindex;
        if (pindexFirstMissing == NULL && !(pindex->nStatus & BLOCK_HAVE_DATA)) pindexFirstMissing = pindex;
        if (pindexFirstNeverProcessed == NULL && pindex->nTx == 0) pindexFirstNeverProcessed = pindex;
        if (pindex->pprev != NULL && pindexFirstNotTreeValid == NULL &&
            (pindex->nStatus & BLOCK_VALID_MASK) < BLOCK_VALID_TREE)
            pindexFirstNotTreeValid = pindex;
        if (pindex->pprev != NULL && pindexFirstNotTransactionsValid == NULL &&
            (pindex->nStatus & BLOCK_VALID_MASK) < BLOCK_VALID_TRANSACTIONS)
            pindexFirstNotTransactionsValid = pindex;
        if (pindex->pprev != NULL && pindexFirstNotChainValid == NULL &&
            (pindex->nStatus & BLOCK_VALID_MASK) < BLOCK_VALID_CHAIN)
            pindexFirstNotChainValid = pindex;
        if (pindex->pprev != NULL && pindexFirstNotScriptsValid == NULL &&
            (pindex->nStatus & BLOCK_VALID_MASK) < BLOCK_VALID_SCRIPTS)
            pindexFirstNotScriptsValid = pindex;

        // Begin: actual consistency checks.
        if (pindex->pprev == NULL) {
            // Genesis block checks.
            assert(pindex->GetBlockHash() == consensusParams.hashGenesisBlock); // Genesis block's hash must match.
            assert(pindex == chainActive.Genesis()); // The current active chain's genesis block must be this block.
        }
        if (pindex->nChainTx == 0)
            assert(pindex->nSequenceId == 0);  // nSequenceId can't be set for blocks that aren't linked
        // VALID_TRANSACTIONS is equivalent to nTx > 0 for all nodes (whether or not pruning has occurred).
        // HAVE_DATA is only equivalent to nTx > 0 (or VALID_TRANSACTIONS) if no pruning has occurred.
        if (!fHavePruned) {
            // If we've never pruned, then HAVE_DATA should be equivalent to nTx > 0
            assert(!(pindex->nStatus & BLOCK_HAVE_DATA) == (pindex->nTx == 0));
            assert(pindexFirstMissing == pindexFirstNeverProcessed);
        } else {
            // If we have pruned, then we can only say that HAVE_DATA implies nTx > 0
            if (pindex->nStatus & BLOCK_HAVE_DATA) assert(pindex->nTx > 0);
        }
        if (pindex->nStatus & BLOCK_HAVE_UNDO) assert(pindex->nStatus & BLOCK_HAVE_DATA);
        assert(((pindex->nStatus & BLOCK_VALID_MASK) >= BLOCK_VALID_TRANSACTIONS) ==
               (pindex->nTx > 0)); // This is pruning-independent.
        // All parents having had data (at some point) is equivalent to all parents being VALID_TRANSACTIONS, which is equivalent to nChainTx being set.
        assert((pindexFirstNeverProcessed != NULL) == (pindex->nChainTx ==
                                                       0)); // nChainTx != 0 is used to signal that all parent blocks have been processed (but may have been pruned).
        assert((pindexFirstNotTransactionsValid != NULL) == (pindex->nChainTx == 0));
        assert(pindex->nHeight == nHeight); // nHeight must be consistent.
        assert(pindex->pprev == NULL || pindex->nChainWork >=
                                        pindex->pprev->nChainWork); // For every block except the genesis block, the chainwork must be larger than the parent's.
        assert(nHeight < 2 || (pindex->pskip && (pindex->pskip->nHeight <
                                                 nHeight))); // The pskip pointer must point back for all but the first 2 blocks.
        assert(pindexFirstNotTreeValid == NULL); // All mapBlockIndex entries must at least be TREE valid
        if ((pindex->nStatus & BLOCK_VALID_MASK) >= BLOCK_VALID_TREE)
            assert(pindexFirstNotTreeValid == NULL); // TREE valid implies all parents are TREE valid
        if ((pindex->nStatus & BLOCK_VALID_MASK) >= BLOCK_VALID_CHAIN)
            assert(pindexFirstNotChainValid == NULL); // CHAIN valid implies all parents are CHAIN valid
        if ((pindex->nStatus & BLOCK_VALID_MASK) >= BLOCK_VALID_SCRIPTS)
            assert(pindexFirstNotScriptsValid == NULL); // SCRIPTS valid implies all parents are SCRIPTS valid
        if (pindexFirstInvalid == NULL) {
            // Checks for not-invalid blocks.
            assert((pindex->nStatus & BLOCK_FAILED_MASK) ==
                   0); // The failed mask cannot be set for blocks without invalid parents.
        }
        if (!CBlockIndexWorkComparator()(pindex, chainActive.Tip()) && pindexFirstNeverProcessed == NULL) {
            if (pindexFirstInvalid == NULL) {
                // If this block sorts at least as good as the current tip and
                // is valid and we have all data for its parents, it must be in
                // setBlockIndexCandidates.  chainActive.Tip() must also be there
                // even if some data has been pruned.
                if (pindexFirstMissing == NULL || pindex == chainActive.Tip()) {
                    assert(setBlockIndexCandidates.count(pindex));
                }
                // If some parent is missing, then it could be that this block was in
                // setBlockIndexCandidates but had to be removed because of the missing data.
                // In this case it must be in mapBlocksUnlinked -- see test below.
            }
        } else { // If this block sorts worse than the current tip or some ancestor's block has never been seen, it cannot be in setBlockIndexCandidates.
            assert(setBlockIndexCandidates.count(pindex) == 0);
        }
        // Check whether this block is in mapBlocksUnlinked.
        std::pair <std::multimap<CBlockIndex *, CBlockIndex *>::iterator, std::multimap<CBlockIndex *, CBlockIndex *>::iterator> rangeUnlinked = mapBlocksUnlinked.equal_range(
                pindex->pprev);
        bool foundInUnlinked = false;
        while (rangeUnlinked.first != rangeUnlinked.second) {
            assert(rangeUnlinked.first->first == pindex->pprev);
            if (rangeUnlinked.first->second == pindex) {
                foundInUnlinked = true;
                break;
            }
            rangeUnlinked.first++;
        }
        if (pindex->pprev && (pindex->nStatus & BLOCK_HAVE_DATA) && pindexFirstNeverProcessed != NULL &&
            pindexFirstInvalid == NULL) {
            // If this block has block data available, some parent was never received, and has no invalid parents, it must be in mapBlocksUnlinked.
            assert(foundInUnlinked);
        }
        if (!(pindex->nStatus & BLOCK_HAVE_DATA))
            assert(!foundInUnlinked); // Can't be in mapBlocksUnlinked if we don't HAVE_DATA
        if (pindexFirstMissing == NULL)
            assert(!foundInUnlinked); // We aren't missing data for any parent -- cannot be in mapBlocksUnlinked.
        if (pindex->pprev && (pindex->nStatus & BLOCK_HAVE_DATA) && pindexFirstNeverProcessed == NULL &&
            pindexFirstMissing != NULL) {
            // We HAVE_DATA for this block, have received data for all parents at some point, but we're currently missing data for some parent.
            assert(fHavePruned); // We must have pruned.
            // This block may have entered mapBlocksUnlinked if:
            //  - it has a descendant that at some point had more work than the
            //    tip, and
            //  - we tried switching to that descendant but were missing
            //    data for some intermediate block between chainActive and the
            //    tip.
            // So if this block is itself better than chainActive.Tip() and it wasn't in
            // setBlockIndexCandidates, then it must be in mapBlocksUnlinked.
            if (!CBlockIndexWorkComparator()(pindex, chainActive.Tip()) && setBlockIndexCandidates.count(pindex) == 0) {
                if (pindexFirstInvalid == NULL) {
                    assert(foundInUnlinked);
                }
            }
        }
        // assert(pindex->GetBlockHash() == pindex->GetBlockHeader().GetHash()); // Perhaps too slow
        // End: actual consistency checks.

        // Try descending into the first subnode.
        std::pair <std::multimap<CBlockIndex *, CBlockIndex *>::iterator, std::multimap<CBlockIndex *, CBlockIndex *>::iterator> range = forward.equal_range(
                pindex);
        if (range.first != range.second) {
            // A subnode was found.
            pindex = range.first->second;
            nHeight++;
            continue;
        }
        // This is a leaf node.
        // Move upwards until we reach a node of which we have not yet visited the last child.
        while (pindex) {
            // We are going to either move to a parent or a sibling of pindex.
            // If pindex was the first with a certain property, unset the corresponding variable.
            if (pindex == pindexFirstInvalid) pindexFirstInvalid = NULL;
            if (pindex == pindexFirstMissing) pindexFirstMissing = NULL;
            if (pindex == pindexFirstNeverProcessed) pindexFirstNeverProcessed = NULL;
            if (pindex == pindexFirstNotTreeValid) pindexFirstNotTreeValid = NULL;
            if (pindex == pindexFirstNotTransactionsValid) pindexFirstNotTransactionsValid = NULL;
            if (pindex == pindexFirstNotChainValid) pindexFirstNotChainValid = NULL;
            if (pindex == pindexFirstNotScriptsValid) pindexFirstNotScriptsValid = NULL;
            // Find our parent.
            CBlockIndex *pindexPar = pindex->pprev;
            // Find which child we just visited.
            std::pair <std::multimap<CBlockIndex *, CBlockIndex *>::iterator, std::multimap<CBlockIndex *, CBlockIndex *>::iterator> rangePar = forward.equal_range(
                    pindexPar);
            while (rangePar.first->second != pindex) {
                assert(rangePar.first !=
                       rangePar.second); // Our parent must have at least the node we're coming from as child.
                rangePar.first++;
            }
            // Proceed to the next one.
            rangePar.first++;
            if (rangePar.first != rangePar.second) {
                // Move to the sibling.
                pindex = rangePar.first->second;
                break;
            } else {
                // Move up further.
                pindex = pindexPar;
                nHeight--;
                continue;
            }
        }
    }

    // Check that we actually traversed the entire map.
    assert(nNodes == forward.size());
}

std::string GetWarnings(const std::string &strFor) {
    string strStatusBar;
    string strRPC;
    string strGUI;
    const string uiAlertSeperator = "<hr />";

    if (!CLIENT_VERSION_IS_RELEASE) {
        strStatusBar = "This is a pre-release test build - use at your own risk - do not use for mining or merchant applications";
        strGUI = _(
                "This is a pre-release test build - use at your own risk - do not use for mining or merchant applications");
    }

    if (GetBoolArg("-testsafemode", DEFAULT_TESTSAFEMODE))
        strStatusBar = strRPC = strGUI = "testsafemode enabled";

    // Misc warnings like out of disk space and clock is wrong
    if (strMiscWarning != "") {
        strStatusBar = strMiscWarning;
        strGUI += (strGUI.empty() ? "" : uiAlertSeperator) + strMiscWarning;
    }

    if (fLargeWorkForkFound) {
        strStatusBar = strRPC = "Warning: The network does not appear to fully agree! Some miners appear to be experiencing issues.";
        strGUI += (strGUI.empty() ? "" : uiAlertSeperator) +
                  _("Warning: The network does not appear to fully agree! Some miners appear to be experiencing issues.");
    } else if (fLargeWorkInvalidChainFound) {
        strStatusBar = strRPC = "Warning: We do not appear to fully agree with our peers! You may need to upgrade, or other nodes may need to upgrade.";
        strGUI += (strGUI.empty() ? "" : uiAlertSeperator) +
                  _("Warning: We do not appear to fully agree with our peers! You may need to upgrade, or other nodes may need to upgrade.");
    }

    if (strFor == "gui")
        return strGUI;
    else if (strFor == "statusbar")
        return strStatusBar;
    else if (strFor == "rpc")
        return strRPC;
    assert(!"GetWarnings(): invalid parameter");
    return "error";
}








//////////////////////////////////////////////////////////////////////////////
// Messages
//

bool static AlreadyHave(const CInv &inv) EXCLUSIVE_LOCKS_REQUIRED(cs_main) {
    switch (inv.type) {
        case MSG_TX:
        case MSG_WITNESS_TX: {
            assert(recentRejects);
            if (chainActive.Tip()->GetBlockHash() != hashRecentRejectsChainTip) {
                // If the chain tip has changed previously rejected transactions
                // might be now valid, e.g. due to a nLockTime'd tx becoming valid,
                // or a double-spend. Reset the rejects filter and give those
                // txs a second chance.
                hashRecentRejectsChainTip = chainActive.Tip()->GetBlockHash();
                recentRejects->reset();
            }

            // Use pcoinsTip->HaveCoinsInCache as a quick approximation to exclude
            // requesting or processing some txs which have already been included in a block
            return recentRejects->contains(inv.hash) ||
                   mempool.exists(inv.hash) ||
                   mapOrphanTransactions.count(inv.hash) ||
                   pcoinsTip->HaveCoinsInCache(inv.hash);
        }
        case MSG_BLOCK:
        case MSG_WITNESS_BLOCK:
            return mapBlockIndex.count(inv.hash);
        case MSG_DANDELION_TX:
        case MSG_DANDELION_WITNESS_TX:
            // Do not use AlreadyHave for Dandelion transactions
            // If accidentally used, returns false so tx is requested
            return false;

        /*
            Dash Related Inventory Messages

            --

            We shouldn't update the sync times for each of the messages when we already have it.
            We're going to be asking many nodes upfront for the full inventory list, so we'll get duplicates of these.
            We want to only update the time on new hits, so that we can time out appropriately if needed.
        */
        case MSG_TXLOCK_REQUEST:
            return instantsend.AlreadyHave(inv.hash);

        case MSG_TXLOCK_VOTE:
            return instantsend.AlreadyHave(inv.hash);

        case MSG_SPORK:
            return mapSporks.count(inv.hash);

        case MSG_ZNODE_PAYMENT_VOTE:
            return mnpayments.mapZnodePaymentVotes.count(inv.hash);

        case MSG_ZNODE_PAYMENT_BLOCK:
        {
            BlockMap::iterator mi = mapBlockIndex.find(inv.hash);
            return mi != mapBlockIndex.end() && mnpayments.mapZnodeBlocks.find(mi->second->nHeight) != mnpayments.mapZnodeBlocks.end();
        }

        case MSG_ZNODE_ANNOUNCE:
            return mnodeman.mapSeenZnodeBroadcast.count(inv.hash) && !mnodeman.IsMnbRecoveryRequested(inv.hash);

        case MSG_ZNODE_PING:
            return mnodeman.mapSeenZnodePing.count(inv.hash);

        case MSG_DSTX:
            return mapDarksendBroadcastTxes.count(inv.hash);

        case MSG_ZNODE_VERIFY:
            return mnodeman.mapSeenZnodeVerification.count(inv.hash);
    }
    // Don't know what it is, just say we already got one
    return true;
}

void static ProcessGetData(CNode *pfrom, const Consensus::Params &consensusParams) {
    std::deque<CInv>::iterator it = pfrom->vRecvGetData.begin();

    vector <CInv> vNotFound;

    LOCK(cs_main);

    while (it != pfrom->vRecvGetData.end()) {
        // Don't bother if send buffer is too full to respond anyway
        if (pfrom->nSendSize >= SendBufferSize())
            break;

        const CInv &inv = *it;
        {
            boost::this_thread::interruption_point();
            it++;
            if (inv.type == MSG_BLOCK ||
                    inv.type == MSG_FILTERED_BLOCK ||
                    inv.type == MSG_CMPCT_BLOCK ||
                    inv.type == MSG_WITNESS_BLOCK) {

                bool send = false;
                BlockMap::iterator mi = mapBlockIndex.find(inv.hash);
                if (mi != mapBlockIndex.end()) {
                    if (chainActive.Contains(mi->second)) {
                        send = true;
                    } else {
                        static const int nOneMonth = 30 * 24 * 60 * 60;
                        // To prevent fingerprinting attacks, only send blocks outside of the active
                        // chain if they are valid, and no more than a month older (both in time, and in
                        // best equivalent proof of work) than the best header chain we know about.
                        send = mi->second->IsValid(BLOCK_VALID_SCRIPTS) && 
                            (pindexBestHeader != NULL) &&
                            (pindexBestHeader->GetBlockTime() - mi->second->GetBlockTime() < nOneMonth) &&
                            (GetBlockProofEquivalentTime(*pindexBestHeader, *mi->second, *pindexBestHeader, consensusParams) < nOneMonth);
                        if (!send) {
                            LogPrintf("%s: ignoring request from peer=%i for old block that isn't in the main chain\n",
                                    __func__, pfrom->GetId());
                        }
                    }
                }
                // disconnect node in case we have reached the outbound limit for serving historical blocks
                // never disconnect whitelisted nodes
                static const int nOneWeek = 7 * 24 * 60 * 60; // assume > 1 week = historical
                if (send && CNode::OutboundTargetReached(true) && (((pindexBestHeader != NULL) &&
                                (pindexBestHeader->GetBlockTime() -
                                 mi->second->GetBlockTime() > nOneWeek)) ||
                            inv.type == MSG_FILTERED_BLOCK) &&
                        !pfrom->fWhitelisted) {
                    LogPrint("net", "historical block serving limit reached, disconnect peer=%d\n", pfrom->GetId());

                    //disconnect node
                    pfrom->fDisconnect = true;
                    send = false;
                }
                // Pruned nodes may have deleted the block, so check whether
                // it's available before trying to send.
                if (send && (mi->second->nStatus & BLOCK_HAVE_DATA)) {
                    // Send block from disk
                    CBlock block;
                    if (!ReadBlockFromDisk(block, (*mi).second, consensusParams))
                        assert(!"cannot load block from disk");
                    if (inv.type == MSG_BLOCK)
                        pfrom->PushMessageWithFlag(SERIALIZE_TRANSACTION_NO_WITNESS, NetMsgType::BLOCK, block);
                    else if (inv.type == MSG_WITNESS_BLOCK)
                        pfrom->PushMessage(NetMsgType::BLOCK, block);
                    else if (inv.type == MSG_FILTERED_BLOCK) {
                        bool send = false;
                        CMerkleBlock merkleBlock;
                        {
                            LOCK(pfrom->cs_filter);
                            if (pfrom->pfilter) {
                                send = true;
                                merkleBlock = CMerkleBlock(block, *pfrom->pfilter);
                            }
                        }
                        if (send) {
                            pfrom->PushMessage(NetMsgType::MERKLEBLOCK, merkleBlock);
                            // CMerkleBlock just contains hashes, so also push any transactions in the block the client did not see
                            // This avoids hurting performance by pointlessly requiring a round-trip
                            // Note that there is currently no way for a node to request any single transactions we didn't send here -
                            // they must either disconnect and retry or request the full block.
                            // Thus, the protocol spec specified allows for us to provide duplicate txn here,
                            // however we MUST always provide at least what the remote peer needs
                            typedef std::pair<unsigned int, uint256> PairType;
                            BOOST_FOREACH(PairType & pair, merkleBlock.vMatchedTxn)
                                pfrom->PushMessageWithFlag(SERIALIZE_TRANSACTION_NO_WITNESS, NetMsgType::TX,
                                        block.vtx[pair.first]);
                        }
                        // else
                        // no response
                    } else if (inv.type == MSG_CMPCT_BLOCK) {
                        // If a peer is asking for old blocks, we're almost guaranteed
                        // they wont have a useful mempool to match against a compact block,
                        // and we don't feel like constructing the object for them, so
                        // instead we respond with the full, non-compact block.
                        bool fPeerWantsWitness = State(pfrom->GetId())->fWantsCmpctWitness;
                        if (CanDirectFetch(consensusParams) &&
                                mi->second->nHeight >= chainActive.Height() - MAX_CMPCTBLOCK_DEPTH) {
                            CBlockHeaderAndShortTxIDs cmpctblock(block, fPeerWantsWitness);
                            pfrom->PushMessageWithFlag(fPeerWantsWitness ? 0 : SERIALIZE_TRANSACTION_NO_WITNESS,
                                    NetMsgType::CMPCTBLOCK, cmpctblock);
                        } else
                            pfrom->PushMessageWithFlag(fPeerWantsWitness ? 0 : SERIALIZE_TRANSACTION_NO_WITNESS,
                                    NetMsgType::BLOCK, block);
                    }

                    // Trigger the peer node to send a getblocks request for the next batch of inventory
                    if (inv.hash == pfrom->hashContinue) {
                        // Bypass PushInventory, this must send even if redundant,
                        // and we want it right after the last block so they don't
                        // wait for other stuff first.
                        vector <CInv> vInv;
                        vInv.push_back(CInv(MSG_BLOCK, chainActive.Tip()->GetBlockHash()));
                        pfrom->PushMessage(NetMsgType::INV, vInv);
                        pfrom->hashContinue.SetNull();
                    }
                }
            } else if (inv.type == MSG_TX || inv.type == MSG_WITNESS_TX || 
                    inv.type == MSG_DANDELION_TX || inv.type == MSG_DANDELION_WITNESS_TX) {
                // Send stream from relay memory
                bool push = false;
                if (inv.type == MSG_TX || inv.type == MSG_WITNESS_TX) {
                    auto mi = mapRelay.find(inv.hash);
                    int nSendFlags = (inv.type == MSG_TX ? SERIALIZE_TRANSACTION_NO_WITNESS : 0);
                    LogPrintf("Transaction %s requested from node %d.\n", 
                              inv.hash.ToString(), 
                              pfrom->addr.ToString());
                    if (!pfrom->fSupportsDandelion && 
                        !CNode::isDandelionInbound(pfrom) && 
                        pfrom->setDandelionInventoryKnown.count(inv.hash) != 0) {

                        auto txinfo = stempool.info(inv.hash);
                        if (txinfo.tx) {
                            LogPrintf("Pushing txn %s with flags %d to %s.", 
                                      txinfo.tx->ToString(),
                                      nSendFlags,
                                      pfrom->addr.ToString());
                            pfrom->PushMessageWithFlag(nSendFlags, NetMsgType::TX, *txinfo.tx);
                            push = true;
                        }
                    }
                    else if (mi != mapRelay.end()) {
                        LogPrintf("Pushing txn %s with flags %d to %s.", 
                                  mi->second->ToString(),
                                  inv.type == MSG_TX ? SERIALIZE_TRANSACTION_NO_WITNESS : 0,
                                  pfrom->addr.ToString());
                        pfrom->PushMessageWithFlag(
                                inv.type == MSG_TX ? SERIALIZE_TRANSACTION_NO_WITNESS : 0,
                                NetMsgType::TX, *mi->second);
                        push = true;
                    } else if (pfrom->timeLastMempoolReq) {
                        auto txinfo = mempool.info(inv.hash);
                        // To protect privacy, do not answer getdata using the mempool when
                        // that TX couldn't have been INVed in reply to a MEMPOOL request.
                        if (txinfo.tx && txinfo.nTime <= pfrom->timeLastMempoolReq) {
                            pfrom->PushMessageWithFlag(
                                    inv.type == MSG_TX ? SERIALIZE_TRANSACTION_NO_WITNESS : 0,
                                    NetMsgType::TX, *txinfo.tx);
                            push = true;
                        }
                    }
                } else if (inv.type == MSG_DANDELION_TX || inv.type == MSG_DANDELION_WITNESS_TX) {
                    //LogPrintf("Peer %s asked for dandelion transaction %s.", 
                    //          pfrom->addr.ToString(),
                    //          inv.ToString());
                    int nSendFlags = (
                            inv.type == MSG_DANDELION_TX ?
                            SERIALIZE_TRANSACTION_NO_WITNESS : 0);
                    auto txinfo = stempool.info(inv.hash);
                    uint256 dandelionServiceDiscoveryHash;
                    dandelionServiceDiscoveryHash.SetHex(
                            "0xffffffffffffffffffffffffffffffffffffffffffffffffffffffffffffffff");
                    if (txinfo.tx && !CNode::isDandelionInbound(pfrom) &&
                            pfrom->setDandelionInventoryKnown.count(inv.hash) != 0) {
                        pfrom->PushMessageWithFlag(nSendFlags, NetMsgType::DANDELIONTX, *txinfo.tx);
                        push = true;
                    } else if (inv.hash == dandelionServiceDiscoveryHash && 
                               pfrom->setDandelionInventoryKnown.count(inv.hash) != 0) {
                        // LogPrint("dandelion", "Peer %d supports Dandelion\n", pfrom->GetId());
                        pfrom->fSupportsDandelion = true;
                        push = true;
                    }
                }
                if (!push) {
                    vNotFound.push_back(inv);
                }
            } else {
                // LogPrintf("inv.type()=%s, inv.GetCommand=%s\n", inv.type, inv.GetCommand());
                // Send stream from relay memory
                bool pushed = false;
                {
                    CDataStream ss(SER_NETWORK, PROTOCOL_VERSION);
                    auto mi = mapRelay.find(inv.hash);
                    if (mi != mapRelay.end()) {
                        ss << (*mi).second;
                        pushed = true;
                    }
                    if(pushed && inv.GetCommand()) {
                        pfrom->PushMessage(inv.GetCommand(), ss);
                    }
                }

                if (!pushed && inv.type == MSG_TXLOCK_REQUEST) {
                    CTxLockRequest txLockRequest;
                    if(instantsend.GetTxLockRequest(inv.hash, txLockRequest)) {
                        CDataStream ss(SER_NETWORK, PROTOCOL_VERSION);
                        ss.reserve(1000);
                        ss << txLockRequest;
                        pfrom->PushMessage(NetMsgType::TXLOCKREQUEST, ss);
                        pushed = true;
                    }
                }

                if (!pushed && inv.type == MSG_TXLOCK_VOTE) {
                    CTxLockVote vote;
                    if(instantsend.GetTxLockVote(inv.hash, vote)) {
                        CDataStream ss(SER_NETWORK, PROTOCOL_VERSION);
                        ss.reserve(1000);
                        ss << vote;
                        pfrom->PushMessage(NetMsgType::TXLOCKVOTE, ss);
                        pushed = true;
                    }
                }

                if (!pushed && inv.type == MSG_SPORK) {
                    if(mapSporks.count(inv.hash)) {
                        CDataStream ss(SER_NETWORK, PROTOCOL_VERSION);
                        ss.reserve(1000);
                        ss << mapSporks[inv.hash];
                        pfrom->PushMessage(NetMsgType::SPORK, ss);
                        pushed = true;
                    }
                }

                if (!pushed && inv.type == MSG_ZNODE_PAYMENT_VOTE) {
                    if(mnpayments.HasVerifiedPaymentVote(inv.hash)) {
                        CDataStream ss(SER_NETWORK, PROTOCOL_VERSION);
                        ss.reserve(1000);
                        ss << mnpayments.mapZnodePaymentVotes[inv.hash];
                        pfrom->PushMessage(NetMsgType::ZNODEPAYMENTVOTE, ss);
                        pushed = true;
                    }
                }

                if (!pushed && inv.type == MSG_ZNODE_PAYMENT_BLOCK) {
                    BlockMap::iterator mi = mapBlockIndex.find(inv.hash);
                    LOCK(cs_mapZnodeBlocks);
                    if (mi != mapBlockIndex.end() && mnpayments.mapZnodeBlocks.count(mi->second->nHeight)) {
                        BOOST_FOREACH(CZnodePayee& payee, mnpayments.mapZnodeBlocks[mi->second->nHeight].vecPayees) {
                            std::vector<uint256> vecVoteHashes = payee.GetVoteHashes();
                            BOOST_FOREACH(uint256& hash, vecVoteHashes) {
                                if(mnpayments.HasVerifiedPaymentVote(hash)) {
                                    CDataStream ss(SER_NETWORK, PROTOCOL_VERSION);
                                    ss.reserve(1000);
                                    ss << mnpayments.mapZnodePaymentVotes[hash];
                                    pfrom->PushMessage(NetMsgType::ZNODEPAYMENTVOTE, ss);
                                }
                            }
                        }
                        pushed = true;
                    }
                }

                if (!pushed && inv.type == MSG_ZNODE_ANNOUNCE) {
                    if(mnodeman.mapSeenZnodeBroadcast.count(inv.hash)){
                        CDataStream ss(SER_NETWORK, PROTOCOL_VERSION);
                        ss.reserve(1000);
                        ss << mnodeman.mapSeenZnodeBroadcast[inv.hash].second;
                        pfrom->PushMessage(NetMsgType::MNANNOUNCE, ss);
                        pushed = true;
                    }
                }

                if (!pushed && inv.type == MSG_ZNODE_PING) {
                    if(mnodeman.mapSeenZnodePing.count(inv.hash)) {
                        CDataStream ss(SER_NETWORK, PROTOCOL_VERSION);
                        ss.reserve(1000);
                        ss << mnodeman.mapSeenZnodePing[inv.hash];
                        pfrom->PushMessage(NetMsgType::MNPING, ss);
                        pushed = true;
                    }
                }

                if (!pushed && inv.type == MSG_DSTX) {
                    if(mapDarksendBroadcastTxes.count(inv.hash)) {
                        CDataStream ss(SER_NETWORK, PROTOCOL_VERSION);
                        ss.reserve(1000);
                        ss << mapDarksendBroadcastTxes[inv.hash];
                        pfrom->PushMessage(NetMsgType::DSTX, ss);
                        pushed = true;
                    }
                }

                if (!pushed && inv.type == MSG_ZNODE_VERIFY) {
                    if(mnodeman.mapSeenZnodeVerification.count(inv.hash)) {
                        CDataStream ss(SER_NETWORK, PROTOCOL_VERSION);
                        ss.reserve(1000);
                        ss << mnodeman.mapSeenZnodeVerification[inv.hash];
                        pfrom->PushMessage(NetMsgType::MNVERIFY, ss);
                        pushed = true;
                    }
                }

                if (!pushed)
                    vNotFound.push_back(inv);
            }

            // Track requests for our stuff.
            GetMainSignals().Inventory(inv.hash);

            if (inv.type == MSG_BLOCK || inv.type == MSG_FILTERED_BLOCK || inv.type == MSG_CMPCT_BLOCK ||
                    inv.type == MSG_WITNESS_BLOCK)
                break;
        }
    }

    pfrom->vRecvGetData.erase(pfrom->vRecvGetData.begin(), it);

    if (!vNotFound.empty()) {
        // Let the peer know that we didn't find what it asked for, so it doesn't
        // have to wait around forever. Currently only SPV clients actually care
        // about this message: it's needed when they are recursively walking the
        // dependencies of relevant unconfirmed transactions. SPV clients want to
        // do that because they want to know about (and store and rebroadcast and
        // risk analyze) the dependencies of transactions relevant to them, without
        // having to download the entire memory pool.
        pfrom->PushMessage(NetMsgType::NOTFOUND, vNotFound);
    }
}

uint32_t GetFetchFlags(CNode *pfrom, CBlockIndex *pprev, const Consensus::Params &chainparams) {
    uint32_t nFetchFlags = 0;
    if ((nLocalServices & NODE_WITNESS) && State(pfrom->GetId())->fHaveWitness) {
        nFetchFlags |= MSG_WITNESS_FLAG;
    }
    return nFetchFlags;
}

bool static ProcessMessage(CNode *pfrom, string strCommand, 
                           CDataStream &vRecv, int64_t nTimeReceived,
                           const CChainParams &chainparams) {
    if (mapArgs.count("-dropmessagestest") && GetRand(atoi(mapArgs["-dropmessagestest"])) == 0) {
        LogPrintf("dropmessagestest DROPPING RECV MESSAGE\n");
        return true;
    }

    LogPrint("main", "ProcessMessage, strCommand=%s\n", strCommand);

    if (!(nLocalServices & NODE_BLOOM) &&
        (strCommand == NetMsgType::FILTERLOAD ||
         strCommand == NetMsgType::FILTERADD ||
         strCommand == NetMsgType::FILTERCLEAR)) {
        if (pfrom->nVersion >= NO_BLOOM_VERSION) {
            LOCK(cs_main);
            Misbehaving(pfrom->GetId(), 100);
            return false;
        } else {
            pfrom->fDisconnect = true;
            return false;
        }
    }

    {
        LOCK(cs_main);
        CNode::CheckDandelionEmbargoes();
    }
    
    if (strCommand == NetMsgType::VERSION) {
        // Feeler connections exist only to verify if address is online.
        if (pfrom->fFeeler) {
            assert(pfrom->fInbound == false);
            pfrom->fDisconnect = true;
        }

        // Each connection can only send one version message
        if (pfrom->nVersion != 0) {
            pfrom->PushMessage(NetMsgType::REJECT, strCommand, REJECT_DUPLICATE, string("Duplicate version message"));
            LOCK(cs_main);
            Misbehaving(pfrom->GetId(), 1);
            return false;
        }

        int64_t nTime;
        CAddress addrMe;
        CAddress addrFrom;
        uint64_t nNonce = 1;
        uint64_t nServiceInt;
        vRecv >> pfrom->nVersion >> nServiceInt >> nTime >> addrMe;
        pfrom->nServices = ServiceFlags(nServiceInt);
        if (!pfrom->fInbound) {
            addrman.SetServices(pfrom->addr, pfrom->nServices);
        }
        if (pfrom->nServicesExpected & ~pfrom->nServices) {
            // LogPrintf("peer=%d does not offer the expected services (%08x offered, %08x expected); disconnecting\n", pfrom->id, pfrom->nServices, pfrom->nServicesExpected);
            pfrom->PushMessage(NetMsgType::REJECT, strCommand, REJECT_NONSTANDARD, strprintf("Expected to offer services %08x", pfrom->nServicesExpected));
            pfrom->fDisconnect = true;
            return false;
        }

        int nHeight;
        {
            LOCK(cs_main);
            nHeight = chainActive.Height();
        }
        int minPeerVersion = (nHeight + 1 < ZC_MODULUS_V2_START_BLOCK) ? MIN_PEER_PROTO_VERSION : MIN_PEER_PROTO_VERSION_AFTER_MODULUS_HF;
        if (pfrom->nVersion < minPeerVersion) {
            // disconnect from peers older than this proto version
            // LogPrintf("peer=%d using obsolete version %i; disconnecting\n", pfrom->id, pfrom->nVersion);
            pfrom->PushMessage(NetMsgType::REJECT, strCommand, REJECT_OBSOLETE, strprintf("Version must be %d or greater", minPeerVersion));
            pfrom->fDisconnect = true;
            return false;
        }

        if (pfrom->nVersion == 10300)
            pfrom->nVersion = 300;
        if (!vRecv.empty())
            vRecv >> addrFrom >> nNonce;
        if (!vRecv.empty()) {
            vRecv >> LIMITED_STRING(pfrom->strSubVer, MAX_SUBVERSION_LENGTH);
            pfrom->cleanSubVer = SanitizeString(pfrom->strSubVer);
        }
        if (!vRecv.empty()) {
            vRecv >> pfrom->nStartingHeight;
        }
        {
            LOCK(pfrom->cs_filter);
            if (!vRecv.empty())
                vRecv >> pfrom->fRelayTxes; // set to true after we get the first filter* message
            else
                pfrom->fRelayTxes = true;
        }

        // Disconnect if we connected to ourself
        if (nNonce == nLocalHostNonce && nNonce > 1) {
//            LogPrintf("connected to self at %s, disconnecting\n", pfrom->addr.ToString());
            pfrom->fDisconnect = true;
            return true;
        }

        pfrom->addrLocal = addrMe;
        if (pfrom->fInbound && addrMe.IsRoutable()) {
            SeenLocal(addrMe);
        }

        // Be shy and don't send version until we hear
        if (pfrom->fInbound)
            pfrom->PushVersion();

        pfrom->fClient = !(pfrom->nServices & NODE_NETWORK);

        if ((pfrom->nServices & NODE_WITNESS)) {
            LOCK(cs_main);
            State(pfrom->GetId())->fHaveWitness = true;
        }

        // Potentially mark this peer as a preferred download peer.
        {
            LOCK(cs_main);
            UpdatePreferredDownload(pfrom, State(pfrom->GetId()));
        }

        // Change version
        pfrom->PushMessage(NetMsgType::VERACK);
        pfrom->ssSend.SetVersion(min(pfrom->nVersion, PROTOCOL_VERSION));

        if (!pfrom->fInbound) {
            // Advertise our address
            if (fListen && !IsInitialBlockDownload()) {
                CAddress addr = GetLocalAddress(&pfrom->addr);
                if (addr.IsRoutable()) {
                    LogPrint("main", "ProcessMessages: advertising address %s\n", addr.ToString());
                    pfrom->PushAddress(addr);
                } else if (IsPeerAddrLocalGood(pfrom)) {
                    addr.SetIP(pfrom->addrLocal);
                    LogPrint("main", "ProcessMessages: advertising address %s\n", addr.ToString());
                    pfrom->PushAddress(addr);
                }
            }

            // Get recent addresses
            if (pfrom->fOneShot || pfrom->nVersion >= CADDR_TIME_VERSION || addrman.size() < 1000) {
                pfrom->PushMessage(NetMsgType::GETADDR);
                pfrom->fGetAddr = true;
            }
            addrman.Good(pfrom->addr);
        }

        pfrom->fSuccessfullyConnected = true;

        string remoteAddr;
        if (fLogIPs)
            remoteAddr = ", peeraddr=" + pfrom->addr.ToString();

//        LogPrintf("receive version message: %s: version %d, blocks=%d, us=%s, peer=%d%s\n",
//                  pfrom->cleanSubVer, pfrom->nVersion,
//                  pfrom->nStartingHeight, addrMe.ToString(), pfrom->id,
//                  remoteAddr);

        int64_t nTimeOffset = nTime - GetTime();
        pfrom->nTimeOffset = nTimeOffset;
        AddTimeData(pfrom->addr, nTimeOffset);
    } else if (pfrom->nVersion == 0) {
        // Must have a version message before anything else
        LOCK(cs_main);
        Misbehaving(pfrom->GetId(), 1);
        LogPrintf("Must have a version message before anything else\n");
        return false;
    } else if (strCommand == NetMsgType::VERACK) {
        LogPrintf("Received verack message from %s\n", pfrom->addr.ToString());
        pfrom->SetRecvVersion(min(pfrom->nVersion, PROTOCOL_VERSION));

        // Mark this node as currently connected, so we update its timestamp later.
        if (pfrom->fNetworkNode) {
            LOCK(cs_main);
            State(pfrom->GetId())->fCurrentlyConnected = true;
        }

        if (pfrom->nVersion >= SENDHEADERS_VERSION) {
            // Tell our peer we prefer to receive headers rather than inv's
            // We send this to non-NODE NETWORK peers as well, because even
            // non-NODE NETWORK peers can announce blocks (such as pruning
            // nodes)
            pfrom->PushMessage(NetMsgType::SENDHEADERS);
        }
        if (pfrom->nVersion >= SHORT_IDS_BLOCKS_VERSION) {
            // Tell our peer we are willing to provide version 1 or 2 cmpctblocks
            // However, we do not request new block announcements using
            // cmpctblock messages.
            // We send this to non-NODE NETWORK peers as well, because
            // they may wish to request compact blocks from us
            bool fAnnounceUsingCMPCTBLOCK = false;
            uint64_t nCMPCTBLOCKVersion = 2;
            if (nLocalServices & NODE_WITNESS)
                pfrom->PushMessage(NetMsgType::SENDCMPCT, fAnnounceUsingCMPCTBLOCK, nCMPCTBLOCKVersion);
            nCMPCTBLOCKVersion = 1;
            pfrom->PushMessage(NetMsgType::SENDCMPCT, fAnnounceUsingCMPCTBLOCK, nCMPCTBLOCKVersion);
        }
    } else if (strCommand == NetMsgType::ADDR) {
        vector <CAddress> vAddr;
        vRecv >> vAddr;

        // Don't want addr from older versions unless seeding
        if (pfrom->nVersion < CADDR_TIME_VERSION && addrman.size() > 1000)
            return true;
        if (vAddr.size() > 1000) {
            LOCK(cs_main);
            Misbehaving(pfrom->GetId(), 20);
            return error("message addr size() = %u", vAddr.size());
        }

        // Store the new addresses
        vector <CAddress> vAddrOk;
        int64_t nNow = GetAdjustedTime();
        int64_t nSince = nNow - 10 * 60;
        BOOST_FOREACH(CAddress & addr, vAddr)
        {
            boost::this_thread::interruption_point();

            if ((addr.nServices & REQUIRED_SERVICES) != REQUIRED_SERVICES)
                continue;

            if (addr.nTime <= 100000000 || addr.nTime > nNow + 10 * 60)
                addr.nTime = nNow - 5 * 24 * 60 * 60;
            pfrom->AddAddressKnown(addr);
            bool fReachable = IsReachable(addr);
            if (addr.nTime > nSince && !pfrom->fGetAddr && vAddr.size() <= 10 && addr.IsRoutable()) {
                // Relay to a limited number of other nodes
                {
                    LOCK(cs_vNodes);
                    // Use deterministic randomness to send to the same nodes for 24 hours
                    // at a time so the addrKnowns of the chosen nodes prevent repeats
                    static const uint64_t salt0 = GetRand(std::numeric_limits<uint64_t>::max());
                    static const uint64_t salt1 = GetRand(std::numeric_limits<uint64_t>::max());
                    uint64_t hashAddr = addr.GetHash();
                    multimap < uint64_t, CNode * > mapMix;
                    const CSipHasher hasher = CSipHasher(salt0, salt1).Write(hashAddr << 32).Write(
                            (GetTime() + hashAddr) / (24 * 60 * 60));
                    BOOST_FOREACH(CNode * pnode, vNodes)
                    {
                        if (pnode->nVersion < CADDR_TIME_VERSION)
                            continue;
                        uint64_t hashKey = CSipHasher(hasher).Write(pnode->id).Finalize();
                        mapMix.insert(make_pair(hashKey, pnode));
                    }
                    int nRelayNodes = fReachable ? 2 : 1; // limited relaying of addresses outside our network(s)
                    for (multimap<uint64_t, CNode *>::iterator mi = mapMix.begin();
                         mi != mapMix.end() && nRelayNodes-- > 0; ++mi)
                        ((*mi).second)->PushAddress(addr);
                }
            }
            // Do not store addresses outside our network
            if (fReachable)
                vAddrOk.push_back(addr);
        }
        addrman.Add(vAddrOk, pfrom->addr, 2 * 60 * 60);
        if (vAddr.size() < 1000)
            pfrom->fGetAddr = false;
        if (pfrom->fOneShot)
            pfrom->fDisconnect = true;
    } else if (strCommand == NetMsgType::SENDHEADERS) {
        LOCK(cs_main);
        State(pfrom->GetId())->fPreferHeaders = true;
    } else if (strCommand == NetMsgType::SENDCMPCT) {
        bool fAnnounceUsingCMPCTBLOCK = false;
        uint64_t nCMPCTBLOCKVersion = 0;
        vRecv >> fAnnounceUsingCMPCTBLOCK >> nCMPCTBLOCKVersion;
        if (nCMPCTBLOCKVersion == 1 || ((nLocalServices & NODE_WITNESS) && nCMPCTBLOCKVersion == 2)) {
            LOCK(cs_main);
            // fProvidesHeaderAndIDs is used to "lock in" version of compact blocks we send (fWantsCmpctWitness)
            if (!State(pfrom->GetId())->fProvidesHeaderAndIDs) {
                State(pfrom->GetId())->fProvidesHeaderAndIDs = true;
                State(pfrom->GetId())->fWantsCmpctWitness = nCMPCTBLOCKVersion == 2;
            }
            if (State(pfrom->GetId())->fWantsCmpctWitness ==
                (nCMPCTBLOCKVersion == 2)) // ignore later version announces
                State(pfrom->GetId())->fPreferHeaderAndIDs = fAnnounceUsingCMPCTBLOCK;
            if (!State(pfrom->GetId())->fSupportsDesiredCmpctVersion) {
                if (nLocalServices & NODE_WITNESS)
                    State(pfrom->GetId())->fSupportsDesiredCmpctVersion = (nCMPCTBLOCKVersion == 2);
                else
                    State(pfrom->GetId())->fSupportsDesiredCmpctVersion = (nCMPCTBLOCKVersion == 1);
            }
        }
    } else if (strCommand == NetMsgType::INV) {
        vector <CInv> vInv;
        vRecv >> vInv;
        if (vInv.size() > MAX_INV_SZ) {
            LOCK(cs_main);
            Misbehaving(pfrom->GetId(), 20);
            return error("message inv size() = %u", vInv.size());
        }

        bool fBlocksOnly = !fRelayTxes;

        // Allow whitelisted peers to send data other than blocks in blocks only mode if whitelistrelay is true
        if (pfrom->fWhitelisted && GetBoolArg("-whitelistrelay", DEFAULT_WHITELISTRELAY))
            fBlocksOnly = false;

        LOCK(cs_main);

        uint32_t nFetchFlags = GetFetchFlags(pfrom, chainActive.Tip(), chainparams.GetConsensus());

        std::vector <CInv> vToFetch;

        for (unsigned int nInv = 0; nInv < vInv.size(); nInv++) {
            CInv &inv = vInv[nInv];

            boost::this_thread::interruption_point();

//            if(!inv.IsKnownType()) {
//                LogPrint("net", "got inv of unknown type %d: %s peer=%d\n", inv.type, inv.hash.ToString(), pfrom->id);
//                continue;
//            }

            bool fAlreadyHave = AlreadyHave(inv);
            LogPrintf("Got inv: %s  %s peer=%d\n", 
                      inv.ToString(), 
                      fAlreadyHave ? "have" : "new", 
                      pfrom->id);

            if (inv.type == MSG_TX || inv.type == MSG_DANDELION_TX) {
                inv.type |= nFetchFlags;
            }

            if (inv.type == MSG_BLOCK) {
                UpdateBlockAvailability(pfrom->GetId(), inv.hash);
                if (!fAlreadyHave && !fImporting && !fReindex && !mapBlocksInFlight.count(inv.hash)) {
                    // First request the headers preceding the announced block. In the normal fully-synced
                    // case where a new block is announced that succeeds the current tip (no reorganization),
                    // there are no such headers.
                    // Secondly, and only when we are close to being synced, we request the announced block directly,
                    // to avoid an extra round-trip. Note that we must *first* ask for the headers, so by the
                    // time the block arrives, the header chain leading up to it is already validated. Not
                    // doing this will result in the received block being rejected as an orphan in case it is
                    // not a direct successor.
                    pfrom->PushMessage(NetMsgType::GETHEADERS, chainActive.GetLocator(pindexBestHeader), inv.hash);
                    CNodeState *nodestate = State(pfrom->GetId());
                    if (CanDirectFetch(chainparams.GetConsensus()) &&
                        nodestate->nBlocksInFlight < MAX_BLOCKS_IN_TRANSIT_PER_PEER &&
                        (!IsWitnessEnabled(chainActive.Tip(), chainparams.GetConsensus()) ||
                         State(pfrom->GetId())->fHaveWitness)) {
                        inv.type |= nFetchFlags;
                        if (nodestate->fSupportsDesiredCmpctVersion)
                            vToFetch.push_back(CInv(MSG_CMPCT_BLOCK, inv.hash));
                        else
                            vToFetch.push_back(inv);
                        // Mark block as in flight already, even though the actual "getdata" message only goes out
                        // later (within the same cs_main lock, though).
                        MarkBlockAsInFlight(pfrom->GetId(), inv.hash, chainparams.GetConsensus());
                    }
                    // LogPrint("net", "getheaders (%d) %s to peer=%d\n", pindexBestHeader->nHeight, 
                    //            inv.hash.ToString(), pfrom->id);
                }
            } else if (inv.type == MSG_DANDELION_TX) {
                auto result = pfrom->setDandelionInventoryKnown.insert(inv.hash);
                fAlreadyHave = !result.second;
                uint256 dandelionServiceDiscoveryHash;
                dandelionServiceDiscoveryHash.SetHex(
                    "0xffffffffffffffffffffffffffffffffffffffffffffffffffffffffffffffff");
                if (fBlocksOnly) {
                    LogPrint("net", "transaction (%s) inv sent in violation of protocol peer=%d\n", 
                             inv.hash.ToString(), pfrom->GetId());
                } else if ((!fAlreadyHave && !fImporting && !fReindex && 
                            !IsInitialBlockDownload() && 
                            CNode::isDandelionInbound(pfrom)) ||
                            inv.hash == dandelionServiceDiscoveryHash) {
                    pfrom->AskFor(inv);
                }
            } else {
                pfrom->AddInventoryKnown(inv);
                if (fBlocksOnly) {
                    LogPrint("net", "transaction (%s) inv sent in violation of protocol peer=%d\n", inv.hash.ToString(),
                             pfrom->id);
                } else if (!fAlreadyHave && !fImporting && !fReindex && !IsInitialBlockDownload())
                    pfrom->AskFor(inv);
            }

            // Track requests for our stuff
            GetMainSignals().Inventory(inv.hash);

            if (pfrom->nSendSize > (SendBufferSize() * 2)) {
                Misbehaving(pfrom->GetId(), 50);
                return error("send buffer size() = %u", pfrom->nSendSize);
            }
        }

        if (!vToFetch.empty())
            pfrom->PushMessage(NetMsgType::GETDATA, vToFetch);

    } else if (strCommand == NetMsgType::GETDATA) {
        vector <CInv> vInv;
        vRecv >> vInv;
        if (vInv.size() > MAX_INV_SZ) {
            LOCK(cs_main);
            Misbehaving(pfrom->GetId(), 20);
            return error("message getdata size() = %u", vInv.size());
        }
        if (fDebug || (vInv.size() != 1)) {
            LogPrint("net", "received getdata (%u invsz) peer=%d\n", vInv.size(), pfrom->id);
        }

        if ((fDebug && vInv.size() > 0) || (vInv.size() == 1)) {
            LogPrint("net", "received getdata for: peer=%d\n", pfrom->id);
        }

        pfrom->vRecvGetData.insert(pfrom->vRecvGetData.end(), vInv.begin(), vInv.end());
        ProcessGetData(pfrom, chainparams.GetConsensus());
    } else if (strCommand == NetMsgType::GETBLOCKS) {
        CBlockLocator locator;
        uint256 hashStop;
        vRecv >> locator >> hashStop;

        LOCK(cs_main);

        // Find the last block the caller has in the main chain
        CBlockIndex *pindex = FindForkInGlobalIndex(chainActive, locator);

        // Send the rest of the chain
        if (pindex)
            pindex = chainActive.Next(pindex);
        int nLimit = 500;
//        LogPrint("net", "getblocks %d to %s limit %d from peer=%d\n", (pindex ? pindex->nHeight : -1),
//                 hashStop.IsNull() ? "end" : hashStop.ToString(), nLimit, pfrom->id);
        for (; pindex; pindex = chainActive.Next(pindex)) {
            if (pindex->GetBlockHash() == hashStop) {
                LogPrintf("getblocks stopping at %d %s\n", pindex->nHeight, pindex->GetBlockHash().ToString());
//                LogPrint("net", "  getblocks stopping at %d %s\n", pindex->nHeight, pindex->GetBlockHash().ToString());
                break;
            }
            // If pruning, don't inv blocks unless we have on disk and are likely to still have
            // for some reasonable time window (1 hour) that block relay might require.
            const int nPrunedBlocksLikelyToHave =
                    MIN_BLOCKS_TO_KEEP - 3600 / chainparams.GetConsensus().nPowTargetSpacing;
            if (fPruneMode && (!(pindex->nStatus & BLOCK_HAVE_DATA) ||
                               pindex->nHeight <= chainActive.Tip()->nHeight - nPrunedBlocksLikelyToHave)) {
                LogPrintf("getblocks stopping, pruned or too old block at %d %s\n", pindex->nHeight,
                          pindex->GetBlockHash().ToString());
                break;
            }
            pfrom->PushInventory(CInv(MSG_BLOCK, pindex->GetBlockHash()));
            if (--nLimit <= 0) {
                // When this block is requested, we'll send an inv that'll
                // trigger the peer to getblocks the next batch of inventory.
                LogPrint("net", "  getblocks stopping at limit %d %s\n", pindex->nHeight,
                         pindex->GetBlockHash().ToString());
                pfrom->hashContinue = pindex->GetBlockHash();
                break;
            }
        }
    } else if (strCommand == NetMsgType::GETBLOCKTXN) {
        BlockTransactionsRequest req;
        vRecv >> req;

        LOCK(cs_main);

        BlockMap::iterator it = mapBlockIndex.find(req.blockhash);
        if (it == mapBlockIndex.end() || !(it->second->nStatus & BLOCK_HAVE_DATA)) {
//            LogPrintf("Peer %d sent us a getblocktxn for a block we don't have", pfrom->id);
            return true;
        }

        if (it->second->nHeight < chainActive.Height() - MAX_BLOCKTXN_DEPTH) {
            // If an older block is requested (should never happen in practice,
            // but can happen in tests) send a block response instead of a
            // blocktxn response. Sending a full block response instead of a
            // small blocktxn response is preferable in the case where a peer
            // might maliciously send lots of getblocktxn requests to trigger
            // expensive disk reads, because it will require the peer to
            // actually receive all the data read from disk over the network.
//            LogPrint("net", "Peer %d sent us a getblocktxn for a block > %i deep", pfrom->id, MAX_BLOCKTXN_DEPTH);
            CInv inv;
            inv.type = State(pfrom->GetId())->fWantsCmpctWitness ? MSG_WITNESS_BLOCK : MSG_BLOCK;
            inv.hash = req.blockhash;
            pfrom->vRecvGetData.push_back(inv);
            ProcessGetData(pfrom, chainparams.GetConsensus());
            return true;
        }

        CBlock block;
        assert(ReadBlockFromDisk(block, it->second, chainparams.GetConsensus()));

        BlockTransactions resp(req);
        for (size_t i = 0; i < req.indexes.size(); i++) {
            if (req.indexes[i] >= block.vtx.size()) {
                Misbehaving(pfrom->GetId(), 100);
//                LogPrintf("Peer %d sent us a getblocktxn with out-of-bounds tx indices", pfrom->id);
                return true;
            }
            resp.txn[i] = block.vtx[req.indexes[i]];
        }
        pfrom->PushMessageWithFlag(State(pfrom->GetId())->fWantsCmpctWitness ? 0 : SERIALIZE_TRANSACTION_NO_WITNESS,
                                   NetMsgType::BLOCKTXN, resp);
    } else if (strCommand == NetMsgType::GETHEADERS) {
        CBlockLocator locator;
        uint256 hashStop;
        vRecv >> locator >> hashStop;

        LOCK(cs_main);
        if (IsInitialBlockDownload() && !pfrom->fWhitelisted) {
//            LogPrint("net", "Ignoring getheaders from peer=%d because node is in initial block download\n", pfrom->id);
            return true;
        }

        CNodeState *nodestate = State(pfrom->GetId());
        CBlockIndex *pindex = NULL;
        if (locator.IsNull()) {
            // If locator is null, return the hashStop block
            BlockMap::iterator mi = mapBlockIndex.find(hashStop);
            if (mi == mapBlockIndex.end())
                return true;
            pindex = (*mi).second;
        } else {
            // Find the last block the caller has in the main chain
            pindex = FindForkInGlobalIndex(chainActive, locator);
            if (pindex)
                pindex = chainActive.Next(pindex);
        }

        // we must use CBlocks, as CBlockHeaders won't include the 0x00 nTx count at the end
        vector <CBlock> vHeaders;
        int nLimit = MAX_HEADERS_RESULTS;
//        LogPrint("net", "getheaders %d to %s from peer=%d\n", (pindex ? pindex->nHeight : -1), hashStop.ToString(),
//                 pfrom->id);
        for (; pindex; pindex = chainActive.Next(pindex)) {
            vHeaders.push_back(pindex->GetBlockHeader());
            if (--nLimit <= 0 || pindex->GetBlockHash() == hashStop)
                break;
        }
        // pindex can be NULL either if we sent chainActive.Tip() OR
        // if our peer has chainActive.Tip() (and thus we are sending an empty
        // headers message). In both cases it's safe to update
        // pindexBestHeaderSent to be our tip.
        nodestate->pindexBestHeaderSent = pindex ? pindex : chainActive.Tip();
        pfrom->PushMessage(NetMsgType::HEADERS, vHeaders);
    } else if (strCommand == NetMsgType::TX || strCommand == NetMsgType::DSTX ||
               strCommand == NetMsgType::TXLOCKREQUEST) {
        // Stop processing the transaction early if
        // We are in blocks only mode and peer is either not whitelisted or whitelistrelay is off
        if (!fRelayTxes && (!pfrom->fWhitelisted || !GetBoolArg("-whitelistrelay", DEFAULT_WHITELISTRELAY))) {
//            LogPrint("net", "transaction sent in violation of protocol peer=%d\n", pfrom->id);
            return true;
        }

        deque <COutPoint> vWorkQueue;
        vector <uint256> vEraseQueue;
        CTxLockRequest txLockRequest;
        CDarksendBroadcastTx dstx;
        int nInvType = MSG_TX;
        CTransaction tx;
//        vRecv >> tx;
        // LogPrintf("ProcessMessage() txHash=%s\n", tx.GetHash().ToString());

        // Read data and assign inv type
        if (strCommand == NetMsgType::TX) {
            vRecv >> tx;
        } else if (strCommand == NetMsgType::TXLOCKREQUEST) {
            vRecv >> txLockRequest;
            tx = txLockRequest;
            nInvType = MSG_TXLOCK_REQUEST;
        } else if (strCommand == NetMsgType::DSTX) {
            vRecv >> dstx;
            tx = dstx.tx;
            nInvType = MSG_DSTX;
        }

        CInv inv(nInvType, tx.GetHash());
        pfrom->AddInventoryKnown(inv);

        // Process custom logic, no matter if tx will be accepted to mempool later or not
        if (strCommand == NetMsgType::TXLOCKREQUEST) {
            if (!instantsend.ProcessTxLockRequest(txLockRequest)) {
                LogPrint("instantsend", "TXLOCKREQUEST -- failed %s\n", txLockRequest.GetHash().ToString());
                return false;
            }
        } else if (strCommand == NetMsgType::DSTX) {
            uint256 hashTx = tx.GetHash();

            if (mapDarksendBroadcastTxes.count(hashTx)) {
                LogPrint("privatesend", "DSTX -- Already have %s, skipping...\n", hashTx.ToString());
                return true; // not an error
            }

            CZnode *pmn = mnodeman.Find(dstx.vin);
            if (pmn == NULL) {
                LogPrint("privatesend", "DSTX -- Can't find znode %s to verify %s\n",
                         dstx.vin.prevout.ToStringShort(), hashTx.ToString());
                return false;
            }

            if (!pmn->fAllowMixingTx) {
                LogPrint("privatesend", "DSTX -- Znode %s is sending too many transactions %s\n",
                         dstx.vin.prevout.ToStringShort(), hashTx.ToString());
                return true;
                // TODO: Not an error? Could it be that someone is relaying old DSTXes
                // we have no idea about (e.g we were offline)? How to handle them?
            }

            if (!dstx.CheckSignature(pmn->pubKeyZnode)) {
                LogPrint("privatesend", "DSTX -- CheckSignature() failed for %s\n", hashTx.ToString());
                return false;
            }

            mempool.PrioritiseTransaction(hashTx, hashTx.ToString(), 1000, 0.1 * COIN);
            
            // Changes to mempool should also be made to Dandelion stempool
            stempool.PrioritiseTransaction(hashTx, hashTx.ToString(), 1000, 0.1 * COIN);

            pmn->fAllowMixingTx = false;
        }

        LOCK(cs_main);

        bool fMissingInputs = false;
        bool fMissingInputsZerocoin = false;
        CValidationState state;
        CValidationState dummyState; // Dummy state for Dandelion stempool

        pfrom->setAskFor.erase(inv.hash);
        mapAlreadyAskedFor.erase(inv.hash);
        if (!AlreadyHave(inv) && !tx.IsZerocoinSpend()  && 
            AcceptToMemoryPool(mempool, state, tx, true, true, &fMissingInputs, false, 0, true)) {
            LogPrintf("Transaction %s received and added to the mempool.\n", 
                      tx.GetHash().ToString());

            // Changes to mempool should also be made to Dandelion stempool.
            AcceptToMemoryPool(
                stempool, 
                dummyState,
                tx, 
                true, /* fCheckInputs */
                true, /* fLimitFree */
                &fMissingInputs, /* pfMissingInputs */
                false, /* fOverrideMempoolLimit */
                0, /* nAbsurdFee */
                true, /* isCheckWalletTransaction */
                false /* markZcoinSpendTransactionSerial */ 
            );

            if (CNode::isTxDandelionEmbargoed(tx.GetHash())) {
                //LogPrintf(
                //    "Embargoed dandeliontx %s found in mempool; removing from embargo map\n", 
                //    tx.GetHash().ToString());
                CNode::removeDandelionEmbargo(tx.GetHash());
            }

            // Peter or SN : why comment this line ? 
            // TODO(martun): figure out if the next line needs to be uncommented.
            // mempool.check(pcoinsTip);

            // Changes to mempool should also be made to Dandelion stempool
            // stempool.check(pcoinsTip);

            RelayTransaction(tx);
            for (unsigned int i = 0; i < tx.vout.size(); i++) {
                vWorkQueue.emplace_back(inv.hash, i);
            }

            pfrom->nLastTXTime = GetTime();

            //            LogPrint("mempool", "AcceptToMemoryPool: peer=%d: accepted %s (poolsz %u txn, %u kB)\n",
            //                     pfrom->id,
            //                     tx.GetHash().ToString(),
            //                     mempool.size(), mempool.DynamicMemoryUsage() / 1000);

            // Recursively process any orphan transactions that depended on this one
            set <NodeId> setMisbehaving;
            while (!vWorkQueue.empty()) {
                auto itByPrev = mapOrphanTransactionsByPrev.find(vWorkQueue.front());
                vWorkQueue.pop_front();
                if (itByPrev == mapOrphanTransactionsByPrev.end())
                    continue;
                for (auto mi = itByPrev->second.begin();
                     mi != itByPrev->second.end();
                     ++mi) {
                    const CTransaction &orphanTx = (*mi)->second.tx;
                    const uint256 &orphanHash = orphanTx.GetHash();
                    NodeId fromPeer = (*mi)->second.fromPeer;
                    bool fMissingInputs2 = false;
                    // Use a dummy CValidationState so someone can't setup nodes to counter-DoS based on orphan
                    // resolution (that is, feeding people an invalid transaction based on LegitTxX in order to get
                    // anyone relaying LegitTxX banned)
                    CValidationState stateDummy;
                    CValidationState stateDummyDandelion;

                    if (setMisbehaving.count(fromPeer))
                        continue;
                    if (AcceptToMemoryPool(mempool, stateDummy, orphanTx, true, true, 
                            &fMissingInputs2, false, 0, true)) {
                        // LogPrintf("Accepted orphan tx %s\n", orphanHash.ToString());
                        // Changes to mempool should also be made to Dandelion stempool
                        AcceptToMemoryPool(
                            stempool, 
                            stateDummyDandelion, 
                            orphanTx, 
                            false, /* fCheckInputs */
                            true, /* fLimitFree */
                            &fMissingInputs2,  /* pfMissingInputs */
                            false, /* fOverrideMempoolLimit */
                            0, /* nAbsurdFee */
                            true, /* isCheckWalletTransaction */
                            false /* markZcoinSpendTransactionSerial */
                        );

                        RelayTransaction(orphanTx);
                        for (unsigned int i = 0; i < orphanTx.vout.size(); i++) {
                            vWorkQueue.emplace_back(orphanHash, i);
                        }
                        vEraseQueue.push_back(orphanHash);
                    } else if (!fMissingInputs2) {
                        int nDos = 0;
                        if (stateDummy.IsInvalid(nDos) && nDos > 0) {
                            // Punish peer that gave us an invalid orphan tx
                            Misbehaving(fromPeer, nDos);
                            setMisbehaving.insert(fromPeer);
//                            LogPrint("mempool", "   invalid orphan tx %s\n", orphanHash.ToString());
                        }
                        // Has inputs but not accepted to mempool
                        // Probably non-standard or insufficient fee/priority
//                        LogPrint("mempool", "   removed orphan tx %s\n", orphanHash.ToString());
                        vEraseQueue.push_back(orphanHash);
                        if (orphanTx.wit.IsNull() && !stateDummy.CorruptionPossible()) {
                            // Do not use rejection cache for witness transactions or
                            // witness-stripped transactions, as they can have been malleated.
                            // See https://github.com/bitcoin/bitcoin/issues/8279 for details.
                            assert(recentRejects);
                            recentRejects->insert(orphanHash);
                        }
                    }
    		        // TODO(martun): figure out if the next line needs to be uncommented.
                    // mempool.check(pcoinsTip);
                    // Changes to mempool should also be made to Dandelion stempool
                    // stempool.check(pcoinsTip);
                }
            }

            BOOST_FOREACH(uint256
            hash, vEraseQueue)
            EraseOrphanTx(hash);
            //btzc: zcoin condition
        } else if (
            !AlreadyHave(inv) && tx.IsZerocoinSpend() && 
            AcceptToMemoryPool(mempool, state, tx, false, true, &fMissingInputsZerocoin, false, 0, true)) {
            // Changes to mempool should also be made to Dandelion stempool
            AcceptToMemoryPool(
                stempool, 
                dummyState, 
                tx, 
                false, /* fCheckInputs */ 
                true, /* fLimitFree */
                &fMissingInputsZerocoin,  /* pfMissingInputs */
                false, /* fOverrideMempoolLimit */
                0, /* nAbsurdFee */
                true, /* isCheckWalletTransaction */
                false /* markZcoinSpendTransactionSerial */
            );
            if (CNode::isTxDandelionEmbargoed(tx.GetHash())) {
                //LogPrintf("Embargoed dandeliontx %s found in mempool; removing from embargo map.\n",
                //          tx.GetHash().ToString());
                CNode::removeDandelionEmbargo(tx.GetHash());
            }
            // Changes to mempool should also be made to Dandelion stempool
            stempool.check(pcoinsTip);

            RelayTransaction(tx);
//          LogPrint("mempool", "AcceptToMemoryPool: peer=%d: accepted %s (poolsz %u txn, %u kB)\n",
//                   pfrom->id,
//                   tx.GetHash().ToString(),
//                   mempool.size(), mempool.DynamicMemoryUsage() / 1000);
        } else if (fMissingInputs) {
            bool fRejectedParents = false; // It may be the case that the orphans parents have all been rejected
            BOOST_FOREACH(
            const CTxIn &txin, tx.vin) {
                if (recentRejects->contains(txin.prevout.hash)) {
                    fRejectedParents = true;
                    break;
                }
            }
            if (!fRejectedParents) {
                uint32_t nFetchFlags = GetFetchFlags(pfrom, chainActive.Tip(), chainparams.GetConsensus());
                BOOST_FOREACH(
                const CTxIn &txin, tx.vin) {
                    CInv _inv(MSG_TX | nFetchFlags, txin.prevout.hash);
                    pfrom->AddInventoryKnown(_inv);
                    if (!AlreadyHave(_inv)) pfrom->AskFor(_inv);
                }
                AddOrphanTx(tx, pfrom->GetId());

                // DoS prevention: do not allow mapOrphanTransactions to grow unbounded
//                unsigned int nMaxOrphanTx = (unsigned int) std::max((int64_t) 0, GetArg("-maxorphantx", DEFAULT_MAX_ORPHAN_TRANSACTIONS));
//                unsigned int nEvicted = LimitOrphanTxSize(nMaxOrphanTx);
//                if (nEvicted > 0)
//                    LogPrint("mempool", "mapOrphan overflow, removed %u tx\n", nEvicted);
            } else {
//                LogPrint("mempool", "not keeping orphan with rejected parents %s\n", tx.GetHash().ToString());
            }
        }
        int nDoS = 0;
        if (state.IsInvalid(nDoS)) {
//            LogPrint("mempoolrej", "%s from peer=%d was not accepted: %s\n", tx.GetHash().ToString(),
//                     pfrom->id,
//                     FormatStateMessage(state));
            // Never send AcceptToMemoryPool's internal codes over P2P
            if (state.GetRejectCode() < REJECT_INTERNAL)
                 pfrom->PushMessage(
                    NetMsgType::REJECT, strCommand, (unsigned char) state.GetRejectCode(),
                    state.GetRejectReason().substr(0, MAX_REJECT_MESSAGE_LENGTH), inv.hash);
            if (nDoS > 0) {
                Misbehaving(pfrom->GetId(), nDoS);
            }
        }
        FlushStateToDisk(state, FLUSH_STATE_PERIODIC);
    } else if (strCommand == NetMsgType::DANDELIONTX) {
        CValidationState state;
        CTransaction tx;
        vRecv >> tx;

        bool fMissingInputs = false;
        std::list<CTransaction> lRemovedTxn;
        CInv inv(MSG_DANDELION_TX, tx.GetHash());
        LOCK(cs_main);
        if (CNode::isDandelionInbound(pfrom)) {
            if (!stempool.exists(inv.hash)) {
                bool ret = AcceptToMemoryPool(
                    stempool,
                    state,
                    tx,
                    false, // fCheckInputs
                    true, // fLimitFree
                    &fMissingInputs,
                    //&lRemovedTxn, 
                    false, /* fOverrideMempoolLimit */
                    0, /* nAbsurdFee */
                    false, /* isCheckWalletTransaction */ 
                    false /* markZcoinSpendTransactionSerial */
                    );
                if (ret) {
                    LogPrint("mempool", 
                             "AcceptToStemPool: peer=%d: accepted %s (poolsz %u txn, %u kB)\n",
                             pfrom->GetId(), 
                             tx.GetHash().ToString(), 
                             stempool.size(), 
                             stempool.DynamicMemoryUsage() / 1000);
                    int64_t nCurrTime = GetTimeMicros();
                    int64_t nEmbargo = 1000000 * DANDELION_EMBARGO_MINIMUM + 
                        PoissonNextSend(nCurrTime, DANDELION_EMBARGO_AVG_ADD);
                    pfrom->insertDandelionEmbargo(tx.GetHash(), nEmbargo);
                    //LogPrint(
                    //    "dandelion", 
                    //    "dandeliontx %s embargoed for %d seconds\n", 
                    //    tx.GetHash().ToString(), 
                    //    (nEmbargo-nCurrTime) / 1000000);
                }
                int nDoS = 0;
                if (state.IsInvalid(nDoS)) {
                    LogPrint(
                        "mempool-reject", 
                        "%s from peer=%d was not accepted: %s\n", 
                        tx.GetHash().ToString(),
                        pfrom->GetId(), 
                        FormatStateMessage(state));
                    // Never send AcceptToMemoryPool's internal codes over P2P
                    if (state.GetRejectCode() > 0 && 
                        state.GetRejectCode() < REJECT_INTERNAL) { 
                        pfrom->PushMessage(
                            NetMsgType::REJECT, 
                            strCommand, 
                            (unsigned char) state.GetRejectCode(),
                            state.GetRejectReason().substr(0, MAX_REJECT_MESSAGE_LENGTH), 
                            inv.hash);
                    }
                    if (nDoS > 0) {
                        Misbehaving(pfrom->GetId(), nDoS);
                    }
                }
            } 
            // If the transaction already was in the stempool,
            // Or we just successfully added it there, relay it. 
            // It will either get relayed to one Dandelion destination, or fluff phase will start.
            if (stempool.exists(inv.hash)) {
                CNode::RelayDandelionTransaction(tx, pfrom);
            }
        }
    } else if (strCommand == NetMsgType::CMPCTBLOCK && !fImporting &&
               !fReindex) // Ignore blocks received while importing
    {
        CBlockHeaderAndShortTxIDs cmpctblock;
        vRecv >> cmpctblock;

        // Keep a CBlock for "optimistic" compactblock reconstructions (see
        // below)
        CBlock block;
        bool fBlockReconstructed = false;

        LOCK(cs_main);

        if (mapBlockIndex.find(cmpctblock.header.hashPrevBlock) == mapBlockIndex.end()) {
            // Doesn't connect (or is genesis), instead of DoSing in AcceptBlockHeader, request deeper headers
            if (!IsInitialBlockDownload())
                pfrom->PushMessage(NetMsgType::GETHEADERS, chainActive.GetLocator(pindexBestHeader), uint256());
            return true;
        }

        CBlockIndex *pindex = NULL;
        CValidationState state;
        if (!AcceptBlockHeader(cmpctblock.header, state, chainparams, &pindex)) {
            int nDoS;
            if (state.IsInvalid(nDoS)) {
                if (nDoS > 0)
                    Misbehaving(pfrom->GetId(), nDoS);
                return true;
            }
        }

        // If AcceptBlockHeader returned true, it set pindex
        assert(pindex);
        UpdateBlockAvailability(pfrom->GetId(), pindex->GetBlockHash());

        std::map < uint256, pair < NodeId, list<QueuedBlock>::iterator > > ::iterator
        blockInFlightIt = mapBlocksInFlight.find(pindex->GetBlockHash());
        bool fAlreadyInFlight = blockInFlightIt != mapBlocksInFlight.end();

        if (pindex->nStatus & BLOCK_HAVE_DATA) // Nothing to do here
            return true;

        if (pindex->nChainWork <= chainActive.Tip()->nChainWork || // We know something better
            pindex->nTx != 0) { // We had this block at some point, but pruned it
            if (fAlreadyInFlight) {
                // We requested this block for some reason, but our mempool will probably be useless
                // so we just grab the block via normal getdata
                std::vector <CInv> vInv(1);
                vInv[0] = CInv(MSG_BLOCK | GetFetchFlags(pfrom, pindex->pprev, chainparams.GetConsensus()),
                               cmpctblock.header.GetHash());
                pfrom->PushMessage(NetMsgType::GETDATA, vInv);
            }
            return true;
        }

        // If we're not close to tip yet, give up and let parallel block fetch work its magic
        if (!fAlreadyInFlight && !CanDirectFetch(chainparams.GetConsensus()))
            return true;

        CNodeState *nodestate = State(pfrom->GetId());

        if (IsWitnessEnabled(pindex->pprev, chainparams.GetConsensus()) && !nodestate->fSupportsDesiredCmpctVersion) {
            // Don't bother trying to process compact blocks from v1 peers
            // after segwit activates.
            return true;
        }

        // We want to be a bit conservative just to be extra careful about DoS
        // possibilities in compact block processing...
        if (pindex->nHeight <= chainActive.Height() + 2) {
            if ((!fAlreadyInFlight && nodestate->nBlocksInFlight < MAX_BLOCKS_IN_TRANSIT_PER_PEER) ||
                (fAlreadyInFlight && blockInFlightIt->second.first == pfrom->GetId())) {
                list<QueuedBlock>::iterator *queuedBlockIt = NULL;
                if (!MarkBlockAsInFlight(pfrom->GetId(), pindex->GetBlockHash(), chainparams.GetConsensus(), pindex,
                                         &queuedBlockIt)) {
                    if (!(*queuedBlockIt)->partialBlock)
                        (*queuedBlockIt)->partialBlock.reset(new PartiallyDownloadedBlock(&mempool));
                    else {
                        // The block was already in flight using compact blocks from the same peer
                        LogPrint("net", "Peer sent us compact block we were already syncing!\n");
                        return true;
                    }
                }

                PartiallyDownloadedBlock &partialBlock = *(*queuedBlockIt)->partialBlock;
                ReadStatus status = partialBlock.InitData(cmpctblock);
                if (status == READ_STATUS_INVALID) {
                    MarkBlockAsReceived(pindex->GetBlockHash()); // Reset in-flight state in case of whitelist
                    Misbehaving(pfrom->GetId(), 100);
//                    LogPrintf("Peer %d sent us invalid compact block\n", pfrom->id);
                    return true;
                } else if (status == READ_STATUS_FAILED) {
                    // Duplicate txindexes, the block is now in-flight, so just request it
                    std::vector <CInv> vInv(1);
                    vInv[0] = CInv(MSG_BLOCK | GetFetchFlags(pfrom, pindex->pprev, chainparams.GetConsensus()),
                                   cmpctblock.header.GetHash());
                    pfrom->PushMessage(NetMsgType::GETDATA, vInv);
                    return true;
                }

                if (!fAlreadyInFlight && mapBlocksInFlight.size() == 1 && pindex->pprev->IsValid(BLOCK_VALID_CHAIN)) {
                    // We seem to be rather well-synced, so it appears pfrom was the first to provide us
                    // with this block! Let's get them to announce using compact blocks in the future.
                    MaybeSetPeerAsAnnouncingHeaderAndIDs(nodestate, pfrom);
                }

                BlockTransactionsRequest req;
                for (size_t i = 0; i < cmpctblock.BlockTxCount(); i++) {
                    if (!partialBlock.IsTxAvailable(i))
                        req.indexes.push_back(i);
                }
                if (req.indexes.empty()) {
                    // Dirty hack to jump to BLOCKTXN code (TODO: move message handling into their own functions)
                    BlockTransactions txn;
                    txn.blockhash = cmpctblock.header.GetHash();
                    CDataStream blockTxnMsg(SER_NETWORK, PROTOCOL_VERSION);
                    blockTxnMsg << txn;
                    return ProcessMessage(pfrom, NetMsgType::BLOCKTXN, blockTxnMsg, nTimeReceived, chainparams);
                } else {
                    req.blockhash = pindex->GetBlockHash();
                    pfrom->PushMessage(NetMsgType::GETBLOCKTXN, req);
                }
            } else {
                // This block is either already in flight from a different
                // peer, or this peer has too many blocks outstanding to
                // download from.
                // Optimistically try to reconstruct anyway since we might be
                // able to without any round trips.
                PartiallyDownloadedBlock tempBlock(&mempool);
                ReadStatus status = tempBlock.InitData(cmpctblock);
                if (status != READ_STATUS_OK) {
                    // TODO: don't ignore failures
                    return true;
                }
                std::vector <CTransaction> dummy;
                status = tempBlock.FillBlock(block, dummy);
                if (status == READ_STATUS_OK) {
                    fBlockReconstructed = true;
                }
            }
        } else {
            if (fAlreadyInFlight) {
                // We requested this block, but its far into the future, so our
                // mempool will probably be useless - request the block normally
                std::vector <CInv> vInv(1);
                vInv[0] = CInv(MSG_BLOCK | GetFetchFlags(pfrom, pindex->pprev, chainparams.GetConsensus()),
                               cmpctblock.header.GetHash());
                pfrom->PushMessage(NetMsgType::GETDATA, vInv);
                return true;
            } else {
                // If this was an announce-cmpctblock, we want the same treatment as a header message
                // Dirty hack to process as if it were just a headers message (TODO: move message handling into their own functions)
                std::vector <CBlock> headers;
                headers.push_back(cmpctblock.header);
                CDataStream vHeadersMsg(SER_NETWORK, PROTOCOL_VERSION);
                vHeadersMsg << headers;
                return ProcessMessage(pfrom, NetMsgType::HEADERS, vHeadersMsg, nTimeReceived, chainparams);
            }
        }

        if (fBlockReconstructed) {
            // If we got here, we were able to optimistically reconstruct a
            // block that is in flight from some other peer.  However, this
            // cmpctblock may be invalid.  In particular, while we've checked
            // that the block merkle root commits to the transaction ids, we
            // haven't yet checked that tx witnesses are properly committed to
            // in the coinbase witness commitment.
            //
            // ProcessNewBlock will call MarkBlockAsReceived(), which will
            // clear any in-flight compact block state that might be present
            // from some other peer.  We don't want a malleated compact block
            // request to interfere with block relay, so we don't want to call
            // ProcessNewBlock until we've already checked that the witness
            // commitment is correct.
            {
                LOCK(cs_main);
                CValidationState dummy;
                if (!ContextualCheckBlock(block, dummy, pindex->pprev)) {
                    // TODO: could send reject message to peer?
                    return true;
                }
            }
            CValidationState state;
            ProcessNewBlock(state, chainparams, pfrom, &block, true, NULL, false);
            // TODO: could send reject message if block is invalid?
        }

        CheckBlockIndex(chainparams.GetConsensus());
    } else if (strCommand == NetMsgType::BLOCKTXN && !fImporting && !fReindex) // Ignore blocks received while importing
    {
//        LogPrintf("ProcessMessages()-> strCommand=%s\n", strCommand);
        BlockTransactions resp;
        vRecv >> resp;

        LOCK(cs_main);

        map < uint256, pair < NodeId, list<QueuedBlock>::iterator > > ::iterator
        it = mapBlocksInFlight.find(resp.blockhash);
        if (it == mapBlocksInFlight.end() || !it->second.second->partialBlock ||
            it->second.first != pfrom->GetId()) {
//            LogPrint("net", "Peer %d sent us block transactions for block we weren't expecting\n", pfrom->id);
            return true;
        }

        PartiallyDownloadedBlock &partialBlock = *it->second.second->partialBlock;
        CBlock block;
        ReadStatus status = partialBlock.FillBlock(block, resp.txn);
        if (status == READ_STATUS_INVALID) {
            MarkBlockAsReceived(resp.blockhash); // Reset in-flight state in case of whitelist
            Misbehaving(pfrom->GetId(), 100);
//            LogPrintf("Peer %d sent us invalid compact block/non-matching block transactions\n", pfrom->id);
            return true;
        } else if (status == READ_STATUS_FAILED) {
            // Might have collided, fall back to getdata now :(
            std::vector <CInv> invs;
            invs.push_back(CInv(MSG_BLOCK | GetFetchFlags(pfrom, chainActive.Tip(), chainparams.GetConsensus()),
                                resp.blockhash));
            pfrom->PushMessage(NetMsgType::GETDATA, invs);
        } else {
            // Block is either okay, or possibly we received
            // READ_STATUS_CHECKBLOCK_FAILED.
            // Note that CheckBlock can only fail for one of a few reasons:
            // 1. bad-proof-of-work (impossible here, because we've already
            //    accepted the header)
            // 2. merkleroot doesn't match the transactions given (already
            //    caught in FillBlock with READ_STATUS_FAILED, so
            //    impossible here)
            // 3. the block is otherwise invalid (eg invalid coinbase,
            //    block is too big, too many legacy sigops, etc).
            // So if CheckBlock failed, #3 is the only possibility.
            // Under BIP 152, we don't DoS-ban unless proof of work is
            // invalid (we don't require all the stateless checks to have
            // been run).  This is handled below, so just treat this as
            // though the block was successfully read, and rely on the
            // handling in ProcessNewBlock to ensure the block index is
            // updated, reject messages go out, etc.
            CValidationState state;
            // BIP 152 permits peers to relay compact blocks after validating
            // the header only; we should not punish peers if the block turns
            // out to be invalid.
            ProcessNewBlock(state, chainparams, pfrom, &block, false, NULL, false);
            int nDoS;
            if (state.IsInvalid(nDoS)) {
                assert(state.GetRejectCode() < REJECT_INTERNAL); // Blocks are never rejected with internal reject codes
                pfrom->PushMessage(NetMsgType::REJECT, strCommand, (unsigned char) state.GetRejectCode(),
                                   state.GetRejectReason().substr(0, MAX_REJECT_MESSAGE_LENGTH), block.GetHash());
            }
        }
    } else if (strCommand == NetMsgType::HEADERS && !fImporting && !fReindex) // Ignore headers received while importing
    {
        std::vector <CBlockHeader> headers;

        // Bypass the normal CBlock deserialization, as we don't want to risk deserializing 2000 full blocks.
        unsigned int nCount = ReadCompactSize(vRecv);
        if (nCount > MAX_HEADERS_RESULTS) {
            LOCK(cs_main);
            Misbehaving(pfrom->GetId(), 20);
            return error("headers message size = %u", nCount);
        }
        headers.resize(nCount);
        for (unsigned int n = 0; n < nCount; n++) {
            vRecv >> headers[n];
            ReadCompactSize(vRecv); // ignore tx count; assume it is 0.
        }

        {
            LOCK(cs_main);

            if (nCount == 0) {
                // Nothing interesting. Stop asking this peers for more headers.
                return true;
            }

            CNodeState *nodestate = State(pfrom->GetId());

            // If this looks like it could be a block announcement (nCount <
            // MAX_BLOCKS_TO_ANNOUNCE), use special logic for handling headers that
            // don't connect:
            // - Send a getheaders message in response to try to connect the chain.
            // - The peer can send up to MAX_UNCONNECTING_HEADERS in a row that
            //   don't connect before giving DoS points
            // - Once a headers message is received that is valid and does connect,
            //   nUnconnectingHeaders gets reset back to 0.
            if (mapBlockIndex.find(headers[0].hashPrevBlock) == mapBlockIndex.end() &&
                nCount < MAX_BLOCKS_TO_ANNOUNCE) {
                nodestate->nUnconnectingHeaders++;
                pfrom->PushMessage(NetMsgType::GETHEADERS, chainActive.GetLocator(pindexBestHeader), uint256());
//                LogPrint("net",
//                         "received header %s: missing prev block %s, sending getheaders (%d) to end (peer=%d, nUnconnectingHeaders=%d)\n",
//                         headers[0].GetHash().ToString(),
//                         headers[0].hashPrevBlock.ToString(),
//                         pindexBestHeader->nHeight,
//                         pfrom->id, nodestate->nUnconnectingHeaders);
                // Set hashLastUnknownBlock for this peer, so that if we
                // eventually get the headers - even from a different peer -
                // we can use this peer to download.
                UpdateBlockAvailability(pfrom->GetId(), headers.back().GetHash());

                if (nodestate->nUnconnectingHeaders % MAX_UNCONNECTING_HEADERS == 0) {
                    Misbehaving(pfrom->GetId(), 20);
                }
                return true;
            }

            LogPrint("net", "ProcessMessage.AcceptBlockHeader() total %s blocks\n", headers.size());
            CBlockIndex *pindexLast = NULL;
            BOOST_FOREACH(
            const CBlockHeader &header, headers) {
                CValidationState state;
//                int64_t start = std::chrono::duration_cast<std::chrono::milliseconds>(
//                        std::chrono::system_clock::now().time_since_epoch()).count();
//                int nHeight = ZerocoinGetNHeight(header);
//                std::cout << "old->nHeight=" << nHeight << std::endl;
//                int nHeight = ZerocoinGetNHeight(header);
                if (pindexLast != NULL && header.hashPrevBlock != pindexLast->GetBlockHash()) {
                    Misbehaving(pfrom->GetId(), 20);
                    return error("non-continuous headers sequence");
                }
                //TODOS
                if (!AcceptBlockHeader(header, state, chainparams, &pindexLast)) {
                    int nDoS;
                    if (state.IsInvalid(nDoS)) {
                        if (nDoS > 0) Misbehaving(pfrom->GetId(), nDoS);
                        return error("invalid header received");
                    }
                }
//                int64_t end = std::chrono::duration_cast<std::chrono::milliseconds>(
//                        std::chrono::system_clock::now().time_since_epoch()).count();
            }
            if (nodestate->nUnconnectingHeaders > 0) {
                LogPrint("net", "peer=%d: resetting nUnconnectingHeaders (%d -> 0)\n", pfrom->id,
                         nodestate->nUnconnectingHeaders);
            }
            nodestate->nUnconnectingHeaders = 0;

            assert(pindexLast);
            UpdateBlockAvailability(pfrom->GetId(), pindexLast->GetBlockHash());

            if (nCount == MAX_HEADERS_RESULTS) {
                // Headers message had its maximum size; the peer may have more headers.
                // TODO: optimize: if pindexLast is an ancestor of chainActive.Tip or pindexBestHeader, continue
                // from there instead.
//                LogPrint("net", "more getheaders (%d) to end to peer=%d (startheight:%d)\n", pindexLast->nHeight,
//                         pfrom->id, pfrom->nStartingHeight);
                pfrom->PushMessage(NetMsgType::GETHEADERS, chainActive.GetLocator(pindexLast), uint256());
            }

            bool fCanDirectFetch = CanDirectFetch(chainparams.GetConsensus());
            // If this set of headers is valid and ends in a block with at least as
            // much work as our tip, download as much as possible.
            if (fCanDirectFetch && pindexLast->IsValid(BLOCK_VALID_TREE) &&
                chainActive.Tip()->nChainWork <= pindexLast->nChainWork) {
                vector < CBlockIndex * > vToFetch;
                CBlockIndex *pindexWalk = pindexLast;
                // Calculate all the blocks we'd need to switch to pindexLast, up to a limit.
                while (pindexWalk && !chainActive.Contains(pindexWalk) &&
                       vToFetch.size() <= MAX_BLOCKS_IN_TRANSIT_PER_PEER) {
                    if (!(pindexWalk->nStatus & BLOCK_HAVE_DATA) &&
                        !mapBlocksInFlight.count(pindexWalk->GetBlockHash()) &&
                        (!IsWitnessEnabled(pindexWalk->pprev, chainparams.GetConsensus()) ||
                         State(pfrom->GetId())->fHaveWitness)) {
                        // We don't have this block, and it's not yet in flight.
                        vToFetch.push_back(pindexWalk);
                    }
                    pindexWalk = pindexWalk->pprev;
                }
                // If pindexWalk still isn't on our main chain, we're looking at a
                // very large reorg at a time we think we're close to caught up to
                // the main chain -- this shouldn't really happen.  Bail out on the
                // direct fetch and rely on parallel download instead.
                if (!chainActive.Contains(pindexWalk)) {
//                    LogPrint("net", "Large reorg, won't direct fetch to %s (%d)\n",
//                             pindexLast->GetBlockHash().ToString(),
//                             pindexLast->nHeight);
                } else {
                    vector <CInv> vGetData;
                    // Download as much as possible, from earliest to latest.
                    BOOST_REVERSE_FOREACH(CBlockIndex * pindex, vToFetch)
                    {
                        if (nodestate->nBlocksInFlight >= MAX_BLOCKS_IN_TRANSIT_PER_PEER) {
                            // Can't download any more from this peer
                            break;
                        }
                        uint32_t nFetchFlags = GetFetchFlags(pfrom, pindex->pprev, chainparams.GetConsensus());
                        vGetData.push_back(CInv(MSG_BLOCK | nFetchFlags, pindex->GetBlockHash()));
                        MarkBlockAsInFlight(pfrom->GetId(), pindex->GetBlockHash(), chainparams.GetConsensus(), pindex);
                        LogPrint("net", "Requesting block %s from  peer=%d\n",
                                 pindex->GetBlockHash().ToString(), pfrom->id);
                    }
                    if (vGetData.size() > 1) {
                        LogPrint("net", "Downloading blocks toward %s (%d) via headers direct fetch\n",
                                 pindexLast->GetBlockHash().ToString(), pindexLast->nHeight);
                    }
                    if (vGetData.size() > 0) {
                        if (nodestate->fSupportsDesiredCmpctVersion && vGetData.size() == 1 &&
                            mapBlocksInFlight.size() == 1 && pindexLast->pprev->IsValid(BLOCK_VALID_CHAIN)) {
                            // We seem to be rather well-synced, so it appears pfrom was the first to provide us
                            // with this block! Let's get them to announce using compact blocks in the future.
                            MaybeSetPeerAsAnnouncingHeaderAndIDs(nodestate, pfrom);
                            // In any case, we want to download using a compact block, not a regular one
                            vGetData[0] = CInv(MSG_CMPCT_BLOCK, vGetData[0].hash);
                        }
                        pfrom->PushMessage(NetMsgType::GETDATA, vGetData);
                    }
                }
            }

            CheckBlockIndex(chainparams.GetConsensus());
        }

        NotifyHeaderTip();
    } else if (strCommand == NetMsgType::BLOCK && !fImporting && !fReindex) // Ignore blocks received while importing
    {
        CBlock block;
        vRecv >> block;
        LogPrint("net", "received block %s peer=%d\n", block.GetHash().ToString(), pfrom->id);
        CValidationState state;
        // Process all blocks from whitelisted peers, even if not requested,
        // unless we're still syncing with the network.
        // Such an unrequested block may still be processed, subject to the
        // conditions in AcceptBlock().
//        int nHeight = ZerocoinGetNHeight(block.GetBlockHeader());
        bool forceProcessing = pfrom->fWhitelisted && !IsInitialBlockDownload();
        ProcessNewBlock(state, chainparams, pfrom, &block, forceProcessing, NULL, true);
        int nDoS;
        if (state.IsInvalid(nDoS)) {
            assert(state.GetRejectCode() < REJECT_INTERNAL); // Blocks are never rejected with internal reject codes
            pfrom->PushMessage(NetMsgType::REJECT, strCommand, (unsigned char) state.GetRejectCode(),
                               state.GetRejectReason().substr(0, MAX_REJECT_MESSAGE_LENGTH), block.GetHash());
            if (nDoS > 0) {
                LOCK(cs_main);
                Misbehaving(pfrom->GetId(), nDoS);
            }
        }
    } else if (strCommand == NetMsgType::GETADDR) {
        // This asymmetric behavior for inbound and outbound connections was introduced
        // to prevent a fingerprinting attack: an attacker can send specific fake addresses
        // to users' AddrMan and later request them by sending getaddr messages.
        // Making nodes which are behind NAT and can only make outgoing connections ignore
        // the getaddr message mitigates the attack.
        if (!pfrom->fInbound) {
            LogPrint("net", "Ignoring \"getaddr\" from outbound connection. peer=%d\n", pfrom->id);
            return true;
        }

        // Only send one GetAddr response per connection to reduce resource waste
        //  and discourage addr stamping of INV announcements.
        if (pfrom->fSentAddr) {
            LogPrint("net", "Ignoring repeated \"getaddr\". peer=%d\n", pfrom->id);
            return true;
        }
        pfrom->fSentAddr = true;

        pfrom->vAddrToSend.clear();
        vector <CAddress> vAddr = addrman.GetAddr();
        BOOST_FOREACH(
        const CAddress &addr, vAddr)
        pfrom->PushAddress(addr);
    } else if (strCommand == NetMsgType::MEMPOOL) {
        if (!(nLocalServices & NODE_BLOOM) && !pfrom->fWhitelisted) {
            LogPrint("net", "mempool request with bloom filters disabled, disconnect peer=%d\n", pfrom->GetId());
            pfrom->fDisconnect = true;
            return true;
        }

        if (CNode::OutboundTargetReached(false) && !pfrom->fWhitelisted) {
            LogPrint("net", "mempool request with bandwidth limit reached, disconnect peer=%d\n", pfrom->GetId());
            pfrom->fDisconnect = true;
            return true;
        }

        LOCK(pfrom->cs_inventory);
        pfrom->fSendMempool = true;
    } else if (strCommand == NetMsgType::PING) {
        if (pfrom->nVersion > BIP0031_VERSION) {
            uint64_t nonce = 0;
            vRecv >> nonce;
            // Echo the message back with the nonce. This allows for two useful features:
            //
            // 1) A remote node can quickly check if the connection is operational
            // 2) Remote nodes can measure the latency of the network thread. If this node
            //    is overloaded it won't respond to pings quickly and the remote node can
            //    avoid sending us more work, like chain download requests.
            //
            // The nonce stops the remote getting confused between different pings: without
            // it, if the remote node sends a ping once per second and this node takes 5
            // seconds to respond to each, the 5th ping the remote sends would appear to
            // return very quickly.
            pfrom->PushMessage(NetMsgType::PONG, nonce);
        }
    } else if (strCommand == NetMsgType::PONG) {
        int64_t pingUsecEnd = nTimeReceived;
        uint64_t nonce = 0;
        size_t nAvail = vRecv.in_avail();
        bool bPingFinished = false;
        std::string sProblem;

        if (nAvail >= sizeof(nonce)) {
            vRecv >> nonce;

            // Only process pong message if there is an outstanding ping (old ping without nonce should never pong)
            if (pfrom->nPingNonceSent != 0) {
                if (nonce == pfrom->nPingNonceSent) {
                    // Matching pong received, this ping is no longer outstanding
                    bPingFinished = true;
                    int64_t pingUsecTime = pingUsecEnd - pfrom->nPingUsecStart;
                    if (pingUsecTime > 0) {
                        // Successful ping time measurement, replace previous
                        pfrom->nPingUsecTime = pingUsecTime;
                        pfrom->nMinPingUsecTime = std::min(pfrom->nMinPingUsecTime, pingUsecTime);
                    } else {
                        // This should never happen
                        sProblem = "Timing mishap";
                    }
                } else {
                    // Nonce mismatches are normal when pings are overlapping
                    sProblem = "Nonce mismatch";
                    if (nonce == 0) {
                        // This is most likely a bug in another implementation somewhere; cancel this ping
                        bPingFinished = true;
                        sProblem = "Nonce zero";
                    }
                }
            } else {
                sProblem = "Unsolicited pong without ping";
            }
        } else {
            // This is most likely a bug in another implementation somewhere; cancel this ping
            bPingFinished = true;
            sProblem = "Short payload";
        }

        if (!(sProblem.empty())) {
//            LogPrint("net", "pong peer=%d: %s, %x expected, %x received, %u bytes\n",
//                     pfrom->id,
//                     sProblem,
//                     pfrom->nPingNonceSent,
//                     nonce,
//                     nAvail);
        }
        if (bPingFinished) {
            pfrom->nPingNonceSent = 0;
        }
    } else if (strCommand == NetMsgType::FILTERLOAD) {
        CBloomFilter filter;
        vRecv >> filter;

        if (!filter.IsWithinSizeConstraints()) {
            // There is no excuse for sending a too-large filter
            LOCK(cs_main);
            Misbehaving(pfrom->GetId(), 100);
        } else {
            LOCK(pfrom->cs_filter);
            delete pfrom->pfilter;
            pfrom->pfilter = new CBloomFilter(filter);
            pfrom->pfilter->UpdateEmptyFull();
            pfrom->fRelayTxes = true;
        }
    } else if (strCommand == NetMsgType::FILTERADD) {
        vector<unsigned char> vData;
        vRecv >> vData;

        // Nodes must NEVER send a data item > 520 bytes (the max size for a script data object,
        // and thus, the maximum size any matched object can have) in a filteradd message
        bool bad = false;
        if (vData.size() > MAX_SCRIPT_ELEMENT_SIZE) {
            bad = true;
        } else {
            LOCK(pfrom->cs_filter);
            if (pfrom->pfilter) {
                pfrom->pfilter->insert(vData);
            } else {
                bad = true;
            }
        }
        if (bad) {
            LOCK(cs_main);
            Misbehaving(pfrom->GetId(), 100);
        }
    } else if (strCommand == NetMsgType::FILTERCLEAR) {
        LOCK(pfrom->cs_filter);
        delete pfrom->pfilter;
        pfrom->pfilter = new CBloomFilter();
        pfrom->fRelayTxes = true;
    } else if (strCommand == NetMsgType::REJECT) {
        if (fDebug) {
            try {
                string strMsg;
                unsigned char ccode;
                string strReason;
                vRecv >> LIMITED_STRING(strMsg, CMessageHeader::COMMAND_SIZE) >> ccode
                      >> LIMITED_STRING(strReason, MAX_REJECT_MESSAGE_LENGTH);

                ostringstream ss;
                ss << strMsg << " code " << itostr(ccode) << ": " << strReason;

                if (strMsg == NetMsgType::BLOCK || strMsg == NetMsgType::TX) {
                    uint256 hash;
                    vRecv >> hash;
                    ss << ": hash " << hash.ToString();
                }
                LogPrint("net", "Reject %s\n", SanitizeString(ss.str()));
            } catch (const std::ios_base::failure &) {
                // Avoid feedback loops by preventing reject messages from triggering a new reject message.
                LogPrint("net", "Unparseable reject message received\n");
            }
        }
    } else if (strCommand == NetMsgType::FEEFILTER) {
        CAmount newFeeFilter = 0;
        vRecv >> newFeeFilter;
        if (MoneyRange(newFeeFilter)) {
            {
                LOCK(pfrom->cs_feeFilter);
                pfrom->minFeeFilter = newFeeFilter;
            }
//            LogPrint("net", "received: feefilter of %s from peer=%d\n", CFeeRate(newFeeFilter).ToString(), pfrom->id);
        }
    } else if (strCommand == NetMsgType::NOTFOUND) {
        // We do not care about the NOTFOUND message, but logging an Unknown Command
        // message would be undesirable as we transmit it ourselves.
    } else {
//        LogPrintf("Main.cpp ProcessMessage() strCommand=%s\n", strCommand);
        // Ignore unknown commands for extensibility
        bool found = false;
        const std::vector <std::string> &allMessages = getAllNetMessageTypes();
        BOOST_FOREACH(const std::string msg, allMessages) {
            if (msg == strCommand) {
                found = true;
                break;
            }
        }

        if (found) {
            //probably one the extensions
            darkSendPool.ProcessMessage(pfrom, strCommand, vRecv);
            mnodeman.ProcessMessage(pfrom, strCommand, vRecv);
            mnpayments.ProcessMessage(pfrom, strCommand, vRecv);
            instantsend.ProcessMessage(pfrom, strCommand, vRecv);
            sporkManager.ProcessSpork(pfrom, strCommand, vRecv);
            znodeSync.ProcessMessage(pfrom, strCommand, vRecv);
        } else {
            // Ignore unknown commands for extensibility
            LogPrint("net", "Unknown command \"%s\" from peer=%d\n", SanitizeString(strCommand), pfrom->id);
        }
    }
    return true;
}

// requires LOCK(cs_vRecvMsg)
bool ProcessMessages(CNode *pfrom) {
    const CChainParams &chainparams = Params();
    //
    // Message format
    //  (4) message start
    //  (12) command
    //  (4) size
    //  (4) checksum
    //  (x) data
    //
    bool fOk = true;

    if (!pfrom->vRecvGetData.empty())
        ProcessGetData(pfrom, chainparams.GetConsensus());

    // this maintains the order of responses
    if (!pfrom->vRecvGetData.empty()) return fOk;

    std::deque<CNetMessage>::iterator it = pfrom->vRecvMsg.begin();
    while (!pfrom->fDisconnect && it != pfrom->vRecvMsg.end()) {
        // Don't bother if send buffer is too full to respond anyway
        if (pfrom->nSendSize >= SendBufferSize())
            break;

        // get next message
        CNetMessage &msg = *it;

        // end, if an incomplete message is found
        if (!msg.complete())
            break;

        // at this point, any failure means we can delete the current message
        it++;

        // Scan for message start
        if (memcmp(msg.hdr.pchMessageStart, chainparams.MessageStart(), MESSAGE_START_SIZE) != 0) {
            LogPrintf("PROCESSMESSAGE: INVALID MESSAGESTART\n");
            fOk = false;
            break;
        }

        // Read header
        CMessageHeader &hdr = msg.hdr;
        if (!hdr.IsValid(chainparams.MessageStart())) {
            LogPrintf("PROCESSMESSAGE: ERRORS IN HEADER\n");
            continue;
        }
        string strCommand = hdr.GetCommand();

        // Message size
        unsigned int nMessageSize = hdr.nMessageSize;

        // Checksum
        CDataStream &vRecv = msg.vRecv;
        uint256 hash = Hash(vRecv.begin(), vRecv.begin() + nMessageSize);
        unsigned int nChecksum = ReadLE32((unsigned char *) &hash);
        if (nChecksum != hdr.nChecksum) {
            LogPrintf("CHECKSUM ERROR\n");
//            LogPrintf("%s(%s, %u bytes): CHECKSUM ERROR nChecksum=%08x hdr.nChecksum=%08x\n", __func__,
//                      SanitizeString(strCommand), nMessageSize, nChecksum, hdr.nChecksum);
            continue;
        }

        // Process message
        bool fRet = false;
        try {
            fRet = ProcessMessage(pfrom, strCommand, vRecv, msg.nTime, chainparams);
            boost::this_thread::interruption_point();
        }
        catch (const std::ios_base::failure &e) {
            pfrom->PushMessage(NetMsgType::REJECT, strCommand, REJECT_MALFORMED, string("error parsing message"));
            if (strstr(e.what(), "end of data")) {
                // Allow exceptions from under-length message on vRecv
                LogPrintf(
                        "%s(%s, %u bytes): Exception '%s' caught, normally caused by a message being shorter than its stated length\n",
                        __func__, SanitizeString(strCommand), nMessageSize, e.what());
            } else if (strstr(e.what(), "size too large")) {
                // Allow exceptions from over-long size
                LogPrintf("%s(%s, %u bytes): Exception '%s' caught\n", __func__, SanitizeString(strCommand),
                          nMessageSize, e.what());
            } else if (strstr(e.what(), "non-canonical ReadCompactSize()")) {
                // Allow exceptions from non-canonical encoding
                LogPrintf("%s(%s, %u bytes): Exception '%s' caught\n", __func__, SanitizeString(strCommand),
                          nMessageSize, e.what());
            } else {
                PrintExceptionContinue(&e, "ProcessMessages() 1");
            }
        }
        catch (const boost::thread_interrupted &) {
            throw;
        }
        catch (const std::exception &e) {
            LogPrintf("Exception with strCommand=%s\n", strCommand);
            PrintExceptionContinue(&e, "ProcessMessages() 2");
        } catch (...) {
            PrintExceptionContinue(NULL, "ProcessMessages() 3");
        }

        if (!fRet)
            LogPrintf("%s(%s, %u bytes) FAILED peer=%d\n", __func__, SanitizeString(strCommand), nMessageSize,
                      pfrom->id);

        break;
    }

    // In case the connection got shut down, its receive buffer was wiped
    if (!pfrom->fDisconnect)
        pfrom->vRecvMsg.erase(pfrom->vRecvMsg.begin(), it);

    return fOk;
}

class CompareInvMempoolOrder {
    CTxMemPool *mp;
public:
    CompareInvMempoolOrder(CTxMemPool *mempool) {
        mp = mempool;
    }

    bool operator()(std::set<uint256>::iterator a, std::set<uint256>::iterator b) {
        /* As std::make_heap produces a max-heap, we want the entries with the
         * fewest ancestors/highest fee to sort later. */
        return mp->CompareDepthAndScore(*b, *a);
    }
};

bool SendMessages(CNode *pto) {
    const Consensus::Params &consensusParams = Params().GetConsensus();
    {
        // Don't send anything until we get its version message
        if (pto->nVersion == 0)
            return true;

        //
        // Message: ping
        //
        bool pingSend = false;
        if (pto->fPingQueued) {
            // RPC ping request by user
            pingSend = true;
        }
        if (pto->nPingNonceSent == 0 && pto->nPingUsecStart + PING_INTERVAL * 1000000 < GetTimeMicros()) {
            // Ping automatically sent as a latency probe & keepalive.
            pingSend = true;
        }
        if (pingSend && !pto->fDisconnect) {
            uint64_t nonce = 0;
            while (nonce == 0) {
                GetRandBytes((unsigned char *) &nonce, sizeof(nonce));
            }
            pto->fPingQueued = false;
            pto->nPingUsecStart = GetTimeMicros();
            if (pto->nVersion > BIP0031_VERSION) {
                pto->nPingNonceSent = nonce;
                pto->PushMessage(NetMsgType::PING, nonce);
            } else {
                // Peer is too old to support ping command with nonce, pong will never arrive.
                pto->nPingNonceSent = 0;
                pto->PushMessage(NetMsgType::PING);
            }
        }

        TRY_LOCK(cs_main, lockMain); // Acquire cs_main for IsInitialBlockDownload() and CNodeState()
        if (!lockMain)
            return true;

        // Address refresh broadcast
        int64_t nNow = GetTimeMicros();
        if (!IsInitialBlockDownload() && pto->nNextLocalAddrSend < nNow) {
            AdvertiseLocal(pto);
            pto->nNextLocalAddrSend = PoissonNextSend(nNow, AVG_LOCAL_ADDRESS_BROADCAST_INTERVAL);
        }

        //
        // Message: addr
        //
        if (pto->nNextAddrSend < nNow) {
            pto->nNextAddrSend = PoissonNextSend(nNow, AVG_ADDRESS_BROADCAST_INTERVAL);
            vector <CAddress> vAddr;
            vAddr.reserve(pto->vAddrToSend.size());
            BOOST_FOREACH(
            const CAddress &addr, pto->vAddrToSend)
            {
                if (!pto->addrKnown.contains(addr.GetKey())) {
                    pto->addrKnown.insert(addr.GetKey());
                    vAddr.push_back(addr);
                    // receiver rejects addr messages larger than 1000
                    if (vAddr.size() >= 1000) {
                        pto->PushMessage(NetMsgType::ADDR, vAddr);
                        vAddr.clear();
                    }
                }
            }
            pto->vAddrToSend.clear();
            if (!vAddr.empty())
                pto->PushMessage(NetMsgType::ADDR, vAddr);
            // we only send the big addr message once
            if (pto->vAddrToSend.capacity() > 40)
                pto->vAddrToSend.shrink_to_fit();
        }

        CNodeState &state = *State(pto->GetId());
        if (state.fShouldBan) {
            if (pto->fWhitelisted)
                LogPrintf("Warning: not punishing whitelisted peer %s!\n", pto->addr.ToString());
            else {
                pto->fDisconnect = true;
                if (pto->addr.IsLocal())
                    LogPrintf("Warning: not banning local peer %s!\n", pto->addr.ToString());
                else {
                    CNode::Ban(pto->addr, BanReasonNodeMisbehaving);
                }
            }
            state.fShouldBan = false;
        }

        BOOST_FOREACH(const CBlockReject &reject, state.rejects)
        pto->PushMessage(NetMsgType::REJECT, (string) NetMsgType::BLOCK, reject.chRejectCode, reject.strRejectReason,
                         reject.hashBlock);
        state.rejects.clear();

        // Start block sync
        if (pindexBestHeader == NULL)
            pindexBestHeader = chainActive.Tip();
        bool fFetch = state.fPreferredDownload || (nPreferredDownload == 0 && !pto->fClient &&
                                                   !pto->fOneShot); // Download if this is a nice peer, or we have no nice peers and this one might do.
        if (!state.fSyncStarted && !pto->fClient && !pto->fDisconnect && !fImporting && !fReindex) {
            // Only actively request headers from a single peer, unless we're close to today.
            if ((nSyncStarted == 0 && fFetch) || pindexBestHeader->GetBlockTime() > GetAdjustedTime() - 24 * 60 * 60) {
                state.fSyncStarted = true;
                nSyncStarted++;
                const CBlockIndex *pindexStart = pindexBestHeader;
                /* If possible, start at the block preceding the currently
                   best known header.  This ensures that we always get a
                   non-empty list of headers back as long as the peer
                   is up-to-date.  With a non-empty response, we can initialise
                   the peer's known best block.  This wouldn't be possible
                   if we requested starting at pindexBestHeader and
                   got back an empty response.  */
                if (pindexStart->pprev)
                    pindexStart = pindexStart->pprev;
                LogPrint("net", "initial getheaders (%d) to peer=%d (startheight:%d)\n", pindexStart->nHeight, pto->id,
                         pto->nStartingHeight);
                pto->PushMessage(NetMsgType::GETHEADERS, chainActive.GetLocator(pindexStart), uint256());
            }
        }

        // Resend wallet transactions that haven't gotten in a block yet
        // Except during reindex, importing and IBD, when old wallet
        // transactions become unconfirmed and spams other nodes.
        if (!fReindex && !fImporting && !IsInitialBlockDownload()) {
            GetMainSignals().Broadcast(nTimeBestReceived);
        }

        //
        // Try sending block announcements via headers
        //
        {
            // If we have less than MAX_BLOCKS_TO_ANNOUNCE in our
            // list of block hashes we're relaying, and our peer wants
            // headers announcements, then find the first header
            // not yet known to our peer but would connect, and send.
            // If no header would connect, or if we have too many
            // blocks, or if the peer doesn't want headers, just
            // add all to the inv queue.
            LOCK(pto->cs_inventory);
            vector <CBlock> vHeaders;
            bool fRevertToInv = ((!state.fPreferHeaders &&
                                  (!state.fPreferHeaderAndIDs || pto->vBlockHashesToAnnounce.size() > 1)) ||
                                 pto->vBlockHashesToAnnounce.size() > MAX_BLOCKS_TO_ANNOUNCE);
            CBlockIndex *pBestIndex = NULL; // last header queued for delivery
            ProcessBlockAvailability(pto->id); // ensure pindexBestKnownBlock is up-to-date

            if (!fRevertToInv) {
                bool fFoundStartingHeader = false;
                // Try to find first header that our peer doesn't have, and
                // then send all headers past that one.  If we come across any
                // headers that aren't on chainActive, give up.
                BOOST_FOREACH(
                const uint256 &hash, pto->vBlockHashesToAnnounce) {
                    BlockMap::iterator mi = mapBlockIndex.find(hash);
                    assert(mi != mapBlockIndex.end());
                    CBlockIndex *pindex = mi->second;
                    if (chainActive[pindex->nHeight] != pindex) {
                        // Bail out if we reorged away from this block
                        fRevertToInv = true;
                        break;
                    }
                    if (pBestIndex != NULL && pindex->pprev != pBestIndex) {
                        // This means that the list of blocks to announce don't
                        // connect to each other.
                        // This shouldn't really be possible to hit during
                        // regular operation (because reorgs should take us to
                        // a chain that has some block not on the prior chain,
                        // which should be caught by the prior check), but one
                        // way this could happen is by using invalidateblock /
                        // reconsiderblock repeatedly on the tip, causing it to
                        // be added multiple times to vBlockHashesToAnnounce.
                        // Robustly deal with this rare situation by reverting
                        // to an inv.
                        fRevertToInv = true;
                        break;
                    }
                    pBestIndex = pindex;
                    if (fFoundStartingHeader) {
                        // add this to the headers message
                        vHeaders.push_back(pindex->GetBlockHeader());
                    } else if (PeerHasHeader(&state, pindex)) {
                        continue; // keep looking for the first new block
                    } else if (pindex->pprev == NULL || PeerHasHeader(&state, pindex->pprev)) {
                        // Peer doesn't have this header but they do have the prior one.
                        // Start sending headers.
                        fFoundStartingHeader = true;
                        vHeaders.push_back(pindex->GetBlockHeader());
                    } else {
                        // Peer doesn't have this header or the prior one -- nothing will
                        // connect, so bail out.
                        fRevertToInv = true;
                        break;
                    }
                }
            }
            if (!fRevertToInv && !vHeaders.empty()) {
                if (vHeaders.size() == 1 && state.fPreferHeaderAndIDs) {
                    // We only send up to 1 block as header-and-ids, as otherwise
                    // probably means we're doing an initial-ish-sync or they're slow
                    LogPrint("net", "%s sending header-and-ids %s to peer %d\n", __func__,
                             vHeaders.front().GetHash().ToString(), pto->id);
                    //TODO: Shouldn't need to reload block from disk, but requires refactor
                    CBlock block;
                    assert(ReadBlockFromDisk(block, pBestIndex, consensusParams));
                    CBlockHeaderAndShortTxIDs cmpctblock(block, state.fWantsCmpctWitness);
                    pto->PushMessageWithFlag(state.fWantsCmpctWitness ? 0 : SERIALIZE_TRANSACTION_NO_WITNESS,
                                             NetMsgType::CMPCTBLOCK, cmpctblock);
                    state.pindexBestHeaderSent = pBestIndex;
                } else if (state.fPreferHeaders) {
                    if (vHeaders.size() > 1) {
                        LogPrint("net", "%s: %u headers, range (%s, %s), to peer=%d\n", __func__,
                                 vHeaders.size(),
                                 vHeaders.front().GetHash().ToString(),
                                 vHeaders.back().GetHash().ToString(), pto->id);
                    } else {
                        LogPrint("net", "%s: sending header %s to peer=%d\n", __func__,
                                 vHeaders.front().GetHash().ToString(), pto->id);
                    }
                    pto->PushMessage(NetMsgType::HEADERS, vHeaders);
                    state.pindexBestHeaderSent = pBestIndex;
                } else
                    fRevertToInv = true;
            }
            if (fRevertToInv) {
                // If falling back to using an inv, just try to inv the tip.
                // The last entry in vBlockHashesToAnnounce was our tip at some point
                // in the past.
                if (!pto->vBlockHashesToAnnounce.empty()) {
                    const uint256 &hashToAnnounce = pto->vBlockHashesToAnnounce.back();
                    BlockMap::iterator mi = mapBlockIndex.find(hashToAnnounce);
                    assert(mi != mapBlockIndex.end());
                    CBlockIndex *pindex = mi->second;

                    // Warn if we're announcing a block that is not on the main chain.
                    // This should be very rare and could be optimized out.
                    // Just log for now.
                    if (chainActive[pindex->nHeight] != pindex) {
                        LogPrint("net", "Announcing block %s not on main chain (tip=%s)\n",
                                 hashToAnnounce.ToString(), chainActive.Tip()->GetBlockHash().ToString());
                    }

                    // If the peer's chain has this block, don't inv it back.
                    if (!PeerHasHeader(&state, pindex)) {
                        pto->PushInventory(CInv(MSG_BLOCK, hashToAnnounce));
                        LogPrint("net", "%s: sending inv peer=%d hash=%s\n", __func__,
                                 pto->id, hashToAnnounce.ToString());
                    }
                }
            }
            pto->vBlockHashesToAnnounce.clear();
        }

        //
        // Message: inventory
        //
        vector<CInv> vInv;
        vector<CInv> vInvWait;
        {
            LOCK(pto->cs_inventory);
            vInv.reserve(std::max<size_t>(pto->vInventoryBlockToSend.size(), INVENTORY_BROADCAST_MAX));

            // Add blocks
            BOOST_FOREACH(const uint256 &hash, pto->vInventoryBlockToSend) {
                vInv.push_back(CInv(MSG_BLOCK, hash));
                if (vInv.size() == MAX_INV_SZ) {
                    pto->PushMessage(NetMsgType::INV, vInv);
                    vInv.clear();
                }
            }
            pto->vInventoryBlockToSend.clear();

            // Add Dandelion transactions
            for (const uint256& hash : pto->vInventoryDandelionTxToSend) {
                pto->setDandelionInventoryKnown.insert(hash);
                uint256 dandelionServiceDiscoveryHash;
                dandelionServiceDiscoveryHash.SetHex(
                    "0xffffffffffffffffffffffffffffffffffffffffffffffffffffffffffffffff");
                if (!pto->fSupportsDandelion && hash != dandelionServiceDiscoveryHash) {
                    //LogPrintf("Pushing transaction MSG_TX %s to %s.", 
                    //          hash.ToString(), pto->addr.ToString());
                    vInv.push_back(CInv(MSG_TX, hash));
                } else {
                    //LogPrintf("Pushing dandelion transaction MSG_DANDELION_TX %s to %s.", 
                    //          hash.ToString(), pto->addr.ToString());
                    vInv.push_back(CInv(MSG_DANDELION_TX, hash));
                }
                if (vInv.size() == MAX_INV_SZ) {
                        pto->PushMessage(NetMsgType::INV, vInv);
                    vInv.clear();
                }
            }
            pto->vInventoryDandelionTxToSend.clear();


            // Check whether periodic sends should happen
            bool fSendTrickle = pto->fWhitelisted;
            if (pto->nNextInvSend < nNow) {
                fSendTrickle = true;
                // Use half the delay for outbound peers, as there is less privacy concern for them.
                pto->nNextInvSend = PoissonNextSend(nNow, INVENTORY_BROADCAST_INTERVAL >> !pto->fInbound);
            }

            // Time to send but the peer has requested we not relay transactions.
            if (fSendTrickle) {
                LOCK(pto->cs_filter);
                if (!pto->fRelayTxes) pto->setInventoryTxToSend.clear();
            }

            // Respond to BIP35 mempool requests
            if (fSendTrickle && pto->fSendMempool) {
                auto vtxinfo = mempool.infoAll();
                pto->fSendMempool = false;
                CAmount filterrate = 0;
                {
                    LOCK(pto->cs_feeFilter);
                    filterrate = pto->minFeeFilter;
                }

                LOCK(pto->cs_filter);

                for (const auto &txinfo : vtxinfo) {
                    const uint256 &hash = txinfo.tx->GetHash();
                    CInv inv(MSG_TX, hash);
                    pto->setInventoryTxToSend.erase(hash);
                    if (filterrate) {
                        if (txinfo.feeRate.GetFeePerK() < filterrate)
                            continue;
                    }
                    if (pto->pfilter) {
                        if (!pto->pfilter->IsRelevantAndUpdate(*txinfo.tx)) continue;
                    }
                    pto->filterInventoryKnown.insert(hash);
                    vInv.push_back(inv);
                    if (vInv.size() == MAX_INV_SZ) {
                        pto->PushMessage(NetMsgType::INV, vInv);
                        vInv.clear();
                    }
                }
                pto->timeLastMempoolReq = GetTime();
            }

            // Determine transactions to relay
            if (fSendTrickle) {
                // Produce a vector with all candidates for sending
                vector <std::set<uint256>::iterator> vInvTx;
                vInvTx.reserve(pto->setInventoryTxToSend.size());
                for (std::set<uint256>::iterator it = pto->setInventoryTxToSend.begin();
                     it != pto->setInventoryTxToSend.end(); it++) {
                    vInvTx.push_back(it);
                }
                CAmount filterrate = 0;
                {
                    LOCK(pto->cs_feeFilter);
                    filterrate = pto->minFeeFilter;
                }
                // Topologically and fee-rate sort the inventory we send for privacy and priority reasons.
                // A heap is used so that not all items need sorting if only a few are being sent.
                CompareInvMempoolOrder compareInvMempoolOrder(&mempool);
                std::make_heap(vInvTx.begin(), vInvTx.end(), compareInvMempoolOrder);
                // No reason to drain out at many times the network's capacity,
                // especially since we have many peers and some will draw much shorter delays.
                unsigned int nRelayedTransactions = 0;
                LOCK(pto->cs_filter);
                while (!vInvTx.empty() && nRelayedTransactions < INVENTORY_BROADCAST_MAX) {
                    // Fetch the top element from the heap
                    std::pop_heap(vInvTx.begin(), vInvTx.end(), compareInvMempoolOrder);
                    std::set<uint256>::iterator it = vInvTx.back();
                    vInvTx.pop_back();
                    uint256 hash = *it;
                    // Remove it from the to-be-sent set
                    pto->setInventoryTxToSend.erase(it);
                    // Check if not in the filter already
                    if (pto->filterInventoryKnown.contains(hash)) {
                        continue;
                    }
                    // Not in the mempool anymore? don't bother sending it.
                    auto txinfo = mempool.info(hash);
                    if (!txinfo.tx) {
                        continue;
                    }
                    if (filterrate && txinfo.feeRate.GetFeePerK() < filterrate) {
                        continue;
                    }
                    if (pto->pfilter && !pto->pfilter->IsRelevantAndUpdate(*txinfo.tx)) continue;
                    // Send
                    vInv.push_back(CInv(MSG_TX, hash));
                    nRelayedTransactions++;
                    {
                        // Expire old relay messages
                        while (!vRelayExpiration.empty() && vRelayExpiration.front().first < nNow) {
                            mapRelay.erase(vRelayExpiration.front().second);
                            vRelayExpiration.pop_front();
                        }

                        auto ret = mapRelay.insert(std::make_pair(hash, std::move(txinfo.tx)));
                        if (ret.second) {
                            vRelayExpiration.push_back(std::make_pair(nNow + 15 * 60 * 1000000, ret.first));
                        }
                    }
                    if (vInv.size() == MAX_INV_SZ) {
                        pto->PushMessage(NetMsgType::INV, vInv);
                        vInv.clear();
                    }
                    pto->filterInventoryKnown.insert(hash);
                }
            }
        }
        // vInventoryToSend from dash
        {
            LOCK(pto->cs_inventory);
            vInv.reserve(std::min<size_t>(1000, pto->vInventoryToSend.size()));
            vInvWait.reserve(pto->vInventoryToSend.size());
            BOOST_FOREACH(const CInv& inv, pto->vInventoryToSend)
            {
                pto->filterInventoryKnown.insert(inv.hash);

                LogPrint("net", "SendMessages -- queued inv: %s  index=%d peer=%d\n", inv.ToString(), vInv.size(), pto->id);
                vInv.push_back(inv);
                if (vInv.size() >= 1000)
                {
                    LogPrint("net", "SendMessages -- pushing inv's: count=%d peer=%d\n", vInv.size(), pto->id);
                    pto->PushMessage(NetMsgType::INV, vInv);
                    vInv.clear();
                }
            }
            pto->vInventoryToSend = vInvWait;
        }

        if (!vInv.empty())
            pto->PushMessage(NetMsgType::INV, vInv);

        // Detect whether we're stalling
        nNow = GetTimeMicros();
        if (!pto->fDisconnect && state.nStallingSince &&
            state.nStallingSince < nNow - 1000000 * BLOCK_STALLING_TIMEOUT) {
            // Stalling only triggers when the block download window cannot move. During normal steady state,
            // the download window should be much larger than the to-be-downloaded set of blocks, so disconnection
            // should only happen during initial block download.
            LogPrintf("Peer=%d is stalling block download, disconnecting\n", pto->id);
            pto->fDisconnect = true;
        }
        // In case there is a block that has been in flight from this peer for 2 + 0.5 * N times the block interval
        // (with N the number of peers from which we're downloading validated blocks), disconnect due to timeout.
        // We compensate for other peers to prevent killing off peers due to our own downstream link
        // being saturated. We only count validated in-flight blocks so peers can't advertise non-existing block hashes
        // to unreasonably increase our timeout.
        if (!pto->fDisconnect && state.vBlocksInFlight.size() > 0) {
            QueuedBlock &queuedBlock = state.vBlocksInFlight.front();
            int nOtherPeersWithValidatedDownloads =
                    nPeersWithValidatedDownloads - (state.nBlocksInFlightValidHeaders > 0);
            if (nNow > state.nDownloadingSince + consensusParams.nPowTargetSpacing * (BLOCK_DOWNLOAD_TIMEOUT_BASE +
                                                                                      BLOCK_DOWNLOAD_TIMEOUT_PER_PEER *
                                                                                      nOtherPeersWithValidatedDownloads)) {
                LogPrintf("Timeout downloading block %s from peer=%d, disconnecting\n", queuedBlock.hash.ToString(),
                          pto->id);
                pto->fDisconnect = true;
            }
        }

        //
        // Message: getdata (blocks)
        //
        vector <CInv> vGetData;
        if (!pto->fDisconnect && !pto->fClient && (fFetch || !IsInitialBlockDownload()) &&
            state.nBlocksInFlight < MAX_BLOCKS_IN_TRANSIT_PER_PEER) {
            vector < CBlockIndex * > vToDownload;
            NodeId staller = -1;
            FindNextBlocksToDownload(pto->GetId(), MAX_BLOCKS_IN_TRANSIT_PER_PEER - state.nBlocksInFlight, vToDownload,
                                     staller, consensusParams);
            BOOST_FOREACH(CBlockIndex * pindex, vToDownload)
            {
                uint32_t nFetchFlags = GetFetchFlags(pto, pindex->pprev, consensusParams);
                vGetData.push_back(CInv(MSG_BLOCK | nFetchFlags, pindex->GetBlockHash()));
                MarkBlockAsInFlight(pto->GetId(), pindex->GetBlockHash(), consensusParams, pindex);
                LogPrint("net", "Requesting block %s (%d) peer=%d\n", pindex->GetBlockHash().ToString(),
                         pindex->nHeight, pto->id);
            }
            if (state.nBlocksInFlight == 0 && staller != -1) {
                if (State(staller)->nStallingSince == 0) {
                    State(staller)->nStallingSince = nNow;
                    LogPrint("net", "Stall started peer=%d\n", staller);
                }
            }
        }

        //
        // Message: getdata (non-blocks)
        //
        while (!pto->fDisconnect && !pto->mapAskFor.empty() && (*pto->mapAskFor.begin()).first <= nNow) {
            const CInv &inv = (*pto->mapAskFor.begin()).second;
            if (!AlreadyHave(inv)) {
                if (fDebug)
                    LogPrint("net", "Requesting %s peer=%d\n", inv.ToString(), pto->id);
                vGetData.push_back(inv);
                if (vGetData.size() >= 1000) {
                    pto->PushMessage(NetMsgType::GETDATA, vGetData);
                    vGetData.clear();
                }
            } else {
                //If we're not going to ask, don't expect a response.
                pto->setAskFor.erase(inv.hash);
            }
            pto->mapAskFor.erase(pto->mapAskFor.begin());
        }
        if (!vGetData.empty())
            pto->PushMessage(NetMsgType::GETDATA, vGetData);

        //
        // Message: feefilter
        //
        // We don't want white listed peers to filter txs to us if we have -whitelistforcerelay
        if (!pto->fDisconnect && pto->nVersion >= FEEFILTER_VERSION && GetBoolArg("-feefilter", DEFAULT_FEEFILTER) &&
            !(pto->fWhitelisted && GetBoolArg("-whitelistforcerelay", DEFAULT_WHITELISTFORCERELAY))) {
            CAmount currentFilter = mempool.GetMinFee(
                    GetArg("-maxmempool", DEFAULT_MAX_MEMPOOL_SIZE) * 1000000).GetFeePerK();
            int64_t timeNow = GetTimeMicros();
            if (timeNow > pto->nextSendTimeFeeFilter) {
                CAmount filterToSend = filterRounder.round(currentFilter);
                if (filterToSend != pto->lastSentFeeFilter) {
                    pto->PushMessage(NetMsgType::FEEFILTER, filterToSend);
                    pto->lastSentFeeFilter = filterToSend;
                }
                pto->nextSendTimeFeeFilter = PoissonNextSend(timeNow, AVG_FEEFILTER_BROADCAST_INTERVAL);
            }
                // If the fee filter has changed substantially and it's still more than MAX_FEEFILTER_CHANGE_DELAY
                // until scheduled broadcast, then move the broadcast to within MAX_FEEFILTER_CHANGE_DELAY.
            else if (timeNow + MAX_FEEFILTER_CHANGE_DELAY * 1000000 < pto->nextSendTimeFeeFilter &&
                     (currentFilter < 3 * pto->lastSentFeeFilter / 4 ||
                      currentFilter > 4 * pto->lastSentFeeFilter / 3)) {
                pto->nextSendTimeFeeFilter = timeNow + (insecure_rand() % MAX_FEEFILTER_CHANGE_DELAY) * 1000000;
            }
        }
    }
    return true;
}

std::string CBlockFileInfo::ToString() const {
    return strprintf("CBlockFileInfo(blocks=%u, size=%u, heights=%u...%u, time=%s...%s)", nBlocks, nSize, nHeightFirst,
                     nHeightLast, DateTimeStrFormat("%Y-%m-%d", nTimeFirst), DateTimeStrFormat("%Y-%m-%d", nTimeLast));
}

ThresholdState VersionBitsTipState(const Consensus::Params &params, Consensus::DeploymentPos pos) {
    LOCK(cs_main);
    return VersionBitsState(chainActive.Tip(), params, pos, versionbitscache);
}

class CMainCleanup {
public:
    CMainCleanup() {}

    ~CMainCleanup() {
        // block headers
        BlockMap::iterator it1 = mapBlockIndex.begin();
        for (; it1 != mapBlockIndex.end(); it1++)
            delete (*it1).second;
        mapBlockIndex.clear();

        // orphan transactions
        mapOrphanTransactions.clear();
        mapOrphanTransactionsByPrev.clear();
    }
} instance_of_cmaincleanup;<|MERGE_RESOLUTION|>--- conflicted
+++ resolved
@@ -1706,13 +1706,8 @@
         }        
     }
 
-<<<<<<< HEAD
-    if (tx.IsZerocoinSpend())
-        zcState->AddSpendToMempool(zcSpendSerials, hash);
-=======
     if (tx.IsZerocoinSpend() && markZcoinSpendTransactionSerial)
         zcState->AddSpendToMempool(zcSpendSerial, hash);
->>>>>>> 951e7f30
 
     SyncWithWallets(tx, NULL, NULL);
     LogPrintf("AcceptToMemoryPoolWorker -> OK\n");
