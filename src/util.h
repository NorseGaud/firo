// Copyright (c) 2009-2010 Satoshi Nakamoto
// Copyright (c) 2009-2016 The Bitcoin Core developers
// Distributed under the MIT software license, see the accompanying
// file COPYING or http://www.opensource.org/licenses/mit-license.php.

/**
 * Server/client environment: argument handling, config file parsing,
 * logging, thread wrappers
 */
#ifndef BITCOIN_UTIL_H
#define BITCOIN_UTIL_H
#define for_loop                for (;;)

#if defined(HAVE_CONFIG_H)
#include "config/bitcoin-config.h"
#endif

#include "compat.h"
#include "tinyformat.h"
#include "utiltime.h"

#include <atomic>
#include <exception>
#include <map>
#include <stdint.h>
#include <string>
#include <vector>
#include <boost/filesystem/path.hpp>
#include <boost/signals2/signal.hpp>
#include <boost/thread/exceptions.hpp>
#include <boost/optional.hpp>

static const bool DEFAULT_LOGTIMEMICROS = false;
static const bool DEFAULT_LOGIPS        = false;
static const bool DEFAULT_LOGTIMESTAMPS = true;

/** Signals for translation. */
class CTranslationInterface
{
public:
    /** Translate a message to the native language of the user. */
    boost::signals2::signal<std::string (const char* psz)> Translate;
};
extern bool fZNode;
extern bool fLiteMode;
extern int nWalletBackups;

extern const std::map<std::string, std::vector<std::string> >& mapMultiArgs;
extern bool fDebug;
extern bool fPrintToConsole;
extern bool fPrintToDebugLog;

extern bool fLogTimestamps;
extern bool fLogTimeMicros;
extern bool fLogIPs;
extern std::atomic<bool> fReopenDebugLog;
extern CTranslationInterface translationInterface;

/** Flag to indicate, whether the Exodus log file should be reopened. */
extern std::atomic<bool> fReopenExodusLog;

extern const char * const BITCOIN_CONF_FILENAME;
extern const char * const BITCOIN_PID_FILENAME;


/**
 * Translation function: Call Translate signal on UI interface, which returns a boost::optional result.
 * If no translation slot is registered, nothing is returned, and simply return the input.
 */
inline std::string _(const char* psz)
{
    boost::optional<std::string> rv = translationInterface.Translate(psz);
    return rv ? (*rv) : psz;
}

inline int roundint(double d)
{
    return (int)(d > 0 ? d + 0.5 : d - 0.5);
}

inline int64_t roundint64(double d)
{
    return (int64_t)(d > 0 ? d + 0.5 : d - 0.5);
}

void SetupEnvironment();
bool SetupNetworking();

/** Return true if log accepts specified category */
bool LogAcceptCategory(const char* category);
/** Send a string to the log output */
int LogPrintStr(const std::string &str);

#define LogPrint(category, ...) do { \
    if (LogAcceptCategory((category))) { \
        LogPrintStr(tfm::format(__VA_ARGS__)); \
    } \
} while(0)

<<<<<<< HEAD
template<typename T1, typename... Args>
static inline int LogPrint(const char* category, const char* fmt, const T1& v1, const Args&... args)
{
    if(!LogAcceptCategory(category)) return 0;
    return LogPrintStr(tfm::format(fmt, v1, args...));
}
=======
#define LogPrintf(...) do { \
    LogPrintStr(tfm::format(__VA_ARGS__)); \
} while(0)
>>>>>>> a7b486d6

template<typename... Args>
bool error(const char* fmt, const Args&... args)
{
    LogPrintStr("ERROR: " + tfm::format(fmt, args...) + "\n");
    return false;
}

void PrintExceptionContinue(const std::exception *pex, const char* pszThread);
void ParseParameters(int argc, const char*const argv[]);
void FileCommit(FILE *file);
bool TruncateFile(FILE *file, unsigned int length);
int RaiseFileDescriptorLimit(int nMinFD);
void AllocateFileRange(FILE *file, unsigned int offset, unsigned int length);
bool RenameOver(boost::filesystem::path src, boost::filesystem::path dest);
bool TryCreateDirectory(const boost::filesystem::path& p);
boost::filesystem::path GetDefaultDataDir();
const boost::filesystem::path &GetDataDir(bool fNetSpecific = true);
const boost::filesystem::path &GetBackupsDir();
void ClearDatadirCache();
<<<<<<< HEAD
boost::filesystem::path GetConfigFile();
boost::filesystem::path GetZnodeConfigFile();
=======
boost::filesystem::path GetConfigFile(const std::string& confPath);
>>>>>>> a7b486d6
#ifndef WIN32
boost::filesystem::path GetPidFile();
void CreatePidFile(const boost::filesystem::path &path, pid_t pid);
#endif
void ReadConfigFile(const std::string& confPath);
#ifdef WIN32
boost::filesystem::path GetSpecialFolderPath(int nFolder, bool fCreate = true);
#endif
void OpenDebugLog();
void ShrinkDebugFile();
void runCommand(const std::string& strCommand);

inline bool IsSwitchChar(char c)
{
#ifdef WIN32
    return c == '-' || c == '/';
#else
    return c == '-';
#endif
}

/**
 * Return true if the given argument has been manually set
 *
 * @param strArg Argument to get (e.g. "-foo")
 * @return true if the argument has been set
 */
bool IsArgSet(const std::string& strArg);

/**
 * Return string argument or default value
 *
 * @param strArg Argument to get (e.g. "-foo")
 * @param default (e.g. "1")
 * @return command-line argument or default value
 */
std::string GetArg(const std::string& strArg, const std::string& strDefault);

/**
 * Return integer argument or default value
 *
 * @param strArg Argument to get (e.g. "-foo")
 * @param default (e.g. 1)
 * @return command-line argument (0 if invalid number) or default value
 */
int64_t GetArg(const std::string& strArg, int64_t nDefault);

/**
 * Return boolean argument or default value
 *
 * @param strArg Argument to get (e.g. "-foo")
 * @param default (true or false)
 * @return command-line argument or default value
 */
bool GetBoolArg(const std::string& strArg, bool fDefault);

/**
 * Return boost:optional<bool> for a specified argument
 *
 * @param strArg Argument to get (e.g. "-foo")
 * @return command-line argument or default value
 */
boost::optional<bool> GetOptBoolArg(const std::string& strArg);

/**
 * Set an argument if it doesn't already have a value
 *
 * @param strArg Argument to set (e.g. "-foo")
 * @param strValue Value (e.g. "1")
 * @return true if argument gets set, false if it already had a value
 */
bool SoftSetArg(const std::string& strArg, const std::string& strValue);

/**
 * Set a boolean argument if it doesn't already have a value
 *
 * @param strArg Argument to set (e.g. "-foo")
 * @param fValue Value (e.g. false)
 * @return true if argument gets set, false if it already had a value
 */
bool SoftSetBoolArg(const std::string& strArg, bool fValue);

// Forces a arg setting, used only in testing
void ForceSetArg(const std::string& strArg, const std::string& strValue);

/**
 * Format a string to be used as group of options in help messages
 *
 * @param message Group name (e.g. "RPC server options:")
 * @return the formatted string
 */
std::string HelpMessageGroup(const std::string& message);

/**
 * Format a string to be used as option description in help messages
 *
 * @param option Option message (e.g. "-rpcuser=<user>")
 * @param message Option description (e.g. "Username for JSON-RPC connections")
 * @return the formatted string
 */
std::string HelpMessageOpt(const std::string& option, const std::string& message);

/**
 * Return the number of physical cores available on the current system.
 * @note This does not count virtual cores, such as those provided by HyperThreading
 * when boost is newer than 1.56.
 */
int GetNumCores();
void SetThreadPriority(int nPriority);

void RenameThread(const char* name);

/**
 * .. and a wrapper that just calls func once
 */
template <typename Callable> void TraceThread(const char* name,  Callable func)
{
    std::string s = strprintf("bitcoin-%s", name);
    RenameThread(s.c_str());
    try
    {
        LogPrintf("%s thread start\n", name);
        func();
        LogPrintf("%s thread exit\n", name);
    }
    catch (const boost::thread_interrupted&)
    {
        LogPrintf("%s thread interrupt\n", name);
        throw;
    }
    catch (const std::exception& e) {
        PrintExceptionContinue(&e, name);
        throw;
    }
    catch (...) {
        PrintExceptionContinue(NULL, name);
        throw;
    }
}

std::string CopyrightHolders(const std::string& strPrefix);

#endif // BITCOIN_UTIL_H<|MERGE_RESOLUTION|>--- conflicted
+++ resolved
@@ -97,18 +97,9 @@
     } \
 } while(0)
 
-<<<<<<< HEAD
-template<typename T1, typename... Args>
-static inline int LogPrint(const char* category, const char* fmt, const T1& v1, const Args&... args)
-{
-    if(!LogAcceptCategory(category)) return 0;
-    return LogPrintStr(tfm::format(fmt, v1, args...));
-}
-=======
 #define LogPrintf(...) do { \
     LogPrintStr(tfm::format(__VA_ARGS__)); \
 } while(0)
->>>>>>> a7b486d6
 
 template<typename... Args>
 bool error(const char* fmt, const Args&... args)
@@ -129,12 +120,8 @@
 const boost::filesystem::path &GetDataDir(bool fNetSpecific = true);
 const boost::filesystem::path &GetBackupsDir();
 void ClearDatadirCache();
-<<<<<<< HEAD
-boost::filesystem::path GetConfigFile();
+boost::filesystem::path GetConfigFile(const std::string& confPath);
 boost::filesystem::path GetZnodeConfigFile();
-=======
-boost::filesystem::path GetConfigFile(const std::string& confPath);
->>>>>>> a7b486d6
 #ifndef WIN32
 boost::filesystem::path GetPidFile();
 void CreatePidFile(const boost::filesystem::path &path, pid_t pid);
