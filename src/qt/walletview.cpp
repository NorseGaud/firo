// Copyright (c) 2011-2016 The Bitcoin Core developers
// Distributed under the MIT software license, see the accompanying
// file COPYING or http://www.opensource.org/licenses/mit-license.php.

#include "walletview.h"

#include "addressbookpage.h"
#include "zerocoinpage.h"
#include "sigmadialog.h"
#include "zc2sigmapage.h"
#include "askpassphrasedialog.h"
#include "bitcoingui.h"
#include "clientmodel.h"
#include "guiutil.h"
#include "optionsmodel.h"
#include "overviewpage.h"
#include "platformstyle.h"
#include "receivecoinsdialog.h"
#include "sendcoinsdialog.h"
#include "metadexcanceldialog.h"
#include "metadexdialog.h"
#include "signverifymessagedialog.h"
#include "tradehistorydialog.h"
#include "transactiontablemodel.h"
#include "transactionview.h"
#include "walletmodel.h"

#include "ui_interface.h"

#ifdef ENABLE_ELYSIUM
#include "lookupaddressdialog.h"
#include "lookupspdialog.h"
#include "lookuptxdialog.h"
#include "sendmpdialog.h"
#include "txhistorydialog.h"

#include "../elysium/elysium.h"
#endif

#include <QAction>
#include <QActionGroup>
#include <QDebug>
#include <QDialog>
#include <QFileDialog>
#include <QHeaderView>
#include <QHBoxLayout>
#include <QProgressDialog>
#include <QPushButton>
#include <QTableView>
#include <QVBoxLayout>

WalletView::WalletView(const PlatformStyle *_platformStyle, QWidget *parent):
    QStackedWidget(parent),
    clientModel(0),
    walletModel(0),
    overviewPage(0),
#ifdef ENABLE_ELYSIUM
    elysiumTransactionsView(0),
    transactionTabs(0),
    sendElysiumView(0),
    sendCoinsTabs(0),
#endif
    sigmaView(0),
    blankSigmaView(0),
    zc2SigmaPage(0),
    zcoinTransactionsView(0),
    platformStyle(_platformStyle)
{
    overviewPage = new OverviewPage(platformStyle);
    transactionsPage = new QWidget(this);
#ifdef ENABLE_ELYSIUM
    elyAssetsPage = new ElyAssetsDialog();
#endif
    receiveCoinsPage = new ReceiveCoinsDialog(platformStyle);
    usedSendingAddressesPage = new AddressBookPage(platformStyle, AddressBookPage::ForEditing, AddressBookPage::SendingTab, this);
    usedReceivingAddressesPage = new AddressBookPage(platformStyle, AddressBookPage::ForEditing, AddressBookPage::ReceivingTab, this);
    zerocoinPage = new ZerocoinPage(platformStyle, ZerocoinPage::ForEditing, this);
    sigmaPage = new QWidget(this);
    zc2SigmaPage = new Zc2SigmaPage(platformStyle, this);
    sendCoinsPage = new QWidget(this);
#ifdef ENABLE_ELYSIUM
    toolboxPage = new QWidget(this);
#endif
    znodeListPage = new ZnodeList(platformStyle);
    masternodeListPage = new MasternodeList(platformStyle);

    setupTransactionPage();
    setupSendCoinPage();
#ifdef ENABLE_ELYSIUM
    setupToolboxPage();
#endif
    setupSigmaPage();

    addWidget(overviewPage);
#ifdef ENABLE_ELYSIUM
    addWidget(elyAssetsPage);
#endif
    addWidget(transactionsPage);
    addWidget(receiveCoinsPage);
    addWidget(sendCoinsPage);
    addWidget(zerocoinPage);
    addWidget(sigmaPage);
    addWidget(zc2SigmaPage);
#ifdef ENABLE_ELYSIUM
    addWidget(toolboxPage);
#endif
    addWidget(znodeListPage);
    addWidget(masternodeListPage);

    // Clicking on a transaction on the overview pre-selects the transaction on the transaction history page
    connect(overviewPage, SIGNAL(transactionClicked(QModelIndex)), this, SLOT(focusBitcoinHistoryTab(QModelIndex)));
#ifdef ENABLE_ELYSIUM
    connect(overviewPage, SIGNAL(elysiumTransactionClicked(uint256)), this, SLOT(focusElysiumTransaction(uint256)));
#endif
}

WalletView::~WalletView()
{
}

void WalletView::setupTransactionPage()
{
    // Create Zcoin transactions list
    zcoinTransactionList = new TransactionView(platformStyle);

    connect(zcoinTransactionList, SIGNAL(doubleClicked(QModelIndex)), zcoinTransactionList, SLOT(showDetails()));
    connect(zcoinTransactionList, SIGNAL(message(QString, QString, unsigned int)), this, SIGNAL(message(QString, QString, unsigned int)));

    // Create export panel for Zcoin transactions
    auto exportButton = new QPushButton(tr("&Export"));

    exportButton->setToolTip(tr("Export the data in the current tab to a file"));

    if (platformStyle->getImagesOnButtons()) {
        exportButton->setIcon(platformStyle->SingleColorIcon(":/icons/export"));
    }

    connect(exportButton, SIGNAL(clicked()), zcoinTransactionList, SLOT(exportClicked()));

    auto exportLayout = new QHBoxLayout();
    exportLayout->addStretch();
    exportLayout->addWidget(exportButton);

    // Compose transaction list and export panel together
    auto zcoinLayout = new QVBoxLayout();
    zcoinLayout->addWidget(zcoinTransactionList);
    zcoinLayout->addLayout(exportLayout);
    // TODO: fix this
    //connect(overviewPage, SIGNAL(transactionClicked(QModelIndex)), transactionView, SLOT(focusTransaction(QModelIndex)));
    connect(overviewPage, SIGNAL(outOfSyncWarningClicked()), this, SLOT(requestedSyncWarningInfo()));

    zcoinTransactionsView = new QWidget();
    zcoinTransactionsView->setLayout(zcoinLayout);

#ifdef ENABLE_ELYSIUM
    // Create tabs for transaction categories
    if (isElysiumEnabled()) {
        elysiumTransactionsView = new TXHistoryDialog();

        transactionTabs = new QTabWidget();
        transactionTabs->addTab(zcoinTransactionsView, tr("Zcoin"));
        transactionTabs->addTab(elysiumTransactionsView, tr("Elysium"));
    }
#endif

    // Set layout for transaction page
    auto pageLayout = new QVBoxLayout();

#ifdef ENABLE_ELYSIUM
    if (transactionTabs) {
        pageLayout->addWidget(transactionTabs);
    } else
#endif
        pageLayout->addWidget(zcoinTransactionsView);

    transactionsPage->setLayout(pageLayout);
}

void WalletView::setupSendCoinPage()
{
    sendZcoinView = new SendCoinsDialog(platformStyle);

    connect(sendZcoinView, SIGNAL(message(QString, QString, unsigned int)), this, SIGNAL(message(QString, QString, unsigned int)));

#ifdef ENABLE_ELYSIUM
    // Create tab for coin type
    if (isElysiumEnabled()) {
        sendElysiumView = new SendMPDialog(platformStyle);

        sendCoinsTabs = new QTabWidget();
        sendCoinsTabs->addTab(sendZcoinView, tr("Zcoin"));
        sendCoinsTabs->addTab(sendElysiumView, tr("Elysium"));
    }
#endif

    // Set layout for send coin page
    auto pageLayout = new QVBoxLayout();

#ifdef ENABLE_ELYSIUM
    if (sendCoinsTabs) {
        pageLayout->addWidget(sendCoinsTabs);
    } else
#endif
        pageLayout->addWidget(sendZcoinView);

    sendCoinsPage->setLayout(pageLayout);
}

void WalletView::setupSigmaPage()
{
    // Set layout for Sigma page
    auto pageLayout = new QVBoxLayout();

    if (pwalletMain->IsHDSeedAvailable()) {
        sigmaView = new SigmaDialog(platformStyle);
        connect(sigmaView, SIGNAL(message(QString, QString, unsigned int)), this, SIGNAL(message(QString, QString, unsigned int)));
        pageLayout->addWidget(sigmaView);
        sigmaPage->setLayout(pageLayout);
    } else {
        blankSigmaView = new BlankSigmaDialog();
        pageLayout->addWidget(blankSigmaView);
        sigmaPage->setLayout(pageLayout);
    }
}

#ifdef ENABLE_ELYSIUM
void WalletView::setupToolboxPage()
{
    // Create tools widget
    auto lookupAddress = new LookupAddressDialog();
    auto lookupProperty = new LookupSPDialog();
    auto lookupTransaction = new LookupTXDialog();

    // Create tab for each tool
    auto tabs = new QTabWidget();

    tabs->addTab(lookupAddress, tr("Lookup Address"));
    tabs->addTab(lookupProperty, tr("Lookup Property"));
    tabs->addTab(lookupTransaction, tr("Lookup Transaction"));

    // Set layout for toolbox page
    auto pageLayout = new QVBoxLayout();
    pageLayout->addWidget(tabs);
    toolboxPage->setLayout(pageLayout);
}
#endif

void WalletView::setBitcoinGUI(BitcoinGUI *gui)
{
    if (gui)
    {
        // Clicking on a transaction on the overview page simply sends you to transaction history page
        connect(overviewPage, SIGNAL(transactionClicked(QModelIndex)), gui, SLOT(gotoBitcoinHistoryTab()));
#ifdef ENABLE_ELYSIUM
        connect(overviewPage, SIGNAL(elysiumTransactionClicked(uint256)), gui, SLOT(gotoElysiumHistoryTab()));
#endif

        // Receive and report messages
        connect(this, SIGNAL(message(QString,QString,unsigned int)), gui, SLOT(message(QString,QString,unsigned int)));

        // Pass through encryption status changed signals
        connect(this, SIGNAL(encryptionStatusChanged(int)), gui, SLOT(setEncryptionStatus(int)));

        // Pass through transaction notifications
        connect(this, SIGNAL(incomingTransaction(QString,int,CAmount,QString,QString,QString)), gui, SLOT(incomingTransaction(QString,int,CAmount,QString,QString,QString)));

        // Connect HD enabled state signal 
        connect(this, SIGNAL(hdEnabledStatusChanged(int)), gui, SLOT(setHDStatus(int)));
    }
}

void WalletView::setClientModel(ClientModel *_clientModel)
{
    this->clientModel = _clientModel;

    overviewPage->setClientModel(clientModel);
    sendZcoinView->setClientModel(clientModel);
    znodeListPage->setClientModel(clientModel);
<<<<<<< HEAD
    masternodeListPage->setClientModel(clientModel);
=======
>>>>>>> b6bb14d3
#ifdef ENABLE_ELYSIUM
    elyAssetsPage->setClientModel(clientModel);
#endif
    if (pwalletMain->IsHDSeedAvailable()) {
        sigmaView->setClientModel(clientModel);
    }
    zc2SigmaPage->setClientModel(clientModel);

#ifdef ENABLE_ELYSIUM
    if (elysiumTransactionsView) {
        elysiumTransactionsView->setClientModel(clientModel);
    }

    if (sendElysiumView) {
        sendElysiumView->setClientModel(clientModel);
    }
#endif
}

void WalletView::setWalletModel(WalletModel *_walletModel)
{
    this->walletModel = _walletModel;

    // Put transaction list in tabs
    zcoinTransactionList->setModel(_walletModel);
    overviewPage->setWalletModel(_walletModel);
    receiveCoinsPage->setModel(_walletModel);
    // TODO: fix this
    //sendCoinsPage->setModel(_walletModel);
    zerocoinPage->setModel(_walletModel->getAddressTableModel());
    if (pwalletMain->IsHDSeedAvailable()) {
        sigmaView->setWalletModel(_walletModel);
    }
    zc2SigmaPage->createModel();
<<<<<<< HEAD
    usedReceivingAddressesPage->setModel(_walletModel->getAddressTableModel());
    usedSendingAddressesPage->setModel(_walletModel->getAddressTableModel());
    znodeListPage->setWalletModel(_walletModel);
    masternodeListPage->setWalletModel(_walletModel);
    sendZcoinView->setModel(_walletModel);
    zc2SigmaPage->setWalletModel(_walletModel);
=======
    usedReceivingAddressesPage->setModel(walletModel->getAddressTableModel());
    usedSendingAddressesPage->setModel(walletModel->getAddressTableModel());
    znodeListPage->setWalletModel(walletModel);
    sendZcoinView->setModel(walletModel);
    zc2SigmaPage->setWalletModel(walletModel);
>>>>>>> b6bb14d3
#ifdef ENABLE_ELYSIUM
    elyAssetsPage->setWalletModel(walletModel);

    if (elysiumTransactionsView) {
        elysiumTransactionsView->setWalletModel(walletModel);
    }

    if (sendElysiumView) {
        sendElysiumView->setWalletModel(walletModel);
    }
#endif

    if (_walletModel)
    {
        // Receive and pass through messages from wallet model
        connect(_walletModel, SIGNAL(message(QString,QString,unsigned int)), this, SIGNAL(message(QString,QString,unsigned int)));

        // Handle changes in encryption status
        connect(_walletModel, SIGNAL(encryptionStatusChanged(int)), this, SIGNAL(encryptionStatusChanged(int)));
        updateEncryptionStatus();

        // update HD status
        Q_EMIT hdEnabledStatusChanged(_walletModel->hdEnabled());

        // Balloon pop-up for new transaction
        connect(_walletModel->getTransactionTableModel(), SIGNAL(rowsInserted(QModelIndex,int,int)),
                this, SLOT(processNewTransaction(QModelIndex,int,int)));

        // Ask for passphrase if needed
        connect(_walletModel, SIGNAL(requireUnlock()), this, SLOT(unlockWallet()));

        // Show progress dialog
        connect(_walletModel, SIGNAL(showProgress(QString,int)), this, SLOT(showProgress(QString,int)));
    }
}

void WalletView::processNewTransaction(const QModelIndex& parent, int start, int /*end*/)
{
    // Prevent balloon-spam when initial block download is in progress
    if (!walletModel || !clientModel || clientModel->inInitialBlockDownload())
        return;

    TransactionTableModel *ttm = walletModel->getTransactionTableModel();
    if (!ttm || ttm->processingQueuedTransactions())
        return;

    QString date = ttm->index(start, TransactionTableModel::Date, parent).data().toString();
    qint64 amount = ttm->index(start, TransactionTableModel::Amount, parent).data(Qt::EditRole).toULongLong();
    QString type = ttm->index(start, TransactionTableModel::Type, parent).data().toString();
    QModelIndex index = ttm->index(start, 0, parent);
    QString address = ttm->data(index, TransactionTableModel::AddressRole).toString();
    QString label = ttm->data(index, TransactionTableModel::LabelRole).toString();

    Q_EMIT incomingTransaction(date, walletModel->getOptionsModel()->getDisplayUnit(), amount, type, address, label);
}

void WalletView::gotoOverviewPage()
{
    setCurrentWidget(overviewPage);
}

#ifdef ENABLE_ELYSIUM
void WalletView::gotoElyAssetsPage()
{
    setCurrentWidget(elyAssetsPage);
}
#endif

void WalletView::gotoHistoryPage()
{
    setCurrentWidget(transactionsPage);
}

#ifdef ENABLE_ELYSIUM
void WalletView::gotoElysiumHistoryTab()
{
    if (!transactionTabs) {
        return;
    }

    setCurrentWidget(transactionsPage);
    transactionTabs->setCurrentIndex(1);
}
#endif

void WalletView::gotoBitcoinHistoryTab()
{
    setCurrentWidget(transactionsPage);

#ifdef ENABLE_ELYSIUM
    if (transactionTabs) {
        transactionTabs->setCurrentIndex(0);
    }
#endif
}

#ifdef ENABLE_ELYSIUM
void WalletView::focusElysiumTransaction(const uint256& txid)
{
    if (!elysiumTransactionsView) {
        return;
    }

    gotoElysiumHistoryTab();
    elysiumTransactionsView->focusTransaction(txid);
}
#endif

void WalletView::focusBitcoinHistoryTab(const QModelIndex &idx)
{
    gotoBitcoinHistoryTab();
    zcoinTransactionList->focusTransaction(idx);
}

void WalletView::gotoZnodePage()
{
    setCurrentWidget(znodeListPage);
}

void WalletView::gotoMasternodePage()
{
    setCurrentWidget(masternodeListPage);
}

void WalletView::gotoReceiveCoinsPage()
{
    setCurrentWidget(receiveCoinsPage);
}

void WalletView::gotoZerocoinPage()
{
    setCurrentWidget(zerocoinPage);
}

void WalletView::gotoSigmaPage()
{
    setCurrentWidget(sigmaPage);
}

void WalletView::gotoZc2SigmaPage()
{
    if (pwalletMain->IsHDSeedAvailable()) {
        setCurrentWidget(zc2SigmaPage);
    } else {
        setCurrentWidget(sigmaPage);
    }
}

#ifdef ENABLE_ELYSIUM
void WalletView::gotoToolboxPage()
{
    setCurrentWidget(toolboxPage);
}
#endif

void WalletView::gotoSendCoinsPage(QString addr)
{
    setCurrentWidget(sendCoinsPage);

    if (!addr.isEmpty()){
        sendZcoinView->setAddress(addr);
    }
}

void WalletView::gotoSignMessageTab(QString addr)
{
    // calls show() in showTab_SM()
    SignVerifyMessageDialog *signVerifyMessageDialog = new SignVerifyMessageDialog(platformStyle, this);
    signVerifyMessageDialog->setAttribute(Qt::WA_DeleteOnClose);
    signVerifyMessageDialog->setModel(walletModel);
    signVerifyMessageDialog->showTab_SM(true);

    if (!addr.isEmpty())
        signVerifyMessageDialog->setAddress_SM(addr);
}

void WalletView::gotoVerifyMessageTab(QString addr)
{
    // calls show() in showTab_VM()
    SignVerifyMessageDialog *signVerifyMessageDialog = new SignVerifyMessageDialog(platformStyle, this);
    signVerifyMessageDialog->setAttribute(Qt::WA_DeleteOnClose);
    signVerifyMessageDialog->setModel(walletModel);
    signVerifyMessageDialog->showTab_VM(true);

    if (!addr.isEmpty())
        signVerifyMessageDialog->setAddress_VM(addr);
}

bool WalletView::handlePaymentRequest(const SendCoinsRecipient& recipient)
{
#ifdef ENABLE_ELYSIUM
    if (sendCoinsTabs) {
        sendCoinsTabs->setCurrentIndex(0);
    }
#endif

    return sendZcoinView->handlePaymentRequest(recipient);
}

void WalletView::showOutOfSyncWarning(bool fShow)
{
    overviewPage->showOutOfSyncWarning(fShow);
}

void WalletView::updateEncryptionStatus()
{
    Q_EMIT encryptionStatusChanged(walletModel->getEncryptionStatus());
}

void WalletView::encryptWallet(bool status)
{
    if(!walletModel)
        return;
    AskPassphraseDialog dlg(status ? AskPassphraseDialog::Encrypt : AskPassphraseDialog::Decrypt, this);
    dlg.setModel(walletModel);
    dlg.exec();

    updateEncryptionStatus();
}

void WalletView::backupWallet()
{
    QString filename = GUIUtil::getSaveFileName(this,
        tr("Backup Wallet"), QString(),
        tr("Wallet Data (*.dat)"), NULL);

    if (filename.isEmpty())
        return;

    if (!walletModel->backupWallet(filename)) {
        Q_EMIT message(tr("Backup Failed"), tr("There was an error trying to save the wallet data to %1.").arg(filename),
            CClientUIInterface::MSG_ERROR);
        }
    else {
        Q_EMIT message(tr("Backup Successful"), tr("The wallet data was successfully saved to %1.").arg(filename),
            CClientUIInterface::MSG_INFORMATION);
    }
}

void WalletView::changePassphrase()
{
    AskPassphraseDialog dlg(AskPassphraseDialog::ChangePass, this);
    dlg.setModel(walletModel);
    dlg.exec();
}

void WalletView::unlockWallet()
{
    if(!walletModel)
        return;
    // Unlock wallet when requested by wallet model
    if (walletModel->getEncryptionStatus() == WalletModel::Locked)
    {
        AskPassphraseDialog dlg(AskPassphraseDialog::Unlock, this);
        dlg.setModel(walletModel);
        dlg.exec();
    }
}

void WalletView::usedSendingAddresses()
{
    if(!walletModel)
        return;

    usedSendingAddressesPage->show();
    usedSendingAddressesPage->raise();
    usedSendingAddressesPage->activateWindow();
}

void WalletView::usedReceivingAddresses()
{
    if(!walletModel)
        return;

    usedReceivingAddressesPage->show();
    usedReceivingAddressesPage->raise();
    usedReceivingAddressesPage->activateWindow();
}

void WalletView::showProgress(const QString &title, int nProgress)
{
    if (nProgress == 0)
    {
        progressDialog = new QProgressDialog(title, "", 0, 100);
        progressDialog->setWindowModality(Qt::ApplicationModal);
        progressDialog->setMinimumDuration(0);
        progressDialog->setCancelButton(0);
        progressDialog->setAutoClose(false);
        progressDialog->setValue(0);
    }
    else if (nProgress == 100)
    {
        if (progressDialog)
        {
            progressDialog->close();
            progressDialog->deleteLater();
        }
    }
    else if (progressDialog)
        progressDialog->setValue(nProgress);
}

void WalletView::requestedSyncWarningInfo()
{
    Q_EMIT outOfSyncWarningClicked();
}<|MERGE_RESOLUTION|>--- conflicted
+++ resolved
@@ -276,10 +276,7 @@
     overviewPage->setClientModel(clientModel);
     sendZcoinView->setClientModel(clientModel);
     znodeListPage->setClientModel(clientModel);
-<<<<<<< HEAD
     masternodeListPage->setClientModel(clientModel);
-=======
->>>>>>> b6bb14d3
 #ifdef ENABLE_ELYSIUM
     elyAssetsPage->setClientModel(clientModel);
 #endif
@@ -314,20 +311,12 @@
         sigmaView->setWalletModel(_walletModel);
     }
     zc2SigmaPage->createModel();
-<<<<<<< HEAD
-    usedReceivingAddressesPage->setModel(_walletModel->getAddressTableModel());
-    usedSendingAddressesPage->setModel(_walletModel->getAddressTableModel());
-    znodeListPage->setWalletModel(_walletModel);
-    masternodeListPage->setWalletModel(_walletModel);
-    sendZcoinView->setModel(_walletModel);
-    zc2SigmaPage->setWalletModel(_walletModel);
-=======
     usedReceivingAddressesPage->setModel(walletModel->getAddressTableModel());
     usedSendingAddressesPage->setModel(walletModel->getAddressTableModel());
     znodeListPage->setWalletModel(walletModel);
+    masternodeListPage->setWalletModel(_walletModel);
     sendZcoinView->setModel(walletModel);
     zc2SigmaPage->setWalletModel(walletModel);
->>>>>>> b6bb14d3
 #ifdef ENABLE_ELYSIUM
     elyAssetsPage->setWalletModel(walletModel);
 
