<TS language="kk_KZ" version="2.1">
<context>
    <name>AddressBookPage</name>
    <message>
        <source>Create a new address</source>
        <translation>Жаңа адрес енгізу</translation>
    </message>
    <message>
        <source>&amp;New</source>
        <translation>Жаңа</translation>
    </message>
    <message>
        <source>Copy the currently selected address to the system clipboard</source>
        <translation>Таңдаған адресті тізімнен жою</translation>
    </message>
    <message>
        <source>C&amp;lose</source>
        <translation>Жабу</translation>
    </message>
    <message>
        <source>&amp;Export</source>
        <translation>Экспорт</translation>
    </message>
    <message>
        <source>&amp;Delete</source>
        <translation>Жою</translation>
    </message>
    </context>
<context>
    <name>AddressTableModel</name>
    </context>
<context>
    <name>AskPassphraseDialog</name>
    <message>
        <source>Enter passphrase</source>
        <translation>Құпия сөзді енгізу</translation>
    </message>
    <message>
        <source>New passphrase</source>
        <translation>Жаңа құпия сөзі</translation>
    </message>
    <message>
        <source>Repeat new passphrase</source>
        <translation>Жаңа құпия сөзді қайта енгізу</translation>
    </message>
    </context>
<context>
    <name>BanTableModel</name>
    </context>
<context>
    <name>ZcoinGUI</name>
    <message>
        <source>&amp;Transactions</source>
        <translation>&amp;Транзакциялар</translation>
    </message>
    <message>
        <source>E&amp;xit</source>
        <translation>Шығу</translation>
    </message>
    <message>
        <source>&amp;Options...</source>
        <translation>Параметрлері</translation>
    </message>
    <message>
        <source>&amp;Backup Wallet...</source>
        <translation>Әмиянды жасыру</translation>
    </message>
    <message>
        <source>&amp;Change Passphrase...</source>
        <translation>Құпия сөзді өзгерту</translation>
    </message>
    <message>
        <source>Zcoin</source>
        <translation>Биткоин</translation>
    </message>
    <message>
        <source>Wallet</source>
        <translation>Әмиян</translation>
    </message>
    <message>
        <source>&amp;Send</source>
        <translation>Жіберу</translation>
    </message>
    <message>
        <source>&amp;Receive</source>
        <translation>Алу</translation>
    </message>
    <message>
        <source>&amp;File</source>
        <translation>Файл</translation>
    </message>
    <message>
        <source>&amp;Help</source>
        <translation>Көмек</translation>
    </message>
    <message>
        <source>%1 behind</source>
        <translation>%1 қалмады</translation>
    </message>
    <message>
        <source>Error</source>
        <translation>қате</translation>
    </message>
    <message>
        <source>Warning</source>
        <translation>Ескерту</translation>
    </message>
    <message>
        <source>Information</source>
        <translation>Информация</translation>
    </message>
    <message>
        <source>Up to date</source>
        <translation>Жаңартылған</translation>
    </message>
    </context>
<context>
    <name>CoinControlDialog</name>
    <message>
        <source>Amount:</source>
        <translation>Саны</translation>
    </message>
    <message>
        <source>Fee:</source>
        <translation>Комиссия</translation>
    </message>
    <message>
        <source>Dust:</source>
        <translation>Шаң</translation>
    </message>
    <message>
        <source>After Fee:</source>
        <translation>Комиссия алу кейін</translation>
    </message>
    <message>
        <source>Amount</source>
        <translation>Саны</translation>
    </message>
    <message>
        <source>Date</source>
        <translation>Күні</translation>
    </message>
    <message>
        <source>Confirmations</source>
        <translation>Растау саны</translation>
    </message>
    <message>
        <source>Confirmed</source>
        <translation>Растық</translation>
    </message>
<<<<<<< HEAD
    <message>
        <source>Priority</source>
        <translation>Басымдық</translation>
    </message>
=======
>>>>>>> a7b486d6
    </context>
<context>
    <name>EditAddressDialog</name>
    <message>
        <source>&amp;Label</source>
        <translation>таңба</translation>
    </message>
    <message>
        <source>&amp;Address</source>
        <translation>Адрес</translation>
    </message>
    </context>
<context>
    <name>FreespaceChecker</name>
    </context>
<context>
    <name>HelpMessageDialog</name>
    </context>
<context>
    <name>Intro</name>
    <message>
        <source>Error</source>
        <translation>қате</translation>
    </message>
    </context>
<context>
    <name>ModalOverlay</name>
    </context>
<context>
    <name>OpenURIDialog</name>
    </context>
<context>
    <name>OptionsDialog</name>
    <message>
        <source>W&amp;allet</source>
        <translation>Әмиян</translation>
    </message>
    </context>
<context>
    <name>OverviewPage</name>
    </context>
<context>
    <name>PaymentServer</name>
    </context>
<context>
    <name>PeerTableModel</name>
    </context>
<context>
    <name>QObject</name>
    <message>
        <source>Amount</source>
        <translation>Саны</translation>
    </message>
    <message>
        <source>%1 and %2</source>
        <translation>%1 немесе %2</translation>
    </message>
    </context>
<context>
    <name>QObject::QObject</name>
    </context>
<context>
    <name>QRImageWidget</name>
    </context>
<context>
    <name>QRImageWidget</name>
    </context>
<context>
    <name>RPCConsole</name>
    <message>
        <source>&amp;Information</source>
        <translation>Информация</translation>
    </message>
    </context>
<context>
    <name>ReceiveCoinsDialog</name>
    <message>
        <source>&amp;Amount:</source>
        <translation>Саны</translation>
    </message>
    </context>
<context>
    <name>ReceiveRequestDialog</name>
    </context>
<context>
    <name>RecentRequestsTableModel</name>
    </context>
<context>
    <name>SendCoinsDialog</name>
    <message>
        <source>Amount:</source>
        <translation>Саны</translation>
    </message>
    <message>
        <source>Fee:</source>
        <translation>Комиссия:</translation>
    </message>
    <message>
        <source>After Fee:</source>
        <translation>Комиссия алу кейін:</translation>
    </message>
    <message>
        <source>Dust:</source>
        <translation>Шаң</translation>
    </message>
    </context>
<context>
    <name>SendCoinsEntry</name>
    <message>
        <source>A&amp;mount:</source>
        <translation>Саны</translation>
    </message>
    </context>
<context>
    <name>SendConfirmationDialog</name>
    </context>
<context>
    <name>ShutdownWindow</name>
    </context>
<context>
    <name>SignVerifyMessageDialog</name>
    </context>
<context>
    <name>SplashScreen</name>
    </context>
<context>
    <name>TrafficGraphWidget</name>
    </context>
<context>
    <name>TransactionDesc</name>
    </context>
<context>
    <name>TransactionDescDialog</name>
    </context>
<context>
    <name>TransactionTableModel</name>
    </context>
<context>
    <name>TransactionView</name>
    </context>
<context>
    <name>UnitDisplayStatusBarControl</name>
    </context>
<context>
    <name>WalletFrame</name>
    </context>
<context>
    <name>WalletModel</name>
    </context>
<context>
    <name>WalletView</name>
    </context>
<context>
<<<<<<< HEAD
    <name>zcoin-core</name>
=======
    <name>bitcoin-core</name>
>>>>>>> a7b486d6
    <message>
        <source>Information</source>
        <translation>Информация</translation>
    </message>
    <message>
        <source>Transaction amount too small</source>
        <translation>Транзакция өте кішкентай</translation>
    </message>
    <message>
        <source>Transaction too large</source>
        <translation>Транзакция өте үлкен</translation>
    </message>
    <message>
        <source>Warning</source>
        <translation>Ескерту</translation>
    </message>
    <message>
        <source>Error</source>
        <translation>қате</translation>
    </message>
</context>
</TS><|MERGE_RESOLUTION|>--- conflicted
+++ resolved
@@ -148,13 +148,6 @@
         <source>Confirmed</source>
         <translation>Растық</translation>
     </message>
-<<<<<<< HEAD
-    <message>
-        <source>Priority</source>
-        <translation>Басымдық</translation>
-    </message>
-=======
->>>>>>> a7b486d6
     </context>
 <context>
     <name>EditAddressDialog</name>
@@ -220,9 +213,6 @@
     <name>QRImageWidget</name>
     </context>
 <context>
-    <name>QRImageWidget</name>
-    </context>
-<context>
     <name>RPCConsole</name>
     <message>
         <source>&amp;Information</source>
@@ -308,11 +298,7 @@
     <name>WalletView</name>
     </context>
 <context>
-<<<<<<< HEAD
     <name>zcoin-core</name>
-=======
-    <name>bitcoin-core</name>
->>>>>>> a7b486d6
     <message>
         <source>Information</source>
         <translation>Информация</translation>
