<TS language="fr_CA" version="2.1">
<context>
    <name>AddressBookPage</name>
    <message>
        <source>Create a new address</source>
        <translation>Créer une nouvelle adresse</translation>
    </message>
    <message>
        <source>Copy the currently selected address to the system clipboard</source>
        <translation>Copier l'adresse surligné a votre presse-papier</translation>
    </message>
    <message>
        <source>&amp;Delete</source>
        <translation>&amp;Supprimer</translation>
    </message>
    </context>
<context>
    <name>AddressTableModel</name>
    </context>
<context>
    <name>AskPassphraseDialog</name>
    <message>
        <source>Enter passphrase</source>
        <translation>Entrer Mot de Passe</translation>
    </message>
    <message>
        <source>New passphrase</source>
        <translation>Nouveau Mot de passe</translation>
    </message>
    <message>
        <source>Repeat new passphrase</source>
        <translation>Répéter Mot de Passe</translation>
    </message>
    </context>
<context>
    <name>BanTableModel</name>
    </context>
<context>
    <name>ZcoinGUI</name>
    </context>
<context>
    <name>CoinControlDialog</name>
    <message>
        <source>(un)select all</source>
        <translation>Toute sélectionner </translation>
    </message>
    </context>
<context>
    <name>EditAddressDialog</name>
    <message>
        <source>&amp;Label</source>
        <translation>Record</translation>
    </message>
    <message>
        <source>&amp;Address</source>
        <translation>Addresse</translation>
    </message>
    </context>
<context>
    <name>FreespaceChecker</name>
    </context>
<context>
    <name>HelpMessageDialog</name>
    </context>
<context>
    <name>Intro</name>
    <message>
        <source>Welcome</source>
        <translation>Bienvenue </translation>
    </message>
    </context>
<context>
    <name>ModalOverlay</name>
    </context>
<context>
    <name>OpenURIDialog</name>
    </context>
<context>
    <name>OptionsDialog</name>
    </context>
<context>
    <name>OverviewPage</name>
    </context>
<context>
    <name>PaymentServer</name>
    </context>
<context>
    <name>PeerTableModel</name>
    </context>
<context>
    <name>QObject</name>
    </context>
<context>
<<<<<<< HEAD
=======
    <name>QObject::QObject</name>
    </context>
<context>
>>>>>>> a7b486d6
    <name>QRImageWidget</name>
    </context>
<context>
    <name>RPCConsole</name>
    </context>
<context>
    <name>ReceiveCoinsDialog</name>
    </context>
<context>
    <name>ReceiveRequestDialog</name>
    </context>
<context>
    <name>RecentRequestsTableModel</name>
    </context>
<context>
    <name>SendCoinsDialog</name>
    </context>
<context>
    <name>SendCoinsEntry</name>
    </context>
<context>
    <name>SendConfirmationDialog</name>
    </context>
<context>
    <name>ShutdownWindow</name>
    </context>
<context>
    <name>SignVerifyMessageDialog</name>
    </context>
<context>
    <name>SplashScreen</name>
    </context>
<context>
    <name>TrafficGraphWidget</name>
    </context>
<context>
    <name>TransactionDesc</name>
    </context>
<context>
    <name>TransactionDescDialog</name>
    </context>
<context>
    <name>TransactionTableModel</name>
    </context>
<context>
    <name>TransactionView</name>
    </context>
<context>
    <name>UnitDisplayStatusBarControl</name>
    </context>
<context>
    <name>WalletFrame</name>
    </context>
<context>
    <name>WalletModel</name>
    </context>
<context>
    <name>WalletView</name>
    </context>
<context>
<<<<<<< HEAD
    <name>zcoin-core</name>
=======
    <name>bitcoin-core</name>
>>>>>>> a7b486d6
    </context>
</TS><|MERGE_RESOLUTION|>--- conflicted
+++ resolved
@@ -91,12 +91,9 @@
     <name>QObject</name>
     </context>
 <context>
-<<<<<<< HEAD
-=======
     <name>QObject::QObject</name>
     </context>
 <context>
->>>>>>> a7b486d6
     <name>QRImageWidget</name>
     </context>
 <context>
@@ -157,10 +154,6 @@
     <name>WalletView</name>
     </context>
 <context>
-<<<<<<< HEAD
     <name>zcoin-core</name>
-=======
-    <name>bitcoin-core</name>
->>>>>>> a7b486d6
     </context>
 </TS>