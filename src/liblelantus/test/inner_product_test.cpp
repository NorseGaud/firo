--- conflicted
+++ resolved
@@ -57,11 +57,7 @@
 
     Scalar x;
     x.randomize();
-<<<<<<< HEAD
-    unique_ptr<ChallengeGenerator> challengeGenerator = std::make_unique<ChallengeGeneratorImpl<CHash256>>();
-=======
     unique_ptr<ChallengeGenerator> challengeGenerator = std::make_unique<ChallengeGeneratorImpl<CHash256>>(1);
->>>>>>> 72d824cd
 
     // generating proofs
     Proof proof;
@@ -78,15 +74,9 @@
     BOOST_CHECK_EQUAL(log2_n, proof.R_.size());
 
     // verify
-<<<<<<< HEAD
-    challengeGenerator.reset(new ChallengeGeneratorImpl<CHash256>());
-    BOOST_CHECK(ProofVerifier(gens_g, gens_h, u, ComputePInit(), 2).verify(x, proof, challengeGenerator));
-    challengeGenerator.reset(new ChallengeGeneratorImpl<CHash256>());
-=======
     challengeGenerator.reset(new ChallengeGeneratorImpl<CHash256>(1));
     BOOST_CHECK(ProofVerifier(gens_g, gens_h, u, ComputePInit(), 2).verify(x, proof, challengeGenerator));
     challengeGenerator.reset(new ChallengeGeneratorImpl<CHash256>(1));
->>>>>>> 72d824cd
     BOOST_CHECK(ProofVerifier(gens_g, gens_h, u, ComputePInit(), 2).verify_fast(n, x, proof, challengeGenerator));
 }
 
@@ -99,11 +89,7 @@
 
     Scalar x;
     x.randomize();
-<<<<<<< HEAD
-    unique_ptr<ChallengeGenerator> challengeGenerator = std::make_unique<ChallengeGeneratorImpl<CHash256>>();
-=======
     unique_ptr<ChallengeGenerator> challengeGenerator = std::make_unique<ChallengeGeneratorImpl<CHash256>>(1);
->>>>>>> 72d824cd
 
     // generating proofs
     Proof proof;
@@ -118,15 +104,9 @@
     BOOST_CHECK_EQUAL(log2_n, proof.R_.size());
 
     // verify
-<<<<<<< HEAD
-    challengeGenerator.reset(new ChallengeGeneratorImpl<CHash256>());
-    BOOST_CHECK(ProofVerifier(gens_g, gens_h, u, ComputePInit(), 2).verify(x, proof, challengeGenerator));
-    challengeGenerator.reset(new ChallengeGeneratorImpl<CHash256>());
-=======
     challengeGenerator.reset(new ChallengeGeneratorImpl<CHash256>(1));
     BOOST_CHECK(ProofVerifier(gens_g, gens_h, u, ComputePInit(), 2).verify(x, proof, challengeGenerator));
     challengeGenerator.reset(new ChallengeGeneratorImpl<CHash256>(1));
->>>>>>> 72d824cd
     BOOST_CHECK(ProofVerifier(gens_g, gens_h, u, ComputePInit(), 2).verify_fast(n, x, proof, challengeGenerator));
 }
 
@@ -139,11 +119,7 @@
 
     Scalar x;
     x.randomize();
-<<<<<<< HEAD
-    unique_ptr<ChallengeGenerator> challengeGenerator = std::make_unique<ChallengeGeneratorImpl<CHash256>>();
-=======
     unique_ptr<ChallengeGenerator> challengeGenerator = std::make_unique<ChallengeGeneratorImpl<CHash256>>(1);
->>>>>>> 72d824cd
 
     // generating genertor
     Proof proof;
@@ -153,28 +129,16 @@
     GroupElement fakeP;
     fakeP.randomize();
 
-<<<<<<< HEAD
-    challengeGenerator.reset(new ChallengeGeneratorImpl<CHash256>());
-    BOOST_CHECK(!ProofVerifier(gens_g, gens_h, u, fakeP, 2).verify(x, proof, challengeGenerator));
-    challengeGenerator.reset(new ChallengeGeneratorImpl<CHash256>());
-=======
     challengeGenerator.reset(new ChallengeGeneratorImpl<CHash256>(1));
     BOOST_CHECK(!ProofVerifier(gens_g, gens_h, u, fakeP, 2).verify(x, proof, challengeGenerator));
     challengeGenerator.reset(new ChallengeGeneratorImpl<CHash256>(1));
->>>>>>> 72d824cd
     BOOST_CHECK(!ProofVerifier(gens_g, gens_h, u, fakeP, 2).verify_fast(n, x, proof, challengeGenerator));
 
     // verify with fake proof
     auto verify = [&](Scalar const &_x, Proof const &_p) -> void {
-<<<<<<< HEAD
-        challengeGenerator.reset(new ChallengeGeneratorImpl<CHash256>());
-        BOOST_CHECK(!ProofVerifier(gens_g, gens_h, u, ComputePInit(), 2).verify(_x, _p, challengeGenerator));
-        challengeGenerator.reset(new ChallengeGeneratorImpl<CHash256>());
-=======
         challengeGenerator.reset(new ChallengeGeneratorImpl<CHash256>(1));
         BOOST_CHECK(!ProofVerifier(gens_g, gens_h, u, ComputePInit(), 2).verify(_x, _p, challengeGenerator));
         challengeGenerator.reset(new ChallengeGeneratorImpl<CHash256>(1));
->>>>>>> 72d824cd
         BOOST_CHECK(!ProofVerifier(gens_g, gens_h, u, ComputePInit(), 2).verify_fast(n, _x, _p, challengeGenerator));
     };
 
