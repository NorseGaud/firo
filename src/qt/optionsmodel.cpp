// Copyright (c) 2011-2016 The Bitcoin Core developers
// Distributed under the MIT software license, see the accompanying
// file COPYING or http://www.opensource.org/licenses/mit-license.php.

#if defined(HAVE_CONFIG_H)
#include "config/bitcoin-config.h"
#endif

#include "optionsmodel.h"

#include "bitcoinunits.h"
#include "guiutil.h"

#include "amount.h"
#include "init.h"
<<<<<<< HEAD
#include "main.h" // For DEFAULT_SCRIPTCHECK_THREADS && DEFAULT_TOR_SETUP
=======
#include "validation.h" // For DEFAULT_SCRIPTCHECK_THREADS
>>>>>>> a7b486d6
#include "net.h"
#include "netbase.h"
#include "txdb.h" // for -dbcache defaults
#include "intro.h" 

#ifdef ENABLE_WALLET
#include "wallet/wallet.h"
#include "wallet/walletdb.h"
#endif

#include <QNetworkProxy>
#include <QSettings>
#include <QStringList>

OptionsModel::OptionsModel(QObject *parent, bool resetSettings) :
    QAbstractListModel(parent)
{
    Init(resetSettings);
}

void OptionsModel::addOverriddenOption(const std::string &option)
{
    strOverriddenByCommandLine += QString::fromStdString(option) + "=" + QString::fromStdString(GetArg(option, "")) + " ";
}

// Writes all missing QSettings with their default values
void OptionsModel::Init(bool resetSettings)
{
    if (resetSettings)
        Reset();

    checkAndMigrate();

    QSettings settings;

    // Ensure restart flag is unset on client startup
    setRestartRequired(false);

    // These are Qt-only settings:

    // Window
    if (!settings.contains("fHideTrayIcon"))
        settings.setValue("fHideTrayIcon", false);
    fHideTrayIcon = settings.value("fHideTrayIcon").toBool();
    Q_EMIT hideTrayIconChanged(fHideTrayIcon);
    
    if (!settings.contains("fMinimizeToTray"))
        settings.setValue("fMinimizeToTray", false);
    fMinimizeToTray = settings.value("fMinimizeToTray").toBool() && !fHideTrayIcon;

    if (!settings.contains("fMinimizeOnClose"))
        settings.setValue("fMinimizeOnClose", false);
    fMinimizeOnClose = settings.value("fMinimizeOnClose").toBool();

    // Display
    if (!settings.contains("nDisplayUnit"))
        settings.setValue("nDisplayUnit", BitcoinUnits::BTC);
    nDisplayUnit = settings.value("nDisplayUnit").toInt();

    if (!settings.contains("strThirdPartyTxUrls"))
        settings.setValue("strThirdPartyTxUrls", "");
    strThirdPartyTxUrls = settings.value("strThirdPartyTxUrls", "").toString();

    if (!settings.contains("fCoinControlFeatures"))
        settings.setValue("fCoinControlFeatures", false);
    fCoinControlFeatures = settings.value("fCoinControlFeatures", false).toBool();

    // These are shared with the core or have a command-line parameter
    // and we want command-line parameters to overwrite the GUI settings.
    //
    // If setting doesn't exist create it with defaults.
    //
    // If SoftSetArg() or SoftSetBoolArg() return false we were overridden
    // by command-line and show this in the UI.

    // Main
    if (!settings.contains("nDatabaseCache"))
        settings.setValue("nDatabaseCache", (qint64)nDefaultDbCache);
    if (!SoftSetArg("-dbcache", settings.value("nDatabaseCache").toString().toStdString()))
        addOverriddenOption("-dbcache");

    if (!settings.contains("nThreadsScriptVerif"))
        settings.setValue("nThreadsScriptVerif", DEFAULT_SCRIPTCHECK_THREADS);
    if (!SoftSetArg("-par", settings.value("nThreadsScriptVerif").toString().toStdString()))
        addOverriddenOption("-par");

    if (!settings.contains("strDataDir"))
        settings.setValue("strDataDir", Intro::getDefaultDataDirectory());

    // Wallet
#ifdef ENABLE_WALLET
    if (!settings.contains("bSpendZeroConfChange"))
        settings.setValue("bSpendZeroConfChange", true);
    if (!SoftSetBoolArg("-spendzeroconfchange", settings.value("bSpendZeroConfChange").toBool()))
        addOverriddenOption("-spendzeroconfchange");
#endif

    // Network
    if (!settings.contains("fTorSetup"))
        settings.setValue("fTorSetup", DEFAULT_TOR_SETUP);
    if (!SoftSetBoolArg("-torsetup", settings.value("fTorSetup").toBool()))
        addOverriddenOption("-torsetup");

    if (!settings.contains("fUseUPnP"))
        settings.setValue("fUseUPnP", DEFAULT_UPNP);
    if (!SoftSetBoolArg("-upnp", settings.value("fUseUPnP").toBool()))
        addOverriddenOption("-upnp");

    if (!settings.contains("fListen"))
        settings.setValue("fListen", DEFAULT_LISTEN);
    if (!SoftSetBoolArg("-listen", settings.value("fListen").toBool()))
        addOverriddenOption("-listen");

    if (!settings.contains("fUseProxy"))
        settings.setValue("fUseProxy", false);
    if (!settings.contains("addrProxy"))
        settings.setValue("addrProxy", "127.0.0.1:9050");
    // Only try to set -proxy, if user has enabled fUseProxy
    if (settings.value("fUseProxy").toBool() && !SoftSetArg("-proxy", settings.value("addrProxy").toString().toStdString()))
        addOverriddenOption("-proxy");
    else if(!settings.value("fUseProxy").toBool() && !GetArg("-proxy", "").empty())
        addOverriddenOption("-proxy");

    if (!settings.contains("fUseSeparateProxyTor"))
        settings.setValue("fUseSeparateProxyTor", false);
    if (!settings.contains("addrSeparateProxyTor"))
        settings.setValue("addrSeparateProxyTor", "127.0.0.1:9050");
    // Only try to set -onion, if user has enabled fUseSeparateProxyTor
    if (settings.value("fUseSeparateProxyTor").toBool() && !SoftSetArg("-onion", settings.value("addrSeparateProxyTor").toString().toStdString()))
        addOverriddenOption("-onion");
    else if(!settings.value("fUseSeparateProxyTor").toBool() && !GetArg("-onion", "").empty())
        addOverriddenOption("-onion");

    // Display
    if (!settings.contains("language"))
        settings.setValue("language", "");
    if (!SoftSetArg("-lang", settings.value("language").toString().toStdString()))
        addOverriddenOption("-lang");

    language = settings.value("language").toString();
}

void OptionsModel::Reset()
{
    QSettings settings;

    // Save the strDataDir setting
    QString dataDir = Intro::getDefaultDataDirectory();
    dataDir = settings.value("strDataDir", dataDir).toString();

    // Remove all entries from our QSettings object
    settings.clear();

    // Set strDataDir
    settings.setValue("strDataDir", dataDir);

    // Set that this was reset
    settings.setValue("fReset", true);

    // default setting for OptionsModel::StartAtStartup - disabled
    if (GUIUtil::GetStartOnSystemStartup())
        GUIUtil::SetStartOnSystemStartup(false);
}

int OptionsModel::rowCount(const QModelIndex & parent) const
{
    return OptionIDRowCount;
}

// read QSettings values and return them
QVariant OptionsModel::data(const QModelIndex & index, int role) const
{
    if(role == Qt::EditRole)
    {
        QSettings settings;
        switch(index.row())
        {
        case StartAtStartup:
            return GUIUtil::GetStartOnSystemStartup();
        case HideTrayIcon:
            return fHideTrayIcon;
        case MinimizeToTray:
            return fMinimizeToTray;
        case MapPortUPnP:
#ifdef USE_UPNP
            return settings.value("fUseUPnP");
#else
            return false;
#endif
        case MinimizeOnClose:
            return fMinimizeOnClose;

        // default proxy
        case ProxyUse:
            return settings.value("fUseProxy", false);
        case ProxyIP: {
            // contains IP at index 0 and port at index 1
            QStringList strlIpPort = settings.value("addrProxy").toString().split(":", QString::SkipEmptyParts);
            return strlIpPort.at(0);
        }
        case ProxyPort: {
            // contains IP at index 0 and port at index 1
            QStringList strlIpPort = settings.value("addrProxy").toString().split(":", QString::SkipEmptyParts);
            return strlIpPort.at(1);
        }

        case TorSetup:
            return settings.value("fTorSetup", false);

        // separate Tor proxy
        case ProxyUseTor:
            return settings.value("fUseSeparateProxyTor", false);
        case ProxyIPTor: {
            // contains IP at index 0 and port at index 1
            QStringList strlIpPort = settings.value("addrSeparateProxyTor").toString().split(":", QString::SkipEmptyParts);
            return strlIpPort.at(0);
        }
        case ProxyPortTor: {
            // contains IP at index 0 and port at index 1
            QStringList strlIpPort = settings.value("addrSeparateProxyTor").toString().split(":", QString::SkipEmptyParts);
            return strlIpPort.at(1);
        }

#ifdef ENABLE_WALLET
        case SpendZeroConfChange:
            return settings.value("bSpendZeroConfChange");
#endif
        case DisplayUnit:
            return nDisplayUnit;
        case ThirdPartyTxUrls:
            return strThirdPartyTxUrls;
        case Language:
            return settings.value("language");
        case CoinControlFeatures:
            return fCoinControlFeatures;
        case DatabaseCache:
            return settings.value("nDatabaseCache");
        case ThreadsScriptVerif:
            return settings.value("nThreadsScriptVerif");
        case Listen:
            return settings.value("fListen");
        default:
            return QVariant();
        }
    }
    return QVariant();
}

// write QSettings values
bool OptionsModel::setData(const QModelIndex & index, const QVariant & value, int role)
{
    bool successful = true; /* set to false on parse error */
    if(role == Qt::EditRole)
    {
        QSettings settings;
        switch(index.row())
        {
        case StartAtStartup:
            successful = GUIUtil::SetStartOnSystemStartup(value.toBool());
            break;
        case HideTrayIcon:
            fHideTrayIcon = value.toBool();
            settings.setValue("fHideTrayIcon", fHideTrayIcon);
    		Q_EMIT hideTrayIconChanged(fHideTrayIcon);
            break;
        case MinimizeToTray:
            fMinimizeToTray = value.toBool();
            settings.setValue("fMinimizeToTray", fMinimizeToTray);
            break;
        case MapPortUPnP: // core option - can be changed on-the-fly
            settings.setValue("fUseUPnP", value.toBool());
            MapPort(value.toBool());
            break;
        case MinimizeOnClose:
            fMinimizeOnClose = value.toBool();
            settings.setValue("fMinimizeOnClose", fMinimizeOnClose);
            break;

        // default proxy
        case ProxyUse:
            if (settings.value("fUseProxy") != value) {
                settings.setValue("fUseProxy", value.toBool());
                setRestartRequired(true);
            }
            break;
        case ProxyIP: {
            // contains current IP at index 0 and current port at index 1
            QStringList strlIpPort = settings.value("addrProxy").toString().split(":", QString::SkipEmptyParts);
            // if that key doesn't exist or has a changed IP
            if (!settings.contains("addrProxy") || strlIpPort.at(0) != value.toString()) {
                // construct new value from new IP and current port
                QString strNewValue = value.toString() + ":" + strlIpPort.at(1);
                settings.setValue("addrProxy", strNewValue);
                setRestartRequired(true);
            }
        }
        break;
        case ProxyPort: {
            // contains current IP at index 0 and current port at index 1
            QStringList strlIpPort = settings.value("addrProxy").toString().split(":", QString::SkipEmptyParts);
            // if that key doesn't exist or has a changed port
            if (!settings.contains("addrProxy") || strlIpPort.at(1) != value.toString()) {
                // construct new value from current IP and new port
                QString strNewValue = strlIpPort.at(0) + ":" + value.toString();
                settings.setValue("addrProxy", strNewValue);
                setRestartRequired(true);
            }
        }
        break;

        // separate Tor proxy
        case ProxyUseTor:
            if (settings.value("fUseSeparateProxyTor") != value) {
                settings.setValue("fUseSeparateProxyTor", value.toBool());
                setRestartRequired(true);
            }
            break;
        case ProxyIPTor: {
            // contains current IP at index 0 and current port at index 1
            QStringList strlIpPort = settings.value("addrSeparateProxyTor").toString().split(":", QString::SkipEmptyParts);
            // if that key doesn't exist or has a changed IP
            if (!settings.contains("addrSeparateProxyTor") || strlIpPort.at(0) != value.toString()) {
                // construct new value from new IP and current port
                QString strNewValue = value.toString() + ":" + strlIpPort.at(1);
                settings.setValue("addrSeparateProxyTor", strNewValue);
                setRestartRequired(true);
            }
        }
        break;
        case ProxyPortTor: {
            // contains current IP at index 0 and current port at index 1
            QStringList strlIpPort = settings.value("addrSeparateProxyTor").toString().split(":", QString::SkipEmptyParts);
            // if that key doesn't exist or has a changed port
            if (!settings.contains("addrSeparateProxyTor") || strlIpPort.at(1) != value.toString()) {
                // construct new value from current IP and new port
                QString strNewValue = strlIpPort.at(0) + ":" + value.toString();
                settings.setValue("addrSeparateProxyTor", strNewValue);
                setRestartRequired(true);
            }
        }
        break;

#ifdef ENABLE_WALLET
        case SpendZeroConfChange:
            if (settings.value("bSpendZeroConfChange") != value) {
                settings.setValue("bSpendZeroConfChange", value);
                setRestartRequired(true);
            }
            break;
#endif
        case DisplayUnit:
            setDisplayUnit(value);
            break;
        case ThirdPartyTxUrls:
            if (strThirdPartyTxUrls != value.toString()) {
                strThirdPartyTxUrls = value.toString();
                settings.setValue("strThirdPartyTxUrls", strThirdPartyTxUrls);
                setRestartRequired(true);
            }
            break;
        case Language:
            if (settings.value("language") != value) {
                settings.setValue("language", value);
                setRestartRequired(true);
            }
            break;
        case CoinControlFeatures:
            fCoinControlFeatures = value.toBool();
            settings.setValue("fCoinControlFeatures", fCoinControlFeatures);
            Q_EMIT coinControlFeaturesChanged(fCoinControlFeatures);
            break;
        case DatabaseCache:
            if (settings.value("nDatabaseCache") != value) {
                settings.setValue("nDatabaseCache", value);
                setRestartRequired(true);
            }
            break;
        case ThreadsScriptVerif:
            if (settings.value("nThreadsScriptVerif") != value) {
                settings.setValue("nThreadsScriptVerif", value);
                setRestartRequired(true);
            }
            break;
        case Listen:
            if (settings.value("fListen") != value) {
                settings.setValue("fListen", value);
                setRestartRequired(true);
            }
            break;
        default:
            break;
        }
    }

    Q_EMIT dataChanged(index, index);

    return successful;
}

/** Updates current unit in memory, settings and emits displayUnitChanged(newUnit) signal */
void OptionsModel::setDisplayUnit(const QVariant &value)
{
    if (!value.isNull())
    {
        QSettings settings;
        nDisplayUnit = value.toInt();
        settings.setValue("nDisplayUnit", nDisplayUnit);
        Q_EMIT displayUnitChanged(nDisplayUnit);
    }
}

bool OptionsModel::getProxySettings(QNetworkProxy& proxy) const
{
    // Directly query current base proxy, because
    // GUI settings can be overridden with -proxy.
    proxyType curProxy;
    if (GetProxy(NET_IPV4, curProxy)) {
        proxy.setType(QNetworkProxy::Socks5Proxy);
        proxy.setHostName(QString::fromStdString(curProxy.proxy.ToStringIP()));
        proxy.setPort(curProxy.proxy.GetPort());

        return true;
    }
    else
        proxy.setType(QNetworkProxy::NoProxy);

    return false;
}

void OptionsModel::setRestartRequired(bool fRequired)
{
    QSettings settings;
    return settings.setValue("fRestartRequired", fRequired);
}

bool OptionsModel::isRestartRequired()
{
    QSettings settings;
    return settings.value("fRestartRequired", false).toBool();
}

void OptionsModel::checkAndMigrate()
{
    // Migration of default values
    // Check if the QSettings container was already loaded with this client version
    QSettings settings;
    static const char strSettingsVersionKey[] = "nSettingsVersion";
    int settingsVersion = settings.contains(strSettingsVersionKey) ? settings.value(strSettingsVersionKey).toInt() : 0;
    if (settingsVersion < CLIENT_VERSION)
    {
        // -dbcache was bumped from 100 to 300 in 0.13
        // see https://github.com/bitcoin/bitcoin/pull/8273
        // force people to upgrade to the new value if they are using 100MB
        if (settingsVersion < 130000 && settings.contains("nDatabaseCache") && settings.value("nDatabaseCache").toLongLong() == 100)
            settings.setValue("nDatabaseCache", (qint64)nDefaultDbCache);

        settings.setValue(strSettingsVersionKey, CLIENT_VERSION);
    }
}<|MERGE_RESOLUTION|>--- conflicted
+++ resolved
@@ -13,11 +13,7 @@
 
 #include "amount.h"
 #include "init.h"
-<<<<<<< HEAD
-#include "main.h" // For DEFAULT_SCRIPTCHECK_THREADS && DEFAULT_TOR_SETUP
-=======
 #include "validation.h" // For DEFAULT_SCRIPTCHECK_THREADS
->>>>>>> a7b486d6
 #include "net.h"
 #include "netbase.h"
 #include "txdb.h" // for -dbcache defaults
