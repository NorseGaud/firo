--- conflicted
+++ resolved
@@ -389,11 +389,7 @@
 void CZnode::SetRank(int newRank, bool nPublish) {
      if(nRank!=newRank){
         nRank = newRank;
-<<<<<<< HEAD
-        if(nRank < 0) nRank = 0;
-=======
         if(nRank < 0 || nRank > mnodeman.GetFullZnodeVector().size()) nRank = 0;
->>>>>>> 4c4e5933
         if(nPublish){
             GetMainSignals().UpdatedZnode(*this);
         }
