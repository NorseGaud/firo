--- conflicted
+++ resolved
@@ -32,11 +32,7 @@
         group_elements = {u, y, a, b};
         challengeGenerator->add(pre);
     } else {
-<<<<<<< HEAD
-        challengeGenerator.reset(new ChallengeGeneratorImpl<CSHA256>());
-=======
         challengeGenerator.reset(new ChallengeGeneratorImpl<CSHA256>(0));
->>>>>>> 72d824cd
     }
     challengeGenerator->add(group_elements);
     challengeGenerator->get_challenge(c);
@@ -57,11 +53,7 @@
     proof_out.u = u;
     Scalar c;
 
-<<<<<<< HEAD
-    ChallengeGeneratorImpl<CHash256> challengeGenerator;
-=======
     ChallengeGeneratorImpl<CHash256> challengeGenerator(1);
->>>>>>> 72d824cd
     std::string shts = "SCHNORR_PROOF";
     std::vector<unsigned char> pre(shts.begin(), shts.end());
     challengeGenerator.add(pre);
