// Copyright (c) 2009-2010 Satoshi Nakamoto
// Copyright (c) 2009-2016 The Bitcoin Core developers
// Distributed under the MIT software license, see the accompanying
// file COPYING or http://www.opensource.org/licenses/mit-license.php.

#include "main.h"
#include "zerocoin.h"

#include "addrman.h"
#include "arith_uint256.h"
#include "blockencodings.h"
#include "chainparams.h"
#include "checkpoints.h"
#include "checkqueue.h"
#include "consensus/consensus.h"
#include "consensus/merkle.h"
#include "consensus/validation.h"
#include "exodus/exodus.h"
#include "hash.h"
#include "init.h"
#include "base58.h"
#include "merkleblock.h"
#include "net.h"
#include "policy/fees.h"
#include "policy/policy.h"
#include "pow.h"
#include "primitives/block.h"
#include "primitives/transaction.h"
#include "random.h"
#include "script/script.h"
#include "script/sigcache.h"
#include "script/standard.h"
#include "tinyformat.h"
#include "txdb.h"
#include "txmempool.h"
#include "ui_interface.h"
#include "undo.h"
#include "util.h"
#include "wallet/wallet.h"
#include "wallet/walletdb.h"
#include "zerocoin_v3.h"
#include "utilmoneystr.h"
#include "utilstrencodings.h"
#include "validationinterface.h"
#include "versionbits.h"
#include "definition.h"
#include "utiltime.h"
#include "mtpstate.h"

#include "darksend.h"
#include "instantx.h"
#include "znode-payments.h"
#include "znode-sync.h"
#include "znodeman.h"
#include "coins.h"

#include "sigma/coinspend.h"

#include <atomic>
#include <sstream>
#include <chrono>

#include <boost/algorithm/string/replace.hpp>
#include <boost/algorithm/string/join.hpp>
#include <boost/filesystem.hpp>
#include <boost/filesystem/fstream.hpp>
#include <boost/math/distributions/poisson.hpp>
#include <boost/thread.hpp>

#include <iostream> // delete me

using namespace std;

#if defined(NDEBUG)
# error "Zcoin cannot be compiled without assertions."
#endif

/**
 * Global state
 */

CCriticalSection cs_main;

BlockMap mapBlockIndex;
CChain chainActive;
CBlockIndex *pindexBestHeader = NULL;
int64_t nTimeBestReceived = 0;
CWaitableCriticalSection csBestBlock;
CConditionVariable cvBlockChange;
int nScriptCheckThreads = 0;
bool fImporting = false;
bool fReindex = false;
bool fTxIndex = false;
bool fHavePruned = false;
bool fPruneMode = false;
bool fAddressIndex = false;
bool fSpentIndex = false;
bool fTimestampIndex = false;
bool fIsBareMultisigStd = DEFAULT_PERMIT_BAREMULTISIG;
bool fRequireStandard = true;
bool fCheckBlockIndex = false;
bool fCheckpointsEnabled = DEFAULT_CHECKPOINTS_ENABLED;
size_t nCoinCacheUsage = 5000 * 300;
uint64_t nPruneTarget = 0;
int64_t nMaxTipAge = DEFAULT_MAX_TIP_AGE;
bool fEnableReplacement = DEFAULT_ENABLE_REPLACEMENT;

CFeeRate minRelayTxFee = CFeeRate(DEFAULT_MIN_RELAY_TX_FEE);
CAmount maxTxFee = DEFAULT_TRANSACTION_MAXFEE;

CTxMemPool mempool(::minRelayTxFee);
FeeFilterRounder filterRounder(::minRelayTxFee);
CTxMemPool stempool(::minRelayTxFee);

// Zcoin znode
map <uint256, int64_t> mapRejectedBlocks GUARDED_BY(cs_main);

struct IteratorComparator {
    template<typename I>
    bool operator()(const I &a, const I &b) const {
        return &(*a) < &(*b);
    }
};

struct COrphanTx {
    CTransaction tx;
    NodeId fromPeer;
    int64_t nTimeExpire;
};
map <uint256, COrphanTx> mapOrphanTransactions GUARDED_BY(cs_main);
map <COutPoint, set<map<uint256, COrphanTx>::iterator, IteratorComparator>> mapOrphanTransactionsByPrev GUARDED_BY(
        cs_main);

void EraseOrphansFor(NodeId peer) EXCLUSIVE_LOCKS_REQUIRED(cs_main);

/**
 * Returns true if there are nRequired or more blocks of minVersion or above
 * in the last Consensus::Params::nMajorityWindow blocks, starting at pstart and going backwards.
 */
static bool IsSuperMajority(int minVersion, const CBlockIndex *pstart, unsigned nRequired,
                            const Consensus::Params &consensusParams);

static void CheckBlockIndex(const Consensus::Params &consensusParams);

/** Constant stuff for coinbase transactions we create: */
CScript COINBASE_FLAGS;

const string strMessageMagic = "Zcoin Signed Message:\n";

// Internal stuff
namespace {

    struct CBlockIndexWorkComparator {
        bool operator()(CBlockIndex *pa, CBlockIndex *pb) const {
            // First sort by most total work, ...
            if (pa->nChainWork > pb->nChainWork) return false;
            if (pa->nChainWork < pb->nChainWork) return true;

            // ... then by earliest time received, ...
            if (pa->nSequenceId < pb->nSequenceId) return false;
            if (pa->nSequenceId > pb->nSequenceId) return true;

            // Use pointer address as tie breaker (should only happen with blocks
            // loaded from disk, as those all have id 0).
            if (pa < pb) return false;
            if (pa > pb) return true;

            // Identical blocks.
            return false;
        }
    };

    CBlockIndex *pindexBestInvalid;

    /**
     * The set of all CBlockIndex entries with BLOCK_VALID_TRANSACTIONS (for itself and all ancestors) and
     * as good as our current tip or better. Entries may be failed, though, and pruning nodes may be
     * missing the data for the block.
     */
    set<CBlockIndex *, CBlockIndexWorkComparator> setBlockIndexCandidates;
    /** Number of nodes with fSyncStarted. */
    int nSyncStarted = 0;
    /** All pairs A->B, where A (or one of its ancestors) misses transactions, but B has transactions.
     * Pruned nodes may have entries where B is missing data.
     */
    multimap<CBlockIndex *, CBlockIndex *> mapBlocksUnlinked;

    CCriticalSection cs_LastBlockFile;
    std::vector <CBlockFileInfo> vinfoBlockFile;
    int nLastBlockFile = 0;
    /** Global flag to indicate we should check to see if there are
     *  block/undo files that should be deleted.  Set on startup
     *  or if we allocate more file space when we're in prune mode
     */
    bool fCheckForPruning = false;

    /**
     * Every received block is assigned a unique and increasing identifier, so we
     * know which one to give priority in case of a fork.
     */
    CCriticalSection cs_nBlockSequenceId;
    /** Blocks loaded from disk are assigned id 0, so start the counter at 1. */
    uint32_t nBlockSequenceId = 1;

    /**
     * Sources of received blocks, saved to be able to send them reject
     * messages or ban them when processing happens afterwards. Protected by
     * cs_main.
     * Set mapBlockSource[hash].second to false if the node should not be
     * punished if the block is invalid.
     */
    map <uint256, std::pair<NodeId, bool>> mapBlockSource;

    /**
     * Filter for transactions that were recently rejected by
     * AcceptToMemoryPool. These are not rerequested until the chain tip
     * changes, at which point the entire filter is reset. Protected by
     * cs_main.
     *
     * Without this filter we'd be re-requesting txs from each of our peers,
     * increasing bandwidth consumption considerably. For instance, with 100
     * peers, half of which relay a tx we don't accept, that might be a 50x
     * bandwidth increase. A flooding attacker attempting to roll-over the
     * filter using minimum-sized, 60byte, transactions might manage to send
     * 1000/sec if we have fast peers, so we pick 120,000 to give our peers a
     * two minute window to send invs to us.
     *
     * Decreasing the false positive rate is fairly cheap, so we pick one in a
     * million to make it highly unlikely for users to have issues with this
     * filter.
     *
     * Memory used: 1.3 MB
     */
    boost::scoped_ptr<CRollingBloomFilter> recentRejects;
    uint256 hashRecentRejectsChainTip;

    /** Blocks that are in flight, and that are in the queue to be downloaded. Protected by cs_main. */
    struct QueuedBlock {
        uint256 hash;
        CBlockIndex *pindex;                                     //!< Optional.
        bool fValidatedHeaders;                                  //!< Whether this block has validated headers at the time of request.
        std::unique_ptr <PartiallyDownloadedBlock> partialBlock;  //!< Optional, used for CMPCTBLOCK downloads
    };
    map <uint256, pair<NodeId, list<QueuedBlock>::iterator>> mapBlocksInFlight;

    /** Stack of nodes which we have set to announce using compact blocks */
    list <NodeId> lNodesAnnouncingHeaderAndIDs;

    /** Number of preferable block download peers. */
    int nPreferredDownload = 0;

    /** Dirty block index entries. */
    set<CBlockIndex *> setDirtyBlockIndex;

    /** Dirty block file entries. */
    set<int> setDirtyFileInfo;

    /** Number of peers from which we're downloading blocks. */
    int nPeersWithValidatedDownloads = 0;

    /** Relay map, protected by cs_main. */
    typedef std::map <uint256, std::shared_ptr<const CTransaction>> MapRelay;
    MapRelay mapRelay;
    std::map<CInv, CDataStream> mapRelayInv;
    /** Expiration-time ordered list of (expire time, relay map entry) pairs, protected by cs_main). */
    std::deque <std::pair<int64_t, MapRelay::iterator>> vRelayExpiration;
} // anon namespace

//////////////////////////////////////////////////////////////////////////////
//
// Registration of network node signals.
//

namespace {

    struct CBlockReject {
        unsigned char chRejectCode;
        string strRejectReason;
        uint256 hashBlock;
    };

/**
 * Maintain validation-specific state about nodes, protected by cs_main, instead
 * by CNode's own locks. This simplifies asynchronous operation, where
 * processing of incoming data is done after the ProcessMessage call returns,
 * and we're no longer holding the node's locks.
 */
    struct CNodeState {
        //! The peer's address
        CService address;
        //! Whether we have a fully established connection.
        bool fCurrentlyConnected;
        //! Accumulated misbehaviour score for this peer.
        int nMisbehavior;
        //! Whether this peer should be disconnected and banned (unless whitelisted).
        bool fShouldBan;
        //! String name of this peer (debugging/logging purposes).
        std::string name;
        //! List of asynchronously-determined block rejections to notify this peer about.
        std::vector <CBlockReject> rejects;
        //! The best known block we know this peer has announced.
        CBlockIndex *pindexBestKnownBlock;
        //! The hash of the last unknown block this peer has announced.
        uint256 hashLastUnknownBlock;
        //! The last full block we both have.
        CBlockIndex *pindexLastCommonBlock;
        //! The best header we have sent our peer.
        CBlockIndex *pindexBestHeaderSent;
        //! Length of current-streak of unconnecting headers announcements
        int nUnconnectingHeaders;
        //! Whether we've started headers synchronization with this peer.
        bool fSyncStarted;
        //! Since when we're stalling block download progress (in microseconds), or 0.
        int64_t nStallingSince;
        list <QueuedBlock> vBlocksInFlight;
        //! When the first entry in vBlocksInFlight started downloading. Don't care when vBlocksInFlight is empty.
        int64_t nDownloadingSince;
        int nBlocksInFlight;
        int nBlocksInFlightValidHeaders;
        //! Whether we consider this a preferred download peer.
        bool fPreferredDownload;
        //! Whether this peer wants invs or headers (when possible) for block announcements.
        bool fPreferHeaders;
        //! Whether this peer wants invs or cmpctblocks (when possible) for block announcements.
        bool fPreferHeaderAndIDs;
        /**
          * Whether this peer will send us cmpctblocks if we request them.
          * This is not used to gate request logic, as we really only care about fSupportsDesiredCmpctVersion,
          * but is used as a flag to "lock in" the version of compact blocks (fWantsCmpctWitness) we send.
          */
        bool fProvidesHeaderAndIDs;
        //! Whether this peer can give us witnesses
        bool fHaveWitness;
        //! Whether this peer wants witnesses in cmpctblocks/blocktxns
        bool fWantsCmpctWitness;
        /**
         * If we've announced NODE_WITNESS to this peer: whether the peer sends witnesses in cmpctblocks/blocktxns,
         * otherwise: whether this peer sends non-witnesses in cmpctblocks/blocktxns.
         */
        bool fSupportsDesiredCmpctVersion;

        CNodeState() {
            fCurrentlyConnected = false;
            nMisbehavior = 0;
            fShouldBan = false;
            pindexBestKnownBlock = NULL;
            hashLastUnknownBlock.SetNull();
            pindexLastCommonBlock = NULL;
            pindexBestHeaderSent = NULL;
            nUnconnectingHeaders = 0;
            fSyncStarted = false;
            nStallingSince = 0;
            nDownloadingSince = 0;
            nBlocksInFlight = 0;
            nBlocksInFlightValidHeaders = 0;
            fPreferredDownload = false;
            fPreferHeaders = false;
            fPreferHeaderAndIDs = false;
            fProvidesHeaderAndIDs = false;
            fHaveWitness = false;
            fWantsCmpctWitness = false;
            fSupportsDesiredCmpctVersion = false;
        }
    };

/** Map maintaining per-node state. Requires cs_main. */
    map <NodeId, CNodeState> mapNodeState;

// Requires cs_main.
    CNodeState *State(NodeId pnode) {
        map<NodeId, CNodeState>::iterator it = mapNodeState.find(pnode);
        if (it == mapNodeState.end())
            return NULL;
        return &it->second;
    }

    int GetHeight() {
        LOCK(cs_main);
        return chainActive.Height();
    }

    void UpdatePreferredDownload(CNode *node, CNodeState *state) {
        nPreferredDownload -= state->fPreferredDownload;

        // Whether this node should be marked as a preferred download node.
        state->fPreferredDownload = (!node->fInbound || node->fWhitelisted) && !node->fOneShot && !node->fClient;

        nPreferredDownload += state->fPreferredDownload;
    }

    void InitializeNode(NodeId nodeid, const CNode *pnode) {
        LOCK(cs_main);
        CNodeState &state = mapNodeState.insert(std::make_pair(nodeid, CNodeState())).first->second;
        state.name = pnode->addrName;
        state.address = pnode->addr;
    }

    void FinalizeNode(NodeId nodeid) {
        LOCK(cs_main);
        CNodeState *state = State(nodeid);

        if (state->fSyncStarted)
            nSyncStarted--;

        if (state->nMisbehavior == 0 && state->fCurrentlyConnected) {
            AddressCurrentlyConnected(state->address);
        }

        BOOST_FOREACH(
        const QueuedBlock &entry, state->vBlocksInFlight) {
            mapBlocksInFlight.erase(entry.hash);
        }
        EraseOrphansFor(nodeid);
        nPreferredDownload -= state->fPreferredDownload;
        nPeersWithValidatedDownloads -= (state->nBlocksInFlightValidHeaders != 0);
        assert(nPeersWithValidatedDownloads >= 0);

        mapNodeState.erase(nodeid);

        if (mapNodeState.empty()) {
            // Do a consistency check after the last peer is removed.
            assert(mapBlocksInFlight.empty());
            assert(nPreferredDownload == 0);
            assert(nPeersWithValidatedDownloads == 0);
        }
    }

// Requires cs_main.
// Returns a bool indicating whether we requested this block.
// Also used if a block was /not/ received and timed out or started with another peer
    bool MarkBlockAsReceived(const uint256 &hash) {
        map < uint256, pair < NodeId, list<QueuedBlock>::iterator > > ::iterator
        itInFlight = mapBlocksInFlight.find(hash);
        if (itInFlight != mapBlocksInFlight.end()) {
            CNodeState *state = State(itInFlight->second.first);
            state->nBlocksInFlightValidHeaders -= itInFlight->second.second->fValidatedHeaders;
            if (state->nBlocksInFlightValidHeaders == 0 && itInFlight->second.second->fValidatedHeaders) {
                // Last validated block on the queue was received.
                nPeersWithValidatedDownloads--;
            }
            if (state->vBlocksInFlight.begin() == itInFlight->second.second) {
                // First block on the queue was received, update the start download time for the next one
                state->nDownloadingSince = std::max(state->nDownloadingSince, GetTimeMicros());
            }
            state->vBlocksInFlight.erase(itInFlight->second.second);
            state->nBlocksInFlight--;
            state->nStallingSince = 0;
            mapBlocksInFlight.erase(itInFlight);
            return true;
        }
        return false;
    }

// Requires cs_main.
// returns false, still setting pit, if the block was already in flight from the same peer
// pit will only be valid as long as the same cs_main lock is being held
    bool MarkBlockAsInFlight(NodeId nodeid, const uint256 &hash, const Consensus::Params &consensusParams,
                             CBlockIndex *pindex = NULL, list<QueuedBlock>::iterator **pit = NULL) {
        CNodeState *state = State(nodeid);
        assert(state != NULL);

        // Short-circuit most stuff in case its from the same node
        map < uint256, pair < NodeId, list<QueuedBlock>::iterator > > ::iterator
        itInFlight = mapBlocksInFlight.find(hash);
        if (itInFlight != mapBlocksInFlight.end() && itInFlight->second.first == nodeid) {
            *pit = &itInFlight->second.second;
            return false;
        }

        // Make sure it's not listed somewhere already.
        MarkBlockAsReceived(hash);

        list<QueuedBlock>::iterator it = state->vBlocksInFlight.insert(state->vBlocksInFlight.end(),
                                                                       {hash, pindex, pindex != NULL,
                                                                        std::unique_ptr<PartiallyDownloadedBlock>(
                                                                                pit ? new PartiallyDownloadedBlock(
                                                                                        &mempool) : NULL)});
        state->nBlocksInFlight++;
        state->nBlocksInFlightValidHeaders += it->fValidatedHeaders;
        if (state->nBlocksInFlight == 1) {
            // We're starting a block download (batch) from this peer.
            state->nDownloadingSince = GetTimeMicros();
        }
        if (state->nBlocksInFlightValidHeaders == 1 && pindex != NULL) {
            nPeersWithValidatedDownloads++;
        }
        itInFlight = mapBlocksInFlight.insert(std::make_pair(hash, std::make_pair(nodeid, it))).first;
        if (pit)
            *pit = &itInFlight->second.second;
        return true;
    }

/** Check whether the last unknown block a peer advertised is not yet known. */
    void ProcessBlockAvailability(NodeId nodeid) {
        CNodeState *state = State(nodeid);
        assert(state != NULL);

        if (!state->hashLastUnknownBlock.IsNull()) {
            BlockMap::iterator itOld = mapBlockIndex.find(state->hashLastUnknownBlock);
            if (itOld != mapBlockIndex.end() && itOld->second->nChainWork > 0) {
                if (state->pindexBestKnownBlock == NULL ||
                    itOld->second->nChainWork >= state->pindexBestKnownBlock->nChainWork)
                    state->pindexBestKnownBlock = itOld->second;
                state->hashLastUnknownBlock.SetNull();
            }
        }
    }

/** Update tracking information about which blocks a peer is assumed to have. */
    void UpdateBlockAvailability(NodeId nodeid, const uint256 &hash) {
        CNodeState *state = State(nodeid);
        assert(state != NULL);

        ProcessBlockAvailability(nodeid);

        BlockMap::iterator it = mapBlockIndex.find(hash);
        if (it != mapBlockIndex.end() && it->second->nChainWork > 0) {
            // An actually better block was announced.
            if (state->pindexBestKnownBlock == NULL ||
                it->second->nChainWork >= state->pindexBestKnownBlock->nChainWork)
                state->pindexBestKnownBlock = it->second;
        } else {
            // An unknown block was announced; just assume that the latest one is the best one.
            state->hashLastUnknownBlock = hash;
        }
    }

    void MaybeSetPeerAsAnnouncingHeaderAndIDs(const CNodeState *nodestate, CNode *pfrom) {
        if (!nodestate->fSupportsDesiredCmpctVersion) {
            // Never ask from peers who can't provide witnesses.
            return;
        }
        if (nodestate->fProvidesHeaderAndIDs) {
            for (std::list<NodeId>::iterator it = lNodesAnnouncingHeaderAndIDs.begin();
                 it != lNodesAnnouncingHeaderAndIDs.end(); it++) {
                if (*it == pfrom->GetId()) {
                    lNodesAnnouncingHeaderAndIDs.erase(it);
                    lNodesAnnouncingHeaderAndIDs.push_back(pfrom->GetId());
                    return;
                }
            }
            bool fAnnounceUsingCMPCTBLOCK = false;
            uint64_t nCMPCTBLOCKVersion = (nLocalServices & NODE_WITNESS) ? 2 : 1;
            if (lNodesAnnouncingHeaderAndIDs.size() >= 3) {
                // As per BIP152, we only get 3 of our peers to announce
                // blocks using compact encodings.
                CNode *pnodeStop = FindNode(lNodesAnnouncingHeaderAndIDs.front());
                if (pnodeStop) {
                    pnodeStop->PushMessage(NetMsgType::SENDCMPCT, fAnnounceUsingCMPCTBLOCK, nCMPCTBLOCKVersion);
                }
                lNodesAnnouncingHeaderAndIDs.pop_front();
            }
            fAnnounceUsingCMPCTBLOCK = true;
            pfrom->PushMessage(NetMsgType::SENDCMPCT, fAnnounceUsingCMPCTBLOCK, nCMPCTBLOCKVersion);
            lNodesAnnouncingHeaderAndIDs.push_back(pfrom->GetId());
        }
    }

// Requires cs_main
    bool CanDirectFetch(const Consensus::Params &consensusParams) {
        return chainActive.Tip()->GetBlockTime() > GetAdjustedTime() - consensusParams.nPowTargetSpacing * 20;
    }

// Requires cs_main
    bool PeerHasHeader(CNodeState *state, CBlockIndex *pindex) {
        if (state->pindexBestKnownBlock && pindex == state->pindexBestKnownBlock->GetAncestor(pindex->nHeight))
            return true;
        if (state->pindexBestHeaderSent && pindex == state->pindexBestHeaderSent->GetAncestor(pindex->nHeight))
            return true;
        return false;
    }

/** Find the last common ancestor two blocks have.
 *  Both pa and pb must be non-NULL. */
    CBlockIndex *LastCommonAncestor(CBlockIndex *pa, CBlockIndex *pb) {
        if (pa->nHeight > pb->nHeight) {
            pa = pa->GetAncestor(pb->nHeight);
        } else if (pb->nHeight > pa->nHeight) {
            pb = pb->GetAncestor(pa->nHeight);
        }

        while (pa != pb && pa && pb) {
            pa = pa->pprev;
            pb = pb->pprev;
        }

        // Eventually all chain branches meet at the genesis block.
        assert(pa == pb);
        return pa;
    }

/** Update pindexLastCommonBlock and add not-in-flight missing successors to vBlocks, until it has
 *  at most count entries. */
    void FindNextBlocksToDownload(NodeId nodeid, unsigned int count, std::vector<CBlockIndex *> &vBlocks,
                                  NodeId &nodeStaller, const Consensus::Params &consensusParams) {
        if (count == 0)
            return;

        vBlocks.reserve(vBlocks.size() + count);
        CNodeState *state = State(nodeid);
        assert(state != NULL);

        // Make sure pindexBestKnownBlock is up to date, we'll need it.
        ProcessBlockAvailability(nodeid);

        if (state->pindexBestKnownBlock == NULL ||
            state->pindexBestKnownBlock->nChainWork < chainActive.Tip()->nChainWork) {
            // This peer has nothing interesting.
            return;
        }

        if (state->pindexLastCommonBlock == NULL) {
            // Bootstrap quickly by guessing a parent of our best tip is the forking point.
            // Guessing wrong in either direction is not a problem.
            state->pindexLastCommonBlock = chainActive[std::min(state->pindexBestKnownBlock->nHeight,
                                                                chainActive.Height())];
        }

        // If the peer reorganized, our previous pindexLastCommonBlock may not be an ancestor
        // of its current tip anymore. Go back enough to fix that.
        state->pindexLastCommonBlock = LastCommonAncestor(state->pindexLastCommonBlock, state->pindexBestKnownBlock);
        if (state->pindexLastCommonBlock == state->pindexBestKnownBlock)
            return;

        std::vector < CBlockIndex * > vToFetch;
        CBlockIndex *pindexWalk = state->pindexLastCommonBlock;
        // Never fetch further than the best block we know the peer has, or more than BLOCK_DOWNLOAD_WINDOW + 1 beyond the last
        // linked block we have in common with this peer. The +1 is so we can detect stalling, namely if we would be able to
        // download that next block if the window were 1 larger.
        int nWindowEnd = state->pindexLastCommonBlock->nHeight + BLOCK_DOWNLOAD_WINDOW;
        int nMaxHeight = std::min<int>(state->pindexBestKnownBlock->nHeight, nWindowEnd + 1);
        NodeId waitingfor = -1;
        while (pindexWalk->nHeight < nMaxHeight) {
            // Read up to 128 (or more, if more blocks than that are needed) successors of pindexWalk (towards
            // pindexBestKnownBlock) into vToFetch. We fetch 128, because CBlockIndex::GetAncestor may be as expensive
            // as iterating over ~100 CBlockIndex* entries anyway.
            int nToFetch = std::min(nMaxHeight - pindexWalk->nHeight, std::max<int>(count - vBlocks.size(), 128));
            vToFetch.resize(nToFetch);
            pindexWalk = state->pindexBestKnownBlock->GetAncestor(pindexWalk->nHeight + nToFetch);
            vToFetch[nToFetch - 1] = pindexWalk;
            for (unsigned int i = nToFetch - 1; i > 0; i--) {
                vToFetch[i - 1] = vToFetch[i]->pprev;
            }

            // Iterate over those blocks in vToFetch (in forward direction), adding the ones that
            // are not yet downloaded and not in flight to vBlocks. In the mean time, update
            // pindexLastCommonBlock as long as all ancestors are already downloaded, or if it's
            // already part of our chain (and therefore don't need it even if pruned).
            BOOST_FOREACH(CBlockIndex * pindex, vToFetch)
            {
                if (!pindex->IsValid(BLOCK_VALID_TREE)) {
                    // We consider the chain that this peer is on invalid.
                    return;
                }
                if (!State(nodeid)->fHaveWitness && IsWitnessEnabled(pindex->pprev, consensusParams)) {
                    // We wouldn't download this block or its descendants from this peer.
                    return;
                }
                if (pindex->nStatus & BLOCK_HAVE_DATA || chainActive.Contains(pindex)) {

                    if (pindex->nChainTx)
                        state->pindexLastCommonBlock = pindex;
                } else if (mapBlocksInFlight.count(pindex->GetBlockHash()) == 0) {
//                } else  {
                    // The block is not already downloaded, and not yet in flight.
                    if (pindex->nHeight > nWindowEnd) {
                        // We reached the end of the window.
                        if (vBlocks.size() == 0 && waitingfor != nodeid) {
                            // We aren't able to fetch anything, but we would be if the download window was one larger.
                            nodeStaller = waitingfor;
                        }
                        return;
                    }
                    vBlocks.push_back(pindex);
                    if (vBlocks.size() == count) {
                        return;
                    }
                } else if (waitingfor == -1) {
                    // This is the first already-in-flight block.
                    waitingfor = mapBlocksInFlight[pindex->GetBlockHash()].first;
                }
            }
        }
    }

} // anon namespace

bool GetNodeStateStats(NodeId nodeid, CNodeStateStats &stats) {
    LOCK(cs_main);
    CNodeState *state = State(nodeid);
    if (state == NULL)
        return false;
    stats.nMisbehavior = state->nMisbehavior;
    stats.nSyncHeight = state->pindexBestKnownBlock ? state->pindexBestKnownBlock->nHeight : -1;
    stats.nCommonHeight = state->pindexLastCommonBlock ? state->pindexLastCommonBlock->nHeight : -1;
    BOOST_FOREACH(
    const QueuedBlock &queue, state->vBlocksInFlight) {
        if (queue.pindex)
            stats.vHeightInFlight.push_back(queue.pindex->nHeight);
    }
    return true;
}

bool GetBlockHash(uint256 &hashRet, int nBlockHeight) {
    LOCK(cs_main);
    if (chainActive.Tip() == NULL) return false;
    if (nBlockHeight < -1 || nBlockHeight > chainActive.Height()) return false;
    if (nBlockHeight == -1) nBlockHeight = chainActive.Height();
    hashRet = chainActive[nBlockHeight]->GetBlockHash();
    return true;
}

void RegisterNodeSignals(CNodeSignals &nodeSignals) {
    nodeSignals.GetHeight.connect(&GetHeight);
    nodeSignals.ProcessMessages.connect(&ProcessMessages);
    nodeSignals.SendMessages.connect(&SendMessages);
    nodeSignals.InitializeNode.connect(&InitializeNode);
    nodeSignals.FinalizeNode.connect(&FinalizeNode);
}

void UnregisterNodeSignals(CNodeSignals &nodeSignals) {
    nodeSignals.GetHeight.disconnect(&GetHeight);
    nodeSignals.ProcessMessages.disconnect(&ProcessMessages);
    nodeSignals.SendMessages.disconnect(&SendMessages);
    nodeSignals.InitializeNode.disconnect(&InitializeNode);
    nodeSignals.FinalizeNode.disconnect(&FinalizeNode);
}

CBlockIndex *FindForkInGlobalIndex(const CChain &chain, const CBlockLocator &locator) {
    // Find the first block the caller has in the main chain
    BOOST_FOREACH(
    const uint256 &hash, locator.vHave) {
        BlockMap::iterator mi = mapBlockIndex.find(hash);
        if (mi != mapBlockIndex.end()) {
            CBlockIndex *pindex = (*mi).second;
            if (chain.Contains(pindex))
                return pindex;
            if (pindex->GetAncestor(chain.Height()) == chain.Tip()) {
                return chain.Tip();
            }
        }
    }
    return chain.Genesis();
}

CCoinsViewCache *pcoinsTip = NULL;
CBlockTreeDB *pblocktree = NULL;

//////////////////////////////////////////////////////////////////////////////
//
// mapOrphanTransactions
//

bool AddOrphanTx(const CTransaction &tx, NodeId peer) EXCLUSIVE_LOCKS_REQUIRED(cs_main) {
    uint256 hash = tx.GetHash();
    if (mapOrphanTransactions.count(hash))
        return false;

    // Ignore big transactions, to avoid a
    // send-big-orphans memory exhaustion attack. If a peer has a legitimate
    // large transaction with a missing parent then we assume
    // it will rebroadcast it later, after the parent transaction(s)
    // have been mined or received.
    // 100 orphans, each of which is at most 99,999 bytes big is
    // at most 10 megabytes of orphans and somewhat more byprev index (in the worst case):
    unsigned int sz = GetTransactionWeight(tx);
    if (sz >= MAX_STANDARD_TX_WEIGHT) {
        LogPrint("mempool", "ignoring large orphan tx (size: %u, hash: %s)\n", sz, hash.ToString());
        return false;
    }

    auto ret = mapOrphanTransactions.emplace(hash, COrphanTx{tx, peer, GetTime() + ORPHAN_TX_EXPIRE_TIME});
    assert(ret.second);
    BOOST_FOREACH(
    const CTxIn &txin, tx.vin) {
        mapOrphanTransactionsByPrev[txin.prevout].insert(ret.first);
    }

    LogPrint("mempool", "stored orphan tx %s (mapsz %u outsz %u)\n", hash.ToString(),
             mapOrphanTransactions.size(), mapOrphanTransactionsByPrev.size());
    return true;
}

int static EraseOrphanTx(uint256 hash) EXCLUSIVE_LOCKS_REQUIRED(cs_main) {
    map<uint256, COrphanTx>::iterator it = mapOrphanTransactions.find(hash);
    if (it == mapOrphanTransactions.end())
        return 0;
    BOOST_FOREACH(
    const CTxIn &txin, it->second.tx.vin)
    {
        auto itPrev = mapOrphanTransactionsByPrev.find(txin.prevout);
        if (itPrev == mapOrphanTransactionsByPrev.end())
            continue;
        itPrev->second.erase(it);
        if (itPrev->second.empty())
            mapOrphanTransactionsByPrev.erase(itPrev);
    }
    mapOrphanTransactions.erase(it);
    return 1;
}

void EraseOrphansFor(NodeId peer) {
    int nErased = 0;
    map<uint256, COrphanTx>::iterator iter = mapOrphanTransactions.begin();
    while (iter != mapOrphanTransactions.end()) {
        map<uint256, COrphanTx>::iterator maybeErase = iter++; // increment to avoid iterator becoming invalid
        if (maybeErase->second.fromPeer == peer) {
            nErased += EraseOrphanTx(maybeErase->second.tx.GetHash());
        }
    }
    if (nErased > 0) LogPrint("mempool", "Erased %d orphan tx from peer %d\n", nErased, peer);
}


unsigned int LimitOrphanTxSize(unsigned int nMaxOrphans) EXCLUSIVE_LOCKS_REQUIRED(cs_main) {
    unsigned int nEvicted = 0;
    static int64_t nNextSweep;
    int64_t nNow = GetTime();
    if (nNextSweep <= nNow) {
        // Sweep out expired orphan pool entries:
        int nErased = 0;
        int64_t nMinExpTime = nNow + ORPHAN_TX_EXPIRE_TIME - ORPHAN_TX_EXPIRE_INTERVAL;
        map<uint256, COrphanTx>::iterator iter = mapOrphanTransactions.begin();
        while (iter != mapOrphanTransactions.end()) {
            map<uint256, COrphanTx>::iterator maybeErase = iter++;
            if (maybeErase->second.nTimeExpire <= nNow) {
                nErased += EraseOrphanTx(maybeErase->second.tx.GetHash());
            } else {
                nMinExpTime = std::min(maybeErase->second.nTimeExpire, nMinExpTime);
            }
        }
        // Sweep again 5 minutes after the next entry that expires in order to batch the linear scan.
        nNextSweep = nMinExpTime + ORPHAN_TX_EXPIRE_INTERVAL;
        if (nErased > 0) LogPrint("mempool", "Erased %d orphan tx due to expiration\n", nErased);
    }
    while (mapOrphanTransactions.size() > nMaxOrphans) {
        // Evict a random orphan:
        uint256 randomhash = GetRandHash();
        map<uint256, COrphanTx>::iterator it = mapOrphanTransactions.lower_bound(randomhash);
        if (it == mapOrphanTransactions.end())
            it = mapOrphanTransactions.begin();
        EraseOrphanTx(it->first);
        ++nEvicted;
    }
    return nEvicted;
}

bool IsFinalTx(const CTransaction &tx, int nBlockHeight, int64_t nBlockTime) {
    if (tx.nLockTime == 0)
        return true;
    if ((int64_t) tx.nLockTime < ((int64_t) tx.nLockTime < LOCKTIME_THRESHOLD ? (int64_t) nBlockHeight : nBlockTime)) {
        return true;
    }
    BOOST_FOREACH(
    const CTxIn &txin, tx.vin) {
        if (txin.nSequence != CTxIn::SEQUENCE_FINAL) {
            LogPrintf("txin=%s\n", txin.ToString());
            LogPrintf("IsFinalTx tx=%s --> FAILED\n", tx.GetHash().ToString());
            return false;
        }
    }
    LogPrintf("IsFinalTx tx=%s --> OK\n", tx.GetHash().ToString());
    return true;
}

bool CheckFinalTx(const CTransaction &tx, int flags) {
    AssertLockHeld(cs_main);

    // By convention a negative value for flags indicates that the
    // current network-enforced consensus rules should be used. In
    // a future soft-fork scenario that would mean checking which
    // rules would be enforced for the next block and setting the
    // appropriate flags. At the present time no soft-forks are
    // scheduled, so no flags are set.
    flags = std::max(flags, 0);

    // CheckFinalTx() uses chainActive.Height()+1 to evaluate
    // nLockTime because when IsFinalTx() is called within
    // CBlock::AcceptBlock(), the height of the block *being*
    // evaluated is what is used. Thus if we want to know if a
    // transaction can be part of the *next* block, we need to call
    // IsFinalTx() with one more than chainActive.Height().
    const int nBlockHeight = chainActive.Height() + 1;

    // BIP113 will require that time-locked transactions have nLockTime set to
    // less than the median time of the previous block they're contained in.
    // When the next block is created its previous block will be the current
    // chain tip, so we use that to calculate the median time passed to
    // IsFinalTx() if LOCKTIME_MEDIAN_TIME_PAST is set.
    const int64_t nBlockTime = GetAdjustedTime();


    return IsFinalTx(tx, nBlockHeight, nBlockTime);
}

/**
 * Calculates the block height and previous block's median time past at
 * which the transaction will be considered final in the context of BIP 68.
 * Also removes from the vector of input heights any entries which did not
 * correspond to sequence locked inputs as they do not affect the calculation.
 */
static std::pair<int, int64_t>
CalculateSequenceLocks(const CTransaction &tx, int flags, std::vector<int> *prevHeights, const CBlockIndex &block) {
    assert(prevHeights->size() == tx.vin.size());

    // Will be set to the equivalent height- and time-based nLockTime
    // values that would be necessary to satisfy all relative lock-
    // time constraints given our view of block chain history.
    // The semantics of nLockTime are the last invalid height/time, so
    // use -1 to have the effect of any height or time being valid.
    int nMinHeight = -1;
    int64_t nMinTime = -1;

    // tx.nVersion is signed integer so requires cast to unsigned otherwise
    // we would be doing a signed comparison and half the range of nVersion
    // wouldn't support BIP 68.
    bool fEnforceBIP68 = static_cast<uint32_t>(tx.nVersion) >= 2
                         && flags & LOCKTIME_VERIFY_SEQUENCE;

    // Do not enforce sequence numbers as a relative lock time
    // unless we have been instructed to
    if (!fEnforceBIP68) {
        return std::make_pair(nMinHeight, nMinTime);
    }

    for (size_t txinIndex = 0; txinIndex < tx.vin.size(); txinIndex++) {
        const CTxIn &txin = tx.vin[txinIndex];

        // Sequence numbers with the most significant bit set are not
        // treated as relative lock-times, nor are they given any
        // consensus-enforced meaning at this point.
        if (txin.nSequence & CTxIn::SEQUENCE_LOCKTIME_DISABLE_FLAG) {
            // The height of this input is not relevant for sequence locks
            (*prevHeights)[txinIndex] = 0;
            continue;
        }

        int nCoinHeight = (*prevHeights)[txinIndex];

        if (txin.nSequence & CTxIn::SEQUENCE_LOCKTIME_TYPE_FLAG) {
            int64_t nCoinTime = block.GetAncestor(std::max(nCoinHeight - 1, 0))->GetMedianTimePast();
            // NOTE: Subtract 1 to maintain nLockTime semantics
            // BIP 68 relative lock times have the semantics of calculating
            // the first block or time at which the transaction would be
            // valid. When calculating the effective block time or height
            // for the entire transaction, we switch to using the
            // semantics of nLockTime which is the last invalid block
            // time or height.  Thus we subtract 1 from the calculated
            // time or height.

            // Time-based relative lock-times are measured from the
            // smallest allowed timestamp of the block containing the
            // txout being spent, which is the median time past of the
            // block prior.
            nMinTime = std::max(nMinTime, nCoinTime + (int64_t)(
                    (txin.nSequence & CTxIn::SEQUENCE_LOCKTIME_MASK) << CTxIn::SEQUENCE_LOCKTIME_GRANULARITY) - 1);
        } else {
            nMinHeight = std::max(nMinHeight, nCoinHeight + (int) (txin.nSequence & CTxIn::SEQUENCE_LOCKTIME_MASK) - 1);
        }
    }

    return std::make_pair(nMinHeight, nMinTime);
}

static bool EvaluateSequenceLocks(const CBlockIndex &block, std::pair<int, int64_t> lockPair) {
    assert(block.pprev);
    int64_t nBlockTime = block.pprev->GetMedianTimePast();
    if (lockPair.first >= block.nHeight || lockPair.second >= nBlockTime)
        return false;

    return true;
}

bool SequenceLocks(const CTransaction &tx, int flags, std::vector<int> *prevHeights, const CBlockIndex &block) {
    return EvaluateSequenceLocks(block, CalculateSequenceLocks(tx, flags, prevHeights, block));
}

bool TestLockPointValidity(const LockPoints *lp) {
    AssertLockHeld(cs_main);
    assert(lp);
    // If there are relative lock times then the maxInputBlock will be set
    // If there are no relative lock times, the LockPoints don't depend on the chain
    if (lp->maxInputBlock) {
        // Check whether chainActive is an extension of the block at which the LockPoints
        // calculation was valid.  If not LockPoints are no longer valid
        if (!chainActive.Contains(lp->maxInputBlock)) {
            return false;
        }
    }

    // LockPoints still valid
    return true;
}

bool CheckSequenceLocks(
        const CTxMemPool& pool,
        const CTransaction &tx,
        int flags,
        LockPoints *lp,
        bool useExistingLockPoints) {
    AssertLockHeld(cs_main);
    AssertLockHeld(pool.cs);

    CBlockIndex *tip = chainActive.Tip();
    CBlockIndex index;
    index.pprev = tip;
    // CheckSequenceLocks() uses chainActive.Height()+1 to evaluate
    // height based locks because when SequenceLocks() is called within
    // ConnectBlock(), the height of the block *being*
    // evaluated is what is used.
    // Thus if we want to know if a transaction can be part of the
    // *next* block, we need to use one more than chainActive.Height()
    index.nHeight = tip->nHeight + 1;

    std::pair<int, int64_t> lockPair;
    if (useExistingLockPoints) {
        assert(lp);
        lockPair.first = lp->height;
        lockPair.second = lp->time;
    } else {
        // pcoinsTip contains the UTXO set for chainActive.Tip()
        CCoinsViewMemPool viewMemPool(pcoinsTip, pool);
        std::vector<int> prevheights;
        prevheights.resize(tx.vin.size());
        for (size_t txinIndex = 0; txinIndex < tx.vin.size(); txinIndex++) {
            const CTxIn &txin = tx.vin[txinIndex];
            CCoins coins;
            if (!viewMemPool.GetCoins(txin.prevout.hash, coins)) {
                return error("%s: Missing input", __func__);
            }
            if (coins.nHeight == MEMPOOL_HEIGHT) {
                // Assume all mempool transaction confirm in the next block
                prevheights[txinIndex] = tip->nHeight + 1;
            } else {
                prevheights[txinIndex] = coins.nHeight;
            }
        }
        lockPair = CalculateSequenceLocks(tx, flags, &prevheights, index);
        if (lp) {
            lp->height = lockPair.first;
            lp->time = lockPair.second;
            // Also store the hash of the block with the highest height of
            // all the blocks which have sequence locked prevouts.
            // This hash needs to still be on the chain
            // for these LockPoint calculations to be valid
            // Note: It is impossible to correctly calculate a maxInputBlock
            // if any of the sequence locked inputs depend on unconfirmed txs,
            // except in the special case where the relative lock time/height
            // is 0, which is equivalent to no sequence lock. Since we assume
            // input height of tip+1 for mempool txs and test the resulting
            // lockPair from CalculateSequenceLocks against tip+1.  We know
            // EvaluateSequenceLocks will fail if there was a non-zero sequence
            // lock on a mempool input, so we can use the return value of
            // CheckSequenceLocks to indicate the LockPoints validity
            int maxInputHeight = 0;
            BOOST_FOREACH(int
            height, prevheights) {
                // Can ignore mempool inputs since we'll fail if they had non-zero locks
                if (height != tip->nHeight + 1) {
                    maxInputHeight = std::max(maxInputHeight, height);
                }
            }
            lp->maxInputBlock = tip->GetAncestor(maxInputHeight);
        }
    }
    return EvaluateSequenceLocks(index, lockPair);
}


unsigned int GetLegacySigOpCount(const CTransaction &tx) {
    unsigned int nSigOps = 0;
    BOOST_FOREACH(
    const CTxIn &txin, tx.vin)
    {
        nSigOps += txin.scriptSig.GetSigOpCount(false);
    }
    BOOST_FOREACH(
    const CTxOut &txout, tx.vout)
    {
        nSigOps += txout.scriptPubKey.GetSigOpCount(false);
    }
    return nSigOps;
}

unsigned int GetP2SHSigOpCount(const CTransaction &tx, const CCoinsViewCache &inputs) {
    if (tx.IsCoinBase() || tx.IsZerocoinSpend() || tx.IsSigmaSpend())
        return 0;

    unsigned int nSigOps = 0;
    for (unsigned int i = 0; i < tx.vin.size(); i++) {
        const CTxOut &prevout = inputs.GetOutputFor(tx.vin[i]);
        if (prevout.scriptPubKey.IsPayToScriptHash())
            nSigOps += prevout.scriptPubKey.GetSigOpCount(tx.vin[i].scriptSig);
    }
    return nSigOps;
}

int64_t GetTransactionSigOpCost(const CTransaction &tx, const CCoinsViewCache &inputs, int flags) {
    int64_t nSigOps = GetLegacySigOpCount(tx) * WITNESS_SCALE_FACTOR;

    if (tx.IsCoinBase() || tx.IsZerocoinSpend() || tx.IsSigmaSpend() || tx.IsZerocoinRemint())
        return nSigOps;

    if (flags & SCRIPT_VERIFY_P2SH) {
        nSigOps += GetP2SHSigOpCount(tx, inputs) * WITNESS_SCALE_FACTOR;
    }
    for (unsigned int i = 0; i < tx.vin.size(); i++) {
        const CTxOut &prevout = inputs.GetOutputFor(tx.vin[i]);
        nSigOps += CountWitnessSigOps(tx.vin[i].scriptSig, prevout.scriptPubKey,
                                      i < tx.wit.vtxinwit.size() ? &tx.wit.vtxinwit[i].scriptWitness : NULL, flags);
    }
    return nSigOps;
}


bool CheckTransaction(
        const CTransaction &tx,
        CValidationState &state,
        uint256 hashTx,
        bool isVerifyDB,
        int nHeight,
        bool isCheckWallet,
        bool fStatefulZerocoinCheck,
        CZerocoinTxInfo *zerocoinTxInfo,
        sigma::CSigmaTxInfo *sigmaTxInfo)
{
    LogPrintf("CheckTransaction nHeight=%s, isVerifyDB=%s, isCheckWallet=%s, txHash=%s\n", nHeight, isVerifyDB, isCheckWallet, tx.GetHash().ToString());
//    LogPrintf("transaction = %s\n", tx.ToString());
    // Basic checks that don't depend on any context
    if (tx.vin.empty())
        return state.DoS(10, false, REJECT_INVALID, "bad-txns-vin-empty");
    if (tx.vout.empty())
        return state.DoS(10, false, REJECT_INVALID, "bad-txns-vout-empty");
    // Size limits (this doesn't take the witness into account, as that hasn't been checked for malleability)
    if (::GetSerializeSize(tx, SER_NETWORK, PROTOCOL_VERSION | SERIALIZE_TRANSACTION_NO_WITNESS) > MAX_BLOCK_BASE_SIZE)
        return state.DoS(100, false, REJECT_INVALID, "bad-txns-oversize");

    // Check for negative or overflow output values
    CAmount nValueOut = 0;
    BOOST_FOREACH(const CTxOut &txout, tx.vout)
    {
        if (txout.nValue < 0)
            return state.DoS(100, false, REJECT_INVALID, "bad-txns-vout-negative");
        if (txout.nValue > MAX_MONEY)
            return state.DoS(100, false, REJECT_INVALID, "bad-txns-vout-toolarge");
        nValueOut += txout.nValue;
        if (!MoneyRange(nValueOut))
            return state.DoS(100, false, REJECT_INVALID, "bad-txns-txouttotal-toolarge");
    }

    // Check for duplicate inputs
    set <COutPoint> vInOutPoints;
    set <CScript> spendScripts;
    set <CScript> spendV3Scripts;
    BOOST_FOREACH(const CTxIn &txin, tx.vin)
    {
        if (tx.IsZerocoinSpend()) {
            if(spendScripts.count(txin.scriptSig)){
                return state.DoS(100, false, REJECT_INVALID, "bad-txns-spend-inputs-duplicate");
            }
            spendScripts.insert(txin.scriptSig);
        } else if (tx.IsSigmaSpend()){
            if(spendV3Scripts.count(txin.scriptSig)) {
                return state.DoS(100, false, REJECT_INVALID, "bad-txns-inputs-duplicate");
            }
            spendV3Scripts.insert(txin.scriptSig);
        } else {
            if (vInOutPoints.count(txin.prevout)) {
                return state.DoS(100, false, REJECT_INVALID, "bad-txns-inputs-duplicate");
            }
            vInOutPoints.insert(txin.prevout);
        }
    }

    if (tx.IsCoinBase()) {
        if (tx.vin[0].scriptSig.size() < 2 || tx.vin[0].scriptSig.size() > 100)
            return state.DoS(100, false, REJECT_INVALID, "bad-cb-length");
    } else {
	    BOOST_FOREACH(const CTxIn &txin, tx.vin) {
            if (txin.prevout.IsNull() && !(txin.scriptSig.IsZerocoinSpend() || txin.IsZerocoinRemint())) {
			    return state.DoS(10, false, REJECT_INVALID, "bad-txns-prevout-null");
		    }
	    }

        if (tx.IsZerocoinV3SigmaTransaction()) {
            if (!CheckSigmaTransaction(
                    tx,
                    state,
                    hashTx,
                    isVerifyDB,
                    nHeight,
                    isCheckWallet,
                    fStatefulZerocoinCheck,
                    sigmaTxInfo))
            return false;
        }

        if (!CheckZerocoinTransaction(
            tx,
            state,
            Params().GetConsensus(),
            hashTx,
            isVerifyDB,
            nHeight,
            isCheckWallet,
            fStatefulZerocoinCheck,
            zerocoinTxInfo)) {
            return false;
        }
    }

    return true;
}

void LimitMempoolSize(CTxMemPool &pool, size_t limit, unsigned long age) {
    int expired = pool.Expire(GetTime() - age);
    if (expired != 0)
        LogPrint("mempool", "Expired %i transactions from the memory pool\n", expired);

    std::vector <uint256> vNoSpendsRemaining;
    pool.TrimToSize(limit, &vNoSpendsRemaining);
    BOOST_FOREACH(
    const uint256 &removed, vNoSpendsRemaining)
    pcoinsTip->Uncache(removed);
}

/** Convert CValidationState to a human-readable message for logging */
std::string FormatStateMessage(const CValidationState &state) {
    return strprintf("%s%s (code %i)",
                     state.GetRejectReason(),
                     state.GetDebugMessage().empty() ? "" : ", " + state.GetDebugMessage(),
                     state.GetRejectCode());
}

bool AcceptToMemoryPoolWorker(
        CTxMemPool &pool,
        CValidationState &state,
        const CTransaction &tx,
        bool fCheckInputs,
        bool fLimitFree,
        bool *pfMissingInputs,
        bool fOverrideMempoolLimit,
        const CAmount &nAbsurdFee,
        std::vector <uint256> &vHashTxnToUncache,
        bool isCheckWalletTransaction,
        bool markZcoinSpendTransactionSerial) {
    bool fTestNet = (Params().NetworkIDString() == CBaseChainParams::TESTNET);
    LogPrintf("AcceptToMemoryPoolWorker(),fCheckInputs=%s, tx.IsZerocoinSpend()=%s, fTestNet=%s\n",
              fCheckInputs, tx.IsZerocoinSpend() || tx.IsSigmaSpend(), fTestNet);
    uint256 hash = tx.GetHash();
    AssertLockHeld(cs_main);
    if (pfMissingInputs)
        *pfMissingInputs = false;

    const Consensus::Params& consensus = Params().GetConsensus();

    if (tx.IsZerocoinMint()) {
        // Shows if old zerocoin mints are allowed yet in the mempool.
        bool allow = (chainActive.Height() <= consensus.nSigmaStartBlock + consensus.nZerocoinV2MintMempoolGracefulPeriod);

        if (!allow) {
            return state.DoS(100, error("Old zerocoin mints no more allowed in mempool"),
                             REJECT_INVALID, "bad-txns-zerocoin");
        }
    }

    if (tx.IsZerocoinSpend()) {
        // Shows if old zerocoin spends are allowed yet in the mempool.
        bool allow = (chainActive.Height() <= consensus.nSigmaStartBlock + consensus.nZerocoinV2SpendMempoolGracefulPeriod);

        if (!allow) {
            return state.DoS(100, error("Old zerocoin spends no more allowed in mempool"),
                             REJECT_INVALID, "bad-txns-zerocoin");
        }
    }

    if (!CheckTransaction(tx, state, hash, false, INT_MAX, isCheckWalletTransaction)) {
        LogPrintf("CheckTransaction() failed!");
        return false; // state filled in by CheckTransaction
    }

    // Coinbase is only valid in a block, not as a loose transaction
    if (tx.IsCoinBase()) {
        LogPrintf("cause by -> coinbase!\n");
        return state.DoS(100, false, REJECT_INVALID, "coinbase");
    }

    // Don't relay version 2 transactions until CSV is active, and we can be
    // sure that such transactions will be mined (unless we're on
    // -testnet/-regtest).
    const CChainParams &chainparams = Params();
    if (fRequireStandard && tx.nVersion >= 2 &&
        VersionBitsTipState(chainparams.GetConsensus(), Consensus::DEPLOYMENT_CSV) != THRESHOLD_ACTIVE) {
        return state.DoS(0, false, REJECT_NONSTANDARD, "premature-version2-tx");
    }

    // Reject transactions with witness before segregated witness activates (override with -prematurewitness)
    bool witnessEnabled = IsWitnessEnabled(chainActive.Tip(), Params().GetConsensus());
    if (!GetBoolArg("-prematurewitness", false) && !tx.wit.IsNull() && !witnessEnabled) {
        return state.DoS(0, false, REJECT_NONSTANDARD, "no-witness-yet", true);
    }

    // Rather not work on nonstandard transactions (unless -testnet/-regtest)
    string reason;
    if (!fTestNet && fRequireStandard && !IsStandardTx(tx, reason, witnessEnabled)) {
        LogPrintf("cause by -> Not StandardTx\n");
        return state.DoS(0, false, REJECT_NONSTANDARD, reason);
    }

    // Only accept nLockTime-using transactions that can be mined in the next
    // block; we don't want our mempool filled up with transactions that can't
    // be mined yet.
    if (!CheckFinalTx(tx, STANDARD_LOCKTIME_VERIFY_FLAGS))
        return state.DoS(0, false, REJECT_NONSTANDARD, "non-final");

    // is it already in the memory pool?
    if (pool.exists(hash))
        return state.Invalid(false, REJECT_ALREADY_KNOWN, "txn-already-in-mempool");
    // Check for conflicts with in-memory transactions
    set <uint256> setConflicts;
    //btzc
    CZerocoinState *zcState = CZerocoinState::GetZerocoinState();
    vector<CBigNum> zcSpendSerials;
    CBigNum zcSpendSerial;

    // V3 sigma spends.
    sigma::CSigmaState *sigmaState = sigma::CSigmaState::GetState();
    vector<Scalar> zcSpendSerialsV3;
    {
        LOCK(pool.cs); // protect pool.mapNextTx
        if (tx.IsZerocoinSpend()) {
            BOOST_FOREACH(const CTxIn &txin, tx.vin)
            {
                zcSpendSerial = ZerocoinGetSpendSerialNumber(tx, txin);
                if (!zcSpendSerial)
                    return state.Invalid(false, REJECT_INVALID, "txn-invalid-zerocoin-spend");
                if (!zcState->CanAddSpendToMempool(zcSpendSerial)) {
                    LogPrintf("AcceptToMemoryPool(): serial number %s has been used\n", zcSpendSerial.ToString());
                    return state.Invalid(false, REJECT_CONFLICT, "txn-mempool-conflict");
                }
                zcSpendSerials.push_back(zcSpendSerial);
            }
        }
        else if (tx.IsSigmaSpend()) {

            BOOST_FOREACH(const CTxIn &txin, tx.vin)
            {
                Scalar zcSpendSerial = sigma::GetSigmaSpendSerialNumber(tx, txin);
                Scalar zero;

                if (zcSpendSerial == zero)
                    return state.Invalid(false, REJECT_INVALID, "txn-invalid-zerocoin-spend");
                if (!sigmaState->CanAddSpendToMempool(zcSpendSerial)) {
                    LogPrintf("AcceptToMemoryPool(): sigma serial number %s has been used\n", zcSpendSerial.tostring());
                    return state.Invalid(false, REJECT_CONFLICT, "txn-mempool-conflict");
                }
                zcSpendSerialsV3.push_back(zcSpendSerial);
            }
        }
        else {
            BOOST_FOREACH(const CTxIn &txin, tx.vin)
            {
                auto itConflicting = pool.mapNextTx.find(txin.prevout);
                if (itConflicting != pool.mapNextTx.end()) {
                    const CTransaction *ptxConflicting = itConflicting->second;
                    if (!setConflicts.count(ptxConflicting->GetHash())) {
                        bool fReplacementOptOut = true;
                        if (fEnableReplacement) {
                            BOOST_FOREACH(
                            const CTxIn &txin, ptxConflicting->vin)
                            {
                                if (txin.nSequence < std::numeric_limits < unsigned int > ::max() - 1)
                                {
                                    fReplacementOptOut = false;
                                    break;
                                }
                            }
                        }
                        if (fReplacementOptOut) {
                            LogPrintf("cause by -> txn-mempool-conflict!\n");
                            return state.Invalid(false, REJECT_CONFLICT, "txn-mempool-conflict");
                        }

                        setConflicts.insert(ptxConflicting->GetHash());
                    }
                }
            }
        }
    }

    {
        CCoinsView dummy;
        CCoinsViewCache view(&dummy);
        CAmount nValueIn = 0;
        LockPoints lp;

        {
            LOCK(pool.cs);
            CCoinsViewMemPool viewMemPool(pcoinsTip, pool);
            view.SetBackend(viewMemPool);

            // do we already have it?
            bool fHadTxInCache = pcoinsTip->HaveCoinsInCache(hash);
            if (view.HaveCoins(hash)) {
                if (!fHadTxInCache) vHashTxnToUncache.push_back(hash);
                LogPrintf("cause by -> txn-already-known!\n");
                return state.Invalid(false, REJECT_ALREADY_KNOWN, "txn-already-known");
            }

            if (!tx.IsZerocoinSpend() && !tx.IsSigmaSpend() && !tx.IsZerocoinRemint() && fCheckInputs) {
                // do all inputs exist?
                // Note that this does not check for the presence of actual outputs (see the next check for that),
                // and only helps with filling in pfMissingInputs (to determine missing vs spent).

                BOOST_FOREACH(const CTxIn txin, tx.vin) {
                    if (!pcoinsTip->HaveCoinsInCache(txin.prevout.hash))
                        vHashTxnToUncache.push_back(txin.prevout.hash);
                    if (!view.HaveCoins(txin.prevout.hash)) {
                        if (pfMissingInputs) *pfMissingInputs = true;
                        LogPrintf("cause by ->view.HaveCoins!\n");
                        return false; // fMissingInputs and !state.IsInvalid() is used to detect this condition, don't set state.Invalid()
                    }
                }

                // are the actual inputs available?
                if (!view.HaveInputs(tx)) {
                    LogPrintf("cause by -> bad-txns-inputs-spent!\n");
                    return state.Invalid(false, REJECT_DUPLICATE, "bad-txns-inputs-spent");
                }

                // Bring the best block into scope
                view.GetBestBlock();

                nValueIn = view.GetValueIn(tx);

                // Only accept BIP68 sequence locked transactions that can be mined in the next
                // block; we don't want our mempool filled up with transactions that can't
                // be mined yet.
                // Must keep pool.cs for this unless we change CheckSequenceLocks to take a
                // CoinsViewCache instead of create its own
                //            if (!CheckSequenceLocks(tx, STANDARD_LOCKTIME_VERIFY_FLAGS, &lp)) {
                //                LogPrintf("cause by -> non-BIP68-final!\n");
                //                return state.DoS(0, false, REJECT_NONSTANDARD, "non-BIP68-final");
                //            }
            } else if (tx.IsSigmaSpend() && fCheckInputs) {
                nValueIn = sigma::GetSigmaSpendInput(tx);
            }

            // we have all inputs cached now, so switch back to dummy, so we don't need to keep lock on mempool
            view.SetBackend(dummy);
        } // LOCK

        if (!tx.IsZerocoinSpend() && !tx.IsZerocoinRemint() && fCheckInputs) {

            // Check for non-standard pay-to-script-hash in inputs
            if (!fTestNet && fRequireStandard && !AreInputsStandard(tx, view)) {
                LogPrintf("cause by -> AreInputsStandard\n");
                return state.Invalid(false, REJECT_NONSTANDARD, "bad-txns-nonstandard-inputs");
            }
            // Check for non-standard witness in P2WSH
            if (!tx.wit.IsNull() && fRequireStandard && !IsWitnessStandard(tx, view)) {
                LogPrintf("cause by -> IsWitnessStandard\n");
                return state.DoS(0, false, REJECT_NONSTANDARD, "bad-witness-nonstandard", true);
            }
            int64_t nSigOpsCost = GetTransactionSigOpCost(tx, view, STANDARD_SCRIPT_VERIFY_FLAGS);

            CAmount nValueOut = tx.GetValueOut();
            CAmount nFees = nValueIn - nValueOut;
            // nModifiedFees includes any fee deltas from PrioritiseTransaction
            CAmount nModifiedFees = nFees;
            double nPriorityDummy = 0;
            pool.ApplyDeltas(hash, nPriorityDummy, nModifiedFees);

            CAmount inChainInputValue = 0;
            double dPriority = 0;
            bool fSpendsCoinbase = false;
            if(!tx.IsSigmaSpend()) {
                dPriority = view.GetPriority(tx, chainActive.Height(), inChainInputValue);

                // Keep track of transactions that spend a coinbase, which we re-scan
                // during reorgs to ensure COINBASE_MATURITY is still met.
                BOOST_FOREACH(
                const CTxIn& txin, tx.vin) {
                    const CCoins* coins = view.AccessCoins(txin.prevout.hash);
                    if (coins->IsCoinBase()) {
                        fSpendsCoinbase = true;
                        break;
                    }
                }
            }

            CTxMemPoolEntry entry(tx, nFees, GetTime(), dPriority, chainActive.Height(), pool.HasNoInputsOf(tx),
                                  inChainInputValue, fSpendsCoinbase, nSigOpsCost, lp);

            // TODO: Temporarily disable this condition (by setting txMinFee = 0) to accept zero-fee TX (from old 0.8 client)
            // int64_t txMinFee = tx.GetMinFee(1000, true, GMF_RELAY);
            int64_t txMinFee = 0;

            if (fLimitFree && nFees < txMinFee) {
                LogPrintf("not enough fee, nFees=%d, txMinFee=%d\n", nFees, txMinFee);
                return state.DoS(0, false, REJECT_INSUFFICIENTFEE, "not enough fee", false, strprintf("nFees=%d, txMinFee=%d", nFees, txMinFee));
            }
            unsigned int nSize = entry.GetTxSize();


            // Check that the transaction doesn't have an excessive number of
            // sigops, making it impossible to mine. Since the coinbase transaction
            // itself can contain sigops MAX_STANDARD_TX_SIGOPS is less than
            // MAX_BLOCK_SIGOPS; we still consider this an invalid rather than
            // merely non-standard transaction.
            //        if (nSigOpsCost > MAX_STANDARD_TX_SIGOPS_COST) {
            //            LogPrintf("cause by -> bad-txns-too-many-sigops\n");
            //            return state.DoS(0, false, REJECT_NONSTANDARD, "bad-txns-too-many-sigops", false,
            //                             strprintf("%d", nSigOpsCost));
            //        }
            //        CAmount mempoolRejectFee = pool.GetMinFee(GetArg("-maxmempool", DEFAULT_MAX_MEMPOOL_SIZE) * 1000000).GetFee(
            //                nSize);
            //        if (mempoolRejectFee > 0 && nModifiedFees < mempoolRejectFee) {
            //            LogPrintf("cause by -> mempool min fee not met\n");
            //            return state.DoS(0, false, REJECT_INSUFFICIENTFEE, "mempool min fee not met", false,
            //                             strprintf("%d < %d", nFees, mempoolRejectFee));
            //        } else if (GetBoolArg("-relaypriority", DEFAULT_RELAYPRIORITY) &&
            //                   nModifiedFees < ::minRelayTxFee.GetFee(nSize) &&
            //                   !AllowFree(entry.GetPriority(chainActive.Height() + 1))) {
            //            LogPrintf("cause by -> insufficient priority\n");
            // Require that free transactions have sufficient priority to be mined in the next block.
            //            return state.DoS(0, false, REJECT_INSUFFICIENTFEE, "insufficient priority");
            //        }

            // Continuously rate-limit free (really, very-low-fee) transactions
            // This mitigates 'penny-flooding' -- sending thousands of free transactions just to
            // be annoying or make others' transactions take longer to confirm.
            if (fLimitFree && nFees < CTransaction::nMinRelayTxFee) {
                static CCriticalSection csFreeLimiter;
                static double dFreeCount;
                static int64_t nLastTime;
                int64_t nNow = GetTime();

                LOCK(csFreeLimiter);

                // Use an exponentially decaying ~10-minute window:
                dFreeCount *= pow(1.0 - 1.0 / 600.0, (double) (nNow - nLastTime));
                nLastTime = nNow;
                // -limitfreerelay unit is thousand-bytes-per-minute
                // At default rate it would take over a month to fill 1GB
                if (dFreeCount + nSize >= GetArg("-limitfreerelay", DEFAULT_LIMITFREERELAY) * 10 * 1000) {
                    LogPrintf("cause by -> rate limited free transaction\n");
                    return state.DoS(0, false, REJECT_INSUFFICIENTFEE, "rate limited free transaction");
                }
                LogPrint("mempool", "Rate limit dFreeCount: %g => %g\n", dFreeCount, dFreeCount + nSize);
                dFreeCount += nSize;
            }

            //        if (nAbsurdFee && nFees > nAbsurdFee)
            //            return state.Invalid(false, REJECT_HIGHFEE, "absurdly-high-fee", strprintf("%d > %d", nFees, nAbsurdFee));

            if (nAbsurdFee && nFees > CTransaction::nMinRelayTxFee * 1000)
                return state.Invalid(false, REJECT_HIGHFEE, "insane fee", strprintf("%d > %d", nFees, CTransaction::nMinRelayTxFee * 1000));

            // Calculate in-mempool ancestors, up to a limit.
            CTxMemPool::setEntries setAncestors;
            size_t nLimitAncestors = GetArg("-limitancestorcount", DEFAULT_ANCESTOR_LIMIT);
            size_t nLimitAncestorSize = GetArg("-limitancestorsize", DEFAULT_ANCESTOR_SIZE_LIMIT) * 1000;
            size_t nLimitDescendants = GetArg("-limitdescendantcount", DEFAULT_DESCENDANT_LIMIT);
            size_t nLimitDescendantSize = GetArg("-limitdescendantsize", DEFAULT_DESCENDANT_SIZE_LIMIT) * 1000;
            std::string errString;
            if (!pool.CalculateMemPoolAncestors(entry, setAncestors, nLimitAncestors, nLimitAncestorSize, nLimitDescendants,
                                                nLimitDescendantSize, errString)) {
                LogPrintf("cause by -> too-long-mempool-chain\n");
                return state.DoS(0, false, REJECT_NONSTANDARD, "too-long-mempool-chain", false, errString);
            }

            // A transaction that spends outputs that would be replaced by it is invalid. Now
            // that we have the set of all ancestors we can detect this
            // pathological case by making sure setConflicts and setAncestors don't
            // intersect.
            BOOST_FOREACH(CTxMemPool::txiter ancestorIt, setAncestors)
            {
                const uint256 &hashAncestor = ancestorIt->GetTx().GetHash();
                if (setConflicts.count(hashAncestor)) {
                    LogPrintf("cause by -> bad-txns-spends-conflicting-tx\n");
                    return state.DoS(10, false,
                                     REJECT_INVALID, "bad-txns-spends-conflicting-tx", false,
                                     strprintf("%s spends conflicting transaction %s",
                                               hash.ToString(),
                                               hashAncestor.ToString()));
                }
            }

            // Check if it's economically rational to mine this transaction rather
            // than the ones it replaces.
            CAmount nConflictingFees = 0;
            size_t nConflictingSize = 0;
            uint64_t nConflictingCount = 0;
            CTxMemPool::setEntries allConflicting;

            // If we don't hold the lock allConflicting might be incomplete; the
            // subsequent RemoveStaged() and addUnchecked() calls don't guarantee
            // mempool consistency for us.
            LOCK(pool.cs);
            if (setConflicts.size()) {
                CFeeRate newFeeRate(nModifiedFees, nSize);
                set <uint256> setConflictsParents;
                const int maxDescendantsToVisit = 100;
                CTxMemPool::setEntries setIterConflicting;
                BOOST_FOREACH(const uint256 &hashConflicting, setConflicts)
                {
                    CTxMemPool::txiter mi = pool.mapTx.find(hashConflicting);
                    if (mi == pool.mapTx.end())
                        continue;

                    // Save these to avoid repeated lookups
                    setIterConflicting.insert(mi);

                    // Don't allow the replacement to reduce the feerate of the
                    // mempool.
                    //
                    // We usually don't want to accept replacements with lower
                    // feerates than what they replaced as that would lower the
                    // feerate of the next block. Requiring that the feerate always
                    // be increased is also an easy-to-reason about way to prevent
                    // DoS attacks via replacements.
                    //
                    // The mining code doesn't (currently) take children into
                    // account (CPFP) so we only consider the feerates of
                    // transactions being directly replaced, not their indirect
                    // descendants. While that does mean high feerate children are
                    // ignored when deciding whether or not to replace, we do
                    // require the replacement to pay more overall fees too,
                    // mitigating most cases.
                    CFeeRate oldFeeRate(mi->GetModifiedFee(), mi->GetTxSize());
                    if (newFeeRate <= oldFeeRate) {
                        return state.DoS(0, false,
                                         REJECT_INSUFFICIENTFEE, "insufficient fee", false,
                                         strprintf("rejecting replacement %s; new feerate %s <= old feerate %s",
                                                   hash.ToString(),
                                                   newFeeRate.ToString(),
                                                   oldFeeRate.ToString()));
                    }

                    BOOST_FOREACH(const CTxIn &txin, mi->GetTx().vin)
                    {
                        setConflictsParents.insert(txin.prevout.hash);
                    }

                    nConflictingCount += mi->GetCountWithDescendants();
                }
                // This potentially overestimates the number of actual descendants
                // but we just want to be conservative to avoid doing too much
                // work.
                if (nConflictingCount <= maxDescendantsToVisit) {
                    // If not too many to replace, then calculate the set of
                    // transactions that would have to be evicted
                    BOOST_FOREACH(CTxMemPool::txiter
                                  it, setIterConflicting) {
                        pool.CalculateDescendants(it, allConflicting);
                    }
                    BOOST_FOREACH(CTxMemPool::txiter
                                  it, allConflicting) {
                        nConflictingFees += it->GetModifiedFee();
                        nConflictingSize += it->GetTxSize();
                    }
                } else {
                    return state.DoS(0, false, REJECT_NONSTANDARD, "too many potential replacements", false,
                                     strprintf("rejecting replacement %s; too many potential replacements (%d > %d)\n",
                                               hash.ToString(),
                                               nConflictingCount,
                                               maxDescendantsToVisit));
                }

                for (unsigned int j = 0; j < tx.vin.size(); j++) {
                    // We don't want to accept replacements that require low
                    // feerate junk to be mined first. Ideally we'd keep track of
                    // the ancestor feerates and make the decision based on that,
                    // but for now requiring all new inputs to be confirmed works.
                    if (!setConflictsParents.count(tx.vin[j].prevout.hash)) {
                        // Rather than check the UTXO set - potentially expensive -
                        // it's cheaper to just check if the new input refers to a
                        // tx that's in the mempool.
                        if (pool.mapTx.find(tx.vin[j].prevout.hash) != pool.mapTx.end())
                            return state.DoS(0, false,
                                             REJECT_NONSTANDARD, "replacement-adds-unconfirmed", false,
                                             strprintf("replacement %s adds unconfirmed input, idx %d",
                                                       hash.ToString(), j));
                    }
                }

                // The replacement must pay greater fees than the transactions it
                // replaces - if we did the bandwidth used by those conflicting
                // transactions would not be paid for.
                if (nModifiedFees < nConflictingFees) {
                    return state.DoS(0, false,
                                     REJECT_INSUFFICIENTFEE, "insufficient fee", false,
                                     strprintf("rejecting replacement %s, less fees than conflicting txs; %s < %s",
                                               hash.ToString(), FormatMoney(nModifiedFees), FormatMoney(nConflictingFees)));
                }

                // Finally in addition to paying more fees than the conflicts the
                // new transaction must pay for its own bandwidth.
                CAmount nDeltaFees = nModifiedFees - nConflictingFees;
                if (nDeltaFees < ::minRelayTxFee.GetFee(nSize)) {
                    return state.DoS(0, false,
                                     REJECT_INSUFFICIENTFEE, "insufficient fee", false,
                                     strprintf("rejecting replacement %s, not enough additional fees to relay; %s < %s",
                                               hash.ToString(),
                                               FormatMoney(nDeltaFees),
                                               FormatMoney(::minRelayTxFee.GetFee(nSize))));
                }
            }

            // Check against previous transactions
            // This is done last to help prevent CPU exhaustion denial-of-service attacks.
            unsigned int scriptVerifyFlags = SCRIPT_VERIFY_P2SH | SCRIPT_VERIFY_STRICTENC;
            //        if (!Params().RequireStandard()) {
            //            scriptVerifyFlags = GetArg("-promiscuousmempoolflags", scriptVerifyFlags);
            //        }
            PrecomputedTransactionData txdata(tx);
            if (!CheckInputs(tx, state, view, true, scriptVerifyFlags, true, txdata)) {
                // SCRIPT_VERIFY_CLEANSTACK requires SCRIPT_VERIFY_WITNESS, so we
                // need to turn both off, and compare against just turning off CLEANSTACK
                // to see if the failure is specifically due to witness validation.
                //            if (tx.wit.IsNull() && CheckInputs(tx, state, view, true,
                //                                               scriptVerifyFlags &
                //                                               ~(SCRIPT_VERIFY_WITNESS | SCRIPT_VERIFY_CLEANSTACK),
                //                                               true, txdata) &&
                //                !CheckInputs(tx, state, view, true, scriptVerifyFlags & ~SCRIPT_VERIFY_CLEANSTACK, true, txdata)) {
                //                // Only the witness is missing, so the transaction itself may be fine.
                //                state.SetCorruptionPossible();
                //            }
                LogPrintf("CheckInputs --> Failed!\n");
                return false;
            }

            // Check again against just the consensus-critical mandatory script
            // verification flags, in case of bugs in the standard flags that cause
            // transactions to pass as valid when they're actually invalid. For
            // instance the STRICTENC flag was incorrectly allowing certain
            // CHECKSIG NOT scripts to pass, even though they were invalid.
            //
            // There is a similar check in CreateNewBlock() to prevent creating
            // invalid blocks, however allowing such transactions into the mempool
            // can be exploited as a DoS attack.
            //        if (!CheckInputs(tx, state, view, true, MANDATORY_SCRIPT_VERIFY_FLAGS, true, txdata)) {
            //            return error(
            //                    "%s: BUG! PLEASE REPORT THIS! ConnectInputs failed against MANDATORY but not STANDARD flags %s, %s",
            //                    __func__, hash.ToString(), FormatStateMessage(state));
            //        }

            // Remove conflicting transactions from the mempool
            BOOST_FOREACH(const CTxMemPool::txiter it, allConflicting)
            {
                LogPrint("mempool", "replacing tx %s with %s for %s BTC additional fees, %d delta bytes\n",
                         it->GetTx().GetHash().ToString(),
                         hash.ToString(),
                         FormatMoney(nModifiedFees - nConflictingFees),
                         (int) nSize - (int) nConflictingSize);
            }
            pool.RemoveStaged(allConflicting, false);
            // Store transaction in memory
            pool.addUnchecked(hash, entry, setAncestors, !IsInitialBlockDownload());

            // Add memory address index
            if (fAddressIndex) {
                pool.addAddressIndex(entry, view);
            }

            // Add memory spent index
            if (fSpentIndex) {
                pool.addSpentIndex(entry, view);
            }

            if (tx.IsZerocoinSpend()) {
                pool.countZCSpend++;
            }

            // trim mempool and check if tx was trimmed
            if (!fOverrideMempoolLimit) {

                LimitMempoolSize(pool, GetArg("-maxmempool", DEFAULT_MAX_MEMPOOL_SIZE) * 1000000,
                                 GetArg("-mempoolexpiry", DEFAULT_MEMPOOL_EXPIRY) * 60 * 60);
                if (!pool.exists(hash))
                    return state.DoS(0, false, REJECT_INSUFFICIENTFEE, "mempool full");
            }
        }  else {
            LockPoints lp;
            double dPriority = 0;
            double fSpendsCoinbase = false;
            CAmount inChainInputValue = 0;
            CAmount nFees = 0;
            int64_t nSigOpsCost = GetLegacySigOpCount(tx);
            CTxMemPool::setEntries setAncestors;
            CTxMemPoolEntry entry(tx, nFees, GetTime(), dPriority, chainActive.Height(), pool.HasNoInputsOf(tx),
                                  inChainInputValue, fSpendsCoinbase, nSigOpsCost, lp);
            pool.addUnchecked(hash, entry, setAncestors, !IsInitialBlockDownload());
            if (tx.IsZerocoinSpend()) {
                pool.countZCSpend++;
            }
        }
    }

    if (tx.IsZerocoinSpend() && markZcoinSpendTransactionSerial)
        zcState->AddSpendToMempool(zcSpendSerials, hash);
    if (tx.IsSigmaSpend()){
        if(markZcoinSpendTransactionSerial)
            sigmaState->AddSpendToMempool(zcSpendSerialsV3, hash);
        LogPrintf("Updating mint tracker state from Mempool..");
<<<<<<< HEAD
        pwalletMain->hdMintTracker->UpdateSpendStateFromMempool(zcSpendSerialsV3);
    }
    vector<GroupElement> zcMintPubcoinsV3;
    if(tx.IsSigmaMint()){
        BOOST_FOREACH(const CTxOut &txout, tx.vout)
        {
            if(txout.scriptPubKey.IsSigmaMint()){
                GroupElement pubCoinValue = sigma::ParseSigmaMintScript(txout.scriptPubKey);
                zcMintPubcoinsV3.push_back(pubCoinValue);
            }
        }
       pwalletMain->hdMintTracker->UpdateMintStateFromMempool(zcMintPubcoinsV3);
=======
#ifdef ENABLE_WALLET
        if (zwalletMain) {
            zwalletMain->GetTracker().UpdateSpendStateFromMempool(zcSpendSerialsV3);
        }
#endif
>>>>>>> 24b7db38
    }
    SyncWithWallets(tx, NULL, NULL);

    LogPrintf("AcceptToMemoryPoolWorker -> OK\n");

    return true;
}

bool AcceptToMemoryPool(
	    CTxMemPool &pool,
	    CValidationState &state,
	    const CTransaction &tx,
	    bool fCheckInputs,
        bool fLimitFree,
        bool *pfMissingInputs,
	    bool fOverrideMempoolLimit,
	    const CAmount nAbsurdFee,
        bool isCheckWalletTransaction,
        bool markZcoinSpendTransactionSerial) {
    LogPrintf("AcceptToMemoryPool(), transaction: %s, fCheckInputs=%s\n",
              tx.GetHash().ToString(),
              fCheckInputs);
    std::vector <uint256> vHashTxToUncache;
    bool res = AcceptToMemoryPoolWorker(
        pool, state, tx, fCheckInputs, fLimitFree, pfMissingInputs,
        fOverrideMempoolLimit, nAbsurdFee,
        vHashTxToUncache, isCheckWalletTransaction,
        markZcoinSpendTransactionSerial);
    if (res) {
        LogPrintf("AcceptToMemoryPool: Successfully added txn %s to %s.\n",
                  tx.ToString(),
                  (&pool == &mempool) ? "mempool" : "stempool");
    }
    else {
        LogPrintf("AcceptToMemoryPool: FAILED to add txn %s to %s.\n",
                  tx.ToString(),
                  (&pool == &mempool) ? "mempool" : "stempool");
        BOOST_FOREACH(const uint256 &hashTx, vHashTxToUncache)
            pcoinsTip->Uncache(hashTx);
    }
    return res;
}

/** Return transaction in txOut, and if it was found inside a block, its hash is placed in hashBlock */
bool
GetTransaction(const uint256 &hash, CTransaction &txOut, const Consensus::Params &consensusParams, uint256 &hashBlock,
               bool fAllowSlow) {
    CBlockIndex *pindexSlow = NULL;

    LOCK(cs_main);

    std::shared_ptr<const CTransaction> ptx = mempool.get(hash);
    if (ptx) {
        txOut = *ptx;
        return true;
    }

    if (fTxIndex) {
        CDiskTxPos postx;
        if (pblocktree->ReadTxIndex(hash, postx)) {
            CAutoFile file(OpenBlockFile(postx, true), SER_DISK, CLIENT_VERSION);
            if (file.IsNull())
                return error("%s: OpenBlockFile failed", __func__);
            CBlockHeader header;
            try {
                file >> header;
                fseek(file.Get(), postx.nTxOffset, SEEK_CUR);
                file >> txOut;
            } catch (const std::exception &e) {
                return error("%s: Deserialize or I/O error - %s", __func__, e.what());
            }
            hashBlock = header.GetHash();
            if (txOut.GetHash() != hash)
                return error("%s: txid mismatch", __func__);
            return true;
        }
    }

    if (fAllowSlow) { // use coin database to locate block that contains transaction, and scan it
        int nHeight = -1;
        {
            const CCoinsViewCache &view = *pcoinsTip;
            const CCoins *coins = view.AccessCoins(hash);
            if (coins)
                nHeight = coins->nHeight;
        }
        if (nHeight > 0)
            pindexSlow = chainActive[nHeight];
    }

    if (pindexSlow) {
        CBlock block;
        if (ReadBlockFromDisk(block, pindexSlow, consensusParams)) {
            BOOST_FOREACH(
            const CTransaction &tx, block.vtx) {
                if (tx.GetHash() == hash) {
                    txOut = tx;
                    hashBlock = pindexSlow->GetBlockHash();
                    return true;
                }
            }
        }
    }

    return false;
}

bool GetTimestampIndex(const unsigned int &high, const unsigned int &low, std::vector<uint256> &hashes)
{
    if (!fTimestampIndex)
        return error("Timestamp index not enabled");

    if (!pblocktree->ReadTimestampIndex(high, low, hashes))
        return error("Unable to get hashes for timestamps");

    return true;
}


bool GetSpentIndex(CSpentIndexKey &key, CSpentIndexValue &value)
{
    if (!fSpentIndex)
        return false;

    if (mempool.getSpentIndex(key, value))
        return true;

    if (!pblocktree->ReadSpentIndex(key, value))
        return false;

    return true;
}

bool GetAddressIndex(uint160 addressHash, AddressType type,
                     std::vector<std::pair<CAddressIndexKey, CAmount> > &addressIndex, int start, int end)
{
    if (!fAddressIndex)
        return error("address index not enabled");

    if (!pblocktree->ReadAddressIndex(addressHash, type, addressIndex, start, end))
        return error("unable to get txids for address");

    return true;
}

bool GetAddressUnspent(uint160 addressHash, AddressType type,
                       std::vector<std::pair<CAddressUnspentKey, CAddressUnspentValue> > &unspentOutputs)
{
    if (!fAddressIndex)
        return error("address index not enabled");

    if (!pblocktree->ReadAddressUnspentIndex(addressHash, type, unspentOutputs))
        return error("unable to get txids for address");

    return true;
}



//////////////////////////////////////////////////////////////////////////////
//
// CBlock and CBlockIndex
//

bool WriteBlockToDisk(const CBlock &block, CDiskBlockPos &pos, const CMessageHeader::MessageStartChars &messageStart) {
    // Open history file to append
    CAutoFile fileout(OpenBlockFile(pos), SER_DISK, CLIENT_VERSION);
    if (fileout.IsNull())
        return error("WriteBlockToDisk: OpenBlockFile failed");

    // Write index header
    unsigned int nSize = fileout.GetSerializeSize(block);
    fileout << FLATDATA(messageStart) << nSize;

    // Write block
    long fileOutPos = ftell(fileout.Get());
    if (fileOutPos < 0)
        return error("WriteBlockToDisk: ftell failed");
    pos.nPos = (unsigned int) fileOutPos;
    fileout << block;
    return true;
}

bool ReadBlockFromDisk(CBlock &block, const CDiskBlockPos &pos, int nHeight, const Consensus::Params &consensusParams) {
    block.SetNull();

    // Open history file to read
    CAutoFile filein(OpenBlockFile(pos, true), SER_DISK, CLIENT_VERSION);
    if (filein.IsNull())
        return error("ReadBlockFromDisk: OpenBlockFile failed for %s", pos.ToString());

    // Read block
    try {
        filein >> block;
    }
    catch (const std::exception &e) {
        return error("%s: Deserialize or I/O error - %s at %s", __func__, e.what(), pos.ToString());
    }

    // Zcoin - MTP
    if (!CheckMerkleTreeProof(block, consensusParams)){
    	return error("ReadBlockFromDisk: CheckMerkleTreeProof: Errors in block header at %s", pos.ToString());
    }

    // Check the header
    if (!CheckProofOfWork(block.GetPoWHash(nHeight), block.nBits, consensusParams)){
        //Maybe cache is not valid
        if (!CheckProofOfWork(block.GetPoWHash(nHeight, true), block.nBits, consensusParams)){
            return error("ReadBlockFromDisk: CheckProofOfWork: Errors in block header at %s", pos.ToString());
        }
    }
    return true;
}

bool ReadBlockFromDisk(CBlock &block, const CBlockIndex *pindex, const Consensus::Params &consensusParams) {
    if (!ReadBlockFromDisk(block, pindex->GetBlockPos(), pindex->nHeight, consensusParams))
        return false;

    if (block.GetHash() != pindex->GetBlockHash()) {
        return error("ReadBlockFromDisk(CBlock&, CBlockIndex*): GetHash() doesn't match index for %s at %s",
                     pindex->ToString(), pindex->GetBlockPos().ToString());
    }
    return true;
}

bool ReadBlockHeaderFromDisk(CBlock &block, const CDiskBlockPos &pos) {
    CAutoFile filein(OpenBlockFile(pos, true), SER_DISK, CLIENT_VERSION);
    if (filein.IsNull())
        return error("ReadBlockFromDisk: OpenBlockFile failed for %s", pos.ToString());

    try {
        block.SerializationOp(filein, CBlockHeader::CReadBlockHeader(), SER_DISK, CLIENT_VERSION);
    }
    catch (const std::exception &e) {
        return error("%s: Deserialize or I/O error - %s at %s", __func__, e.what(), pos.ToString());
    }

    return true;
}

CAmount GetBlockSubsidy(int nHeight, const Consensus::Params &consensusParams, int nTime) {
    // Genesis block is 0 coin
    if (nHeight == 0)
        return 0;

    // Subsidy is cut in half after nSubsidyHalvingFirst block, then every nSubsidyHalvingInterval blocks.
    // After block nSubsidyHalvingStopBlock there will be no subsidy at all
    if (nHeight >= consensusParams.nSubsidyHalvingStopBlock)
        return 0;
    int halvings = nHeight < consensusParams.nSubsidyHalvingFirst ? 0 : (nHeight - consensusParams.nSubsidyHalvingFirst) / consensusParams.nSubsidyHalvingInterval + 1;
    // Force block reward to zero when right shift is undefined.
    if (halvings >= 64)
        return 0;

    CAmount nSubsidy = 50 * COIN;
    nSubsidy >>= halvings;

    if (nHeight > 0 && nTime >= (int)consensusParams.nMTPSwitchTime)
        nSubsidy /= consensusParams.nMTPRewardReduction;

    return nSubsidy;
}

bool IsInitialBlockDownload() {
//    const CChainParams &chainParams = Params();
    // Once this function has returned false, it must remain false.
    static std::atomic<bool> latchToFalse{false};
    // Optimization: pre-test latch before taking the lock.
    if (latchToFalse.load(std::memory_order_relaxed))
        return false;
    LOCK(cs_main);
    if (latchToFalse.load(std::memory_order_relaxed))
        return false;
    if (fImporting || fReindex)
        return true;
    if (chainActive.Tip() == NULL)
        return true;
//    LogPrintf("chainActive.Tip()->nChainWork=%s\n", chainActive.Tip()->nChainWork.ToString());
//    LogPrintf("chainParams.GetConsensus().nMinimumChainWork=%s\n", chainParams.GetConsensus().nMinimumChainWork.ToString());
//    LogPrintf("chainActive.Tip()->nChainWork < UintToArith256(chainParams.GetConsensus().nMinimumChainWork)=%s\n", chainActive.Tip()->nChainWork < UintToArith256(chainParams.GetConsensus().nMinimumChainWork));
//    if (chainActive.Tip()->nChainWork < UintToArith256(chainParams.GetConsensus().nMinimumChainWork))
//        return true;
//    LogPrintf("chainActive.Tip()->GetBlockTime()=%s\n", chainActive.Tip()->GetBlockTime());
//    LogPrintf("GetTime() - nMaxTipAge=%s\n", GetTime() - nMaxTipAge);
//    if (chainActive.Tip()->GetBlockTime() < (GetTime() - nMaxTipAge))
//        return true;
    latchToFalse.store(true, std::memory_order_relaxed);
    return false;
}

bool fLargeWorkForkFound = false;
bool fLargeWorkInvalidChainFound = false;
CBlockIndex *pindexBestForkTip = NULL, *pindexBestForkBase = NULL;

void AlertNotify(const std::string &strMessage) {
    uiInterface.NotifyAlertChanged();
    std::string strCmd = GetArg("-alertnotify", "");
    if (strCmd.empty()) return;

    // Alert text should be plain ascii coming from a trusted source, but to
    // be safe we first strip anything not in safeChars, then add single quotes around
    // the whole string before passing it to the shell:
    std::string singleQuote("'");
    std::string safeStatus = SanitizeString(strMessage);
    safeStatus = singleQuote + safeStatus + singleQuote;
    boost::replace_all(strCmd, "%s", safeStatus);

    boost::thread t(runCommand, strCmd); // thread runs free
}

void CheckForkWarningConditions() {
    AssertLockHeld(cs_main);
    // Before we get past initial download, we cannot reliably alert about forks
    // (we assume we don't get stuck on a fork before finishing our initial sync)
    if (IsInitialBlockDownload())
        return;

    // If our best fork is no longer within 72 blocks (+/- 12 hours if no one mines it)
    // of our head, drop it
    if (pindexBestForkTip && chainActive.Height() - pindexBestForkTip->nHeight >= 72)
        pindexBestForkTip = NULL;

    if (pindexBestForkTip || (pindexBestInvalid && pindexBestInvalid->nChainWork > chainActive.Tip()->nChainWork +
                                                                                   (GetBlockProof(*chainActive.Tip()) *
                                                                                    6))) {
        if (!fLargeWorkForkFound && pindexBestForkBase) {
            std::string warning = std::string("'Warning: Large-work fork detected, forking after block ") +
                                  pindexBestForkBase->phashBlock->ToString() + std::string("'");
            AlertNotify(warning);
        }
        if (pindexBestForkTip && pindexBestForkBase) {
            LogPrintf(
                    "%s: Warning: Large valid fork found\n  forking the chain at height %d (%s)\n  lasting to height %d (%s).\nChain state database corruption likely.\n",
                    __func__,
                    pindexBestForkBase->nHeight, pindexBestForkBase->phashBlock->ToString(),
                    pindexBestForkTip->nHeight, pindexBestForkTip->phashBlock->ToString());
            fLargeWorkForkFound = true;
        } else {
            LogPrintf(
                    "%s: Warning: Found invalid chain at least ~6 blocks longer than our best chain.\nChain state database corruption likely.\n",
                    __func__);
            fLargeWorkInvalidChainFound = true;
        }
    } else {
        fLargeWorkForkFound = false;
        fLargeWorkInvalidChainFound = false;
    }
}

void CheckForkWarningConditionsOnNewFork(CBlockIndex *pindexNewForkTip) {
    AssertLockHeld(cs_main);
    // If we are on a fork that is sufficiently large, set a warning flag
    CBlockIndex *pfork = pindexNewForkTip;
    CBlockIndex *plonger = chainActive.Tip();
    while (pfork && pfork != plonger) {
        while (plonger && plonger->nHeight > pfork->nHeight)
            plonger = plonger->pprev;
        if (pfork == plonger)
            break;
        pfork = pfork->pprev;
    }

    // We define a condition where we should warn the user about as a fork of at least 7 blocks
    // with a tip within 72 blocks (+/- 12 hours if no one mines it) of ours
    // We use 7 blocks rather arbitrarily as it represents just under 10% of sustained network
    // hash rate operating on the fork.
    // or a chain that is entirely longer than ours and invalid (note that this should be detected by both)
    // We define it this way because it allows us to only store the highest fork tip (+ base) which meets
    // the 7-block condition and from this always have the most-likely-to-cause-warning fork
    if (pfork &&
        (!pindexBestForkTip || (pindexBestForkTip && pindexNewForkTip->nHeight > pindexBestForkTip->nHeight)) &&
        pindexNewForkTip->nChainWork - pfork->nChainWork > (GetBlockProof(*pfork) * 7) &&
        chainActive.Height() - pindexNewForkTip->nHeight < 72) {
        pindexBestForkTip = pindexNewForkTip;
        pindexBestForkBase = pfork;
    }

    CheckForkWarningConditions();
}

// Requires cs_main.
void Misbehaving(NodeId pnode, int howmuch) {
    if (howmuch == 0)
        return;

    CNodeState *state = State(pnode);
    if (state == NULL)
        return;

    state->nMisbehavior += howmuch;
    int banscore = GetArg("-banscore", DEFAULT_BANSCORE_THRESHOLD);
    if (state->nMisbehavior >= banscore && state->nMisbehavior - howmuch < banscore) {
        LogPrintf("%s: %s (%d -> %d) BAN THRESHOLD EXCEEDED\n", __func__, state->name, state->nMisbehavior - howmuch,
                  state->nMisbehavior);
        state->fShouldBan = true;
    } else
        LogPrintf("%s: %s (%d -> %d)\n", __func__, state->name, state->nMisbehavior - howmuch, state->nMisbehavior);
}

void static InvalidChainFound(CBlockIndex *pindexNew) {
    if (!pindexBestInvalid || pindexNew->nChainWork > pindexBestInvalid->nChainWork)
        pindexBestInvalid = pindexNew;

    LogPrintf("%s: invalid block=%s  height=%d  log2_work=%.8g  date=%s\n", __func__,
              pindexNew->GetBlockHash().ToString(), pindexNew->nHeight,
              log(pindexNew->nChainWork.getdouble()) / log(2.0), DateTimeStrFormat("%Y-%m-%d %H:%M:%S",
                                                                                   pindexNew->GetBlockTime()));
    CBlockIndex *tip = chainActive.Tip();
    if (!tip) {
        int x = 5;
        ++x;
        --x;
        //debugging.
    }
    assert(tip);
    LogPrintf("%s:  current best=%s  height=%d  log2_work=%.8g  date=%s\n", __func__,
              tip->GetBlockHash().ToString(), chainActive.Height(), log(tip->nChainWork.getdouble()) / log(2.0),
              DateTimeStrFormat("%Y-%m-%d %H:%M:%S", tip->GetBlockTime()));
    CheckForkWarningConditions();
}

void static InvalidBlockFound(CBlockIndex *pindex, const CValidationState &state) {
    int nDoS = 0;
    if (state.IsInvalid(nDoS)) {
        std::map < uint256, std::pair < NodeId, bool >> ::iterator
        it = mapBlockSource.find(pindex->GetBlockHash());
        if (it != mapBlockSource.end() && State(it->second.first)) {
            assert(state.GetRejectCode() < REJECT_INTERNAL); // Blocks are never rejected with internal reject codes
            CBlockReject reject = {(unsigned char) state.GetRejectCode(),
                                   state.GetRejectReason().substr(0, MAX_REJECT_MESSAGE_LENGTH),
                                   pindex->GetBlockHash()};
            State(it->second.first)->rejects.push_back(reject);
            if (nDoS > 0 && it->second.second)
                Misbehaving(it->second.first, nDoS);
        }
    }
    if (!state.CorruptionPossible()) {
        pindex->nStatus |= BLOCK_FAILED_VALID;
        setDirtyBlockIndex.insert(pindex);
        setBlockIndexCandidates.erase(pindex);
        InvalidChainFound(pindex);
    }
}

void UpdateCoins(const CTransaction &tx, CCoinsViewCache &inputs, CTxUndo &txundo, int nHeight) {
    // mark inputs spent
    if (!tx.IsCoinBase() && !tx.IsZerocoinSpend() && !tx.IsSigmaSpend() && !tx.IsZerocoinRemint()) {
        txundo.vprevout.reserve(tx.vin.size());
        BOOST_FOREACH(
        const CTxIn &txin, tx.vin) {
            CCoinsModifier coins = inputs.ModifyCoins(txin.prevout.hash);
            unsigned nPos = txin.prevout.n;

            if (nPos >= coins->vout.size() || coins->vout[nPos].IsNull())
                assert(false);
            // mark an outpoint spent, and construct undo information
            txundo.vprevout.push_back(CTxInUndo(coins->vout[nPos]));
            coins->Spend(nPos);
            if (coins->vout.size() == 0) {
                CTxInUndo &undo = txundo.vprevout.back();
                undo.nHeight = coins->nHeight;
                undo.fCoinBase = coins->fCoinBase;
                undo.nVersion = coins->nVersion;
            }
        }
    }
    // add outputs
    inputs.ModifyNewCoins(tx.GetHash(), tx.IsCoinBase())->FromTx(tx, nHeight);
}

void UpdateCoins(const CTransaction &tx, CCoinsViewCache &inputs, int nHeight) {
    CTxUndo txundo;
    UpdateCoins(tx, inputs, txundo, nHeight);
}

bool CScriptCheck::operator()() {
    const CScript &scriptSig = ptxTo->vin[nIn].scriptSig;
    const CScriptWitness *witness = (nIn < ptxTo->wit.vtxinwit.size()) ? &ptxTo->wit.vtxinwit[nIn].scriptWitness : NULL;
    if (!VerifyScript(scriptSig, scriptPubKey, witness, nFlags,
                      CachingTransactionSignatureChecker(ptxTo, nIn, amount, cacheStore, *txdata), &error)) {
        return false;
    }
    return true;
}

int GetSpendHeight(const CCoinsViewCache &inputs) {
    LOCK(cs_main);
    CBlockIndex *pindexPrev = mapBlockIndex.find(inputs.GetBestBlock())->second;
    return pindexPrev->nHeight + 1;
}

namespace Consensus {
    bool
    CheckTxInputs(const CTransaction &tx, CValidationState &state, const CCoinsViewCache &inputs, int nSpendHeight) {
        // This doesn't trigger the DoS code on purpose; if it did, it would make it easier
        // for an attacker to attempt to split the network.
        if (!inputs.HaveInputs(tx))
            return state.Invalid(false, 0, "", "Inputs unavailable");

        CAmount nValueIn = 0;
        CAmount nFees = 0;
        for (unsigned int i = 0; i < tx.vin.size(); i++) {
            const COutPoint &prevout = tx.vin[i].prevout;
            const CCoins *coins = inputs.AccessCoins(prevout.hash);
            assert(coins);

            // If prev is coinbase, check that it's matured
            if (coins->IsCoinBase()) {
                if (nSpendHeight - coins->nHeight < COINBASE_MATURITY)
                    return state.Invalid(false,
                                         REJECT_INVALID, "bad-txns-premature-spend-of-coinbase",
                                         strprintf("tried to spend coinbase at depth %d",
                                                   nSpendHeight - coins->nHeight));
            }

            // Check for negative or overflow input values
            nValueIn += coins->vout[prevout.n].nValue;
            if (!MoneyRange(coins->vout[prevout.n].nValue) || !MoneyRange(nValueIn))
                return state.DoS(100, false, REJECT_INVALID, "bad-txns-inputvalues-outofrange");

        }

        if (nValueIn < tx.GetValueOut())
            return state.DoS(100, false, REJECT_INVALID, "bad-txns-in-belowout", false,
                             strprintf("value in (%s) < value out (%s)", FormatMoney(nValueIn),
                                       FormatMoney(tx.GetValueOut())));

        // Tally transaction fees
        CAmount nTxFee = nValueIn - tx.GetValueOut();
        if (nTxFee < 0)
            return state.DoS(100, false, REJECT_INVALID, "bad-txns-fee-negative");
        nFees += nTxFee;
        if (!MoneyRange(nFees))
            return state.DoS(100, false, REJECT_INVALID, "bad-txns-fee-outofrange");
        return true;
    }
}// namespace Consensus

bool CheckInputs(const CTransaction &tx, CValidationState &state, const CCoinsViewCache &inputs, bool fScriptChecks,
                 unsigned int flags, bool cacheStore, PrecomputedTransactionData &txdata,
                 std::vector <CScriptCheck> *pvChecks) {
    if (!tx.IsCoinBase() && !tx.IsZerocoinSpend() && !tx.IsSigmaSpend()) {

        if (!Consensus::CheckTxInputs(tx, state, inputs, GetSpendHeight(inputs))) {
            LogPrintf("CheckTxInputs() failed!\n");
            return false;
        }

        if (pvChecks)
            pvChecks->reserve(tx.vin.size());

        // The first loop above does all the inexpensive checks.
        // Only if ALL inputs pass do we perform expensive ECDSA signature checks.
        // Helps prevent CPU exhaustion attacks.

        // Skip ECDSA signature verification when connecting blocks before the
        // last block chain checkpoint. Assuming the checkpoints are valid this
        // is safe because block merkle hashes are still computed and checked,
        // and any change will be caught at the next checkpoint. Of course, if
        // the checkpoint is for a chain that's invalid due to false scriptSigs
        // this optimization would allow an invalid chain to be accepted.
        if (fScriptChecks) {
            for (unsigned int i = 0; i < tx.vin.size(); i++) {
                const COutPoint &prevout = tx.vin[i].prevout;
                const CCoins *coins = inputs.AccessCoins(prevout.hash);
                assert(coins);

                // Verify signature
                CScriptCheck check(*coins, tx, i, flags, cacheStore, &txdata);
                if (pvChecks) {
                    pvChecks->push_back(CScriptCheck());
                    check.swap(pvChecks->back());
                } else if (!check()) {
                    if (flags & SCRIPT_VERIFY_STRICTENC) {
                        // Check whether the failure was caused by a
                        // non-mandatory script verification check, such as
                        // non-standard DER encodings or non-null dummy
                        // arguments; if so, don't trigger DoS protection to
                        // avoid splitting the network between upgraded and
                        // non-upgraded nodes.
                        CScriptCheck check2(*coins, tx, i, flags & (~SCRIPT_VERIFY_STRICTENC), cacheStore, &txdata);
                        if (check2()) {
                            LogPrintf("non-mandatory-script-verify-flag\n");
                            return state.Invalid(false, REJECT_NONSTANDARD,
                                                 strprintf("non-mandatory-script-verify-flag (%s)",
                                                           ScriptErrorString(check.GetScriptError())));
                        }
                    }
                    // Failures of other flags indicate a transaction that is
                    // invalid in new blocks, e.g. a invalid P2SH. We DoS ban
                    // such nodes as they are not following the protocol. That
                    // said during an upgrade careful thought should be taken
                    // as to the correct behavior - we may want to continue
                    // peering with non-upgraded nodes even after soft-fork
                    // super-majority signaling has occurred.
                    LogPrintf("mandatory-script-verify-flag-failed\n");
                    return state.DoS(100, false, REJECT_INVALID, strprintf("mandatory-script-verify-flag-failed (%s)",
                                                                           ScriptErrorString(check.GetScriptError())));
                }
            }
        }
    } else if (tx.IsSigmaSpend()) {
        // Total sum of inputs of transaction.
        CAmount totalInputValue = 0;

        BOOST_FOREACH(const CTxIn &txin, tx.vin) {
            if(!txin.scriptSig.IsSigmaSpend()) {
                return state.DoS(
                    100, false,
                    REJECT_MALFORMED,
                    "CheckSpendZcoinTransaction: can't mix zerocoin spend input with regular ones");
            }
            CDataStream serializedCoinSpend((const char *)&*(txin.scriptSig.begin() + 1),
                                            (const char *)&*txin.scriptSig.end(),
                                            SER_NETWORK, PROTOCOL_VERSION);
            sigma::CoinSpend newSpend(sigma::SigmaParams, serializedCoinSpend);
            uint64_t denom = newSpend.getIntDenomination();
            totalInputValue += denom;
        }
        if (totalInputValue < tx.GetValueOut()) {
            return state.DoS(
                100,
                error("Spend transaction outputs larger than the inputs."));
        }
    }

    return true;
}

bool AbortNode(const std::string &strMessage, const std::string &userMessage = "") {
     strMiscWarning = strMessage;
     LogPrintf("*** %s\n", strMessage);
     uiInterface.ThreadSafeMessageBox(
             userMessage.empty() ? _("Error: A fatal internal error occurred, see debug.log for details")
                                 : userMessage,
             "", CClientUIInterface::MSG_ERROR);
     StartShutdown();
     return false;
 }

namespace {

    bool UndoWriteToDisk(const CBlockUndo &blockundo, CDiskBlockPos &pos, const uint256 &hashBlock,
                         const CMessageHeader::MessageStartChars &messageStart) {
        // Open history file to append
        CAutoFile fileout(OpenUndoFile(pos), SER_DISK, CLIENT_VERSION);
        if (fileout.IsNull())
            return error("%s: OpenUndoFile failed", __func__);

        // Write index header
        unsigned int nSize = fileout.GetSerializeSize(blockundo);
        fileout << FLATDATA(messageStart) << nSize;

        // Write undo data
        long fileOutPos = ftell(fileout.Get());
        if (fileOutPos < 0)
            return error("%s: ftell failed", __func__);
        pos.nPos = (unsigned int) fileOutPos;
        fileout << blockundo;

        // calculate & write checksum
        CHashWriter hasher(SER_GETHASH, PROTOCOL_VERSION);
        hasher << hashBlock;
        hasher << blockundo;
        fileout << hasher.GetHash();

        return true;
    }

    bool UndoReadFromDisk(CBlockUndo &blockundo, const CDiskBlockPos &pos, const uint256 &hashBlock) {
        // Open history file to read
        CAutoFile filein(OpenUndoFile(pos, true), SER_DISK, CLIENT_VERSION);
        if (filein.IsNull())
            return error("%s: OpenUndoFile failed", __func__);

        // Read block
        uint256 hashChecksum;
        try {
            filein >> blockundo;
            filein >> hashChecksum;
        }
        catch (const std::exception &e) {
            return error("%s: Deserialize or I/O error - %s", __func__, e.what());
        }

        // Verify checksum
        CHashWriter hasher(SER_GETHASH, PROTOCOL_VERSION);
        hasher << hashBlock;
        hasher << blockundo;
        if (hashChecksum != hasher.GetHash())
            return error("%s: Checksum mismatch", __func__);

        return true;
    }

/** Abort with a message */
    /*bool AbortNode(const std::string &strMessage, const std::string &userMessage = "") {
        strMiscWarning = strMessage;
        LogPrintf("*** %s\n", strMessage);
        uiInterface.ThreadSafeMessageBox(
                userMessage.empty() ? _("Error: A fatal internal error occurred, see debug.log for details")
                                    : userMessage,
                "", CClientUIInterface::MSG_ERROR);
        StartShutdown();
        return false;
    }*/

    bool AbortNode(CValidationState &state, const std::string &strMessage, const std::string &userMessage = "") {
        ::AbortNode(strMessage, userMessage);
        return state.Error(strMessage);
    }

} // anon namespace

/**
 * Apply the undo operation of a CTxInUndo to the given chain state.
 * @param undo The undo object.
 * @param view The coins view to which to apply the changes.
 * @param out The out point that corresponds to the tx input.
 * @return True on success.
 */
static bool ApplyTxInUndo(const CTxInUndo &undo, CCoinsViewCache &view, const COutPoint &out) {
    bool fClean = true;

    CCoinsModifier coins = view.ModifyCoins(out.hash);
    if (undo.nHeight != 0) {
        // undo data contains height: this is the last output of the prevout tx being spent
        if (!coins->IsPruned())
            fClean = fClean && error("%s: undo data overwriting existing transaction", __func__);
        coins->Clear();
        coins->fCoinBase = undo.fCoinBase;
        coins->nHeight = undo.nHeight;
        coins->nVersion = undo.nVersion;
    } else {
        if (coins->IsPruned())
            fClean = fClean && error("%s: undo data adding output to missing transaction", __func__);
    }
    if (coins->IsAvailable(out.n))
        fClean = fClean && error("%s: undo data overwriting existing output", __func__);
    if (coins->vout.size() < out.n + 1)
        coins->vout.resize(out.n + 1);
    coins->vout[out.n] = undo.txout;

    return fClean;
}

bool DisconnectBlock(const CBlock &block, CValidationState &state, const CBlockIndex *pindex, CCoinsViewCache &view,
                     bool *pfClean) {
    assert(pindex->GetBlockHash() == view.GetBestBlock());

    if (pfClean)
        *pfClean = false;

    bool fClean = true;

    CBlockUndo blockUndo;
    CDiskBlockPos pos = pindex->GetUndoPos();

    if (pos.IsNull())
        return error("DisconnectBlock(): no undo data available");
    if (!UndoReadFromDisk(blockUndo, pos, pindex->pprev->GetBlockHash()))
        return error("DisconnectBlock(): failure reading undo data");

    if (blockUndo.vtxundo.size() + 1 != block.vtx.size())
        return error("DisconnectBlock(): block and undo data inconsistent");

    CDbIndexHelper dbIndexHelper(fAddressIndex, fSpentIndex);

    CAmount nFees = 0;

    // undo transactions in reverse order
    for (int i = block.vtx.size() - 1; i >= 0; i--) {
        const CTransaction &tx = block.vtx[i];

        uint256 hash = tx.GetHash();

        dbIndexHelper.DisconnectTransactionOutputs(tx, pindex->nHeight, i, view);

        // Check that all outputs are available and match the outputs in the block itself
        // exactly.
        {
            CCoinsModifier outs = view.ModifyCoins(hash);
            outs->ClearUnspendable();

            CCoins outsBlock(tx, pindex->nHeight);
            // The CCoins serialization does not serialize negative numbers.
            // No network rules currently depend on the version here, so an inconsistency is harmless
            // but it must be corrected before txout nversion ever influences a network rule.
            if (outsBlock.nVersion < 0)
                outs->nVersion = outsBlock.nVersion;
            if (*outs != outsBlock)
                fClean = fClean && error("DisconnectBlock(): added transaction mismatch? database corrupted");

            // remove outputs
            outs->Clear();
        }

        // restore inputs
        if (!tx.IsCoinBase() && !tx.IsZerocoinSpend() && !tx.IsSigmaSpend() && !tx.IsZerocoinRemint()) { // not coinbases
            const CTxUndo &txundo = blockUndo.vtxundo[i - 1];
            if (txundo.vprevout.size() != tx.vin.size())
                return error("DisconnectBlock(): transaction and undo data inconsistent");
            for (unsigned int j = tx.vin.size(); j-- > 0;) {
                const COutPoint &out = tx.vin[j].prevout;
                const CTxInUndo &undo = txundo.vprevout[j];
                if (!ApplyTxInUndo(undo, view, out))
                    fClean = false;
            }
            nFees += view.GetValueIn(tx) - tx.GetValueOut();
        }

        if(tx.IsSigmaSpend())
            nFees += sigma::GetSigmaSpendInput(tx) - tx.GetValueOut();

        dbIndexHelper.DisconnectTransactionInputs(tx, pindex->nHeight, i, view);
    }

    // move best block pointer to prevout block
    view.SetBestBlock(pindex->pprev->GetBlockHash());
    block.InvalidateCachedPoWHash(pindex->nHeight);

    //The pfClean flag is specified only when called from CVerifyDB::VerifyDB.
    //When called from there, no real disconnect happens.
    if(!pfClean) {
        if (fAddressIndex) {
            if (!pblocktree->EraseAddressIndex(dbIndexHelper.getAddressIndex())) {
                AbortNode(state, "Failed to delete address index");
                return error("Failed to delete address index");
            }
            if (!pblocktree->UpdateAddressUnspentIndex(dbIndexHelper.getAddressUnspentIndex())) {
                AbortNode(state, "Failed to write address unspent index");
                return error("Failed to write address unspent index");
            }
            if (!pblocktree->AddTotalSupply(-(block.vtx[0].GetValueOut() - nFees))) {
                AbortNode(state, "Failed to write total supply");
                return error("Failed to write total supply");
            }
        }
    }

    if (pfClean) {
        *pfClean = fClean;
        return true;
    }

    return fClean;
}

void static FlushBlockFile(bool fFinalize = false) {
    LOCK(cs_LastBlockFile);

    CDiskBlockPos posOld(nLastBlockFile, 0);

    FILE *fileOld = OpenBlockFile(posOld);
    if (fileOld) {
        if (fFinalize)
            TruncateFile(fileOld, vinfoBlockFile[nLastBlockFile].nSize);
        FileCommit(fileOld);
        fclose(fileOld);
    }

    fileOld = OpenUndoFile(posOld);
    if (fileOld) {
        if (fFinalize)
            TruncateFile(fileOld, vinfoBlockFile[nLastBlockFile].nUndoSize);
        FileCommit(fileOld);
        fclose(fileOld);
    }
}

bool FindUndoPos(CValidationState &state, int nFile, CDiskBlockPos &pos, unsigned int nAddSize);

static CCheckQueue<CScriptCheck> scriptcheckqueue(128);

void ThreadScriptCheck() {
    RenameThread("bitcoin-scriptch");
    scriptcheckqueue.Thread();
}

// Protected by cs_main
VersionBitsCache versionbitscache;

int32_t ComputeBlockVersion(const CBlockIndex *pindexPrev, const Consensus::Params &params) {
    LOCK(cs_main);
    int32_t nVersion = VERSIONBITS_TOP_BITS;

    for (int i = 0; i < (int) Consensus::MAX_VERSION_BITS_DEPLOYMENTS; i++) {
        ThresholdState state = VersionBitsState(pindexPrev, params, (Consensus::DeploymentPos) i, versionbitscache);
        if (state == THRESHOLD_LOCKED_IN || state == THRESHOLD_STARTED) {
            nVersion |= VersionBitsMask(params, (Consensus::DeploymentPos) i);
        }
    }

    return nVersion;
}

/**
 * Threshold condition checker that triggers when unknown versionbits are seen on the network.
 */
class WarningBitsConditionChecker : public AbstractThresholdConditionChecker {
private:
    int bit;

public:
    WarningBitsConditionChecker(int bitIn) : bit(bitIn) {}

    int64_t BeginTime(const Consensus::Params &params) const { return 0; }

    int64_t EndTime(const Consensus::Params &params) const { return std::numeric_limits<int64_t>::max(); }

    int Period(const Consensus::Params &params) const { return params.nMinerConfirmationWindow; }

    int Threshold(const Consensus::Params &params) const { return params.nRuleChangeActivationThreshold; }

    bool Condition(const CBlockIndex *pindex, const Consensus::Params &params) const {
        return ((pindex->nVersion & VERSIONBITS_TOP_MASK) == VERSIONBITS_TOP_BITS) &&
               ((pindex->nVersion >> bit) & 1) != 0 &&
               ((ComputeBlockVersion(pindex->pprev, params) >> bit) & 1) == 0;
    }
};

// Protected by cs_main
static ThresholdConditionCache warningcache[VERSIONBITS_NUM_BITS];

static int64_t nTimeCheck = 0;
static int64_t nTimeForks = 0;
static int64_t nTimeVerify = 0;
static int64_t nTimeConnect = 0;
static int64_t nTimeIndex = 0;
static int64_t nTimeCallbacks = 0;
static int64_t nTimeTotal = 0;

bool ConnectBlock(const CBlock &block, CValidationState &state, CBlockIndex *pindex, CCoinsViewCache &view,
                  const CChainParams &chainparams, bool fJustCheck) {
    //btzc: zcoin code
//    if (BlockMerkleBranch(block).size() <=0) {
//        return false;
//    };
//    block.lastHeight = pindex->nHeight;
    AssertLockHeld(cs_main);

    int64_t nTimeStart = GetTimeMicros();
    //btzc: update nHeight, isVerifyDB
    // Check it again in case a previous version let a bad block in
    LogPrintf("ConnectBlock nHeight=%s, hash=%s\n", pindex->nHeight, block.GetHash().ToString());
    if (!CheckBlock(block, state, chainparams.GetConsensus(), !fJustCheck, !fJustCheck, pindex->nHeight, false)) {
        LogPrintf("--> failed\n");
        return error("%s: Consensus::CheckBlock: %s", __func__, FormatStateMessage(state));
    }

    // verify that the view's current state corresponds to the previous block
    uint256 hashPrevBlock = pindex->pprev == NULL ? uint256() : pindex->pprev->GetBlockHash();
    assert(hashPrevBlock == view.GetBestBlock());

    // Special case for the genesis block, skipping connection of its transactions
    // (its coinbase is unspendable)
    if (block.GetHash() == chainparams.GetConsensus().hashGenesisBlock) {
        if (!fJustCheck)
            view.SetBestBlock(pindex->GetBlockHash());
        return true;
    }

    bool fScriptChecks = true;
    if (fCheckpointsEnabled) {
        CBlockIndex *pindexLastCheckpoint = Checkpoints::GetLastCheckpoint(chainparams.Checkpoints());
        if (pindexLastCheckpoint && pindexLastCheckpoint->GetAncestor(pindex->nHeight) == pindex) {
            // This block is an ancestor of a checkpoint: disable script checks
            fScriptChecks = false;
        }
    }

    int64_t nTime1 = GetTimeMicros();
    nTimeCheck += nTime1 - nTimeStart;
    LogPrint("bench", "    - Sanity checks: %.2fms [%.2fs]\n", 0.001 * (nTime1 - nTimeStart), nTimeCheck * 0.000001);

    // Do not allow blocks that contain transactions which 'overwrite' older transactions,
    // unless those are already completely spent.
    // If such overwrites are allowed, coinbases and transactions depending upon those
    // can be duplicated to remove the ability to spend the first instance -- even after
    // being sent to another address.
    // See BIP30 and http://r6.ca/blog/20120206T005236Z.html for more information.
    // This logic is not necessary for memory pool transactions, as AcceptToMemoryPool
    // already refuses previously-known transaction ids entirely.
    // This rule was originally applied to all blocks with a timestamp after March 15, 2012, 0:00 UTC.
    // Now that the whole chain is irreversibly beyond that time it is applied to all blocks except the
    // two in the chain that violate it. This prevents exploiting the issue against nodes during their
    // initial block download.
//    bool fEnforceBIP30 = (!pindex->phashBlock) || // Enforce on CreateNewBlock invocations which don't have a hash.
//                         !((pindex->nHeight == 91842 && pindex->GetBlockHash() == uint256S(
//                                 "0x00000000000a4d0a398161ffc163c503763b1f4360639393e0e4c8e300e0caec")) ||
//                           (pindex->nHeight == 91880 && pindex->GetBlockHash() == uint256S(
//                                   "0x00000000000743f190a18c5577a3c2d2a1f610ae9601ac046a38084ccb7cd721")));

    // Once BIP34 activated it was not possible to create new duplicate coinbases and thus other than starting
    // with the 2 existing duplicate coinbase pairs, not possible to create overwriting txs.  But by the
    // time BIP34 activated, in each of the existing pairs the duplicate coinbase had overwritten the first
    // before the first had been spent.  Since those coinbases are sufficiently buried its no longer possible to create further
    // duplicate transactions descending from the known pairs either.
    // If we're on the known chain at height greater than where BIP34 activated, we can save the db accesses needed for the BIP30 check.
//    CBlockIndex *pindexBIP34height = pindex->pprev->GetAncestor(chainparams.GetConsensus().BIP34Height);
    //Only continue to enforce if we're below BIP34 activation height or the block hash at that height doesn't correspond.
//    fEnforceBIP30 = fEnforceBIP30 && (!pindexBIP34height ||
//                                      !(pindexBIP34height->GetBlockHash() == chainparams.GetConsensus().BIP34Hash));

    bool fEnforceBIP30 = true;
    if (fEnforceBIP30) {
        BOOST_FOREACH(
        const CTransaction &tx, block.vtx) {
            const CCoins *coins = view.AccessCoins(tx.GetHash());
            if (coins && !coins->IsPruned())
                return state.DoS(100, error("ConnectBlock(): tried to overwrite transaction"), REJECT_INVALID,
                                 "bad-txns-BIP30");
        }
    }

    // BIP16 didn't become active until Oct 1 2012
    int64_t nBIP16SwitchTime = 1349049600;
    bool fStrictPayToScriptHash = (pindex->GetBlockTime() >= nBIP16SwitchTime);

    unsigned int flags = fStrictPayToScriptHash ? SCRIPT_VERIFY_P2SH : SCRIPT_VERIFY_NONE;

    // Start enforcing the DERSIG (BIP66) rules, for block.nVersion=3 blocks,
    // when 75% of the network has upgraded:
    if (block.nVersion >= 3 &&
        IsSuperMajority(3, pindex->pprev, chainparams.GetConsensus().nMajorityEnforceBlockUpgrade,
                        chainparams.GetConsensus())) {
        flags |= SCRIPT_VERIFY_DERSIG;
    }

    // Start enforcing CHECKLOCKTIMEVERIFY, (BIP65) for block.nVersion=4
    // blocks, when 75% of the network has upgraded:
    if (block.nVersion >= 4 &&
        IsSuperMajority(4, pindex->pprev, chainparams.GetConsensus().nMajorityEnforceBlockUpgrade,
                        chainparams.GetConsensus())) {
        flags |= SCRIPT_VERIFY_CHECKLOCKTIMEVERIFY;
    }

    // Start enforcing BIP68 (sequence locks) and BIP112 (CHECKSEQUENCEVERIFY) using versionbits logic.
    int nLockTimeFlags = 0;
    if (VersionBitsState(pindex->pprev, chainparams.GetConsensus(), Consensus::DEPLOYMENT_CSV, versionbitscache) ==
        THRESHOLD_ACTIVE) {
        flags |= SCRIPT_VERIFY_CHECKSEQUENCEVERIFY;
        nLockTimeFlags |= LOCKTIME_VERIFY_SEQUENCE;
    }

    // Start enforcing WITNESS rules using versionbits logic.
    if (IsWitnessEnabled(pindex->pprev, chainparams.GetConsensus())) {
        flags |= SCRIPT_VERIFY_WITNESS;
        flags |= SCRIPT_VERIFY_NULLDUMMY;
    }

    int64_t nTime2 = GetTimeMicros();
    nTimeForks += nTime2 - nTime1;
    LogPrint("bench", "    - Fork checks: %.2fms [%.2fs]\n", 0.001 * (nTime2 - nTime1), nTimeForks * 0.000001);

    CBlockUndo blockundo;

    CCheckQueueControl<CScriptCheck> control(fScriptChecks && nScriptCheckThreads ? &scriptcheckqueue : NULL);

    std::vector <uint256> vOrphanErase;
    std::vector<int> prevheights;
    CAmount nFees = 0;
    int nInputs = 0;
    int64_t nSigOpsCost = 0;
    CDiskTxPos pos(pindex->GetBlockPos(), GetSizeOfCompactSize(block.vtx.size()));
    std::vector <std::pair<uint256, CDiskTxPos>> vPos;
    vPos.reserve(block.vtx.size());
    blockundo.vtxundo.reserve(block.vtx.size() - 1);
    CDbIndexHelper dbIndexHelper(fAddressIndex, fSpentIndex);

    std::vector <PrecomputedTransactionData> txdata;
    txdata.reserve(
            block.vtx.size()); // Required so that pointers to individual PrecomputedTransactionData don't get invalidated

    set<uint256> txIds;
    bool fTestNet = (Params().NetworkIDString() == CBaseChainParams::TESTNET);

    block.zerocoinTxInfo = std::make_shared<CZerocoinTxInfo>();
    block.sigmaTxInfo = std::make_shared<sigma::CSigmaTxInfo>();

    for (unsigned int i = 0; i < block.vtx.size(); i++) {
        const CTransaction &tx = block.vtx[i];

        uint256 txHash = tx.GetHash();
        if (txIds.count(txHash) > 0 && (fTestNet || pindex->nHeight >= HF_ZNODE_HEIGHT))
            return state.DoS(100, error("ConnectBlock(): duplicate transactions in the same block"),
                             REJECT_INVALID, "bad-txns-duplicatetxid");
        txIds.insert(txHash);

        nInputs += tx.vin.size();

        if (!tx.IsCoinBase() && !tx.IsZerocoinSpend() && !tx.IsSigmaSpend() && !tx.IsZerocoinRemint()) {
            if (!view.HaveInputs(tx))
                return state.DoS(100, error("ConnectBlock(): inputs missing/spent"),
                                 REJECT_INVALID, "bad-txns-inputs-missingorspent");

            // Check that transaction is BIP68 final
            // BIP68 lock checks (as opposed to nLockTime checks) must
            // be in ConnectBlock because they require the UTXO set
            prevheights.resize(tx.vin.size());
            for (size_t j = 0; j < tx.vin.size(); j++) {
                prevheights[j] = view.AccessCoins(tx.vin[j].prevout.hash)->nHeight;
            }

            // Which orphan pool entries must we evict?
            for (size_t j = 0; j < tx.vin.size(); j++) {
                auto itByPrev = mapOrphanTransactionsByPrev.find(tx.vin[j].prevout);
                if (itByPrev == mapOrphanTransactionsByPrev.end()) continue;
                for (auto mi = itByPrev->second.begin(); mi != itByPrev->second.end(); ++mi) {
                    const CTransaction &orphanTx = (*mi)->second.tx;
                    const uint256 &orphanHash = orphanTx.GetHash();
                    vOrphanErase.push_back(orphanHash);
                }
            }

            if (!SequenceLocks(tx, nLockTimeFlags, &prevheights, *pindex)) {
                return state.DoS(100, error("%s: contains a non-BIP68-final transaction", __func__),
                                 REJECT_INVALID, "bad-txns-nonfinal");
            }
        }

        if (tx.IsZerocoinSpend() || tx.IsZerocoinMint() || tx.IsSigmaSpend() || tx.IsSigmaMint() || tx.IsZerocoinRemint()) {
            if( tx.IsSigmaSpend())
                nFees += sigma::GetSigmaSpendInput(tx) - tx.GetValueOut();

            // Check transaction against zerocoin state
            if (!CheckTransaction(tx, state, txHash, false, pindex->nHeight, false, true, block.zerocoinTxInfo.get(), block.sigmaTxInfo.get()))
                return state.DoS(100, error("stateful zerocoin check failed"),
                                 REJECT_INVALID, "bad-txns-zerocoin");
        }

        if (!fJustCheck)
            dbIndexHelper.ConnectTransaction(tx, pindex->nHeight, i, view);

        // GetTransactionSigOpCost counts 3 types of sigops:
        // * legacy (always)
        // * p2sh (when P2SH enabled in flags and excludes coinbase)
        // * witness (when witness enabled in flags and excludes coinbase)
        nSigOpsCost += GetTransactionSigOpCost(tx, view, flags);
        if (nSigOpsCost > MAX_BLOCK_SIGOPS_COST)
            return state.DoS(100, error("ConnectBlock(): too many sigops"),
                             REJECT_INVALID, "bad-blk-sigops");

        txdata.emplace_back(tx);
        if (!tx.IsCoinBase() && !tx.IsZerocoinSpend() && !tx.IsSigmaSpend() && !tx.IsZerocoinRemint()) {
            nFees += view.GetValueIn(tx) - tx.GetValueOut();

            std::vector <CScriptCheck> vChecks;
            bool fCacheResults = fJustCheck; /* Don't cache results if we're actually connecting blocks (still consult the cache, though) */
            if (!CheckInputs(tx, state, view, fScriptChecks, flags, fCacheResults, txdata[i],
                             nScriptCheckThreads ? &vChecks : NULL))
                return error("ConnectBlock(): CheckInputs on %s failed with %s",
                             tx.GetHash().ToString(), FormatStateMessage(state));
            control.Add(vChecks);
        }

        CTxUndo undoDummy;
        if (i > 0) {
            blockundo.vtxundo.push_back(CTxUndo());
        }
        UpdateCoins(tx, view, i == 0 ? undoDummy : blockundo.vtxundo.back(), pindex->nHeight);

        vPos.push_back(std::make_pair(tx.GetHash(), pos));
        pos.nTxOffset += ::GetSerializeSize(tx, SER_DISK, CLIENT_VERSION);

    }

    block.zerocoinTxInfo->Complete();
    block.sigmaTxInfo->Complete();

    int64_t nTime3 = GetTimeMicros();
    nTimeConnect += nTime3 - nTime2;
    LogPrint("bench", "      - Connect %u transactions: %.2fms (%.3fms/tx, %.3fms/txin) [%.2fs]\n",
             (unsigned) block.vtx.size(), 0.001 * (nTime3 - nTime2), 0.001 * (nTime3 - nTime2) / block.vtx.size(),
             nInputs <= 1 ? 0 : 0.001 * (nTime3 - nTime2) / (nInputs - 1), nTimeConnect * 0.000001);
    //btzc: Add time to check
    CAmount blockReward = nFees + GetBlockSubsidy(pindex->nHeight, chainparams.GetConsensus(), pindex->nTime);
    if (block.vtx[0].GetValueOut() > blockReward)
        return state.DoS(100, error("ConnectBlock(): coinbase pays too much (actual=%d vs limit=%d)",
                                    block.vtx[0].GetValueOut(), blockReward),
                         REJECT_INVALID, "bad-cb-amount");

    // ZNODE : MODIFIED TO CHECK ZNODE PAYMENTS AND SUPERBLOCKS
    // It's possible that we simply don't have enough data and this could fail
    // (i.e. block itself could be a correct one and we need to store it),
    // that's why this is in ConnectBlock. Could be the other way around however -
    // the peer who sent us this block is missing some data and wasn't able
    // to recognize that block is actually invalid.
    // TODO: resync data (both ways?) and try to reprocess this block later.
    std::string strError = "";
    if (!IsBlockValueValid(block, pindex->nHeight, blockReward, strError)) {
        return state.DoS(0, error("ConnectBlock(): %s", strError), REJECT_INVALID, "bad-cb-amount");
    }

    if (!IsBlockPayeeValid(block.vtx[0], pindex->nHeight, blockReward, block.IsMTP())) {
        mapRejectedBlocks.insert(make_pair(block.GetHash(), GetTime()));
        return state.DoS(0, error("ConnectBlock(): couldn't find znode or superblock payments"),
                         REJECT_INVALID, "bad-cb-payee");
    }
    // END ZNODE

    if (!control.Wait())
        return state.DoS(100, false);
    int64_t nTime4 = GetTimeMicros();
    nTimeVerify += nTime4 - nTime2;
    LogPrint("bench", "    - Verify %u txins: %.2fms (%.3fms/txin) [%.2fs]\n", nInputs - 1, 0.001 * (nTime4 - nTime2),
             nInputs <= 1 ? 0 : 0.001 * (nTime4 - nTime2) / (nInputs - 1), nTimeVerify * 0.000001);

    if (!fJustCheck)
        MTPState::GetMTPState()->SetLastBlock(pindex, chainparams.GetConsensus());

    if (!ConnectBlockZC(state, chainparams, pindex, &block, fJustCheck) ||
        !sigma::ConnectBlockSigma(state, chainparams, pindex, &block, fJustCheck))
        return false;

    if (fJustCheck)
        return true;

    // Write undo information to disk
    if (pindex->GetUndoPos().IsNull() || !pindex->IsValid(BLOCK_VALID_SCRIPTS)) {
        if (pindex->GetUndoPos().IsNull()) {
            CDiskBlockPos pos;
            if (!FindUndoPos(state, pindex->nFile, pos, ::GetSerializeSize(blockundo, SER_DISK, CLIENT_VERSION) + 40))
                return error("ConnectBlock(): FindUndoPos failed");
            if (!UndoWriteToDisk(blockundo, pos, pindex->pprev->GetBlockHash(), chainparams.MessageStart()))
                return AbortNode(state, "Failed to write undo data");

            // update nUndoPos in block index
            pindex->nUndoPos = pos.nPos;
            pindex->nStatus |= BLOCK_HAVE_UNDO;
        }

        pindex->RaiseValidity(BLOCK_VALID_SCRIPTS);
        setDirtyBlockIndex.insert(pindex);
    }

    if (fTxIndex)
        if (!pblocktree->WriteTxIndex(vPos))
            return AbortNode(state, "Failed to write transaction index");
    if (fAddressIndex) {
        if (!pblocktree->WriteAddressIndex(dbIndexHelper.getAddressIndex()))
            return AbortNode(state, "Failed to write address index");

        if (!pblocktree->UpdateAddressUnspentIndex(dbIndexHelper.getAddressUnspentIndex()))
            return AbortNode(state, "Failed to write address unspent index");

        if (!pblocktree->AddTotalSupply(block.vtx[0].GetValueOut() - nFees))
            return AbortNode(state, "Failed to write total supply");
    }

    if (fSpentIndex)
        if (!pblocktree->UpdateSpentIndex(dbIndexHelper.getSpentIndex()))
            return AbortNode(state, "Failed to write transaction index");


    if (fTimestampIndex)
        if (!pblocktree->WriteTimestampIndex(CTimestampIndexKey(pindex->nTime, pindex->GetBlockHash())))
            return AbortNode(state, "Failed to write timestamp index");

    // add this block to the view's block chain
    view.SetBestBlock(pindex->GetBlockHash());

    int64_t nTime5 = GetTimeMicros();
    nTimeIndex += nTime5 - nTime4;
    LogPrint("bench", "    - Index writing: %.2fms [%.2fs]\n", 0.001 * (nTime5 - nTime4), nTimeIndex * 0.000001);

    // Watch for changes to the previous coinbase transaction.
    static uint256 hashPrevBestCoinBase;
    GetMainSignals().UpdatedTransaction(hashPrevBestCoinBase);
    hashPrevBestCoinBase = block.vtx[0].GetHash();

    // Erase orphan transactions include or precluded by this block
    if (vOrphanErase.size()) {
        int nErased = 0;
        BOOST_FOREACH(uint256 & orphanHash, vOrphanErase)
        {
            nErased += EraseOrphanTx(orphanHash);
        }
        LogPrint("mempool", "Erased %d orphan tx included or conflicted by block\n", nErased);
    }

    // Erase conflicting zerocoin txs from the mempool
    CZerocoinState *zcState = CZerocoinState::GetZerocoinState();
    sigma::CSigmaState *sigmaState = sigma::CSigmaState::GetState();
    BOOST_FOREACH(const CTransaction &tx, block.vtx) {
        if (tx.IsZerocoinSpend()) {
            BOOST_FOREACH(
            const CTxIn &txin, tx.vin)
            {
                CBigNum zcSpendSerial = ZerocoinGetSpendSerialNumber(tx, txin);
                uint256 thisTxHash = tx.GetHash();
                uint256 conflictingTxHash = zcState->GetMempoolConflictingTxHash(zcSpendSerial);
                if (!conflictingTxHash.IsNull() && conflictingTxHash != thisTxHash) {
                    std::list<CTransaction> removed;
                    auto pTx = mempool.get(conflictingTxHash);
                    if (pTx)
                        mempool.removeRecursive(*pTx, removed);
                    LogPrintf("ConnectBlock: removed conflicting zerocoin spend tx %s from the mempool\n",
                              conflictingTxHash.ToString());
                }

                // In any case we need to remove serial from mempool set
                zcState->RemoveSpendFromMempool(zcSpendSerial);
            }
       } else if (tx.IsSigmaSpend()) {
            BOOST_FOREACH(const CTxIn &txin, tx.vin)
            {
                Scalar zcSpendSerial = sigma::GetSigmaSpendSerialNumber(tx, txin);
                uint256 thisTxHash = tx.GetHash();
                uint256 conflictingTxHash = sigmaState->GetMempoolConflictingTxHash(zcSpendSerial);
                if (!conflictingTxHash.IsNull() && conflictingTxHash != thisTxHash) {
                    std::list<CTransaction> removed;
                    auto pTx = mempool.get(conflictingTxHash);
                    if (pTx)
                        mempool.removeRecursive(*pTx, removed);
                    LogPrintf("ConnectBlock: removed conflicting zerocoin sigma spend tx %s from the mempool\n",
                              conflictingTxHash.ToString());
                }

                // In any case we need to remove serial from mempool set
                sigmaState->RemoveSpendFromMempool(zcSpendSerial);
            }
       }
    }

    int64_t nTime6 = GetTimeMicros();
    nTimeCallbacks += nTime6 - nTime5;
    LogPrint("bench", "    - Callbacks: %.2fms [%.2fs]\n", 0.001 * (nTime6 - nTime5), nTimeCallbacks * 0.000001);

    return true;
}

enum FlushStateMode {
    FLUSH_STATE_NONE,
    FLUSH_STATE_IF_NEEDED,
    FLUSH_STATE_PERIODIC,
    FLUSH_STATE_ALWAYS
};

/**
 * Update the on-disk chain state.
 * The caches and indexes are flushed depending on the mode we're called with
 * if they're too large, if it's been a while since the last write,
 * or always and in all cases if we're in prune mode and are deleting files.
 */
bool static FlushStateToDisk(CValidationState &state, FlushStateMode mode) {
    const CChainParams &chainparams = Params();
    LOCK2(cs_main, cs_LastBlockFile);
    static int64_t nLastWrite = 0;
    static int64_t nLastFlush = 0;
    static int64_t nLastSetChain = 0;
    std::set<int> setFilesToPrune;
    bool fFlushForPrune = false;
    try {
        if (fPruneMode && fCheckForPruning && !fReindex) {
            FindFilesToPrune(setFilesToPrune, chainparams.PruneAfterHeight());
            fCheckForPruning = false;
            if (!setFilesToPrune.empty()) {
                fFlushForPrune = true;
                if (!fHavePruned) {
                    pblocktree->WriteFlag("prunedblockfiles", true);
                    fHavePruned = true;
                }
            }
        }
        int64_t nNow = GetTimeMicros();
        // Avoid writing/flushing immediately after startup.
        if (nLastWrite == 0) {
            nLastWrite = nNow;
        }
        if (nLastFlush == 0) {
            nLastFlush = nNow;
        }
        if (nLastSetChain == 0) {
            nLastSetChain = nNow;
        }
        size_t cacheSize = pcoinsTip->DynamicMemoryUsage();
        // The cache is large and close to the limit, but we have time now (not in the middle of a block processing).
        bool fCacheLarge = mode == FLUSH_STATE_PERIODIC && cacheSize * (10.0 / 9) > nCoinCacheUsage;
        // The cache is over the limit, we have to write now.
        bool fCacheCritical = mode == FLUSH_STATE_IF_NEEDED && cacheSize > nCoinCacheUsage;
        // It's been a while since we wrote the block index to disk. Do this frequently, so we don't need to redownload after a crash.
        bool fPeriodicWrite =
                mode == FLUSH_STATE_PERIODIC && nNow > nLastWrite + (int64_t) DATABASE_WRITE_INTERVAL * 1000000;
        // It's been very long since we flushed the cache. Do this infrequently, to optimize cache usage.
        bool fPeriodicFlush =
                mode == FLUSH_STATE_PERIODIC && nNow > nLastFlush + (int64_t) DATABASE_FLUSH_INTERVAL * 1000000;
        // Combine all conditions that result in a full cache flush.
        bool fDoFullFlush =
                (mode == FLUSH_STATE_ALWAYS) || fCacheLarge || fCacheCritical || fPeriodicFlush || fFlushForPrune;
        // Write blocks and block index to disk.
        if (fDoFullFlush || fPeriodicWrite) {
            // Depend on nMinDiskSpace to ensure we can write block index
            if (!CheckDiskSpace(0))
                return state.Error("out of disk space");
            // First make sure all block and undo data is flushed to disk.
            FlushBlockFile();
            // Then update all block file information (which may refer to block and undo files).
            {
                std::vector <std::pair<int, const CBlockFileInfo *>> vFiles;
                vFiles.reserve(setDirtyFileInfo.size());
                for (set<int>::iterator it = setDirtyFileInfo.begin(); it != setDirtyFileInfo.end();) {
                    vFiles.push_back(make_pair(*it, &vinfoBlockFile[*it]));
                    setDirtyFileInfo.erase(it++);
                }
                std::vector<const CBlockIndex *> vBlocks;
                vBlocks.reserve(setDirtyBlockIndex.size());
                for (set<CBlockIndex *>::iterator it = setDirtyBlockIndex.begin(); it != setDirtyBlockIndex.end();) {
                    vBlocks.push_back(*it);
                    setDirtyBlockIndex.erase(it++);
                }
                if (!pblocktree->WriteBatchSync(vFiles, nLastBlockFile, vBlocks)) {
                    return AbortNode(state, "Files to write to block index database");
                }
            }
            // Finally remove any pruned files
            if (fFlushForPrune)
                UnlinkPrunedFiles(setFilesToPrune);
            nLastWrite = nNow;
        }
        // Flush best chain related state. This can only be done if the blocks / block index write was also done.
        if (fDoFullFlush) {
            // Typical CCoins structures on disk are around 128 bytes in size.
            // Pushing a new one to the database can cause it to be written
            // twice (once in the log, and once in the tables). This is already
            // an overestimation, as most will delete an existing entry or
            // overwrite one. Still, use a conservative safety factor of 2.
            if (!CheckDiskSpace(128 * 2 * 2 * pcoinsTip->GetCacheSize()))
                return state.Error("out of disk space");
            // Flush the chainstate (which may refer to block index entries).
            if (!pcoinsTip->Flush())
                return AbortNode(state, "Failed to write to coin database");
            nLastFlush = nNow;
        }
        if (fDoFullFlush || ((mode == FLUSH_STATE_ALWAYS || mode == FLUSH_STATE_PERIODIC) &&
                             nNow > nLastSetChain + (int64_t) DATABASE_WRITE_INTERVAL * 1000000)) {
            // Update best block in wallet (so we can detect restored wallets).
            GetMainSignals().SetBestChain(chainActive.GetLocator());
            nLastSetChain = nNow;
        }
    } catch (const std::runtime_error &e) {
        return AbortNode(state, std::string("System error while flushing: ") + e.what());
    }
    return true;
}

void FlushStateToDisk() {
    CValidationState state;
    FlushStateToDisk(state, FLUSH_STATE_ALWAYS);
}

void PruneAndFlush() {
    CValidationState state;
    fCheckForPruning = true;
    FlushStateToDisk(state, FLUSH_STATE_NONE);
}

/** Update chainActive and related internal data structures. */
void static UpdateTip(CBlockIndex *pindexNew, const CChainParams &chainParams) {
    LogPrintf("UpdateTip() pindexNew.nHeight=%s\n", pindexNew->nHeight);
    chainActive.SetTip(pindexNew);
    mnodeman.UpdatedBlockTip(chainActive.Tip());
    darkSendPool.UpdatedBlockTip(chainActive.Tip());
    mnpayments.UpdatedBlockTip(chainActive.Tip());
    znodeSync.UpdatedBlockTip(chainActive.Tip());
    GetMainSignals().UpdatedBlockTip(chainActive.Tip());

    // New best block
    nTimeBestReceived = GetTime();
    mempool.AddTransactionsUpdated(1);

    // Changes to mempool should also be made to Dandelion stempool
    stempool.AddTransactionsUpdated(1);

    cvBlockChange.notify_all();
    static bool fWarned = false;
    std::vector <std::string> warningMessages;
    if (!IsInitialBlockDownload()) {
        int nUpgraded = 0;
        const CBlockIndex *pindex = chainActive.Tip();
        for (int bit = 0; bit < VERSIONBITS_NUM_BITS; bit++) {
            // Bit 12 (MTP) has different rules, do not produce any warning on it
            if (bit == 12)
                continue;

            WarningBitsConditionChecker checker(bit);
            ThresholdState state = checker.GetStateFor(pindex, chainParams.GetConsensus(), warningcache[bit]);
            if (state == THRESHOLD_ACTIVE || state == THRESHOLD_LOCKED_IN) {
                if (state == THRESHOLD_ACTIVE) {
                    strMiscWarning = strprintf(_("Warning: unknown new rules activated (versionbit %i)"), bit);
                    if (!fWarned) {
                        AlertNotify(strMiscWarning);
                        fWarned = true;
                    }
                } else {
                    warningMessages.push_back(
                            strprintf("unknown new rules are about to activate (versionbit %i)", bit));
                }
            }
        }
        // Check the version of the last 100 blocks to see if we need to upgrade:
        for (int i = 0; i < 100 && pindex != NULL; i++) {
//            int32_t nExpectedVersion = ComputeBlockVersion(pindex->pprev, chainParams.GetConsensus());
            if ((pindex->nVersion & 0xff) > CBlock::CURRENT_VERSION)
                ++nUpgraded;
            pindex = pindex->pprev;
        }
        if (nUpgraded > 0)
            warningMessages.push_back(strprintf("%d of last 100 blocks have unexpected version", nUpgraded));
        if (nUpgraded > 100 / 2) {
            // strMiscWarning is read by GetWarnings(), called by Qt and the JSON-RPC code to warn the user:
            strMiscWarning = _(
                    "Warning: Unknown block versions being mined! It's possible unknown rules are in effect");
            if (!fWarned) {
                AlertNotify(strMiscWarning);
                fWarned = true;
            }
        }
    }
    LogPrintf(
            "%s: new best=%s height=%d version=0x%08x log2_work=%.8g tx=%lu date='%s' progress=%f cache=%.1fMiB(%utx)",
            __func__,
            chainActive.Tip()->GetBlockHash().ToString(), chainActive.Height(), chainActive.Tip()->nVersion,
            log(chainActive.Tip()->nChainWork.getdouble()) / log(2.0), (unsigned long) chainActive.Tip()->nChainTx,
            DateTimeStrFormat("%Y-%m-%d %H:%M:%S", chainActive.Tip()->GetBlockTime()),
            Checkpoints::GuessVerificationProgress(chainParams.Checkpoints(), chainActive.Tip()),
            pcoinsTip->DynamicMemoryUsage() * (1.0 / (1 << 20)), pcoinsTip->GetCacheSize());
    if (!warningMessages.empty())
        LogPrintf(" warning='%s'", boost::algorithm::join(warningMessages, ", "));
}

/** Disconnect chainActive's tip. You probably want to call mempool.removeForReorg and manually re-limit mempool size after this, with cs_main held. */
bool static DisconnectTip(CValidationState &state, const CChainParams &chainparams, bool fBare = false) {
    LogPrintf("DisconnectTip()\n");
    CBlockIndex *pindexDelete = chainActive.Tip();
    assert(pindexDelete);
    // Read block from disk.
    CBlock block;
    if (!ReadBlockFromDisk(block, pindexDelete, chainparams.GetConsensus()))
        return AbortNode(state, "Failed to read block");

    // retrieve all mints
    block.sigmaTxInfo = std::make_shared<sigma::CSigmaTxInfo>();
    for (auto const& tx : block.vtx) {
        CheckTransaction(tx, state, tx.GetHash(), false, pindexDelete->pprev->nHeight,
            false, false, nullptr, block.sigmaTxInfo.get());
    }

    // Apply the block atomically to the chain state.
    int64_t nStart = GetTimeMicros();
    {
        CCoinsViewCache view(pcoinsTip);
        if (!DisconnectBlock(block, state, pindexDelete, view))
            return error("DisconnectTip(): DisconnectBlock %s failed", pindexDelete->GetBlockHash().ToString());
        assert(view.Flush());
    }
    LogPrint("bench", "- Disconnect block: %.2fms\n", (GetTimeMicros() - nStart) * 0.001);

	DisconnectTipZC(block, pindexDelete);
	sigma::DisconnectTipSigma(block, pindexDelete);
    // Roll back MTP state
    MTPState::GetMTPState()->SetLastBlock(pindexDelete->pprev, chainparams.GetConsensus());

    // Write the chain state to disk, if necessary.
    if (!FlushStateToDisk(state, FLUSH_STATE_IF_NEEDED))
        return false;

    if (!fBare) {
        // Resurrect mempool transactions from the disconnected block.
        std::vector <uint256> vHashUpdate;
        BOOST_FOREACH(const CTransaction &tx, block.vtx) {
            // ignore validation errors in resurrected transactions
            list <CTransaction> removed;
            CValidationState stateDummy;
            CValidationState dandelionStateDummy;
            // Changes to mempool should also be made to Dandelion stempool.
            if (!tx.IsCoinBase()) {
                AcceptToMemoryPool(
                    stempool,
                    dandelionStateDummy,
                    tx,
                    false, /* fCheckInputs */
                    false, /* fLimitFree */
                    NULL, /* pfMissingInputs */
                    false, /* fOverrideMempoolLimit */
                    0, /* nAbsurdFee */
                    false, /* isCheckWalletTransaction */
                    false /* markZcoinSpendTransactionSerial */
                );
            }
            if (tx.IsCoinBase() || !AcceptToMemoryPool(mempool, stateDummy, tx, true, false, NULL)) {
                mempool.removeRecursive(tx, removed);

                // Changes to mempool should also be made to Dandelion stempool.
                stempool.removeRecursive(tx, removed);
            } else if (mempool.exists(tx.GetHash())) {
                vHashUpdate.push_back(tx.GetHash());
            }
        }
        // AcceptToMemoryPool/addUnchecked all assume that new mempool entries have
        // no in-mempool children, which is generally not true when adding
        // previously-confirmed transactions back to the mempool.
        // UpdateTransactionsFromBlock finds descendants of any transactions in this
        // block that were added back and cleans up the mempool state.
        mempool.UpdateTransactionsFromBlock(vHashUpdate);

	    // Changes to mempool should also be made to Dandelion stempool.
        stempool.UpdateTransactionsFromBlock(vHashUpdate);
    }
    // Update chainActive and related variables.
    UpdateTip(pindexDelete->pprev, chainparams);

#ifdef ENABLE_WALLET
    // update mint/spend wallet
    if (zwalletMain) {
        if (block.sigmaTxInfo->spentSerials.size() > 0) {
            zwalletMain->GetTracker().UpdateSpendStateFromBlock(block.sigmaTxInfo->spentSerials);
        }

        if (block.sigmaTxInfo->mints.size() > 0) {
            zwalletMain->GetTracker().UpdateMintStateFromBlock(block.sigmaTxInfo->mints);
        }
    }
#endif

    //! Exodus: begin block disconnect notification
    auto fExodus = isExodusEnabled();

    if (fExodus) {
        LogPrint("handler", "Exodus handler: block disconnect begin [height: %d, reindex: %d]\n", GetHeight(), (int)fReindex);
        exodus_handler_disc_begin(GetHeight(), pindexDelete);
    }

    // Let wallets know transactions went from 1-confirmed to
    // 0-confirmed or conflicted:
    BOOST_FOREACH(const CTransaction &tx, block.vtx) {
        SyncWithWallets(tx, pindexDelete->pprev, NULL);
    }

    //! Exodus: end of block disconnect notification
    if (fExodus) {
        LogPrint("handler", "Exodus handler: block disconnect end [height: %d, reindex: %d]\n", GetHeight(), (int)fReindex);
        exodus_handler_disc_end(GetHeight(), pindexDelete);
    }

    return true;
}

static int64_t nTimeReadFromDisk = 0;
static int64_t nTimeConnectTotal = 0;
static int64_t nTimeFlush = 0;
static int64_t nTimeChainState = 0;
static int64_t nTimePostConnect = 0;

/**
 * Connect a new block to chainActive. pblock is either NULL or a pointer to a CBlock
 * corresponding to pindexNew, to bypass loading it again from disk.
 */
bool static
ConnectTip(CValidationState &state, const CChainParams &chainparams, CBlockIndex *pindexNew, const CBlock *pblock) {
    LogPrintf("ConnectTip() nHeight=%s\n", pindexNew->nHeight);
    assert(pindexNew->pprev == chainActive.Tip());
    // Read block from disk.
    int64_t nTime1 = GetTimeMicros();
    CBlock block;
    if (!pblock) {
        if (!ReadBlockFromDisk(block, pindexNew, chainparams.GetConsensus()))
            return AbortNode(state, "Failed to read block");
        pblock = &block;
    }
    // Apply the block atomically to the chain state.
    int64_t nTime2 = GetTimeMicros();
    nTimeReadFromDisk += nTime2 - nTime1;
    int64_t nTime3;
//    LogPrintf("bench", "  - Load block from disk: %.2fms [%.2fs]\n", (nTime2 - nTime1) * 0.001, nTimeReadFromDisk * 0.000001);
    {
        CCoinsViewCache view(pcoinsTip);
        bool rv = ConnectBlock(*pblock, state, pindexNew, view, chainparams);
        GetMainSignals().BlockChecked(*pblock, state);
        if (!rv) {
            if (state.IsInvalid())
                InvalidBlockFound(pindexNew, state);
            return error("ConnectTip(): ConnectBlock %s failed", pindexNew->GetBlockHash().ToString());
        }
        mapBlockSource.erase(pindexNew->GetBlockHash());
        nTime3 = GetTimeMicros();
        nTimeConnectTotal += nTime3 - nTime2;
        LogPrint("bench", "  - Connect total: %.2fms [%.2fs]\n", (nTime3 - nTime2) * 0.001,
                 nTimeConnectTotal * 0.000001);
        assert(view.Flush());
    }
    int64_t nTime4 = GetTimeMicros();
    nTimeFlush += nTime4 - nTime3;
    LogPrint("bench", "  - Flush: %.2fms [%.2fs]\n", (nTime4 - nTime3) * 0.001, nTimeFlush * 0.000001);

    // Write the chain state to disk, if necessary.
    if (!FlushStateToDisk(state, FLUSH_STATE_IF_NEEDED))
        return false;
    int64_t nTime5 = GetTimeMicros();
    nTimeChainState += nTime5 - nTime4;
    LogPrint("bench", "  - Writing chainstate: %.2fms [%.2fs]\n", (nTime5 - nTime4) * 0.001,
             nTimeChainState * 0.000001);

    bool fExodus = isExodusEnabled();

    //! Exodus: transaction position within the block
    unsigned int nTxIdx = 0;
    //! Exodus: number of meta transactions found
    unsigned int nNumMetaTxs = 0;

    //! Exodus: begin block connect notification
    if (fExodus) {
        LogPrint("handler", "Exodus handler: block connect begin [height: %d]\n", GetHeight());
        exodus_handler_block_begin(GetHeight(), pindexNew);
    }

    // Remove conflicting transactions from the mempool.
    list <CTransaction> txConflicted;

    // LogPrint("ConnectTip", "pblock->ToString()=%s\n", pblock->ToString());
    mempool.removeForBlock(pblock->vtx, pindexNew->nHeight, txConflicted, !IsInitialBlockDownload());

    // Changes to mempool should also be made to Dandelion stempool
    stempool.removeForBlock(pblock->vtx, pindexNew->nHeight, txConflicted, !IsInitialBlockDownload());

    // Update chainActive & related variables.
    UpdateTip(pindexNew, chainparams);
    // Tell wallet about transactions that went from mempool
    // to conflicted:
    BOOST_FOREACH(
    const CTransaction &tx, txConflicted) {
        SyncWithWallets(tx, pindexNew, NULL);
    }
    // ... and about transactions that got confirmed:
    BOOST_FOREACH(
    const CTransaction &tx, pblock->vtx) {
        SyncWithWallets(tx, pindexNew, pblock);

        //! Exodus: new confirmed transaction notification
        if (fExodus) {
            LogPrint("handler", "Exodus handler: new confirmed transaction [height: %d, idx: %u]\n", GetHeight(), nTxIdx);
            if (exodus_handler_tx(tx, GetHeight(), nTxIdx++, pindexNew)) ++nNumMetaTxs;
        }
    }

#ifdef ENABLE_WALLET
    // Sync with HDMint wallet
    if (zwalletMain) {
        if (pblock->sigmaTxInfo->spentSerials.size() > 0) {
            zwalletMain->GetTracker().UpdateSpendStateFromBlock(pblock->sigmaTxInfo->spentSerials);
        }

        if (pblock->sigmaTxInfo->mints.size() > 0) {
            zwalletMain->GetTracker().UpdateMintStateFromBlock(pblock->sigmaTxInfo->mints);
        }
    }
#endif

    //! Exodus: end of block connect notification
    if (fExodus) {
        LogPrint("handler", "Exodus handler: block connect end [new height: %d, found: %u txs]\n", GetHeight(), nNumMetaTxs);
        exodus_handler_block_end(GetHeight(), pindexNew, nNumMetaTxs);
    }

    int64_t nTime6 = GetTimeMicros();
    nTimePostConnect += nTime6 - nTime5;
    nTimeTotal += nTime6 - nTime1;
    LogPrint("bench", "  - Connect postprocess: %.2fms [%.2fs]\n", (nTime6 - nTime5) * 0.001,
             nTimePostConnect * 0.000001);
    LogPrint("bench", "- Connect block: %.2fms [%.2fs]\n", (nTime6 - nTime1) * 0.001, nTimeTotal * 0.000001);
    return true;
}


int GetUTXOHeight(const COutPoint &outpoint) {
    LOCK(cs_main);
    CCoins coins;
    if (!pcoinsTip->GetCoins(outpoint.hash, coins) ||
        (unsigned int) outpoint.n >= coins.vout.size() ||
        coins.vout[outpoint.n].IsNull()) {
        return -1;
    }
    return coins.nHeight;
}

int GetInputAge(const CTxIn &txin) {
    CCoinsView viewDummy;
    CCoinsViewCache view(&viewDummy);
    {
        LOCK(mempool.cs);
        CCoinsViewMemPool viewMempool(pcoinsTip, mempool);
        view.SetBackend(viewMempool); // temporarily switch cache backend to db+mempool view

        const CCoins *coins = view.AccessCoins(txin.prevout.hash);

        if (coins) {
            if (coins->nHeight < 0) return 0;
            return chainActive.Height() - coins->nHeight + 1;
        } else {
            return -1;
        }
    }
}

CAmount GetZnodePayment(const Consensus::Params &params, bool fMTP) {
//    CAmount ret = blockValue * 30/100 ; // start at 30%
//    int nMNPIBlock = Params().GetConsensus().nZnodePaymentsStartBlock;
////    int nMNPIBlock = Params().GetConsensus().nZnodePaymentsIncreaseBlock;
//    int nMNPIPeriod = Params().GetConsensus().nZnodePaymentsIncreasePeriod;
//
//    // mainnet:
//    if (nHeight > nMNPIBlock) ret += blockValue / 20; // 158000 - 25.0% - 2014-10-24
//    if (nHeight > nMNPIBlock + (nMNPIPeriod * 1)) ret += blockValue / 20; // 175280 - 30.0% - 2014-11-25
//    if (nHeight > nMNPIBlock + (nMNPIPeriod * 2)) ret += blockValue / 20; // 192560 - 35.0% - 2014-12-26
//    if (nHeight > nMNPIBlock + (nMNPIPeriod * 3)) ret += blockValue / 40; // 209840 - 37.5% - 2015-01-26
//    if (nHeight > nMNPIBlock + (nMNPIPeriod * 4)) ret += blockValue / 40; // 227120 - 40.0% - 2015-02-27
//    if (nHeight > nMNPIBlock + (nMNPIPeriod * 5)) ret += blockValue / 40; // 244400 - 42.5% - 2015-03-30
//    if (nHeight > nMNPIBlock + (nMNPIPeriod * 6)) ret += blockValue / 40; // 261680 - 45.0% - 2015-05-01
//    if (nHeight > nMNPIBlock + (nMNPIPeriod * 7)) ret += blockValue / 40; // 278960 - 47.5% - 2015-06-01
//    if (nHeight > nMNPIBlock + (nMNPIPeriod * 9)) ret += blockValue / 40; // 313520 - 50.0% - 2015-08-03
    CAmount coin = fMTP ? COIN/params.nMTPRewardReduction : COIN;
    CAmount ret = 15 * coin; //15 or 7.5 XZC

    return ret;
}

bool DisconnectBlocks(int blocks) {
    LOCK(cs_main);

    CValidationState state;
    const CChainParams &chainparams = Params();

    LogPrintf("DisconnectBlocks -- Got command to replay %d blocks\n", blocks);
    for (int i = 0; i < blocks; i++) {
        if (!DisconnectTip(state, chainparams) || !state.IsValid()) {
            return false;
        }
    }

    return true;
}

void ReprocessBlocks(int nBlocks) {
    LOCK(cs_main);

    std::map<uint256, int64_t>::iterator it = mapRejectedBlocks.begin();
    while (it != mapRejectedBlocks.end()) {
        //use a window twice as large as is usual for the nBlocks we want to reset
        if ((*it).second > GetTime() - (nBlocks * 60 * 5)) {
            BlockMap::iterator mi = mapBlockIndex.find((*it).first);
            if (mi != mapBlockIndex.end() && (*mi).second) {

                CBlockIndex *pindex = (*mi).second;
                LogPrintf("ReprocessBlocks -- %s\n", (*it).first.ToString());

                CValidationState state;
                ReconsiderBlock(state, pindex);
            }
        }
        ++it;
    }

    DisconnectBlocks(nBlocks);

    CValidationState state;
    ActivateBestChain(state, Params());
}


/**
 * Return the tip of the chain with the most work in it, that isn't
 * known to be invalid (it's however far from certain to be valid).
 */
static CBlockIndex *FindMostWorkChain() {
    do {
        CBlockIndex *pindexNew = NULL;

        // Find the best candidate header.
        {
            std::set<CBlockIndex *, CBlockIndexWorkComparator>::reverse_iterator it = setBlockIndexCandidates.rbegin();
            if (it == setBlockIndexCandidates.rend())
                return NULL;
            pindexNew = *it;
        }

        // Check whether all blocks on the path between the currently active chain and the candidate are valid.
        // Just going until the active chain is an optimization, as we know all blocks in it are valid already.
        CBlockIndex *pindexTest = pindexNew;
        bool fInvalidAncestor = false;
        while (pindexTest && !chainActive.Contains(pindexTest)) {
            assert(pindexTest->nChainTx || pindexTest->nHeight == 0);

            // Pruned nodes may have entries in setBlockIndexCandidates for
            // which block files have been deleted.  Remove those as candidates
            // for the most work chain if we come across them; we can't switch
            // to a chain unless we have all the non-active-chain parent blocks.
            bool fFailedChain = pindexTest->nStatus & BLOCK_FAILED_MASK;
            bool fMissingData = !(pindexTest->nStatus & BLOCK_HAVE_DATA);
            if (fFailedChain || fMissingData) {
                // Candidate chain is not usable (either invalid or missing data)
                if (fFailedChain &&
                    (pindexBestInvalid == NULL || pindexNew->nChainWork > pindexBestInvalid->nChainWork))
                    pindexBestInvalid = pindexNew;
                CBlockIndex *pindexFailed = pindexNew;
                // Remove the entire chain from the set.
                while (pindexTest != pindexFailed) {
                    if (fFailedChain) {
                        pindexFailed->nStatus |= BLOCK_FAILED_CHILD;
                    } else if (fMissingData) {
                        // If we're missing data, then add back to mapBlocksUnlinked,
                        // so that if the block arrives in the future we can try adding
                        // to setBlockIndexCandidates again.
                        mapBlocksUnlinked.insert(std::make_pair(pindexFailed->pprev, pindexFailed));
                    }
                    setBlockIndexCandidates.erase(pindexFailed);
                    pindexFailed = pindexFailed->pprev;
                }
                setBlockIndexCandidates.erase(pindexTest);
                fInvalidAncestor = true;
                break;
            }
            pindexTest = pindexTest->pprev;
        }
        if (!fInvalidAncestor)
            return pindexNew;
    } while (true);
}

/** Delete all entries in setBlockIndexCandidates that are worse than the current tip. */
static void PruneBlockIndexCandidates() {
    // Note that we can't delete the current block itself, as we may need to return to it later in case a
    // reorganization to a better block fails.
    std::set<CBlockIndex *, CBlockIndexWorkComparator>::iterator it = setBlockIndexCandidates.begin();
    while (it != setBlockIndexCandidates.end() && setBlockIndexCandidates.value_comp()(*it, chainActive.Tip())) {
        setBlockIndexCandidates.erase(it++);
    }
    // Either the current tip or a successor of it we're working towards is left in setBlockIndexCandidates.
    assert(!setBlockIndexCandidates.empty());
}

/**
 * Try to make some progress towards making pindexMostWork the active block.
 * pblock is either NULL or a pointer to a CBlock corresponding to pindexMostWork.
 */
static bool ActivateBestChainStep(CValidationState &state, const CChainParams &chainparams, CBlockIndex *pindexMostWork,
                                  const CBlock *pblock, bool &fInvalidFound) {
    LogPrintf("ActivateBestChainStep()\n");
    AssertLockHeld(cs_main);
    const CBlockIndex *pindexOldTip = chainActive.Tip();
    const CBlockIndex *pindexFork = chainActive.FindFork(pindexMostWork);
    // Disconnect active blocks which are no longer in the best chain.
    bool fBlocksDisconnected = false;
    while (chainActive.Tip() && chainActive.Tip() != pindexFork) {
        if (!DisconnectTip(state, chainparams)) {
            LogPrintf("DisconnectTip() -> Failed!\n");
            return false;
        }
        fBlocksDisconnected = true;
    }
    int nHeight = pindexFork ? pindexFork->nHeight : -1;
    // Build list of new blocks to connect.
    std::vector <CBlockIndex *> vpindexToConnect;
    bool fContinue = true;
//    LogPrintf("[ActivateBestChainStep] fContinue=%d, nHeight=%d, pindexMostWork->nHeight=%d\n", fContinue, nHeight, pindexMostWork->nHeight);
    while (fContinue && nHeight != pindexMostWork->nHeight) {
        // Don't iterate the entire list of potential improvements toward the best tip, as we likely only need
        // a few blocks along the way.
        int nTargetHeight = std::min(nHeight + 32, pindexMostWork->nHeight);
        vpindexToConnect.clear();
        vpindexToConnect.reserve(nTargetHeight - nHeight);
        CBlockIndex *pindexIter = pindexMostWork->GetAncestor(nTargetHeight);
        while (pindexIter && pindexIter->nHeight != nHeight) {
            vpindexToConnect.push_back(pindexIter);
            pindexIter = pindexIter->pprev;
        }
        nHeight = nTargetHeight;
        // Connect new blocks.
        BOOST_REVERSE_FOREACH(CBlockIndex * pindexConnect, vpindexToConnect)
        {
            if (!ConnectTip(state, chainparams, pindexConnect, pindexConnect == pindexMostWork ? pblock : NULL)) {
                if (state.IsInvalid()) {
                    // The block violates a consensus rule.
                    if (!state.CorruptionPossible())
                        InvalidChainFound(vpindexToConnect.back());
                    state = CValidationState();
                    fInvalidFound = true;
                    fContinue = false;
                    break;
                } else {
                    // A system error occurred (disk space, database error, ...).
                    return false;
                }
            } else {
                PruneBlockIndexCandidates();
                if (!pindexOldTip || chainActive.Tip()->nChainWork > pindexOldTip->nChainWork) {
                    // We're in a better position than we were. Return temporarily to release the lock.
                    fContinue = false;
                    break;
                }
            }
        }
    }

    if (fBlocksDisconnected) {
        mempool.removeForReorg(
            pcoinsTip,
            chainActive.Tip()->nHeight + 1,
            STANDARD_LOCKTIME_VERIFY_FLAGS);
	    // Changes to mempool should also be made to Dandelion stempool
        stempool.removeForReorg(
            pcoinsTip,
	        chainActive.Tip()->nHeight + 1,
	        STANDARD_LOCKTIME_VERIFY_FLAGS);

        LimitMempoolSize(mempool,
                         GetArg("-maxmempool", DEFAULT_MAX_MEMPOOL_SIZE) * 1000000,
                         GetArg("-mempoolexpiry", DEFAULT_MEMPOOL_EXPIRY) * 60 * 60);

	    // Changes to mempool should also be made to Dandelion stempool
        LimitMempoolSize(stempool,
                         GetArg("-maxmempool", DEFAULT_MAX_MEMPOOL_SIZE) * 1000000,
                         GetArg("-mempoolexpiry", DEFAULT_MEMPOOL_EXPIRY) * 60 * 60);
    }
    mempool.check(pcoinsTip);
    // Changes to mempool should also be made to Dandelion stempool
    stempool.check(pcoinsTip);

    // Callbacks/notifications for a new best chain.
    if (fInvalidFound)
        CheckForkWarningConditionsOnNewFork(vpindexToConnect.back());
    else
        CheckForkWarningConditions();
    return true;
}

static void NotifyHeaderTip() {
    bool fNotify = false;
    bool fInitialBlockDownload = false;
    static CBlockIndex *pindexHeaderOld = NULL;
    CBlockIndex *pindexHeader = NULL;
    {
        LOCK(cs_main);
        if (!setBlockIndexCandidates.empty()) {
            pindexHeader = *setBlockIndexCandidates.rbegin();
        }
        if (pindexHeader != pindexHeaderOld) {
            fNotify = true;
            fInitialBlockDownload = IsInitialBlockDownload();
            pindexHeaderOld = pindexHeader;
        }
    }
    // Send block tip changed notifications without cs_main
    if (fNotify) {
        uiInterface.NotifyHeaderTip(fInitialBlockDownload, pindexHeader);
    }
}

/**
 * Make the best chain active, in multiple steps. The result is either failure
 * or an activated best chain. pblock is either NULL or a pointer to a block
 * that is already loaded (to avoid loading it again from disk).
 */
bool ActivateBestChain(CValidationState &state, const CChainParams &chainparams, const CBlock *pblock) {
    LogPrintf("ActivateBestChain()\n");
//    if (pblock) {
//        LogPrint("ActivateBestChain", "block=%s\n", pblock->ToString());
//    }
    CBlockIndex *pindexMostWork = NULL;
    CBlockIndex *pindexNewTip = NULL;
    do {
        boost::this_thread::interruption_point();
        if (ShutdownRequested())
            break;

        const CBlockIndex *pindexFork;
        bool fInitialDownload;
        int nNewHeight;
        {
            LOCK(cs_main);
            CBlockIndex *pindexOldTip = chainActive.Tip();
            if (pindexMostWork == NULL) {
                pindexMostWork = FindMostWorkChain();
            }

            // Whether we have anything to do at all.
            if (pindexMostWork == NULL || pindexMostWork == chainActive.Tip()) {
                return true;
            }

            bool fInvalidFound = false;
            if (!ActivateBestChainStep(state, chainparams, pindexMostWork,
                                       pblock && pblock->GetHash() == pindexMostWork->GetBlockHash() ? pblock : NULL,
                                       fInvalidFound)) {
                LogPrintf("ActivateBestChainStep --> Failed!\n");
                return false;
            }

            if (fInvalidFound) {
                // Wipe cache, we may need another branch now.
                pindexMostWork = NULL;
            }
            pindexNewTip = chainActive.Tip();
            pindexFork = chainActive.FindFork(pindexOldTip);
            fInitialDownload = IsInitialBlockDownload();
            nNewHeight = chainActive.Height();
        }
        // When we reach this point, we switched to a new tip (stored in pindexNewTip).

        // Notifications/callbacks that can run without cs_main
        // Always notify the UI if a new block tip was connected
        if (pindexFork != pindexNewTip) {
            uiInterface.NotifyBlockTip(fInitialDownload, pindexNewTip);

            if (!fInitialDownload) {
                // Find the hashes of all blocks that weren't previously in the best chain.
                std::vector <uint256> vHashes;
                CBlockIndex *pindexToAnnounce = pindexNewTip;
                while (pindexToAnnounce != pindexFork) {
                    vHashes.push_back(pindexToAnnounce->GetBlockHash());
                    pindexToAnnounce = pindexToAnnounce->pprev;
                    if (vHashes.size() == MAX_BLOCKS_TO_ANNOUNCE) {
                        // Limit announcements in case of a huge reorganization.
                        // Rely on the peer's synchronization mechanism in that case.
                        break;
                    }
                }
                // Relay inventory, but don't relay old inventory during initial block download.
                {
                    LOCK(cs_vNodes);
                    BOOST_FOREACH(CNode * pnode, vNodes)
                    {
                        if (nNewHeight > (pnode->nStartingHeight != -1 ? pnode->nStartingHeight - 2000 : 0)) {
                            BOOST_REVERSE_FOREACH(const uint256 &hash, vHashes) {
                                pnode->PushBlockHash(hash);
                            }
                        }
                    }
                }
                // Notify external listeners about the new tip.
                if (!vHashes.empty()) {
                    GetMainSignals().UpdatedBlockTip(pindexNewTip);
                }
            }
        }
    } while (pindexNewTip != pindexMostWork);
    CheckBlockIndex(chainparams.GetConsensus());

    // Write changes periodically to disk, after relay.
    if (!FlushStateToDisk(state, FLUSH_STATE_PERIODIC)) {
        return false;
    }

    return true;
}

bool InvalidateBlock(CValidationState &state, const CChainParams &chainparams, CBlockIndex *pindex) {
    AssertLockHeld(cs_main);

    // Mark the block itself as invalid.
    pindex->nStatus |= BLOCK_FAILED_VALID;
    setDirtyBlockIndex.insert(pindex);
    setBlockIndexCandidates.erase(pindex);

    while (chainActive.Contains(pindex)) {
        CBlockIndex *pindexWalk = chainActive.Tip();
        pindexWalk->nStatus |= BLOCK_FAILED_CHILD;
        setDirtyBlockIndex.insert(pindexWalk);
        setBlockIndexCandidates.erase(pindexWalk);
        // ActivateBestChain considers blocks already in chainActive
        // unconditionally valid already, so force disconnect away from it.
        if (!DisconnectTip(state, chainparams)) {
            mempool.removeForReorg(
                pcoinsTip, chainActive.Tip()->nHeight + 1, STANDARD_LOCKTIME_VERIFY_FLAGS);
            // Changes to mempool should also be made to Dandelion stempool
            stempool.removeForReorg(
                pcoinsTip, chainActive.Tip()->nHeight + 1, STANDARD_LOCKTIME_VERIFY_FLAGS);
            return false;
        }
    }

    LimitMempoolSize(mempool, GetArg("-maxmempool", DEFAULT_MAX_MEMPOOL_SIZE) * 1000000,
                     GetArg("-mempoolexpiry", DEFAULT_MEMPOOL_EXPIRY) * 60 * 60);

    // Changes to mempool should also be made to Dandelion stempool
    LimitMempoolSize(stempool, GetArg("-maxmempool", DEFAULT_MAX_MEMPOOL_SIZE) * 1000000,
                     GetArg("-mempoolexpiry", DEFAULT_MEMPOOL_EXPIRY) * 60 * 60);

    // The resulting new best tip may not be in setBlockIndexCandidates anymore, so
    // add it again.
    BlockMap::iterator it = mapBlockIndex.begin();
    while (it != mapBlockIndex.end()) {
        if (it->second->IsValid(BLOCK_VALID_TRANSACTIONS) && it->second->nChainTx &&
            !setBlockIndexCandidates.value_comp()(it->second, chainActive.Tip())) {
            setBlockIndexCandidates.insert(it->second);
        }
        it++;
    }

    InvalidChainFound(pindex);
    mempool.removeForReorg(
        pcoinsTip,
        chainActive.Tip()->nHeight + 1,
        STANDARD_LOCKTIME_VERIFY_FLAGS);

    // Changes to mempool should also be made to Dandelion stempool
    stempool.removeForReorg(
        pcoinsTip,
        chainActive.Tip()->nHeight + 1,
        STANDARD_LOCKTIME_VERIFY_FLAGS);

    uiInterface.NotifyBlockTip(IsInitialBlockDownload(), pindex->pprev);
    return true;
}

bool ReconsiderBlock(CValidationState &state, CBlockIndex *pindex) {
    AssertLockHeld(cs_main);

    int nHeight = pindex->nHeight;

    // Remove the invalidity flag from this block and all its descendants.
    BlockMap::iterator it = mapBlockIndex.begin();
    while (it != mapBlockIndex.end()) {
        if (!it->second->IsValid() && it->second->GetAncestor(nHeight) == pindex) {
            it->second->nStatus &= ~BLOCK_FAILED_MASK;
            setDirtyBlockIndex.insert(it->second);
            if (it->second->IsValid(BLOCK_VALID_TRANSACTIONS) && it->second->nChainTx &&
                setBlockIndexCandidates.value_comp()(chainActive.Tip(), it->second)) {
                setBlockIndexCandidates.insert(it->second);
            }
            if (it->second == pindexBestInvalid) {
                // Reset invalid block marker if it was pointing to one of those.
                pindexBestInvalid = NULL;
            }
        }
        it++;
    }

    // Remove the invalidity flag from all ancestors too.
    while (pindex != NULL) {
        if (pindex->nStatus & BLOCK_FAILED_MASK) {
            pindex->nStatus &= ~BLOCK_FAILED_MASK;
            setDirtyBlockIndex.insert(pindex);
        }
        pindex = pindex->pprev;
    }
    return true;
}


bool ResetBlockFailureFlags(CBlockIndex *pindex) {
    AssertLockHeld(cs_main);

    int nHeight = pindex->nHeight;

    // Remove the invalidity flag from this block and all its descendants.
    BlockMap::iterator it = mapBlockIndex.begin();
    while (it != mapBlockIndex.end()) {
        if (!it->second->IsValid() && it->second->GetAncestor(nHeight) == pindex) {
            it->second->nStatus &= ~BLOCK_FAILED_MASK;
            setDirtyBlockIndex.insert(it->second);
            if (it->second->IsValid(BLOCK_VALID_TRANSACTIONS) && it->second->nChainTx &&
                setBlockIndexCandidates.value_comp()(chainActive.Tip(), it->second)) {
                setBlockIndexCandidates.insert(it->second);
            }
            if (it->second == pindexBestInvalid) {
                // Reset invalid block marker if it was pointing to one of those.
                pindexBestInvalid = NULL;
            }
        }
        it++;
    }

    // Remove the invalidity flag from all ancestors too.
    while (pindex != NULL) {
        if (pindex->nStatus & BLOCK_FAILED_MASK) {
            pindex->nStatus &= ~BLOCK_FAILED_MASK;
            setDirtyBlockIndex.insert(pindex);
        }
        pindex = pindex->pprev;
    }
    return true;
}

CBlockIndex *AddToBlockIndex(const CBlockHeader &block) {
    // Check for duplicate
    uint256 hash = block.GetHash();
    BlockMap::iterator it = mapBlockIndex.find(hash);
    if (it != mapBlockIndex.end())
        return it->second;

    // Construct new block index object
    CBlockIndex *pindexNew = new CBlockIndex(block);
    assert(pindexNew);
    // We assign the sequence id to blocks only when the full data is available,
    // to avoid miners withholding blocks but broadcasting headers, to get a
    // competitive advantage.
    pindexNew->nSequenceId = 0;
    BlockMap::iterator mi = mapBlockIndex.insert(make_pair(hash, pindexNew)).first;
    pindexNew->phashBlock = &((*mi).first);
    BlockMap::iterator miPrev = mapBlockIndex.find(block.hashPrevBlock);
    if (miPrev != mapBlockIndex.end()) {
        pindexNew->pprev = (*miPrev).second;
        pindexNew->nHeight = pindexNew->pprev->nHeight + 1;
        pindexNew->BuildSkip();
    }
    pindexNew->nChainWork = (pindexNew->pprev ? pindexNew->pprev->nChainWork : 0) + GetBlockProof(*pindexNew);
    pindexNew->RaiseValidity(BLOCK_VALID_TREE);
    if (pindexBestHeader == NULL || pindexBestHeader->nChainWork < pindexNew->nChainWork)
        pindexBestHeader = pindexNew;

    setDirtyBlockIndex.insert(pindexNew);

    return pindexNew;
}

/** Mark a block as having its data received and checked (up to BLOCK_VALID_TRANSACTIONS). */
bool ReceivedBlockTransactions(const CBlock &block, CValidationState &state, CBlockIndex *pindexNew,
                               const CDiskBlockPos &pos) {
    pindexNew->nTx = block.vtx.size();
    pindexNew->nChainTx = 0;
    pindexNew->nFile = pos.nFile;
    pindexNew->nDataPos = pos.nPos;
    pindexNew->nUndoPos = 0;
    pindexNew->nStatus |= BLOCK_HAVE_DATA;
    if (IsWitnessEnabled(pindexNew->pprev, Params().GetConsensus())) {
        pindexNew->nStatus |= BLOCK_OPT_WITNESS;
    }
    pindexNew->RaiseValidity(BLOCK_VALID_TRANSACTIONS);
    setDirtyBlockIndex.insert(pindexNew);

    if (pindexNew->pprev == NULL || pindexNew->pprev->nChainTx) {
        // If pindexNew is the genesis block or all parents are BLOCK_VALID_TRANSACTIONS.
        deque < CBlockIndex * > queue;
        queue.push_back(pindexNew);

        // Recursively process any descendant blocks that now may be eligible to be connected.
        while (!queue.empty()) {
            CBlockIndex *pindex = queue.front();
            queue.pop_front();
            pindex->nChainTx = (pindex->pprev ? pindex->pprev->nChainTx : 0) + pindex->nTx;
            {
                LOCK(cs_nBlockSequenceId);
                pindex->nSequenceId = nBlockSequenceId++;
            }
            if (chainActive.Tip() == NULL || !setBlockIndexCandidates.value_comp()(pindex, chainActive.Tip())) {
                setBlockIndexCandidates.insert(pindex);
            }
            std::pair <std::multimap<CBlockIndex *, CBlockIndex *>::iterator, std::multimap<CBlockIndex *, CBlockIndex *>::iterator> range = mapBlocksUnlinked.equal_range(
                    pindex);
            while (range.first != range.second) {
                std::multimap<CBlockIndex *, CBlockIndex *>::iterator it = range.first;
                queue.push_back(it->second);
                range.first++;
                mapBlocksUnlinked.erase(it);
            }
        }
    } else {
        if (pindexNew->pprev && pindexNew->pprev->IsValid(BLOCK_VALID_TREE)) {
            mapBlocksUnlinked.insert(std::make_pair(pindexNew->pprev, pindexNew));
        }
    }

    return true;
}

bool
FindBlockPos(CValidationState &state, CDiskBlockPos &pos, unsigned int nAddSize, unsigned int nHeight, uint64_t nTime,
             bool fKnown = false) {
    LOCK(cs_LastBlockFile);

    unsigned int nFile = fKnown ? pos.nFile : nLastBlockFile;
    if (vinfoBlockFile.size() <= nFile) {
        vinfoBlockFile.resize(nFile + 1);
    }

    if (!fKnown) {
        while (vinfoBlockFile[nFile].nSize + nAddSize >= MAX_BLOCKFILE_SIZE) {
            nFile++;
            if (vinfoBlockFile.size() <= nFile) {
                vinfoBlockFile.resize(nFile + 1);
            }
        }
        pos.nFile = nFile;
        pos.nPos = vinfoBlockFile[nFile].nSize;
    }

    if ((int) nFile != nLastBlockFile) {
        if (!fKnown) {
            LogPrintf("Leaving block file %i: %s\n", nLastBlockFile, vinfoBlockFile[nLastBlockFile].ToString());
        }
        FlushBlockFile(!fKnown);
        nLastBlockFile = nFile;
    }

    vinfoBlockFile[nFile].AddBlock(nHeight, nTime);
    if (fKnown)
        vinfoBlockFile[nFile].nSize = std::max(pos.nPos + nAddSize, vinfoBlockFile[nFile].nSize);
    else
        vinfoBlockFile[nFile].nSize += nAddSize;

    if (!fKnown) {
        unsigned int nOldChunks = (pos.nPos + BLOCKFILE_CHUNK_SIZE - 1) / BLOCKFILE_CHUNK_SIZE;
        unsigned int nNewChunks = (vinfoBlockFile[nFile].nSize + BLOCKFILE_CHUNK_SIZE - 1) / BLOCKFILE_CHUNK_SIZE;
        if (nNewChunks > nOldChunks) {
            if (fPruneMode)
                fCheckForPruning = true;
            if (CheckDiskSpace(nNewChunks * BLOCKFILE_CHUNK_SIZE - pos.nPos)) {
                FILE *file = OpenBlockFile(pos);
                if (file) {
                    LogPrintf("Pre-allocating up to position 0x%x in blk%05u.dat\n", nNewChunks * BLOCKFILE_CHUNK_SIZE,
                              pos.nFile);
                    AllocateFileRange(file, pos.nPos, nNewChunks * BLOCKFILE_CHUNK_SIZE - pos.nPos);
                    fclose(file);
                }
            } else
                return state.Error("out of disk space");
        }
    }

    setDirtyFileInfo.insert(nFile);
    return true;
}

bool FindUndoPos(CValidationState &state, int nFile, CDiskBlockPos &pos, unsigned int nAddSize) {
    pos.nFile = nFile;

    LOCK(cs_LastBlockFile);

    unsigned int nNewSize;
    pos.nPos = vinfoBlockFile[nFile].nUndoSize;
    nNewSize = vinfoBlockFile[nFile].nUndoSize += nAddSize;
    setDirtyFileInfo.insert(nFile);

    unsigned int nOldChunks = (pos.nPos + UNDOFILE_CHUNK_SIZE - 1) / UNDOFILE_CHUNK_SIZE;
    unsigned int nNewChunks = (nNewSize + UNDOFILE_CHUNK_SIZE - 1) / UNDOFILE_CHUNK_SIZE;
    if (nNewChunks > nOldChunks) {
        if (fPruneMode)
            fCheckForPruning = true;
        if (CheckDiskSpace(nNewChunks * UNDOFILE_CHUNK_SIZE - pos.nPos)) {
            FILE *file = OpenUndoFile(pos);
            if (file) {
                LogPrintf("Pre-allocating up to position 0x%x in rev%05u.dat\n", nNewChunks * UNDOFILE_CHUNK_SIZE,
                          pos.nFile);
                AllocateFileRange(file, pos.nPos, nNewChunks * UNDOFILE_CHUNK_SIZE - pos.nPos);
                fclose(file);
            }
        } else
            return state.Error("out of disk space");
    }

    return true;
}

//btzc: code from vertcoin, add
bool CheckBlockHeader(const CBlockHeader &block, CValidationState &state, const Consensus::Params &consensusParams, bool fCheckPOW) {
    int nHeight = ZerocoinGetNHeight(block);
    if (fCheckPOW && !CheckProofOfWork(block.GetPoWHash(nHeight), block.nBits, consensusParams)) {
        //Maybe cache is not valid
        if (fCheckPOW && !CheckProofOfWork(block.GetPoWHash(nHeight, true), block.nBits, consensusParams)) {
            return state.DoS(50, false, REJECT_INVALID, "high-hash", false, "proof of work failed");
        }
    }
    return true;
}

bool CheckBlock(const CBlock &block, CValidationState &state,
                const Consensus::Params &consensusParams, bool fCheckPOW,
                bool fCheckMerkleRoot, int nHeight, bool isVerifyDB) {
    // CheckBlock not only checks the block, but also fills up zerocoinTxInfo and sigmaTxInfo.
    if (!block.zerocoinTxInfo)
        block.zerocoinTxInfo = std::make_shared<CZerocoinTxInfo>();
    if (!block.sigmaTxInfo)
        block.sigmaTxInfo = std::make_shared<sigma::CSigmaTxInfo>();
    LogPrintf("CheckBlock() nHeight=%s, blockHash= %s, isVerifyDB = %s\n",
              nHeight, block.GetHash().ToString(), isVerifyDB);
    try {
        // These are checks that are independent of context.
        if (block.fChecked)
            return true;

        // Check that the header is valid (particularly PoW).  This is mostly
        // redundant with the call in AcceptBlockHeader.
        if (!CheckBlockHeader(block, state, consensusParams, fCheckPOW)) {
            LogPrintf("CheckBlock - CheckBlockHeader -> failed!\n");
            return false;
        }

        // Check the merkle root.
        if (fCheckMerkleRoot) {
            bool mutated;

            uint256 hashMerkleRoot2 = BlockMerkleRoot(block, &mutated);
            if (block.hashMerkleRoot != hashMerkleRoot2) {
                LogPrintf("CheckBlock - block.hashMerkleRoot != hashMerkleRoot2 -> failed!\n");
                return state.DoS(100, false, REJECT_INVALID, "bad-txnmrklroot", true, "hashMerkleRoot mismatch");
            }

            // Check for merkle tree malleability (CVE-2012-2459): repeating sequences
            // of transactions in a block without affecting the merkle root of a block,
            // while still invalidating it.
            if (mutated) {
                LogPrintf("CheckBlock - mutated -> failed!\n");
                return state.DoS(100, false, REJECT_INVALID, "bad-txns-duplicate", true, "duplicate transaction");
            }

            // Zcoin - MTP
            if (block.IsMTP() && !CheckMerkleTreeProof(block, consensusParams))
                return state.DoS(100, false, REJECT_INVALID, "bad-diffbits", false, "incorrect proof of work");
        }

        // All potential-corruption validation must be done before we do any
        // transaction validation, as otherwise we may mark the header as invalid
        // because we receive the wrong transactions for it.
        // Note that witness malleability is checked in ContextualCheckBlock, so no
        // checks that use witness data may be performed here.
        // Size limits
        if (block.vtx.empty() || block.vtx.size() > MAX_BLOCK_BASE_SIZE ||
            ::GetSerializeSize(block, SER_NETWORK, PROTOCOL_VERSION) >
            MAX_BLOCK_BASE_SIZE) {
            LogPrintf("CheckBlock - size limits failed -> failed!\n");
            return state.DoS(100, false, REJECT_INVALID, "bad-blk-length", false, "size limits failed");
        }
        // First transaction must be coinbase, the rest must not be
        if (block.vtx.empty() || !block.vtx[0].IsCoinBase()) {
            LogPrintf("CheckBlock - first tx is not coinbase -> failed!\n");
            return state.DoS(100, false, REJECT_INVALID, "bad-cb-missing", false, "first tx is not coinbase");
        }
        for (unsigned int i = 1; i < block.vtx.size(); i++) {
            if (block.vtx[i].IsCoinBase()) {
                LogPrintf("CheckBlock - more than one coinbase -> failed!\n");
                return state.DoS(100, false, REJECT_INVALID, "bad-cb-multiple", false, "more than one coinbase");
            }
        }

        // DASH : CHECK TRANSACTIONS FOR INSTANTSEND
        if(sporkManager.IsSporkActive(SPORK_3_INSTANTSEND_BLOCK_FILTERING)) {
            // We should never accept block which conflicts with completed transaction lock,
            // that's why this is in CheckBlock unlike coinbase payee/amount.
            // Require other nodes to comply, send them some data in case they are missing it.
            BOOST_FOREACH(const CTransaction& tx, block.vtx) {
                // skip coinbase, it has no inputs
                if (tx.IsCoinBase()) continue;
                // LOOK FOR TRANSACTION LOCK IN OUR MAP OF OUTPOINTS
                BOOST_FOREACH(const CTxIn& txin, tx.vin) {
                    uint256 hashLocked;
                    if(instantsend.GetLockedOutPointTxHash(txin.prevout, hashLocked) && hashLocked != tx.GetHash()) {
                        // Every node which relayed this block to us must invalidate it
                        // but they probably need more data.
                        // Relay corresponding transaction lock request and all its votes
                        // to let other nodes complete the lock.
                        instantsend.Relay(hashLocked);
                        LOCK(cs_main);
                        mapRejectedBlocks.insert(make_pair(block.GetHash(), GetTime()));
                        return state.DoS(0, error("CheckBlock(XZC): transaction %s conflicts with transaction lock %s",
                                                  tx.GetHash().ToString(), hashLocked.ToString()),
                                         REJECT_INVALID, "conflict-tx-lock");
                    }
                }
            }
        } else {
            LogPrintf("CheckBlock(XZC): spork is off, skipping transaction locking checks\n");
        }

        // Check transactions
        if (nHeight == INT_MAX)
            nHeight = ZerocoinGetNHeight(block.GetBlockHeader());

        if (!CheckZerocoinFoundersInputs(block.vtx[0], state, Params().GetConsensus(), nHeight, block.IsMTP())) {
            return state.Invalid(false, state.GetRejectCode(), state.GetRejectReason(), "Founders' reward check failed");
        }

        BOOST_FOREACH(const CTransaction &tx, block.vtx) {
            // We don't check transactions against zerocoin state here, we'll check it again later in ConnectBlock
            if (!CheckTransaction(tx, state, tx.GetHash(), isVerifyDB, nHeight, false, false, NULL, NULL)) {
                LogPrintf("block=%s\n", block.ToString());
                return state.Invalid(false, state.GetRejectCode(), state.GetRejectReason(),
                                 strprintf("Transaction check failed (tx hash %s) %s", tx.GetHash().ToString(),
                                           state.GetDebugMessage()));
            }
        }

        unsigned int nSigOps = 0;
        BOOST_FOREACH(
        const CTransaction &tx, block.vtx)
        {
            nSigOps += GetLegacySigOpCount(tx);
        }
        if (nSigOps * WITNESS_SCALE_FACTOR > MAX_BLOCK_SIGOPS_COST)
            return state.DoS(100, false, REJECT_INVALID, "bad-blk-sigops", false, "out-of-bounds SigOpCount");

        if (fCheckPOW && fCheckMerkleRoot)
            block.fChecked = true;

        if (!sigma::CheckSigmaBlock(state, block)) {
            return false;
        }
        return true;
    } catch (const std::exception &e) {
        PrintExceptionContinue(&e, "CheckBlock() 1\n");
        return false;
    } catch (...) {
        PrintExceptionContinue(NULL, "CheckBlock() 2\n");
        return false;
    }
    return true;
}

static bool
CheckIndexAgainstCheckpoint(const CBlockIndex *pindexPrev, CValidationState &state, const CChainParams &chainparams,
                            const uint256 &hash) {
    if (*pindexPrev->phashBlock == chainparams.GetConsensus().hashGenesisBlock)
        return true;

    int nHeight = pindexPrev->nHeight + 1;
    // Don't accept any forks from the main chain prior to last checkpoint
    CBlockIndex *pcheckpoint = Checkpoints::GetLastCheckpoint(chainparams.Checkpoints());
    if (pcheckpoint && nHeight < pcheckpoint->nHeight)
        return state.DoS(100, error("%s: forked chain older than last checkpoint (height %d)", __func__, nHeight));

    return true;
}

bool IsWitnessEnabled(const CBlockIndex *pindexPrev, const Consensus::Params &params) {
    LOCK(cs_main);
    return (VersionBitsState(pindexPrev, params, Consensus::DEPLOYMENT_SEGWIT, versionbitscache) == THRESHOLD_ACTIVE);
}

// Compute at which vout of the block's coinbase transaction the witness
// commitment occurs, or -1 if not found.
static int GetWitnessCommitmentIndex(const CBlock &block) {
    int commitpos = -1;
    for (size_t o = 0; o < block.vtx[0].vout.size(); o++) {
        if (block.vtx[0].vout[o].scriptPubKey.size() >= 38 && block.vtx[0].vout[o].scriptPubKey[0] == OP_RETURN &&
            block.vtx[0].vout[o].scriptPubKey[1] == 0x24 && block.vtx[0].vout[o].scriptPubKey[2] == 0xaa &&
            block.vtx[0].vout[o].scriptPubKey[3] == 0x21 && block.vtx[0].vout[o].scriptPubKey[4] == 0xa9 &&
            block.vtx[0].vout[o].scriptPubKey[5] == 0xed) {
            commitpos = o;
        }
    }
    return commitpos;
}

void UpdateUncommittedBlockStructures(CBlock &block, const CBlockIndex *pindexPrev,
                                      const Consensus::Params &consensusParams) {
    int commitpos = GetWitnessCommitmentIndex(block);
    static const std::vector<unsigned char> nonce(32, 0x00);
    if (commitpos != -1 && IsWitnessEnabled(pindexPrev, consensusParams) && block.vtx[0].wit.IsEmpty()) {
        block.vtx[0].wit.vtxinwit.resize(1);
        block.vtx[0].wit.vtxinwit[0].scriptWitness.stack.resize(1);
        block.vtx[0].wit.vtxinwit[0].scriptWitness.stack[0] = nonce;
    }
}

std::vector<unsigned char>
GenerateCoinbaseCommitment(CBlock &block, const CBlockIndex *pindexPrev, const Consensus::Params &consensusParams) {
    std::vector<unsigned char> commitment;
    int commitpos = GetWitnessCommitmentIndex(block);
    std::vector<unsigned char> ret(32, 0x00);
    if (consensusParams.vDeployments[Consensus::DEPLOYMENT_SEGWIT].nTimeout != 0) {
        if (commitpos == -1) {
            uint256 witnessroot = BlockWitnessMerkleRoot(block, NULL);
            CHash256().Write(witnessroot.begin(), 32).Write(&ret[0], 32).Finalize(witnessroot.begin());
            CTxOut out;
            out.nValue = 0;
            out.scriptPubKey.resize(38);
            out.scriptPubKey[0] = OP_RETURN;
            out.scriptPubKey[1] = 0x24;
            out.scriptPubKey[2] = 0xaa;
            out.scriptPubKey[3] = 0x21;
            out.scriptPubKey[4] = 0xa9;
            out.scriptPubKey[5] = 0xed;
            memcpy(&out.scriptPubKey[6], witnessroot.begin(), 32);
            commitment = std::vector < unsigned
            char > (out.scriptPubKey.begin(), out.scriptPubKey.end());
            const_cast<std::vector <CTxOut> *>(&block.vtx[0].vout)->push_back(out);
            block.vtx[0].UpdateHash();
        }
    }
    UpdateUncommittedBlockStructures(block, pindexPrev, consensusParams);
    return commitment;
}

bool
ContextualCheckBlockHeader(const CBlockHeader &block, CValidationState &state, const Consensus::Params &consensusParams,
                           CBlockIndex *const pindexPrev, int64_t nAdjustedTime, bool isTestBlockValidity) {
	// Zcoin - MTP
    bool fBlockHasMTP = (block.nVersion & 4096) != 0 || (pindexPrev && consensusParams.nMTPSwitchTime == 0);

    if (block.IsMTP() != fBlockHasMTP)
		return state.Invalid(false, REJECT_OBSOLETE, strprintf("bad-version(0x%08x)", block.nVersion),strprintf("rejected nVersion=0x%08x block", block.nVersion));

	// Check proof of work
    if (block.nBits != GetNextWorkRequired(pindexPrev, &block, consensusParams))
        return state.DoS(100, false, REJECT_INVALID, "bad-diffbits", false, "incorrect proof of work");

    // Check timestamp against prev
    if (block.GetBlockTime() <= pindexPrev->GetMedianTimePast())
        return state.Invalid(false, REJECT_INVALID, "time-too-old", "block's timestamp is too early");

    // Check timestamp
    if (block.GetBlockTime() > nAdjustedTime + 2 * 60 * 60)
        return state.Invalid(false, REJECT_INVALID, "time-too-new", "block timestamp too far in the future");

    // Reject outdated version blocks when 95% (75% on testnet) of the network has upgraded:
    for (int32_t version = 2; version < 5; ++version) // check for version 2, 3 and 4 upgrades
        if (block.nVersion < version &&
            IsSuperMajority(version, pindexPrev, consensusParams.nMajorityRejectBlockOutdated, consensusParams))
            return state.Invalid(false, REJECT_OBSOLETE, strprintf("bad-version(0x%08x)", version - 1),
                                 strprintf("rejected nVersion=0x%08x block", version - 1));

    return true;
}

bool IsBlockHashInChain(const uint256& hashBlock)
{
    if (hashBlock.IsNull() || !mapBlockIndex.count(hashBlock))
        return false;

    return chainActive.Contains(mapBlockIndex[hashBlock]);
}

bool IsTransactionInChain(const uint256& txId, int& nHeightTx, CTransaction& tx)
{
    uint256 hashBlock;
    if (!GetTransaction(txId, tx, Params().GetConsensus(), hashBlock, true))
        return false;
    if (!IsBlockHashInChain(hashBlock))
        return false;

    nHeightTx = mapBlockIndex.at(hashBlock)->nHeight;
    return true;
}

bool IsTransactionInChain(const uint256& txId, int& nHeightTx)
{
    CTransaction tx;
    return IsTransactionInChain(txId, nHeightTx, tx);
}

bool ContextualCheckBlock(const CBlock &block, CValidationState &state, CBlockIndex *const pindexPrev) {
    const int nHeight = pindexPrev == NULL ? 0 : pindexPrev->nHeight + 1;
    const Consensus::Params &consensusParams = Params().GetConsensus();
//    bool fTestNet = (Params().NetworkIDString() == CBaseChainParams::TESTNET);

    // Start enforcing BIP113 (Median Time Past) using versionbits logic.
    int nLockTimeFlags = 0;
    if (VersionBitsState(pindexPrev, consensusParams, Consensus::DEPLOYMENT_CSV, versionbitscache) ==
        THRESHOLD_ACTIVE) {
        nLockTimeFlags |= LOCKTIME_MEDIAN_TIME_PAST;
    }

    int64_t nLockTimeCutoff = (nLockTimeFlags & LOCKTIME_MEDIAN_TIME_PAST)
                              ? pindexPrev->GetMedianTimePast()
                              : block.GetBlockTime();

    // Check that all transactions are finalized
    BOOST_FOREACH(
    const CTransaction &tx, block.vtx) {
        if (!IsFinalTx(tx, nHeight, nLockTimeCutoff)) {
            return state.DoS(10, false, REJECT_INVALID, "bad-txns-nonfinal", false, "non-final transaction");
        }
    }

    // Enforce block.nVersion=2 rule that the coinbase starts with serialized block height
    // if 750 of the last 1,000 blocks are version 2 or greater (51/100 if testnet):
    if ((block.nVersion & 0xff) >= 2 &&
        IsSuperMajority(2, pindexPrev, consensusParams.nMajorityEnforceBlockUpgrade, consensusParams)) {
        CScript expect = CScript() << nHeight;
//        LogPrintf("block.vtx[0].vin[0].scriptSig.begin()=%s\n", block.vtx[0].vin[0].scriptSig.begin());
        if (block.vtx[0].vin[0].scriptSig.size() < expect.size() ||
            !std::equal(expect.begin(), expect.end(), block.vtx[0].vin[0].scriptSig.begin())) {
            return state.DoS(100, false, REJECT_INVALID, "bad-cb-height", false, "block height mismatch in coinbase");
        }
    }

    // Validation for witness commitments.
    // * We compute the witness hash (which is the hash including witnesses) of all the block's transactions, except the
    //   coinbase (where 0x0000....0000 is used instead).
    // * The coinbase scriptWitness is a stack of a single 32-byte vector, containing a witness nonce (unconstrained).
    // * We build a merkle tree with all those witness hashes as leaves (similar to the hashMerkleRoot in the block header).
    // * There must be at least one output whose scriptPubKey is a single 36-byte push, the first 4 bytes of which are
    //   {0xaa, 0x21, 0xa9, 0xed}, and the following 32 bytes are SHA256^2(witness root, witness nonce). In case there are
    //   multiple, the last one is used.
    bool fHaveWitness = false;
    if (IsWitnessEnabled(pindexPrev, consensusParams)) {
        int commitpos = GetWitnessCommitmentIndex(block);
        if (commitpos != -1) {
            bool malleated = false;
            uint256 hashWitness = BlockWitnessMerkleRoot(block, &malleated);
            // The malleation check is ignored; as the transaction tree itself
            // already does not permit it, it is impossible to trigger in the
            // witness tree.
            if (block.vtx[0].wit.vtxinwit.size() != 1 || block.vtx[0].wit.vtxinwit[0].scriptWitness.stack.size() != 1 ||
                block.vtx[0].wit.vtxinwit[0].scriptWitness.stack[0].size() != 32) {
                return state.DoS(100, error("%s : invalid witness nonce size", __func__), REJECT_INVALID,
                                 "bad-witness-nonce-size", true);
            }
            CHash256().Write(hashWitness.begin(), 32).Write(&block.vtx[0].wit.vtxinwit[0].scriptWitness.stack[0][0],
                                                            32).Finalize(hashWitness.begin());
            if (memcmp(hashWitness.begin(), &block.vtx[0].vout[commitpos].scriptPubKey[6], 32)) {
                return state.DoS(100, error("%s : witness merkle commitment mismatch", __func__), REJECT_INVALID,
                                 "bad-witness-merkle-match", true);
            }
            fHaveWitness = true;
        }
    }

    // No witness data is allowed in blocks that don't commit to witness data, as this would otherwise leave room for spam
    if (!fHaveWitness) {
        for (size_t i = 0; i < block.vtx.size(); i++) {
            if (!block.vtx[i].wit.IsNull()) {
                return state.DoS(100, error("%s : unexpected witness data found", __func__), REJECT_INVALID,
                                 "unexpected-witness", true);
            }
        }
    }

    // After the coinbase witness nonce and commitment are verified,
    // we can check if the block weight passes (before we've checked the
    // coinbase witness, it would be possible for the weight to be too
    // large by filling up the coinbase witness, which doesn't change
    // the block hash, so we couldn't mark the block as permanently
    // failed).
    if (GetBlockWeight(block) > MAX_BLOCK_WEIGHT) {
        return state.DoS(100, error("ContextualCheckBlock(): weight limit failed"), REJECT_INVALID, "bad-blk-weight");
    }

    return true;
}

static bool AcceptBlockHeader(const CBlockHeader &block, CValidationState &state, const CChainParams &chainparams,
                              CBlockIndex **ppindex = NULL, bool fCheckPOW = true) {
//    LogPrintf("---AcceptBlockHeader hash=%s--\n", block.GetHash().ToString());
    AssertLockHeld(cs_main);
    // Check for duplicate
    uint256 hash = block.GetHash();
    BlockMap::iterator miSelf = mapBlockIndex.find(hash);
    CBlockIndex *pindex = NULL;
    if (hash != chainparams.GetConsensus().hashGenesisBlock) {

        if (miSelf != mapBlockIndex.end()) {
            // Block header is already known.
            pindex = miSelf->second;
            if (ppindex)
                *ppindex = pindex;
            if (pindex->nStatus & BLOCK_FAILED_MASK)
                return state.Invalid(error("%s: block %s is marked invalid", __func__, hash.ToString()), 0,
                                     "duplicate");
            return true;
        }
//        int nHeight = ZerocoinGetNHeight(block);
//        int64_t start = std::chrono::duration_cast<std::chrono::milliseconds>(
//                std::chrono::system_clock::now().time_since_epoch()).count();
        if (!CheckBlockHeader(block, state, chainparams.GetConsensus(), fCheckPOW))
            return error("%s: Consensus::CheckBlockHeader: %s, %s", __func__, hash.ToString(),
                         FormatStateMessage(state));
//        int64_t end = std::chrono::duration_cast<std::chrono::milliseconds>(
//                std::chrono::system_clock::now().time_since_epoch()).count();
//        std::cout << "AcceptBlockHeader->CheckBlockHeader nHeight=" << nHeight << " done in= " << (end - start) << " miliseconds" << std::endl;
        // Get prev block index
        CBlockIndex *pindexPrev = NULL;
        BlockMap::iterator mi = mapBlockIndex.find(block.hashPrevBlock);
        if (mi == mapBlockIndex.end()) {
            LogPrintf("-----prev block not found");
            LogPrintf("--->AcceptBlockHeader failed\n");
            return state.DoS(10, error("%s: prev block not found", __func__), 0, "bad-prevblk");
        }
        pindexPrev = (*mi).second;
        if (pindexPrev->nStatus & BLOCK_FAILED_MASK) {
            LogPrintf("-----prev block invalid");
            LogPrintf("--->AcceptBlockHeader failed\n");
            return state.DoS(100, error("%s: prev block invalid", __func__), REJECT_INVALID, "bad-prevblk");
        }
        assert(pindexPrev);
        if (fCheckpointsEnabled && !CheckIndexAgainstCheckpoint(pindexPrev, state, chainparams, hash)) {
            LogPrintf("-----CheckIndexAgainstCheckpoint failed");
            LogPrintf("--->AcceptBlockHeader failed\n");
            return error("%s: CheckIndexAgainstCheckpoint(): %s", __func__, state.GetRejectReason().c_str());
        }
        if (!ContextualCheckBlockHeader(block, state, chainparams.GetConsensus(), pindexPrev, GetAdjustedTime())) {
            LogPrintf("-----ContextualCheckBlockHeader failed");
            LogPrintf("--->AcceptBlockHeader failed\n");
            return error("%s: Consensus::ContextualCheckBlockHeader: %s, %s", __func__, hash.ToString(),
                         FormatStateMessage(state));
        }
    }
    if (pindex == NULL)
        pindex = AddToBlockIndex(block);
    if (ppindex)
        *ppindex = pindex;
//    LogPrintf("--->AcceptBlockHeader success");
    return true;
}

/** Store block on disk. If dbp is non-NULL, the file is known to already reside on disk */
static bool
AcceptBlock(const CBlock &block, CValidationState &state, const CChainParams &chainparams, CBlockIndex **ppindex,
            bool fRequested, const CDiskBlockPos *dbp, bool *fNewBlock) {
    if (fNewBlock) *fNewBlock = false;
    AssertLockHeld(cs_main);
    CBlockIndex *pindexDummy = NULL;
    CBlockIndex *&pindex = ppindex ? *ppindex : pindexDummy;
    LogPrintf("AcceptBlock ...\n");
    if (!AcceptBlockHeader(block, state, chainparams, &pindex)) {
        LogPrintf("Invalid AcceptBlockHeader()\n");
        return false;
    }
    LogPrintf("AcceptBlock nHeight=%s\n", pindex->nHeight);
    // Try to process all requested blocks that we don't have, but only
    // process an unrequested block if it's new and has enough work to
    // advance our tip, and isn't too many blocks ahead.
    bool fAlreadyHave = pindex->nStatus & BLOCK_HAVE_DATA;
    bool fHasMoreWork = (chainActive.Tip() ? pindex->nChainWork > chainActive.Tip()->nChainWork : true);
    // Blocks that are too out-of-order needlessly limit the effectiveness of
    // pruning, because pruning will not delete block files that contain any
    // blocks which are too close in height to the tip.  Apply this test
    // regardless of whether pruning is enabled; it should generally be safe to
    // not process unrequested blocks.
    bool fTooFarAhead = (pindex->nHeight > int(chainActive.Height() + MIN_BLOCKS_TO_KEEP));

    // TODO: deal better with return value and error conditions for duplicate
    // and unrequested blocks.
    if (fAlreadyHave) return true;
    if (!fRequested) {  // If we didn't ask for it:
        if (pindex->nTx != 0) return true;  // This is a previously-processed block that was pruned
        if (!fHasMoreWork) return true;     // Don't process less-work chains
        if (fTooFarAhead) return true;      // Block height is too high
    }
    if (fNewBlock) *fNewBlock = true;
    if ((!CheckBlock(block, state, chainparams.GetConsensus(), GetAdjustedTime(), true, pindex->nHeight, false)) ||
        !ContextualCheckBlock(block, state, pindex->pprev)) {
        if (state.IsInvalid() && !state.CorruptionPossible()) {
            pindex->nStatus |= BLOCK_FAILED_VALID;
            setDirtyBlockIndex.insert(pindex);
        }
        return error("%s: %s", __func__, FormatStateMessage(state));
    }
    int nHeight = pindex->nHeight;
//    LogPrintf("AcceptBlock() pindex->nHeight=%s\n", nHeight);

    // Write block to history file
    try {
        unsigned int nBlockSize = ::GetSerializeSize(block, SER_DISK, CLIENT_VERSION);
        CDiskBlockPos blockPos;
        if (dbp != NULL)
            blockPos = *dbp;
        if (!FindBlockPos(state, blockPos, nBlockSize + 8, nHeight, block.GetBlockTime(), dbp != NULL))
            return error("AcceptBlock(): FindBlockPos failed");
        if (dbp == NULL)
            if (!WriteBlockToDisk(block, blockPos, chainparams.MessageStart()))
                AbortNode(state, "Failed to write block");
        if (!ReceivedBlockTransactions(block, state, pindex, blockPos))
            return error("AcceptBlock(): ReceivedBlockTransactions failed");
    } catch (const std::runtime_error &e) {
        return AbortNode(state, std::string("System error: ") + e.what());
    }

    if (fCheckForPruning)
        FlushStateToDisk(state, FLUSH_STATE_NONE); // we just allocated more disk space for block files
    return true;
}

static bool IsSuperMajority(int minVersion, const CBlockIndex *pstart, unsigned nRequired,
                            const Consensus::Params &consensusParams) {
    unsigned int nFound = 0;
    for (int i = 0; i < consensusParams.nMajorityWindow && nFound < nRequired && pstart != NULL; i++) {
        if (pstart->nVersion >= minVersion)
            ++nFound;
        pstart = pstart->pprev;
    }
    return (nFound >= nRequired);
}


bool ProcessNewBlock(CValidationState &state, const CChainParams &chainparams, CNode *pfrom, const CBlock *pblock,
                     bool fForceProcessing, const CDiskBlockPos *dbp, bool fMayBanPeerIfInvalid) {
    int nHeight = ZerocoinGetNHeight(pblock->GetBlockHeader());
    LogPrintf("ProcessNewBlock nHeight=%s, blockHash:%s\n", nHeight, pblock->GetHash().ToString());
    //    LogPrint("ProcessNewBlock", "block=%s", pblock->ToString());
    {
        LOCK(cs_main);
        bool fRequested = MarkBlockAsReceived(pblock->GetHash());
        fRequested |= fForceProcessing;

        // Store to disk
        CBlockIndex *pindex = NULL;
        bool fNewBlock = false;
        bool ret = AcceptBlock(*pblock, state, chainparams, &pindex, fRequested, dbp, &fNewBlock);
        if (pindex && pfrom) {
            mapBlockSource[pindex->GetBlockHash()] = std::make_pair(pfrom->GetId(), fMayBanPeerIfInvalid);
            if (fNewBlock) pfrom->nLastBlockTime = GetTime();
        }
        CheckBlockIndex(chainparams.GetConsensus());
        if (!ret) {
            return error("%s: AcceptBlock FAILED", __func__);
        }
    }

    NotifyHeaderTip();
    LogPrintf("ProcessNewBlock->ActivateBestChain\n");
    if (!ActivateBestChain(state, chainparams, pblock)) {
        LogPrintf("->failed\n");
        return error("%s: ActivateBestChain failed", __func__);
    }

    znodeSync.IsBlockchainSynced(true);

    return true;
}

bool TestBlockValidity(CValidationState &state, const CChainParams &chainparams, const CBlock &block,
                       CBlockIndex *pindexPrev, bool fCheckPOW, bool fCheckMerkleRoot) {
    AssertLockHeld(cs_main);
    assert(pindexPrev && pindexPrev == chainActive.Tip());
    if (fCheckpointsEnabled && !CheckIndexAgainstCheckpoint(pindexPrev, state, chainparams, block.GetHash()))
        return error("%s: CheckIndexAgainstCheckpoint(): %s", __func__, state.GetRejectReason().c_str());

    CCoinsViewCache viewNew(pcoinsTip);
    CBlockIndex indexDummy(block);
    indexDummy.pprev = pindexPrev;
    indexDummy.nHeight = pindexPrev->nHeight + 1;

    // NOTE: CheckBlockHeader is called by CheckBlock
    if (!ContextualCheckBlockHeader(block, state, chainparams.GetConsensus(), pindexPrev, GetAdjustedTime(), true))
        return error("%s: Consensus::ContextualCheckBlockHeader: %s", __func__, FormatStateMessage(state));
//    std::cout << "TestBlockValidity->CheckBlock() nHeight=" << indexDummy.nHeight << std::endl;
    if (!CheckBlock(block, state, chainparams.GetConsensus(), fCheckPOW, fCheckMerkleRoot, indexDummy.nHeight, false))
        return error("%s: Consensus::CheckBlock: %s", __func__, FormatStateMessage(state));
    if (!ContextualCheckBlock(block, state, pindexPrev))
        return error("%s: Consensus::ContextualCheckBlock: %s", __func__, FormatStateMessage(state));
    if (!ConnectBlock(block, state, &indexDummy, viewNew, chainparams, true))
        return false;
    assert(state.IsValid());

    return true;
}

/**
 * BLOCK PRUNING CODE
 */

/* Calculate the amount of disk space the block & undo files currently use */
uint64_t CalculateCurrentUsage() {
    uint64_t retval = 0;
    BOOST_FOREACH(
    const CBlockFileInfo &file, vinfoBlockFile) {
        retval += file.nSize + file.nUndoSize;
    }
    return retval;
}

/* Prune a block file (modify associated database entries)*/
void PruneOneBlockFile(const int fileNumber) {
    for (BlockMap::iterator it = mapBlockIndex.begin(); it != mapBlockIndex.end(); ++it) {
        CBlockIndex *pindex = it->second;
        if (pindex->nFile == fileNumber) {
            pindex->nStatus &= ~BLOCK_HAVE_DATA;
            pindex->nStatus &= ~BLOCK_HAVE_UNDO;
            pindex->nFile = 0;
            pindex->nDataPos = 0;
            pindex->nUndoPos = 0;
            setDirtyBlockIndex.insert(pindex);

            // Prune from mapBlocksUnlinked -- any block we prune would have
            // to be downloaded again in order to consider its chain, at which
            // point it would be considered as a candidate for
            // mapBlocksUnlinked or setBlockIndexCandidates.
            std::pair <std::multimap<CBlockIndex *, CBlockIndex *>::iterator, std::multimap<CBlockIndex *, CBlockIndex *>::iterator> range = mapBlocksUnlinked.equal_range(
                    pindex->pprev);
            while (range.first != range.second) {
                std::multimap<CBlockIndex *, CBlockIndex *>::iterator it = range.first;
                range.first++;
                if (it->second == pindex) {
                    mapBlocksUnlinked.erase(it);
                }
            }
        }
    }

    vinfoBlockFile[fileNumber].SetNull();
    setDirtyFileInfo.insert(fileNumber);
}


void UnlinkPrunedFiles(std::set<int> &setFilesToPrune) {
    for (set<int>::iterator it = setFilesToPrune.begin(); it != setFilesToPrune.end(); ++it) {
        CDiskBlockPos pos(*it, 0);
        boost::filesystem::remove(GetBlockPosFilename(pos, "blk"));
        boost::filesystem::remove(GetBlockPosFilename(pos, "rev"));
        LogPrintf("Prune: %s deleted blk/rev (%05u)\n", __func__, *it);
    }
}

/* Calculate the block/rev files that should be deleted to remain under target*/
void FindFilesToPrune(std::set<int> &setFilesToPrune, uint64_t nPruneAfterHeight) {
    LOCK2(cs_main, cs_LastBlockFile);
    if (chainActive.Tip() == NULL || nPruneTarget == 0) {
        return;
    }
    if ((uint64_t) chainActive.Tip()->nHeight <= nPruneAfterHeight) {
        return;
    }

    unsigned int nLastBlockWeCanPrune = chainActive.Tip()->nHeight - MIN_BLOCKS_TO_KEEP;
    uint64_t nCurrentUsage = CalculateCurrentUsage();
    // We don't check to prune until after we've allocated new space for files
    // So we should leave a buffer under our target to account for another allocation
    // before the next pruning.
    uint64_t nBuffer = BLOCKFILE_CHUNK_SIZE + UNDOFILE_CHUNK_SIZE;
    uint64_t nBytesToPrune;
    int count = 0;

    if (nCurrentUsage + nBuffer >= nPruneTarget) {
        for (int fileNumber = 0; fileNumber < nLastBlockFile; fileNumber++) {
            nBytesToPrune = vinfoBlockFile[fileNumber].nSize + vinfoBlockFile[fileNumber].nUndoSize;

            if (vinfoBlockFile[fileNumber].nSize == 0)
                continue;

            if (nCurrentUsage + nBuffer < nPruneTarget)  // are we below our target?
                break;

            // don't prune files that could have a block within MIN_BLOCKS_TO_KEEP of the main chain's tip but keep scanning
            if (vinfoBlockFile[fileNumber].nHeightLast > nLastBlockWeCanPrune)
                continue;

            PruneOneBlockFile(fileNumber);
            // Queue up the files for removal
            setFilesToPrune.insert(fileNumber);
            nCurrentUsage -= nBytesToPrune;
            count++;
        }
    }

    LogPrint("prune", "Prune: target=%dMiB actual=%dMiB diff=%dMiB max_prune_height=%d removed %d blk/rev pairs\n",
             nPruneTarget / 1024 / 1024, nCurrentUsage / 1024 / 1024,
             ((int64_t) nPruneTarget - (int64_t) nCurrentUsage) / 1024 / 1024,
             nLastBlockWeCanPrune, count);
}

bool CheckDiskSpace(uint64_t nAdditionalBytes) {
    uint64_t nFreeBytesAvailable = boost::filesystem::space(GetDataDir()).available;

    // Check for nMinDiskSpace bytes (currently 50MB)
    if (nFreeBytesAvailable < nMinDiskSpace + nAdditionalBytes)
        return AbortNode("Disk space is low!", _("Error: Disk space is low!"));

    return true;
}

FILE *OpenDiskFile(const CDiskBlockPos &pos, const char *prefix, bool fReadOnly) {
    if (pos.IsNull())
        return NULL;
    boost::filesystem::path path = GetBlockPosFilename(pos, prefix);
    boost::filesystem::create_directories(path.parent_path());
    FILE *file = fopen(path.string().c_str(), "rb+");
    if (!file && !fReadOnly)
        file = fopen(path.string().c_str(), "wb+");
    if (!file) {
        LogPrintf("Unable to open file %s\n", path.string());
        return NULL;
    }
    if (pos.nPos) {
        if (fseek(file, pos.nPos, SEEK_SET)) {
            LogPrintf("Unable to seek to position %u of %s\n", pos.nPos, path.string());
            fclose(file);
            return NULL;
        }
    }
    return file;
}

FILE *OpenBlockFile(const CDiskBlockPos &pos, bool fReadOnly) {
    return OpenDiskFile(pos, "blk", fReadOnly);
}

FILE *OpenUndoFile(const CDiskBlockPos &pos, bool fReadOnly) {
    return OpenDiskFile(pos, "rev", fReadOnly);
}

boost::filesystem::path GetBlockPosFilename(const CDiskBlockPos &pos, const char *prefix) {
    return GetDataDir() / "blocks" / strprintf("%s%05u.dat", prefix, pos.nFile);
}

CBlockIndex *InsertBlockIndex(uint256 hash) {
    if (hash.IsNull())
        return NULL;

    // Return existing
    BlockMap::iterator mi = mapBlockIndex.find(hash);
    if (mi != mapBlockIndex.end())
        return (*mi).second;

    // Create new
    CBlockIndex *pindexNew = new CBlockIndex();
    if (!pindexNew)
        throw runtime_error(std::string(__func__) + ": new CBlockIndex failed");
    mi = mapBlockIndex.insert(make_pair(hash, pindexNew)).first;
    pindexNew->phashBlock = &((*mi).first);

    return pindexNew;
}

bool static LoadBlockIndexDB() {
    LogPrintf("LoadBlockIndexDB\n");
    const CChainParams &chainparams = Params();
    if (!pblocktree->LoadBlockIndexGuts(InsertBlockIndex))
        return false;

    boost::this_thread::interruption_point();

    // Calculate nChainWork
    vector <pair<int, CBlockIndex *>> vSortedByHeight;
    vSortedByHeight.reserve(mapBlockIndex.size());
    BOOST_FOREACH(
    const PAIRTYPE(uint256, CBlockIndex*) &item, mapBlockIndex)
    {
        CBlockIndex *pindex = item.second;
        vSortedByHeight.push_back(make_pair(pindex->nHeight, pindex));
    }
    sort(vSortedByHeight.begin(), vSortedByHeight.end());
    BOOST_FOREACH(
    const PAIRTYPE(int, CBlockIndex*) &item, vSortedByHeight)
    {
        CBlockIndex *pindex = item.second;
        pindex->nChainWork = (pindex->pprev ? pindex->pprev->nChainWork : 0) + GetBlockProof(*pindex);
        // We can link the chain of blocks for which we've received transactions at some point.
        // Pruned nodes may have deleted the block.
        if (pindex->nTx > 0) {
            if (pindex->pprev) {
                if (pindex->pprev->nChainTx) {
                    pindex->nChainTx = pindex->pprev->nChainTx + pindex->nTx;
                } else {
                    pindex->nChainTx = 0;
                    mapBlocksUnlinked.insert(std::make_pair(pindex->pprev, pindex));
                }
            } else {
                pindex->nChainTx = pindex->nTx;
            }
        }
        if (pindex->IsValid(BLOCK_VALID_TRANSACTIONS) && (pindex->nChainTx || pindex->pprev == NULL))
            setBlockIndexCandidates.insert(pindex);
        if (pindex->nStatus & BLOCK_FAILED_MASK &&
            (!pindexBestInvalid || pindex->nChainWork > pindexBestInvalid->nChainWork))
            pindexBestInvalid = pindex;
        if (pindex->pprev)
            pindex->BuildSkip();
        if (pindex->IsValid(BLOCK_VALID_TREE) &&
            (pindexBestHeader == NULL || CBlockIndexWorkComparator()(pindexBestHeader, pindex)))
            pindexBestHeader = pindex;
    }

    // Load block file info
    pblocktree->ReadLastBlockFile(nLastBlockFile);
    vinfoBlockFile.resize(nLastBlockFile + 1);
    LogPrintf("%s: last block file = %i\n", __func__, nLastBlockFile);
    for (int nFile = 0; nFile <= nLastBlockFile; nFile++) {
        pblocktree->ReadBlockFileInfo(nFile, vinfoBlockFile[nFile]);
    }
    LogPrintf("%s: last block file info: %s\n", __func__, vinfoBlockFile[nLastBlockFile].ToString());
    for (int nFile = nLastBlockFile + 1; true; nFile++) {
        CBlockFileInfo info;
        if (pblocktree->ReadBlockFileInfo(nFile, info)) {
            vinfoBlockFile.push_back(info);
        } else {
            break;
        }
    }

    // Check presence of blk files
    LogPrintf("Checking all blk files are present...\n");
    set<int> setBlkDataFiles;
    BOOST_FOREACH(
    const PAIRTYPE(uint256, CBlockIndex*) &item, mapBlockIndex)
    {
        CBlockIndex *pindex = item.second;
        if (pindex->nStatus & BLOCK_HAVE_DATA) {
            setBlkDataFiles.insert(pindex->nFile);
        }
    }
    for (std::set<int>::iterator it = setBlkDataFiles.begin(); it != setBlkDataFiles.end(); it++) {
        CDiskBlockPos pos(*it, 0);
        if (CAutoFile(OpenBlockFile(pos, true), SER_DISK, CLIENT_VERSION).IsNull()) {
//            LogPrintf("[LoadBlockIndexDB] -> Return false because: {CAutoFile(OpenBlockFile(pos, true), SER_DISK, CLIENT_VERSION).IsNull()}\n");
            return false;
        }
    }

    // Check whether we have ever pruned block & undo files
    pblocktree->ReadFlag("prunedblockfiles", fHavePruned);
    if (fHavePruned)
        LogPrintf("LoadBlockIndexDB(): Block files have previously been pruned\n");

    // Check whether we need to continue reindexing
    bool fReindexing = false;
    pblocktree->ReadReindexing(fReindexing);
    fReindex |= fReindexing;

    // Check whether we have a transaction index
    pblocktree->ReadFlag("txindex", fTxIndex);
    LogPrintf("%s: transaction index %s\n", __func__, fTxIndex ? "enabled" : "disabled");

    // Check whether we have an address index
    pblocktree->ReadFlag("addressindex", fAddressIndex);
    LogPrintf("%s: address index %s\n", __func__, fAddressIndex ? "enabled" : "disabled");

    // Check whether we have a timestamp index
    pblocktree->ReadFlag("timestampindex", fTimestampIndex);
    LogPrintf("%s: timestamp index %s\n", __func__, fTimestampIndex ? "enabled" : "disabled");

    // Check whether we have a spent index
    pblocktree->ReadFlag("spentindex", fSpentIndex);
    LogPrintf("%s: spent index %s\n", __func__, fSpentIndex ? "enabled" : "disabled");


    // Load pointer to end of best chain
    BlockMap::iterator it = mapBlockIndex.find(pcoinsTip->GetBestBlock());
    if (it == mapBlockIndex.end()) {
        LogPrintf("[LoadBlockIndexDB] -> Return true because: {if (it == mapBlockIndex.end())}\n");
        return true;
    }
    chainActive.SetTip(it->second);

    PruneBlockIndexCandidates();

    // some blocks in index can change as a result of ZerocoinBuildStateFromIndex() call
    set<CBlockIndex *> changes;
    ZerocoinBuildStateFromIndex(&chainActive, changes);
    sigma::BuildSigmaStateFromIndex(&chainActive);
    if (!changes.empty()) {
        setDirtyBlockIndex.insert(changes.begin(), changes.end());
        FlushStateToDisk();
    }
    // Initialize MTP state
    MTPState::GetMTPState()->InitializeFromChain(&chainActive, chainparams.GetConsensus());

    LogPrintf("%s: hashBestChain=%s height=%d date=%s progress=%f\n", __func__,
              chainActive.Tip()->GetBlockHash().ToString(), chainActive.Height(),
              DateTimeStrFormat("%Y-%m-%d %H:%M:%S", chainActive.Tip()->GetBlockTime()),
              Checkpoints::GuessVerificationProgress(chainparams.Checkpoints(), chainActive.Tip()));

    LogPrintf("[LoadBlockIndexDB] -> Return true: End of method");
    return true;
}

CVerifyDB::CVerifyDB() {
    uiInterface.ShowProgress(_("Verifying blocks..."), 0);
}

CVerifyDB::~CVerifyDB() {
    uiInterface.ShowProgress("", 100);
}

bool CVerifyDB::VerifyDB(const CChainParams &chainparams, CCoinsView *coinsview, int nCheckLevel, int nCheckDepth) {
    LOCK(cs_main);
    if (chainActive.Tip() == NULL || chainActive.Tip()->pprev == NULL)
        return true;

    // Verify blocks in the best chain
    if (nCheckDepth <= 0)
        nCheckDepth = 1000000000; // suffices until the year 19000
    if (nCheckDepth > chainActive.Height())
        nCheckDepth = chainActive.Height();
    nCheckLevel = std::max(0, std::min(4, nCheckLevel));
    LogPrintf("Verifying last %i blocks at level %i\n", nCheckDepth, nCheckLevel);
    CCoinsViewCache coins(coinsview);
    CBlockIndex *pindexState = chainActive.Tip();
    CBlockIndex *pindexFailure = NULL;
    int nGoodTransactions = 0;
    CValidationState state;
    int reportDone = 0;
    LogPrintf("[0%]...");
    for (CBlockIndex *pindex = chainActive.Tip(); pindex && pindex->pprev; pindex = pindex->pprev) {
        boost::this_thread::interruption_point();
        int percentageDone = std::max(1, std::min(99, (int) (((double) (chainActive.Height() - pindex->nHeight)) /
                                                             (double) nCheckDepth * (nCheckLevel >= 4 ? 50 : 100))));
        if (reportDone < percentageDone / 10) {
            // report every 10% step
            LogPrintf("[%d%%]...", percentageDone);
            reportDone = percentageDone / 10;
        }
        uiInterface.ShowProgress(_("Verifying blocks..."), percentageDone);
        if (pindex->nHeight < chainActive.Height() - nCheckDepth)
            break;
        if (fPruneMode && !(pindex->nStatus & BLOCK_HAVE_DATA)) {
            // If pruning, only go back as far as we have data.
            LogPrintf("VerifyDB(): block verification stopping at height %d (pruning, no data)\n", pindex->nHeight);
            break;
        }
        CBlock block;
        // check level 0: read from disk
        if (!ReadBlockFromDisk(block, pindex, chainparams.GetConsensus()))
            return error("VerifyDB(): *** ReadBlockFromDisk failed at %d, hash=%s", pindex->nHeight,
                         pindex->GetBlockHash().ToString());
        LogPrintf("VerifyDB->CheckBlock() nHeight=%s\n", pindex->nHeight);
        // check level 1: verify block validity
        if (nCheckLevel >= 1 &&
            !CheckBlock(block, state, chainparams.GetConsensus(), true, true, pindex->nHeight, true))
            return error("%s: *** found bad block at %d, hash=%s (%s)\n", __func__,
                         pindex->nHeight, pindex->GetBlockHash().ToString(), FormatStateMessage(state));
        // check level 2: verify undo validity
        if (nCheckLevel >= 2 && pindex) {
            CBlockUndo undo;
            CDiskBlockPos pos = pindex->GetUndoPos();
            if (!pos.IsNull()) {
                if (!UndoReadFromDisk(undo, pos, pindex->pprev->GetBlockHash()))
                    return error("VerifyDB(): *** found bad undo data at %d, hash=%s\n", pindex->nHeight,
                                 pindex->GetBlockHash().ToString());
            }
        }
        // check level 3: check for inconsistencies during memory-only disconnect of tip blocks
        if (nCheckLevel >= 3 && pindex == pindexState &&
            (coins.DynamicMemoryUsage() + pcoinsTip->DynamicMemoryUsage()) <= nCoinCacheUsage) {
            bool fClean = true;
            if (!DisconnectBlock(block, state, pindex, coins, &fClean))
                return error("VerifyDB(): *** irrecoverable inconsistency in block data at %d, hash=%s",
                             pindex->nHeight, pindex->GetBlockHash().ToString());
            pindexState = pindex->pprev;
            if (!fClean) {
                nGoodTransactions = 0;
                pindexFailure = pindex;
            } else
                nGoodTransactions += block.vtx.size();
        }
        if (ShutdownRequested())
            return true;
    }
    if (pindexFailure)
        return error(
                "VerifyDB(): *** coin database inconsistencies found (last %i blocks, %i good transactions before that)\n",
                chainActive.Height() - pindexFailure->nHeight + 1, nGoodTransactions);

    // check level 4: try reconnecting blocks
    if (nCheckLevel >= 4) {
        CBlockIndex *pindex = pindexState;
        while (pindex != chainActive.Tip()) {
            boost::this_thread::interruption_point();
            uiInterface.ShowProgress(_("Verifying blocks..."), std::max(1, std::min(99, 100 - (int) (((double) (
                    chainActive.Height() - pindex->nHeight)) / (double) nCheckDepth * 50))));
            pindex = chainActive.Next(pindex);
            CBlock block;
            if (!ReadBlockFromDisk(block, pindex, chainparams.GetConsensus()))
                return error("VerifyDB(): *** ReadBlockFromDisk failed at %d, hash=%s", pindex->nHeight,
                             pindex->GetBlockHash().ToString());
            if (!ConnectBlock(block, state, pindex, coins, chainparams))
                return error("VerifyDB(): *** found unconnectable block at %d, hash=%s", pindex->nHeight,
                             pindex->GetBlockHash().ToString());
        }
    }

    LogPrintf("[DONE].\n");
    LogPrintf("No coin database inconsistencies in last %i blocks (%i transactions)\n",
              chainActive.Height() - pindexState->nHeight, nGoodTransactions);

    return true;
}

bool RewindBlockIndex(const CChainParams &params) {
    LOCK(cs_main);

    int nHeight = 1;
    while (nHeight <= chainActive.Height()) {
        if (IsWitnessEnabled(chainActive[nHeight - 1], params.GetConsensus()) &&
            !(chainActive[nHeight]->nStatus & BLOCK_OPT_WITNESS)) {
            break;
        }
        nHeight++;
    }

    // nHeight is now the height of the first insufficiently-validated block, or tipheight + 1
    CValidationState state;
    CBlockIndex *pindex = chainActive.Tip();
    while (chainActive.Height() >= nHeight) {
        if (fPruneMode && !(chainActive.Tip()->nStatus & BLOCK_HAVE_DATA)) {
            // If pruning, don't try rewinding past the HAVE_DATA point;
            // since older blocks can't be served anyway, there's
            // no need to walk further, and trying to DisconnectTip()
            // will fail (and require a needless reindex/redownload
            // of the blockchain).
            break;
        }
        if (!DisconnectTip(state, params, true)) {
            return error("RewindBlockIndex: unable to disconnect block at height %i", pindex->nHeight);
        }
        // Occasionally flush state to disk.
        if (!FlushStateToDisk(state, FLUSH_STATE_PERIODIC))
            return false;
    }

    // Reduce validity flag and have-data flags.
    // We do this after actual disconnecting, otherwise we'll end up writing the lack of data
    // to disk before writing the chainstate, resulting in a failure to continue if interrupted.
    for (BlockMap::iterator it = mapBlockIndex.begin(); it != mapBlockIndex.end(); it++) {
        CBlockIndex *pindexIter = it->second;

        // Note: If we encounter an insufficiently validated block that
        // is on chainActive, it must be because we are a pruning node, and
        // this block or some successor doesn't HAVE_DATA, so we were unable to
        // rewind all the way.  Blocks remaining on chainActive at this point
        // must not have their validity reduced.
        if (IsWitnessEnabled(pindexIter->pprev, params.GetConsensus()) && !(pindexIter->nStatus & BLOCK_OPT_WITNESS) &&
            !chainActive.Contains(pindexIter)) {
            // Reduce validity
            pindexIter->nStatus = std::min < unsigned
            int > (pindexIter->nStatus & BLOCK_VALID_MASK, BLOCK_VALID_TREE) |
            (pindexIter->nStatus & ~BLOCK_VALID_MASK);
            // Remove have-data flags.
            pindexIter->nStatus &= ~(BLOCK_HAVE_DATA | BLOCK_HAVE_UNDO);
            // Remove storage location.
            pindexIter->nFile = 0;
            pindexIter->nDataPos = 0;
            pindexIter->nUndoPos = 0;
            // Remove various other things
            pindexIter->nTx = 0;
            pindexIter->nChainTx = 0;
            pindexIter->nSequenceId = 0;
            // Make sure it gets written.
            setDirtyBlockIndex.insert(pindexIter);
            // Update indexes
            setBlockIndexCandidates.erase(pindexIter);
            std::pair <std::multimap<CBlockIndex *, CBlockIndex *>::iterator, std::multimap<CBlockIndex *, CBlockIndex *>::iterator> ret = mapBlocksUnlinked.equal_range(
                    pindexIter->pprev);
            while (ret.first != ret.second) {
                if (ret.first->second == pindexIter) {
                    mapBlocksUnlinked.erase(ret.first++);
                } else {
                    ++ret.first;
                }
            }
        } else if (pindexIter->IsValid(BLOCK_VALID_TRANSACTIONS) && pindexIter->nChainTx) {
            setBlockIndexCandidates.insert(pindexIter);
        }
    }

    PruneBlockIndexCandidates();

    CheckBlockIndex(params.GetConsensus());

    if (!FlushStateToDisk(state, FLUSH_STATE_ALWAYS)) {
        return false;
    }

    return true;
}

void UnloadBlockIndex() {
    LOCK(cs_main);
    setBlockIndexCandidates.clear();
    chainActive.SetTip(NULL);
    pindexBestInvalid = NULL;
    pindexBestHeader = NULL;
    mempool.clear();
    stempool.clear();
    mapOrphanTransactions.clear();
    mapOrphanTransactionsByPrev.clear();
    nSyncStarted = 0;
    mapBlocksUnlinked.clear();
    vinfoBlockFile.clear();
    nLastBlockFile = 0;
    nBlockSequenceId = 1;
    mapBlockSource.clear();
    mapBlocksInFlight.clear();
    nPreferredDownload = 0;
    setDirtyBlockIndex.clear();
    setDirtyFileInfo.clear();
    mapNodeState.clear();
    recentRejects.reset(NULL);
    versionbitscache.Clear();
    for (int b = 0; b < VERSIONBITS_NUM_BITS; b++) {
        warningcache[b].clear();
    }

    BOOST_FOREACH(BlockMap::value_type & entry, mapBlockIndex)
    {
        delete entry.second;
    }
    mapBlockIndex.clear();
    fHavePruned = false;
}

bool LoadBlockIndex() {
    // Load block index from databases
    if (!fReindex && !LoadBlockIndexDB())
        return false;
    return true;
}

bool InitBlockIndex(const CChainParams &chainparams) {
    LOCK(cs_main);

    // Initialize global variables that cannot be constructed at startup.
    recentRejects.reset(new CRollingBloomFilter(120000, 0.000001));

    // Check whether we're already initialized
    if (chainActive.Genesis() != NULL)
        return true;

    // Use the provided setting for -txindex in the new database
    fTxIndex = GetBoolArg("-txindex", DEFAULT_TXINDEX);
    pblocktree->WriteFlag("txindex", fTxIndex);

    // Use the provided setting for -timestampindex in the new database
    fTimestampIndex = GetBoolArg("-timestampindex", DEFAULT_TIMESTAMPINDEX);
    pblocktree->WriteFlag("timestampindex", fTimestampIndex);

    // Use the provided setting for -addressindex in the new database
    fAddressIndex = GetBoolArg("-addressindex", DEFAULT_ADDRESSINDEX);
    pblocktree->WriteFlag("addressindex", fAddressIndex);

    fSpentIndex = GetBoolArg("-spentindex", DEFAULT_SPENTINDEX);
    pblocktree->WriteFlag("spentindex", fSpentIndex);

    LogPrintf("Initializing databases...\n");

    // Only add the genesis block if not reindexing (in which case we reuse the one already on disk)
    if (!fReindex) {
        try {
            CBlock &block = const_cast<CBlock &>(chainparams.GenesisBlock());
            // Start new block file
            unsigned int nBlockSize = ::GetSerializeSize(block, SER_DISK, CLIENT_VERSION);
            CDiskBlockPos blockPos;
            CValidationState state;
            if (!FindBlockPos(state, blockPos, nBlockSize + 8, 0, block.GetBlockTime()))
                return error("LoadBlockIndex(): FindBlockPos failed");
            if (!WriteBlockToDisk(block, blockPos, chainparams.MessageStart()))
                return error("LoadBlockIndex(): writing genesis block to disk failed");
            CBlockIndex *pindex = AddToBlockIndex(block);
            if (!ReceivedBlockTransactions(block, state, pindex, blockPos))
                return error("LoadBlockIndex(): genesis block not accepted");
            // Force a chainstate write so that when we VerifyDB in a moment, it doesn't check stale data
            return FlushStateToDisk(state, FLUSH_STATE_ALWAYS);
        } catch (const std::runtime_error &e) {
            return error("LoadBlockIndex(): failed to initialize block database: %s", e.what());
        }
    }

    return true;
}

bool LoadExternalBlockFile(const CChainParams &chainparams, FILE *fileIn, CDiskBlockPos *dbp) {
    // Map of disk positions for blocks with unknown parent (only used for reindex)
    LogPrintf("LoadExternalBlockFile...\n");
    static std::multimap <uint256, CDiskBlockPos> mapBlocksUnknownParent;
    int64_t nStart = GetTimeMillis();

    int nLoaded = 0;
    try {
        // This takes over fileIn and calls fclose() on it in the CBufferedFile destructor
        CBufferedFile blkdat(fileIn, 2 * MAX_BLOCK_SERIALIZED_SIZE, MAX_BLOCK_SERIALIZED_SIZE + 8, SER_DISK,
                             CLIENT_VERSION);
        uint64_t nRewind = blkdat.GetPos();
        while (!blkdat.eof()) {
            boost::this_thread::interruption_point();

            blkdat.SetPos(nRewind);
            nRewind++; // start one byte further next time, in case of failure
            blkdat.SetLimit(); // remove former limit
            unsigned int nSize = 0;
            try {
                // locate a header
                unsigned char buf[MESSAGE_START_SIZE];
                blkdat.FindByte(chainparams.MessageStart()[0]);
                nRewind = blkdat.GetPos() + 1;
                blkdat >> FLATDATA(buf);
                if (memcmp(buf, chainparams.MessageStart(), MESSAGE_START_SIZE))
                    continue;
                // read size
                blkdat >> nSize;
                if (nSize < 80 || nSize > MAX_BLOCK_SERIALIZED_SIZE)
                    continue;
            } catch (const std::exception &) {
                // no valid block header found; don't complain
                break;
            }
            try {
                // read block
                uint64_t nBlockPos = blkdat.GetPos();
                if (dbp)
                    dbp->nPos = nBlockPos;
                blkdat.SetLimit(nBlockPos + nSize);
                blkdat.SetPos(nBlockPos);
                CBlock block;
                blkdat >> block;
                nRewind = blkdat.GetPos();

                // detect out of order blocks, and store them for later
                uint256 hash = block.GetHash();
                if (hash != chainparams.GetConsensus().hashGenesisBlock &&
                    mapBlockIndex.find(block.hashPrevBlock) == mapBlockIndex.end()) {
//                    LogPrintf("reindex", "%s: Out of order block %s, parent %s not known\n", __func__, hash.ToString(),
//                             block.hashPrevBlock.ToString());
                    if (dbp)
                        mapBlocksUnknownParent.insert(std::make_pair(block.hashPrevBlock, *dbp));
                    continue;
                }
                // process in case the block isn't known yet
                if (mapBlockIndex.count(hash) == 0 || (mapBlockIndex[hash]->nStatus & BLOCK_HAVE_DATA) == 0) {
                    LOCK(cs_main);
                    CValidationState state;
                    int nHeight = ZerocoinGetNHeight(block.GetBlockHeader());
                    if (AcceptBlock(block, state, chainparams, NULL, true, dbp, NULL)) {
                        nLoaded++;
//                        if (fReindex) {
//                            ReOrgZerocoin(block, nHeight);
//                        }
                        LogPrintf("block nHeight=%s IS ACCEPTED!\n", nHeight);
                        if (!ActivateBestChain(state, chainparams, &block)) {
                            break;
                        }
                    } else {
                        LogPrintf("block nHeight=%s IS NOT ACCEPTED!\n", nHeight);
                    }
                    if (state.IsError()) {
                        LogPrintf("error=%s\n", state.GetDebugMessage());
                        break;
                    }
                } else if (hash != chainparams.GetConsensus().hashGenesisBlock &&
                           mapBlockIndex[hash]->nHeight % 1000 == 0) {
                    LogPrintf("Block Import: already had block %s at height %d\n", hash.ToString(),
                              mapBlockIndex[hash]->nHeight);
                }

                // Activate the genesis block so normal node progress can continue
                if (hash == chainparams.GetConsensus().hashGenesisBlock) {
                    CValidationState state;
                    if (!ActivateBestChain(state, chainparams)) {
                        break;
                    }
                }

                NotifyHeaderTip();
                // Recursively process earlier encountered successors of this block
                deque <uint256> queue;
                queue.push_back(hash);
                while (!queue.empty()) {
                    uint256 head = queue.front();
                    queue.pop_front();
                    std::pair <std::multimap<uint256, CDiskBlockPos>::iterator, std::multimap<uint256, CDiskBlockPos>::iterator> range = mapBlocksUnknownParent.equal_range(
                            head);
                    while (range.first != range.second) {
                        std::multimap<uint256, CDiskBlockPos>::iterator it = range.first;
                        uint256 hash = block.GetHash();
                        int nHeight = mapBlockIndex[hash]->nHeight;
                        if (ReadBlockFromDisk(block, it->second, nHeight, chainparams.GetConsensus())) {
                            LogPrint("reindex", "%s: Processing out of order child %s of %s\n", __func__,
                                     block.GetHash().ToString(),
                                     head.ToString());
                            LOCK(cs_main);
                            CValidationState dummy;
                            if (AcceptBlock(block, dummy, chainparams, NULL, true, &it->second, NULL)) {
                                nLoaded++;
                                queue.push_back(block.GetHash());
                            }
                        }
                        range.first++;
                        mapBlocksUnknownParent.erase(it);
                        NotifyHeaderTip();
                    }
                }
            } catch (const std::exception &e) {
                LogPrintf("%s: Deserialize or I/O error - %s\n", __func__, e.what());
            }
        }
    } catch (const std::runtime_error &e) {
        AbortNode(std::string("System error: ") + e.what());
    }
    if (nLoaded > 0)
        LogPrintf("Loaded %i blocks from external file in %dms\n", nLoaded, GetTimeMillis() - nStart);
    return nLoaded > 0;
}

void static CheckBlockIndex(const Consensus::Params &consensusParams) {
    if (!fCheckBlockIndex) {
        return;
    }

    LOCK(cs_main);

    // During a reindex, we read the genesis block and call CheckBlockIndex before ActivateBestChain,
    // so we have the genesis block in mapBlockIndex but no active chain.  (A few of the tests when
    // iterating the block tree require that chainActive has been initialized.)
    if (chainActive.Height() < 0) {
        assert(mapBlockIndex.size() <= 1);
        return;
    }

    // Build forward-pointing map of the entire block tree.
    std::multimap < CBlockIndex * , CBlockIndex * > forward;
    for (BlockMap::iterator it = mapBlockIndex.begin(); it != mapBlockIndex.end(); it++) {
        forward.insert(std::make_pair(it->second->pprev, it->second));
    }

    assert(forward.size() == mapBlockIndex.size());

    std::pair <std::multimap<CBlockIndex *, CBlockIndex *>::iterator, std::multimap<CBlockIndex *, CBlockIndex *>::iterator> rangeGenesis = forward.equal_range(
            NULL);
    CBlockIndex *pindex = rangeGenesis.first->second;
    rangeGenesis.first++;
    assert(rangeGenesis.first == rangeGenesis.second); // There is only one index entry with parent NULL.

    // Iterate over the entire block tree, using depth-first search.
    // Along the way, remember whether there are blocks on the path from genesis
    // block being explored which are the first to have certain properties.
    size_t nNodes = 0;
    int nHeight = 0;
    CBlockIndex *pindexFirstInvalid = NULL; // Oldest ancestor of pindex which is invalid.
    CBlockIndex *pindexFirstMissing = NULL; // Oldest ancestor of pindex which does not have BLOCK_HAVE_DATA.
    CBlockIndex *pindexFirstNeverProcessed = NULL; // Oldest ancestor of pindex for which nTx == 0.
    CBlockIndex *pindexFirstNotTreeValid = NULL; // Oldest ancestor of pindex which does not have BLOCK_VALID_TREE (regardless of being valid or not).
    CBlockIndex *pindexFirstNotTransactionsValid = NULL; // Oldest ancestor of pindex which does not have BLOCK_VALID_TRANSACTIONS (regardless of being valid or not).
    CBlockIndex *pindexFirstNotChainValid = NULL; // Oldest ancestor of pindex which does not have BLOCK_VALID_CHAIN (regardless of being valid or not).
    CBlockIndex *pindexFirstNotScriptsValid = NULL; // Oldest ancestor of pindex which does not have BLOCK_VALID_SCRIPTS (regardless of being valid or not).
    while (pindex != NULL) {
        nNodes++;
        if (pindexFirstInvalid == NULL && pindex->nStatus & BLOCK_FAILED_VALID) pindexFirstInvalid = pindex;
        if (pindexFirstMissing == NULL && !(pindex->nStatus & BLOCK_HAVE_DATA)) pindexFirstMissing = pindex;
        if (pindexFirstNeverProcessed == NULL && pindex->nTx == 0) pindexFirstNeverProcessed = pindex;
        if (pindex->pprev != NULL && pindexFirstNotTreeValid == NULL &&
            (pindex->nStatus & BLOCK_VALID_MASK) < BLOCK_VALID_TREE)
            pindexFirstNotTreeValid = pindex;
        if (pindex->pprev != NULL && pindexFirstNotTransactionsValid == NULL &&
            (pindex->nStatus & BLOCK_VALID_MASK) < BLOCK_VALID_TRANSACTIONS)
            pindexFirstNotTransactionsValid = pindex;
        if (pindex->pprev != NULL && pindexFirstNotChainValid == NULL &&
            (pindex->nStatus & BLOCK_VALID_MASK) < BLOCK_VALID_CHAIN)
            pindexFirstNotChainValid = pindex;
        if (pindex->pprev != NULL && pindexFirstNotScriptsValid == NULL &&
            (pindex->nStatus & BLOCK_VALID_MASK) < BLOCK_VALID_SCRIPTS)
            pindexFirstNotScriptsValid = pindex;

        // Begin: actual consistency checks.
        if (pindex->pprev == NULL) {
            // Genesis block checks.
            assert(pindex->GetBlockHash() == consensusParams.hashGenesisBlock); // Genesis block's hash must match.
            assert(pindex == chainActive.Genesis()); // The current active chain's genesis block must be this block.
        }
        if (pindex->nChainTx == 0)
            assert(pindex->nSequenceId == 0);  // nSequenceId can't be set for blocks that aren't linked
        // VALID_TRANSACTIONS is equivalent to nTx > 0 for all nodes (whether or not pruning has occurred).
        // HAVE_DATA is only equivalent to nTx > 0 (or VALID_TRANSACTIONS) if no pruning has occurred.
        if (!fHavePruned) {
            // If we've never pruned, then HAVE_DATA should be equivalent to nTx > 0
            assert(!(pindex->nStatus & BLOCK_HAVE_DATA) == (pindex->nTx == 0));
            assert(pindexFirstMissing == pindexFirstNeverProcessed);
        } else {
            // If we have pruned, then we can only say that HAVE_DATA implies nTx > 0
            if (pindex->nStatus & BLOCK_HAVE_DATA) assert(pindex->nTx > 0);
        }
        if (pindex->nStatus & BLOCK_HAVE_UNDO) assert(pindex->nStatus & BLOCK_HAVE_DATA);
        assert(((pindex->nStatus & BLOCK_VALID_MASK) >= BLOCK_VALID_TRANSACTIONS) ==
               (pindex->nTx > 0)); // This is pruning-independent.
        // All parents having had data (at some point) is equivalent to all parents being VALID_TRANSACTIONS, which is equivalent to nChainTx being set.
        assert((pindexFirstNeverProcessed != NULL) == (pindex->nChainTx ==
                                                       0)); // nChainTx != 0 is used to signal that all parent blocks have been processed (but may have been pruned).
        assert((pindexFirstNotTransactionsValid != NULL) == (pindex->nChainTx == 0));
        assert(pindex->nHeight == nHeight); // nHeight must be consistent.
        assert(pindex->pprev == NULL || pindex->nChainWork >=
                                        pindex->pprev->nChainWork); // For every block except the genesis block, the chainwork must be larger than the parent's.
        assert(nHeight < 2 || (pindex->pskip && (pindex->pskip->nHeight <
                                                 nHeight))); // The pskip pointer must point back for all but the first 2 blocks.
        assert(pindexFirstNotTreeValid == NULL); // All mapBlockIndex entries must at least be TREE valid
        if ((pindex->nStatus & BLOCK_VALID_MASK) >= BLOCK_VALID_TREE)
            assert(pindexFirstNotTreeValid == NULL); // TREE valid implies all parents are TREE valid
        if ((pindex->nStatus & BLOCK_VALID_MASK) >= BLOCK_VALID_CHAIN)
            assert(pindexFirstNotChainValid == NULL); // CHAIN valid implies all parents are CHAIN valid
        if ((pindex->nStatus & BLOCK_VALID_MASK) >= BLOCK_VALID_SCRIPTS)
            assert(pindexFirstNotScriptsValid == NULL); // SCRIPTS valid implies all parents are SCRIPTS valid
        if (pindexFirstInvalid == NULL) {
            // Checks for not-invalid blocks.
            assert((pindex->nStatus & BLOCK_FAILED_MASK) ==
                   0); // The failed mask cannot be set for blocks without invalid parents.
        }
        if (!CBlockIndexWorkComparator()(pindex, chainActive.Tip()) && pindexFirstNeverProcessed == NULL) {
            if (pindexFirstInvalid == NULL) {
                // If this block sorts at least as good as the current tip and
                // is valid and we have all data for its parents, it must be in
                // setBlockIndexCandidates.  chainActive.Tip() must also be there
                // even if some data has been pruned.
                if (pindexFirstMissing == NULL || pindex == chainActive.Tip()) {
                    assert(setBlockIndexCandidates.count(pindex));
                }
                // If some parent is missing, then it could be that this block was in
                // setBlockIndexCandidates but had to be removed because of the missing data.
                // In this case it must be in mapBlocksUnlinked -- see test below.
            }
        } else { // If this block sorts worse than the current tip or some ancestor's block has never been seen, it cannot be in setBlockIndexCandidates.
            assert(setBlockIndexCandidates.count(pindex) == 0);
        }
        // Check whether this block is in mapBlocksUnlinked.
        std::pair <std::multimap<CBlockIndex *, CBlockIndex *>::iterator, std::multimap<CBlockIndex *, CBlockIndex *>::iterator> rangeUnlinked = mapBlocksUnlinked.equal_range(
                pindex->pprev);
        bool foundInUnlinked = false;
        while (rangeUnlinked.first != rangeUnlinked.second) {
            assert(rangeUnlinked.first->first == pindex->pprev);
            if (rangeUnlinked.first->second == pindex) {
                foundInUnlinked = true;
                break;
            }
            rangeUnlinked.first++;
        }
        if (pindex->pprev && (pindex->nStatus & BLOCK_HAVE_DATA) && pindexFirstNeverProcessed != NULL &&
            pindexFirstInvalid == NULL) {
            // If this block has block data available, some parent was never received, and has no invalid parents, it must be in mapBlocksUnlinked.
            assert(foundInUnlinked);
        }
        if (!(pindex->nStatus & BLOCK_HAVE_DATA))
            assert(!foundInUnlinked); // Can't be in mapBlocksUnlinked if we don't HAVE_DATA
        if (pindexFirstMissing == NULL)
            assert(!foundInUnlinked); // We aren't missing data for any parent -- cannot be in mapBlocksUnlinked.
        if (pindex->pprev && (pindex->nStatus & BLOCK_HAVE_DATA) && pindexFirstNeverProcessed == NULL &&
            pindexFirstMissing != NULL) {
            // We HAVE_DATA for this block, have received data for all parents at some point, but we're currently missing data for some parent.
            assert(fHavePruned); // We must have pruned.
            // This block may have entered mapBlocksUnlinked if:
            //  - it has a descendant that at some point had more work than the
            //    tip, and
            //  - we tried switching to that descendant but were missing
            //    data for some intermediate block between chainActive and the
            //    tip.
            // So if this block is itself better than chainActive.Tip() and it wasn't in
            // setBlockIndexCandidates, then it must be in mapBlocksUnlinked.
            if (!CBlockIndexWorkComparator()(pindex, chainActive.Tip()) && setBlockIndexCandidates.count(pindex) == 0) {
                if (pindexFirstInvalid == NULL) {
                    assert(foundInUnlinked);
                }
            }
        }
        // assert(pindex->GetBlockHash() == pindex->GetBlockHeader().GetHash()); // Perhaps too slow
        // End: actual consistency checks.

        // Try descending into the first subnode.
        std::pair <std::multimap<CBlockIndex *, CBlockIndex *>::iterator, std::multimap<CBlockIndex *, CBlockIndex *>::iterator> range = forward.equal_range(
                pindex);
        if (range.first != range.second) {
            // A subnode was found.
            pindex = range.first->second;
            nHeight++;
            continue;
        }
        // This is a leaf node.
        // Move upwards until we reach a node of which we have not yet visited the last child.
        while (pindex) {
            // We are going to either move to a parent or a sibling of pindex.
            // If pindex was the first with a certain property, unset the corresponding variable.
            if (pindex == pindexFirstInvalid) pindexFirstInvalid = NULL;
            if (pindex == pindexFirstMissing) pindexFirstMissing = NULL;
            if (pindex == pindexFirstNeverProcessed) pindexFirstNeverProcessed = NULL;
            if (pindex == pindexFirstNotTreeValid) pindexFirstNotTreeValid = NULL;
            if (pindex == pindexFirstNotTransactionsValid) pindexFirstNotTransactionsValid = NULL;
            if (pindex == pindexFirstNotChainValid) pindexFirstNotChainValid = NULL;
            if (pindex == pindexFirstNotScriptsValid) pindexFirstNotScriptsValid = NULL;
            // Find our parent.
            CBlockIndex *pindexPar = pindex->pprev;
            // Find which child we just visited.
            std::pair <std::multimap<CBlockIndex *, CBlockIndex *>::iterator, std::multimap<CBlockIndex *, CBlockIndex *>::iterator> rangePar = forward.equal_range(
                    pindexPar);
            while (rangePar.first->second != pindex) {
                assert(rangePar.first !=
                       rangePar.second); // Our parent must have at least the node we're coming from as child.
                rangePar.first++;
            }
            // Proceed to the next one.
            rangePar.first++;
            if (rangePar.first != rangePar.second) {
                // Move to the sibling.
                pindex = rangePar.first->second;
                break;
            } else {
                // Move up further.
                pindex = pindexPar;
                nHeight--;
                continue;
            }
        }
    }

    // Check that we actually traversed the entire map.
    assert(nNodes == forward.size());
}

std::string GetWarnings(const std::string &strFor) {
    string strStatusBar;
    string strRPC;
    string strGUI;
    const string uiAlertSeperator = "<hr />";

    if (!CLIENT_VERSION_IS_RELEASE) {
        strStatusBar = "This is a pre-release test build - use at your own risk - do not use for mining or merchant applications";
        strGUI = _(
                "This is a pre-release test build - use at your own risk - do not use for mining or merchant applications");
    }

    if (GetBoolArg("-testsafemode", DEFAULT_TESTSAFEMODE))
        strStatusBar = strRPC = strGUI = "testsafemode enabled";

    // Misc warnings like out of disk space and clock is wrong
    if (strMiscWarning != "") {
        strStatusBar = strMiscWarning;
        strGUI += (strGUI.empty() ? "" : uiAlertSeperator) + strMiscWarning;
    }

    if (fLargeWorkForkFound) {
        strStatusBar = strRPC = "Warning: The network does not appear to fully agree! Some miners appear to be experiencing issues.";
        strGUI += (strGUI.empty() ? "" : uiAlertSeperator) +
                  _("Warning: The network does not appear to fully agree! Some miners appear to be experiencing issues.");
    } else if (fLargeWorkInvalidChainFound) {
        strStatusBar = strRPC = "Warning: We do not appear to fully agree with our peers! You may need to upgrade, or other nodes may need to upgrade.";
        strGUI += (strGUI.empty() ? "" : uiAlertSeperator) +
                  _("Warning: We do not appear to fully agree with our peers! You may need to upgrade, or other nodes may need to upgrade.");
    }

    if (strFor == "gui")
        return strGUI;
    else if (strFor == "statusbar")
        return strStatusBar;
    else if (strFor == "rpc")
        return strRPC;
    assert(!"GetWarnings(): invalid parameter");
    return "error";
}








//////////////////////////////////////////////////////////////////////////////
// Messages
//

bool static AlreadyHave(const CInv &inv) EXCLUSIVE_LOCKS_REQUIRED(cs_main) {
    switch (inv.type) {
        case MSG_TX:
        case MSG_WITNESS_TX: {
            assert(recentRejects);
            if (chainActive.Tip()->GetBlockHash() != hashRecentRejectsChainTip) {
                // If the chain tip has changed previously rejected transactions
                // might be now valid, e.g. due to a nLockTime'd tx becoming valid,
                // or a double-spend. Reset the rejects filter and give those
                // txs a second chance.
                hashRecentRejectsChainTip = chainActive.Tip()->GetBlockHash();
                recentRejects->reset();
            }

            // Use pcoinsTip->HaveCoinsInCache as a quick approximation to exclude
            // requesting or processing some txs which have already been included in a block
            return recentRejects->contains(inv.hash) ||
                   mempool.exists(inv.hash) ||
                   mapOrphanTransactions.count(inv.hash) ||
                   pcoinsTip->HaveCoinsInCache(inv.hash);
        }
        case MSG_BLOCK:
        case MSG_WITNESS_BLOCK:
            return mapBlockIndex.count(inv.hash);
        case MSG_DANDELION_TX:
        case MSG_DANDELION_WITNESS_TX:
            // Do not use AlreadyHave for Dandelion transactions
            // If accidentally used, returns false so tx is requested
            return false;

        /*
            Dash Related Inventory Messages

            --

            We shouldn't update the sync times for each of the messages when we already have it.
            We're going to be asking many nodes upfront for the full inventory list, so we'll get duplicates of these.
            We want to only update the time on new hits, so that we can time out appropriately if needed.
        */
        case MSG_TXLOCK_REQUEST:
            return instantsend.AlreadyHave(inv.hash);

        case MSG_TXLOCK_VOTE:
            return instantsend.AlreadyHave(inv.hash);

        case MSG_SPORK:
            return mapSporks.count(inv.hash);

        case MSG_ZNODE_PAYMENT_VOTE:
            return mnpayments.mapZnodePaymentVotes.count(inv.hash);

        case MSG_ZNODE_PAYMENT_BLOCK:
        {
            BlockMap::iterator mi = mapBlockIndex.find(inv.hash);
            return mi != mapBlockIndex.end() && mnpayments.mapZnodeBlocks.find(mi->second->nHeight) != mnpayments.mapZnodeBlocks.end();
        }

        case MSG_ZNODE_ANNOUNCE:
            return mnodeman.mapSeenZnodeBroadcast.count(inv.hash) && !mnodeman.IsMnbRecoveryRequested(inv.hash);

        case MSG_ZNODE_PING:
            return mnodeman.mapSeenZnodePing.count(inv.hash);

        case MSG_DSTX:
            return mapDarksendBroadcastTxes.count(inv.hash);

        case MSG_ZNODE_VERIFY:
            return mnodeman.mapSeenZnodeVerification.count(inv.hash);
    }
    // Don't know what it is, just say we already got one
    return true;
}

void static ProcessGetData(CNode *pfrom, const Consensus::Params &consensusParams) {
    std::deque<CInv>::iterator it = pfrom->vRecvGetData.begin();

    vector <CInv> vNotFound;

    LOCK(cs_main);

    while (it != pfrom->vRecvGetData.end()) {
        // Don't bother if send buffer is too full to respond anyway
        if (pfrom->nSendSize >= SendBufferSize())
            break;

        const CInv &inv = *it;
        {
            boost::this_thread::interruption_point();
            it++;
            if (inv.type == MSG_BLOCK ||
                    inv.type == MSG_FILTERED_BLOCK ||
                    inv.type == MSG_CMPCT_BLOCK ||
                    inv.type == MSG_WITNESS_BLOCK) {

                bool send = false;
                BlockMap::iterator mi = mapBlockIndex.find(inv.hash);
                if (mi != mapBlockIndex.end()) {
                    if (chainActive.Contains(mi->second)) {
                        send = true;
                    } else {
                        static const int nOneMonth = 30 * 24 * 60 * 60;
                        // To prevent fingerprinting attacks, only send blocks outside of the active
                        // chain if they are valid, and no more than a month older (both in time, and in
                        // best equivalent proof of work) than the best header chain we know about.
                        send = mi->second->IsValid(BLOCK_VALID_SCRIPTS) &&
                            (pindexBestHeader != NULL) &&
                            (pindexBestHeader->GetBlockTime() - mi->second->GetBlockTime() < nOneMonth) &&
                            (GetBlockProofEquivalentTime(*pindexBestHeader, *mi->second, *pindexBestHeader, consensusParams) < nOneMonth);
                        if (!send) {
                            LogPrintf("%s: ignoring request from peer=%i for old block that isn't in the main chain\n",
                                    __func__, pfrom->GetId());
                        }
                    }
                }
                // disconnect node in case we have reached the outbound limit for serving historical blocks
                // never disconnect whitelisted nodes
                static const int nOneWeek = 7 * 24 * 60 * 60; // assume > 1 week = historical
                if (send && CNode::OutboundTargetReached(true) && (((pindexBestHeader != NULL) &&
                                (pindexBestHeader->GetBlockTime() -
                                 mi->second->GetBlockTime() > nOneWeek)) ||
                            inv.type == MSG_FILTERED_BLOCK) &&
                        !pfrom->fWhitelisted) {
                    LogPrint("net", "historical block serving limit reached, disconnect peer=%d\n", pfrom->GetId());

                    //disconnect node
                    pfrom->fDisconnect = true;
                    send = false;
                }
                // Pruned nodes may have deleted the block, so check whether
                // it's available before trying to send.
                if (send && (mi->second->nStatus & BLOCK_HAVE_DATA)) {
                    // Send block from disk
                    CBlock block;
                    if (!ReadBlockFromDisk(block, (*mi).second, consensusParams))
                        assert(!"cannot load block from disk");
                    if (inv.type == MSG_BLOCK)
                        pfrom->PushMessageWithFlag(SERIALIZE_TRANSACTION_NO_WITNESS, NetMsgType::BLOCK, block);
                    else if (inv.type == MSG_WITNESS_BLOCK)
                        pfrom->PushMessage(NetMsgType::BLOCK, block);
                    else if (inv.type == MSG_FILTERED_BLOCK) {
                        bool send = false;
                        CMerkleBlock merkleBlock;
                        {
                            LOCK(pfrom->cs_filter);
                            if (pfrom->pfilter) {
                                send = true;
                                merkleBlock = CMerkleBlock(block, *pfrom->pfilter);
                            }
                        }
                        if (send) {
                            pfrom->PushMessage(NetMsgType::MERKLEBLOCK, merkleBlock);
                            // CMerkleBlock just contains hashes, so also push any transactions in the block the client did not see
                            // This avoids hurting performance by pointlessly requiring a round-trip
                            // Note that there is currently no way for a node to request any single transactions we didn't send here -
                            // they must either disconnect and retry or request the full block.
                            // Thus, the protocol spec specified allows for us to provide duplicate txn here,
                            // however we MUST always provide at least what the remote peer needs
                            typedef std::pair<unsigned int, uint256> PairType;
                            BOOST_FOREACH(PairType & pair, merkleBlock.vMatchedTxn)
                                pfrom->PushMessageWithFlag(SERIALIZE_TRANSACTION_NO_WITNESS, NetMsgType::TX,
                                        block.vtx[pair.first]);
                        }
                        // else
                        // no response
                    } else if (inv.type == MSG_CMPCT_BLOCK) {
                        // If a peer is asking for old blocks, we're almost guaranteed
                        // they wont have a useful mempool to match against a compact block,
                        // and we don't feel like constructing the object for them, so
                        // instead we respond with the full, non-compact block.
                        bool fPeerWantsWitness = State(pfrom->GetId())->fWantsCmpctWitness;
                        if (CanDirectFetch(consensusParams) &&
                                mi->second->nHeight >= chainActive.Height() - MAX_CMPCTBLOCK_DEPTH) {
                            CBlockHeaderAndShortTxIDs cmpctblock(block, fPeerWantsWitness);
                            pfrom->PushMessageWithFlag(fPeerWantsWitness ? 0 : SERIALIZE_TRANSACTION_NO_WITNESS,
                                    NetMsgType::CMPCTBLOCK, cmpctblock);
                        } else
                            pfrom->PushMessageWithFlag(fPeerWantsWitness ? 0 : SERIALIZE_TRANSACTION_NO_WITNESS,
                                    NetMsgType::BLOCK, block);
                    }

                    // Trigger the peer node to send a getblocks request for the next batch of inventory
                    if (inv.hash == pfrom->hashContinue) {
                        // Bypass PushInventory, this must send even if redundant,
                        // and we want it right after the last block so they don't
                        // wait for other stuff first.
                        vector <CInv> vInv;
                        vInv.push_back(CInv(MSG_BLOCK, chainActive.Tip()->GetBlockHash()));
                        pfrom->PushMessage(NetMsgType::INV, vInv);
                        pfrom->hashContinue.SetNull();
                    }
                }
            } else if (inv.type == MSG_TX || inv.type == MSG_WITNESS_TX ||
                    inv.type == MSG_DANDELION_TX || inv.type == MSG_DANDELION_WITNESS_TX) {
                // Send stream from relay memory
                bool push = false;
                if (inv.type == MSG_TX || inv.type == MSG_WITNESS_TX) {
                    auto mi = mapRelay.find(inv.hash);
                    int nSendFlags = (inv.type == MSG_TX ? SERIALIZE_TRANSACTION_NO_WITNESS : 0);
                    LogPrintf("Transaction %s requested from node %d.\n",
                              inv.hash.ToString(),
                              pfrom->addr.ToString());
                    if (!pfrom->fSupportsDandelion &&
                        !CNode::isDandelionInbound(pfrom) &&
                        pfrom->setDandelionInventoryKnown.count(inv.hash) != 0) {

                        auto txinfo = stempool.info(inv.hash);
                        if (txinfo.tx) {
                            LogPrintf("Pushing txn %s with flags %d to %s.",
                                      txinfo.tx->ToString(),
                                      nSendFlags,
                                      pfrom->addr.ToString());
                            pfrom->PushMessageWithFlag(nSendFlags, NetMsgType::TX, *txinfo.tx);
                            push = true;
                        }
                    }
                    else if (mi != mapRelay.end()) {
                        LogPrintf("Pushing txn %s with flags %d to %s.",
                                  mi->second->ToString(),
                                  inv.type == MSG_TX ? SERIALIZE_TRANSACTION_NO_WITNESS : 0,
                                  pfrom->addr.ToString());
                        pfrom->PushMessageWithFlag(
                                inv.type == MSG_TX ? SERIALIZE_TRANSACTION_NO_WITNESS : 0,
                                NetMsgType::TX, *mi->second);
                        push = true;
                    } else if (pfrom->timeLastMempoolReq) {
                        auto txinfo = mempool.info(inv.hash);
                        // To protect privacy, do not answer getdata using the mempool when
                        // that TX couldn't have been INVed in reply to a MEMPOOL request.
                        if (txinfo.tx && txinfo.nTime <= pfrom->timeLastMempoolReq) {
                            pfrom->PushMessageWithFlag(
                                    inv.type == MSG_TX ? SERIALIZE_TRANSACTION_NO_WITNESS : 0,
                                    NetMsgType::TX, *txinfo.tx);
                            push = true;
                        }
                    }
                } else if (inv.type == MSG_DANDELION_TX || inv.type == MSG_DANDELION_WITNESS_TX) {
                    //LogPrintf("Peer %s asked for dandelion transaction %s.",
                    //          pfrom->addr.ToString(),
                    //          inv.ToString());
                    int nSendFlags = (
                            inv.type == MSG_DANDELION_TX ?
                            SERIALIZE_TRANSACTION_NO_WITNESS : 0);
                    auto txinfo = stempool.info(inv.hash);
                    uint256 dandelionServiceDiscoveryHash;
                    dandelionServiceDiscoveryHash.SetHex(
                            "0xffffffffffffffffffffffffffffffffffffffffffffffffffffffffffffffff");
                    if (txinfo.tx && !CNode::isDandelionInbound(pfrom) &&
                            pfrom->setDandelionInventoryKnown.count(inv.hash) != 0) {
                        pfrom->PushMessageWithFlag(nSendFlags, NetMsgType::DANDELIONTX, *txinfo.tx);
                        push = true;
                    } else if (inv.hash == dandelionServiceDiscoveryHash &&
                               pfrom->setDandelionInventoryKnown.count(inv.hash) != 0) {
                        // LogPrint("dandelion", "Peer %d supports Dandelion\n", pfrom->GetId());
                        pfrom->fSupportsDandelion = true;
                        push = true;
                    }
                }
                if (!push) {
                    vNotFound.push_back(inv);
                }
            } else {
                // LogPrintf("inv.type()=%s, inv.GetCommand=%s\n", inv.type, inv.GetCommand());
                // Send stream from relay memory
                bool pushed = false;
                {
                    CDataStream ss(SER_NETWORK, PROTOCOL_VERSION);
                    auto mi = mapRelay.find(inv.hash);
                    if (mi != mapRelay.end()) {
                        ss << (*mi).second;
                        pushed = true;
                    }
                    if(pushed && inv.GetCommand()) {
                        pfrom->PushMessage(inv.GetCommand(), ss);
                    }
                }

                if (!pushed && inv.type == MSG_TXLOCK_REQUEST) {
                    CTxLockRequest txLockRequest;
                    if(instantsend.GetTxLockRequest(inv.hash, txLockRequest)) {
                        CDataStream ss(SER_NETWORK, PROTOCOL_VERSION);
                        ss.reserve(1000);
                        ss << txLockRequest;
                        pfrom->PushMessage(NetMsgType::TXLOCKREQUEST, ss);
                        pushed = true;
                    }
                }

                if (!pushed && inv.type == MSG_TXLOCK_VOTE) {
                    CTxLockVote vote;
                    if(instantsend.GetTxLockVote(inv.hash, vote)) {
                        CDataStream ss(SER_NETWORK, PROTOCOL_VERSION);
                        ss.reserve(1000);
                        ss << vote;
                        pfrom->PushMessage(NetMsgType::TXLOCKVOTE, ss);
                        pushed = true;
                    }
                }

                if (!pushed && inv.type == MSG_SPORK) {
                    if(mapSporks.count(inv.hash)) {
                        CDataStream ss(SER_NETWORK, PROTOCOL_VERSION);
                        ss.reserve(1000);
                        ss << mapSporks[inv.hash];
                        pfrom->PushMessage(NetMsgType::SPORK, ss);
                        pushed = true;
                    }
                }

                if (!pushed && inv.type == MSG_ZNODE_PAYMENT_VOTE) {
                    if(mnpayments.HasVerifiedPaymentVote(inv.hash)) {
                        CDataStream ss(SER_NETWORK, PROTOCOL_VERSION);
                        ss.reserve(1000);
                        ss << mnpayments.mapZnodePaymentVotes[inv.hash];
                        pfrom->PushMessage(NetMsgType::ZNODEPAYMENTVOTE, ss);
                        pushed = true;
                    }
                }

                if (!pushed && inv.type == MSG_ZNODE_PAYMENT_BLOCK) {
                    BlockMap::iterator mi = mapBlockIndex.find(inv.hash);
                    LOCK(cs_mapZnodeBlocks);
                    if (mi != mapBlockIndex.end() && mnpayments.mapZnodeBlocks.count(mi->second->nHeight)) {
                        BOOST_FOREACH(CZnodePayee& payee, mnpayments.mapZnodeBlocks[mi->second->nHeight].vecPayees) {
                            std::vector<uint256> vecVoteHashes = payee.GetVoteHashes();
                            BOOST_FOREACH(uint256& hash, vecVoteHashes) {
                                if(mnpayments.HasVerifiedPaymentVote(hash)) {
                                    CDataStream ss(SER_NETWORK, PROTOCOL_VERSION);
                                    ss.reserve(1000);
                                    ss << mnpayments.mapZnodePaymentVotes[hash];
                                    pfrom->PushMessage(NetMsgType::ZNODEPAYMENTVOTE, ss);
                                }
                            }
                        }
                        pushed = true;
                    }
                }

                if (!pushed && inv.type == MSG_ZNODE_ANNOUNCE) {
                    if(mnodeman.mapSeenZnodeBroadcast.count(inv.hash)){
                        CDataStream ss(SER_NETWORK, PROTOCOL_VERSION);
                        ss.reserve(1000);
                        ss << mnodeman.mapSeenZnodeBroadcast[inv.hash].second;
                        pfrom->PushMessage(NetMsgType::MNANNOUNCE, ss);
                        pushed = true;
                    }
                }

                if (!pushed && inv.type == MSG_ZNODE_PING) {
                    if(mnodeman.mapSeenZnodePing.count(inv.hash)) {
                        CDataStream ss(SER_NETWORK, PROTOCOL_VERSION);
                        ss.reserve(1000);
                        ss << mnodeman.mapSeenZnodePing[inv.hash];
                        pfrom->PushMessage(NetMsgType::MNPING, ss);
                        pushed = true;
                    }
                }

                if (!pushed && inv.type == MSG_DSTX) {
                    if(mapDarksendBroadcastTxes.count(inv.hash)) {
                        CDataStream ss(SER_NETWORK, PROTOCOL_VERSION);
                        ss.reserve(1000);
                        ss << mapDarksendBroadcastTxes[inv.hash];
                        pfrom->PushMessage(NetMsgType::DSTX, ss);
                        pushed = true;
                    }
                }

                if (!pushed && inv.type == MSG_ZNODE_VERIFY) {
                    if(mnodeman.mapSeenZnodeVerification.count(inv.hash)) {
                        CDataStream ss(SER_NETWORK, PROTOCOL_VERSION);
                        ss.reserve(1000);
                        ss << mnodeman.mapSeenZnodeVerification[inv.hash];
                        pfrom->PushMessage(NetMsgType::MNVERIFY, ss);
                        pushed = true;
                    }
                }

                if (!pushed)
                    vNotFound.push_back(inv);
            }

            // Track requests for our stuff.
            GetMainSignals().Inventory(inv.hash);

            if (inv.type == MSG_BLOCK || inv.type == MSG_FILTERED_BLOCK || inv.type == MSG_CMPCT_BLOCK ||
                    inv.type == MSG_WITNESS_BLOCK)
                break;
        }
    }

    pfrom->vRecvGetData.erase(pfrom->vRecvGetData.begin(), it);

    if (!vNotFound.empty()) {
        // Let the peer know that we didn't find what it asked for, so it doesn't
        // have to wait around forever. Currently only SPV clients actually care
        // about this message: it's needed when they are recursively walking the
        // dependencies of relevant unconfirmed transactions. SPV clients want to
        // do that because they want to know about (and store and rebroadcast and
        // risk analyze) the dependencies of transactions relevant to them, without
        // having to download the entire memory pool.
        pfrom->PushMessage(NetMsgType::NOTFOUND, vNotFound);
    }
}

uint32_t GetFetchFlags(CNode *pfrom, CBlockIndex *pprev, const Consensus::Params &chainparams) {
    uint32_t nFetchFlags = 0;
    if ((nLocalServices & NODE_WITNESS) && State(pfrom->GetId())->fHaveWitness) {
        nFetchFlags |= MSG_WITNESS_FLAG;
    }
    return nFetchFlags;
}

bool static ProcessMessage(CNode *pfrom, string strCommand,
                           CDataStream &vRecv, int64_t nTimeReceived,
                           const CChainParams &chainparams) {
    if (mapArgs.count("-dropmessagestest") && GetRand(atoi(mapArgs["-dropmessagestest"])) == 0) {
        LogPrintf("dropmessagestest DROPPING RECV MESSAGE\n");
        return true;
    }

    LogPrint("main", "ProcessMessage, strCommand=%s\n", strCommand);

    if (!(nLocalServices & NODE_BLOOM) &&
        (strCommand == NetMsgType::FILTERLOAD ||
         strCommand == NetMsgType::FILTERADD ||
         strCommand == NetMsgType::FILTERCLEAR)) {
        if (pfrom->nVersion >= NO_BLOOM_VERSION) {
            LOCK(cs_main);
            Misbehaving(pfrom->GetId(), 100);
            return false;
        } else {
            pfrom->fDisconnect = true;
            return false;
        }
    }

    {
        LOCK(cs_main);
        CNode::CheckDandelionEmbargoes();
    }

    if (strCommand == NetMsgType::VERSION) {
        // Feeler connections exist only to verify if address is online.
        if (pfrom->fFeeler) {
            assert(pfrom->fInbound == false);
            pfrom->fDisconnect = true;
        }

        // Each connection can only send one version message
        if (pfrom->nVersion != 0) {
            pfrom->PushMessage(NetMsgType::REJECT, strCommand, REJECT_DUPLICATE, string("Duplicate version message"));
            LOCK(cs_main);
            Misbehaving(pfrom->GetId(), 1);
            return false;
        }

        int64_t nTime;
        CAddress addrMe;
        CAddress addrFrom;
        uint64_t nNonce = 1;
        uint64_t nServiceInt;
        vRecv >> pfrom->nVersion >> nServiceInt >> nTime >> addrMe;
        pfrom->nServices = ServiceFlags(nServiceInt);
        if (!pfrom->fInbound) {
            addrman.SetServices(pfrom->addr, pfrom->nServices);
        }
        if (pfrom->nServicesExpected & ~pfrom->nServices) {
            // LogPrintf("peer=%d does not offer the expected services (%08x offered, %08x expected); disconnecting\n", pfrom->id, pfrom->nServices, pfrom->nServicesExpected);
            pfrom->PushMessage(NetMsgType::REJECT, strCommand, REJECT_NONSTANDARD, strprintf("Expected to offer services %08x", pfrom->nServicesExpected));
            pfrom->fDisconnect = true;
            return false;
        }

        int nHeight;
        {
            LOCK(cs_main);
            nHeight = chainActive.Height();
        }
        int minPeerVersion = (nHeight + 1 < ZC_MODULUS_V2_START_BLOCK) ? MIN_PEER_PROTO_VERSION : MIN_PEER_PROTO_VERSION_AFTER_ZNODE_PAYMENT_HF;
        if (pfrom->nVersion < minPeerVersion) {
            // disconnect from peers older than this proto version
            // LogPrintf("peer=%d using obsolete version %i; disconnecting\n", pfrom->id, pfrom->nVersion);
            pfrom->PushMessage(NetMsgType::REJECT, strCommand, REJECT_OBSOLETE, strprintf("Version must be %d or greater", minPeerVersion));
            pfrom->fDisconnect = true;
            return false;
        }

        if (pfrom->nVersion == 10300)
            pfrom->nVersion = 300;
        if (!vRecv.empty())
            vRecv >> addrFrom >> nNonce;
        if (!vRecv.empty()) {
            vRecv >> LIMITED_STRING(pfrom->strSubVer, MAX_SUBVERSION_LENGTH);
            pfrom->cleanSubVer = SanitizeString(pfrom->strSubVer);
        }
        if (!vRecv.empty()) {
            vRecv >> pfrom->nStartingHeight;
        }
        {
            LOCK(pfrom->cs_filter);
            if (!vRecv.empty())
                vRecv >> pfrom->fRelayTxes; // set to true after we get the first filter* message
            else
                pfrom->fRelayTxes = true;
        }

        // Disconnect if we connected to ourself
        if (nNonce == nLocalHostNonce && nNonce > 1) {
//            LogPrintf("connected to self at %s, disconnecting\n", pfrom->addr.ToString());
            pfrom->fDisconnect = true;
            return true;
        }

        pfrom->addrLocal = addrMe;
        if (pfrom->fInbound && addrMe.IsRoutable()) {
            SeenLocal(addrMe);
        }

        // Be shy and don't send version until we hear
        if (pfrom->fInbound)
            pfrom->PushVersion();

        pfrom->fClient = !(pfrom->nServices & NODE_NETWORK);

        if ((pfrom->nServices & NODE_WITNESS)) {
            LOCK(cs_main);
            State(pfrom->GetId())->fHaveWitness = true;
        }

        // Potentially mark this peer as a preferred download peer.
        {
            LOCK(cs_main);
            UpdatePreferredDownload(pfrom, State(pfrom->GetId()));
        }

        // Change version
        pfrom->PushMessage(NetMsgType::VERACK);
        pfrom->ssSend.SetVersion(min(pfrom->nVersion, PROTOCOL_VERSION));

        if (!pfrom->fInbound) {
            // Advertise our address
            if (fListen && !IsInitialBlockDownload()) {
                CAddress addr = GetLocalAddress(&pfrom->addr);
                if (addr.IsRoutable()) {
                    LogPrint("main", "ProcessMessages: advertising address %s\n", addr.ToString());
                    pfrom->PushAddress(addr);
                } else if (IsPeerAddrLocalGood(pfrom)) {
                    addr.SetIP(pfrom->addrLocal);
                    LogPrint("main", "ProcessMessages: advertising address %s\n", addr.ToString());
                    pfrom->PushAddress(addr);
                }
            }

            // Get recent addresses
            if (pfrom->fOneShot || pfrom->nVersion >= CADDR_TIME_VERSION || addrman.size() < 1000) {
                pfrom->PushMessage(NetMsgType::GETADDR);
                pfrom->fGetAddr = true;
            }
            addrman.Good(pfrom->addr);
        }

        pfrom->fSuccessfullyConnected = true;

        string remoteAddr;
        if (fLogIPs)
            remoteAddr = ", peeraddr=" + pfrom->addr.ToString();

//        LogPrintf("receive version message: %s: version %d, blocks=%d, us=%s, peer=%d%s\n",
//                  pfrom->cleanSubVer, pfrom->nVersion,
//                  pfrom->nStartingHeight, addrMe.ToString(), pfrom->id,
//                  remoteAddr);

        int64_t nTimeOffset = nTime - GetTime();
        pfrom->nTimeOffset = nTimeOffset;
        AddTimeData(pfrom->addr, nTimeOffset);
    } else if (pfrom->nVersion == 0) {
        // Must have a version message before anything else
        LOCK(cs_main);
        Misbehaving(pfrom->GetId(), 1);
        LogPrintf("Must have a version message before anything else\n");
        return false;
    } else if (strCommand == NetMsgType::VERACK) {
        LogPrintf("Received verack message from %s\n", pfrom->addr.ToString());
        pfrom->SetRecvVersion(min(pfrom->nVersion, PROTOCOL_VERSION));

        // Mark this node as currently connected, so we update its timestamp later.
        if (pfrom->fNetworkNode) {
            LOCK(cs_main);
            State(pfrom->GetId())->fCurrentlyConnected = true;
        }

        if (pfrom->nVersion >= SENDHEADERS_VERSION) {
            // Tell our peer we prefer to receive headers rather than inv's
            // We send this to non-NODE NETWORK peers as well, because even
            // non-NODE NETWORK peers can announce blocks (such as pruning
            // nodes)
            pfrom->PushMessage(NetMsgType::SENDHEADERS);
        }
        if (pfrom->nVersion >= SHORT_IDS_BLOCKS_VERSION) {
            // Tell our peer we are willing to provide version 1 or 2 cmpctblocks
            // However, we do not request new block announcements using
            // cmpctblock messages.
            // We send this to non-NODE NETWORK peers as well, because
            // they may wish to request compact blocks from us
            bool fAnnounceUsingCMPCTBLOCK = false;
            uint64_t nCMPCTBLOCKVersion = 2;
            if (nLocalServices & NODE_WITNESS)
                pfrom->PushMessage(NetMsgType::SENDCMPCT, fAnnounceUsingCMPCTBLOCK, nCMPCTBLOCKVersion);
            nCMPCTBLOCKVersion = 1;
            pfrom->PushMessage(NetMsgType::SENDCMPCT, fAnnounceUsingCMPCTBLOCK, nCMPCTBLOCKVersion);
        }
    } else if (strCommand == NetMsgType::ADDR) {
        vector <CAddress> vAddr;
        vRecv >> vAddr;

        // Don't want addr from older versions unless seeding
        if (pfrom->nVersion < CADDR_TIME_VERSION && addrman.size() > 1000)
            return true;
        if (vAddr.size() > 1000) {
            LOCK(cs_main);
            Misbehaving(pfrom->GetId(), 20);
            return error("message addr size() = %u", vAddr.size());
        }

        // Store the new addresses
        vector <CAddress> vAddrOk;
        int64_t nNow = GetAdjustedTime();
        int64_t nSince = nNow - 10 * 60;
        BOOST_FOREACH(CAddress & addr, vAddr)
        {
            boost::this_thread::interruption_point();

            if ((addr.nServices & REQUIRED_SERVICES) != REQUIRED_SERVICES)
                continue;

            if (addr.nTime <= 100000000 || addr.nTime > nNow + 10 * 60)
                addr.nTime = nNow - 5 * 24 * 60 * 60;
            pfrom->AddAddressKnown(addr);
            bool fReachable = IsReachable(addr);
            if (addr.nTime > nSince && !pfrom->fGetAddr && vAddr.size() <= 10 && addr.IsRoutable()) {
                // Relay to a limited number of other nodes
                {
                    LOCK(cs_vNodes);
                    // Use deterministic randomness to send to the same nodes for 24 hours
                    // at a time so the addrKnowns of the chosen nodes prevent repeats
                    static const uint64_t salt0 = GetRand(std::numeric_limits<uint64_t>::max());
                    static const uint64_t salt1 = GetRand(std::numeric_limits<uint64_t>::max());
                    uint64_t hashAddr = addr.GetHash();
                    multimap < uint64_t, CNode * > mapMix;
                    const CSipHasher hasher = CSipHasher(salt0, salt1).Write(hashAddr << 32).Write(
                            (GetTime() + hashAddr) / (24 * 60 * 60));
                    BOOST_FOREACH(CNode * pnode, vNodes)
                    {
                        if (pnode->nVersion < CADDR_TIME_VERSION)
                            continue;
                        uint64_t hashKey = CSipHasher(hasher).Write(pnode->id).Finalize();
                        mapMix.insert(make_pair(hashKey, pnode));
                    }
                    int nRelayNodes = fReachable ? 2 : 1; // limited relaying of addresses outside our network(s)
                    for (multimap<uint64_t, CNode *>::iterator mi = mapMix.begin();
                         mi != mapMix.end() && nRelayNodes-- > 0; ++mi)
                        ((*mi).second)->PushAddress(addr);
                }
            }
            // Do not store addresses outside our network
            if (fReachable)
                vAddrOk.push_back(addr);
        }
        addrman.Add(vAddrOk, pfrom->addr, 2 * 60 * 60);
        if (vAddr.size() < 1000)
            pfrom->fGetAddr = false;
        if (pfrom->fOneShot)
            pfrom->fDisconnect = true;
    } else if (strCommand == NetMsgType::SENDHEADERS) {
        LOCK(cs_main);
        State(pfrom->GetId())->fPreferHeaders = true;
    } else if (strCommand == NetMsgType::SENDCMPCT) {
        bool fAnnounceUsingCMPCTBLOCK = false;
        uint64_t nCMPCTBLOCKVersion = 0;
        vRecv >> fAnnounceUsingCMPCTBLOCK >> nCMPCTBLOCKVersion;
        if (nCMPCTBLOCKVersion == 1 || ((nLocalServices & NODE_WITNESS) && nCMPCTBLOCKVersion == 2)) {
            LOCK(cs_main);
            // fProvidesHeaderAndIDs is used to "lock in" version of compact blocks we send (fWantsCmpctWitness)
            if (!State(pfrom->GetId())->fProvidesHeaderAndIDs) {
                State(pfrom->GetId())->fProvidesHeaderAndIDs = true;
                State(pfrom->GetId())->fWantsCmpctWitness = nCMPCTBLOCKVersion == 2;
            }
            if (State(pfrom->GetId())->fWantsCmpctWitness ==
                (nCMPCTBLOCKVersion == 2)) // ignore later version announces
                State(pfrom->GetId())->fPreferHeaderAndIDs = fAnnounceUsingCMPCTBLOCK;
            if (!State(pfrom->GetId())->fSupportsDesiredCmpctVersion) {
                if (nLocalServices & NODE_WITNESS)
                    State(pfrom->GetId())->fSupportsDesiredCmpctVersion = (nCMPCTBLOCKVersion == 2);
                else
                    State(pfrom->GetId())->fSupportsDesiredCmpctVersion = (nCMPCTBLOCKVersion == 1);
            }
        }
    } else if (strCommand == NetMsgType::INV) {
        vector <CInv> vInv;
        vRecv >> vInv;
        if (vInv.size() > MAX_INV_SZ) {
            LOCK(cs_main);
            Misbehaving(pfrom->GetId(), 20);
            return error("message inv size() = %u", vInv.size());
        }

        bool fBlocksOnly = !fRelayTxes;

        // Allow whitelisted peers to send data other than blocks in blocks only mode if whitelistrelay is true
        if (pfrom->fWhitelisted && GetBoolArg("-whitelistrelay", DEFAULT_WHITELISTRELAY))
            fBlocksOnly = false;

        LOCK(cs_main);

        uint32_t nFetchFlags = GetFetchFlags(pfrom, chainActive.Tip(), chainparams.GetConsensus());

        std::vector <CInv> vToFetch;

        for (unsigned int nInv = 0; nInv < vInv.size(); nInv++) {
            CInv &inv = vInv[nInv];

            boost::this_thread::interruption_point();

//            if(!inv.IsKnownType()) {
//                LogPrint("net", "got inv of unknown type %d: %s peer=%d\n", inv.type, inv.hash.ToString(), pfrom->id);
//                continue;
//            }

            bool fAlreadyHave = AlreadyHave(inv);
            //LogPrintf("Got inv: %s  %s peer=%d\n",
            //          inv.ToString(),
            //          fAlreadyHave ? "have" : "new",
            //          pfrom->id);

            if (inv.type == MSG_TX || inv.type == MSG_DANDELION_TX) {
                inv.type |= nFetchFlags;
            }

            if (inv.type == MSG_BLOCK) {
                UpdateBlockAvailability(pfrom->GetId(), inv.hash);
                if (!fAlreadyHave && !fImporting && !fReindex && !mapBlocksInFlight.count(inv.hash)) {
                    // First request the headers preceding the announced block. In the normal fully-synced
                    // case where a new block is announced that succeeds the current tip (no reorganization),
                    // there are no such headers.
                    // Secondly, and only when we are close to being synced, we request the announced block directly,
                    // to avoid an extra round-trip. Note that we must *first* ask for the headers, so by the
                    // time the block arrives, the header chain leading up to it is already validated. Not
                    // doing this will result in the received block being rejected as an orphan in case it is
                    // not a direct successor.
                    pfrom->PushMessage(NetMsgType::GETHEADERS, chainActive.GetLocator(pindexBestHeader), inv.hash);
                    CNodeState *nodestate = State(pfrom->GetId());
                    if (CanDirectFetch(chainparams.GetConsensus()) &&
                        nodestate->nBlocksInFlight < MAX_BLOCKS_IN_TRANSIT_PER_PEER &&
                        (!IsWitnessEnabled(chainActive.Tip(), chainparams.GetConsensus()) ||
                         State(pfrom->GetId())->fHaveWitness)) {
                        inv.type |= nFetchFlags;
                        if (nodestate->fSupportsDesiredCmpctVersion)
                            vToFetch.push_back(CInv(MSG_CMPCT_BLOCK, inv.hash));
                        else
                            vToFetch.push_back(inv);
                        // Mark block as in flight already, even though the actual "getdata" message only goes out
                        // later (within the same cs_main lock, though).
                        MarkBlockAsInFlight(pfrom->GetId(), inv.hash, chainparams.GetConsensus());
                    }
                    // LogPrint("net", "getheaders (%d) %s to peer=%d\n", pindexBestHeader->nHeight,
                    //            inv.hash.ToString(), pfrom->id);
                }
            } else if (inv.type == MSG_DANDELION_TX) {
                auto result = pfrom->setDandelionInventoryKnown.insert(inv.hash);
                fAlreadyHave = !result.second;
                uint256 dandelionServiceDiscoveryHash;
                dandelionServiceDiscoveryHash.SetHex(
                    "0xffffffffffffffffffffffffffffffffffffffffffffffffffffffffffffffff");
                if (fBlocksOnly) {
                    LogPrint("net", "transaction (%s) inv sent in violation of protocol peer=%d\n",
                             inv.hash.ToString(), pfrom->GetId());
                } else if ((!fAlreadyHave && !fImporting && !fReindex &&
                            !IsInitialBlockDownload() &&
                            CNode::isDandelionInbound(pfrom)) ||
                            inv.hash == dandelionServiceDiscoveryHash) {
                    pfrom->AskFor(inv);
                }
            } else {
                pfrom->AddInventoryKnown(inv);
                if (fBlocksOnly) {
                    LogPrint("net", "transaction (%s) inv sent in violation of protocol peer=%d\n", inv.hash.ToString(),
                             pfrom->id);
                } else if (!fAlreadyHave && !fImporting && !fReindex && !IsInitialBlockDownload())
                    pfrom->AskFor(inv);
            }

            // Track requests for our stuff
            GetMainSignals().Inventory(inv.hash);

            if (pfrom->nSendSize > (SendBufferSize() * 2)) {
                Misbehaving(pfrom->GetId(), 50);
                return error("send buffer size() = %u", pfrom->nSendSize);
            }
        }

        if (!vToFetch.empty())
            pfrom->PushMessage(NetMsgType::GETDATA, vToFetch);

    } else if (strCommand == NetMsgType::GETDATA) {
        vector <CInv> vInv;
        vRecv >> vInv;
        if (vInv.size() > MAX_INV_SZ) {
            LOCK(cs_main);
            Misbehaving(pfrom->GetId(), 20);
            return error("message getdata size() = %u", vInv.size());
        }
        if (fDebug || (vInv.size() != 1)) {
            LogPrint("net", "received getdata (%u invsz) peer=%d\n", vInv.size(), pfrom->id);
        }

        if ((fDebug && vInv.size() > 0) || (vInv.size() == 1)) {
            LogPrint("net", "received getdata for: peer=%d\n", pfrom->id);
        }

        pfrom->vRecvGetData.insert(pfrom->vRecvGetData.end(), vInv.begin(), vInv.end());
        ProcessGetData(pfrom, chainparams.GetConsensus());
    } else if (strCommand == NetMsgType::GETBLOCKS) {
        CBlockLocator locator;
        uint256 hashStop;
        vRecv >> locator >> hashStop;

        LOCK(cs_main);

        // Find the last block the caller has in the main chain
        CBlockIndex *pindex = FindForkInGlobalIndex(chainActive, locator);

        // Send the rest of the chain
        if (pindex)
            pindex = chainActive.Next(pindex);
        int nLimit = 5;
//        LogPrint("net", "getblocks %d to %s limit %d from peer=%d\n", (pindex ? pindex->nHeight : -1),
//                 hashStop.IsNull() ? "end" : hashStop.ToString(), nLimit, pfrom->id);
        for (; pindex; pindex = chainActive.Next(pindex)) {
            if (pindex->GetBlockHash() == hashStop) {
                LogPrintf("getblocks stopping at %d %s\n", pindex->nHeight, pindex->GetBlockHash().ToString());
//                LogPrint("net", "  getblocks stopping at %d %s\n", pindex->nHeight, pindex->GetBlockHash().ToString());
                break;
            }
            // If pruning, don't inv blocks unless we have on disk and are likely to still have
            // for some reasonable time window (1 hour) that block relay might require.
            const int nPrunedBlocksLikelyToHave =
                    MIN_BLOCKS_TO_KEEP - 3600 / chainparams.GetConsensus().nPowTargetSpacing;
            if (fPruneMode && (!(pindex->nStatus & BLOCK_HAVE_DATA) ||
                               pindex->nHeight <= chainActive.Tip()->nHeight - nPrunedBlocksLikelyToHave)) {
                LogPrintf("getblocks stopping, pruned or too old block at %d %s\n", pindex->nHeight,
                          pindex->GetBlockHash().ToString());
                break;
            }
            pfrom->PushInventory(CInv(MSG_BLOCK, pindex->GetBlockHash()));
            if (--nLimit <= 0) {
                // When this block is requested, we'll send an inv that'll
                // trigger the peer to getblocks the next batch of inventory.
                LogPrint("net", "  getblocks stopping at limit %d %s\n", pindex->nHeight,
                         pindex->GetBlockHash().ToString());
                pfrom->hashContinue = pindex->GetBlockHash();
                break;
            }
        }
    } else if (strCommand == NetMsgType::GETBLOCKTXN) {
        BlockTransactionsRequest req;
        vRecv >> req;

        LOCK(cs_main);

        BlockMap::iterator it = mapBlockIndex.find(req.blockhash);
        if (it == mapBlockIndex.end() || !(it->second->nStatus & BLOCK_HAVE_DATA)) {
//            LogPrintf("Peer %d sent us a getblocktxn for a block we don't have", pfrom->id);
            return true;
        }

        if (it->second->nHeight < chainActive.Height() - MAX_BLOCKTXN_DEPTH) {
            // If an older block is requested (should never happen in practice,
            // but can happen in tests) send a block response instead of a
            // blocktxn response. Sending a full block response instead of a
            // small blocktxn response is preferable in the case where a peer
            // might maliciously send lots of getblocktxn requests to trigger
            // expensive disk reads, because it will require the peer to
            // actually receive all the data read from disk over the network.
//            LogPrint("net", "Peer %d sent us a getblocktxn for a block > %i deep", pfrom->id, MAX_BLOCKTXN_DEPTH);
            CInv inv;
            inv.type = State(pfrom->GetId())->fWantsCmpctWitness ? MSG_WITNESS_BLOCK : MSG_BLOCK;
            inv.hash = req.blockhash;
            pfrom->vRecvGetData.push_back(inv);
            ProcessGetData(pfrom, chainparams.GetConsensus());
            return true;
        }

        CBlock block;
        assert(ReadBlockFromDisk(block, it->second, chainparams.GetConsensus()));

        BlockTransactions resp(req);
        for (size_t i = 0; i < req.indexes.size(); i++) {
            if (req.indexes[i] >= block.vtx.size()) {
                Misbehaving(pfrom->GetId(), 100);
//                LogPrintf("Peer %d sent us a getblocktxn with out-of-bounds tx indices", pfrom->id);
                return true;
            }
            resp.txn[i] = block.vtx[req.indexes[i]];
        }
        pfrom->PushMessageWithFlag(State(pfrom->GetId())->fWantsCmpctWitness ? 0 : SERIALIZE_TRANSACTION_NO_WITNESS,
                                   NetMsgType::BLOCKTXN, resp);
    } else if (strCommand == NetMsgType::GETHEADERS) {
        CBlockLocator locator;
        uint256 hashStop;
        vRecv >> locator >> hashStop;

        LOCK(cs_main);
        if (IsInitialBlockDownload() && !pfrom->fWhitelisted) {
//            LogPrint("net", "Ignoring getheaders from peer=%d because node is in initial block download\n", pfrom->id);
            return true;
        }

        CNodeState *nodestate = State(pfrom->GetId());
        CBlockIndex *pindex = NULL;
        if (locator.IsNull()) {
            // If locator is null, return the hashStop block
            BlockMap::iterator mi = mapBlockIndex.find(hashStop);
            if (mi == mapBlockIndex.end())
                return true;
            pindex = (*mi).second;
        } else {
            // Find the last block the caller has in the main chain
            pindex = FindForkInGlobalIndex(chainActive, locator);
            if (pindex)
                pindex = chainActive.Next(pindex);
        }

        // we must use CBlocks, as CBlockHeaders won't include the 0x00 nTx count at the end
        vector <CBlock> vHeaders;
        int nLimit = MAX_HEADERS_RESULTS;
//        LogPrint("net", "getheaders %d to %s from peer=%d\n", (pindex ? pindex->nHeight : -1), hashStop.ToString(),
//                 pfrom->id);
        for (; pindex; pindex = chainActive.Next(pindex)) {
            vHeaders.push_back(pindex->GetBlockHeader());
            if (--nLimit <= 0 || pindex->GetBlockHash() == hashStop)
                break;
        }
        // pindex can be NULL either if we sent chainActive.Tip() OR
        // if our peer has chainActive.Tip() (and thus we are sending an empty
        // headers message). In both cases it's safe to update
        // pindexBestHeaderSent to be our tip.
        nodestate->pindexBestHeaderSent = pindex ? pindex : chainActive.Tip();
        pfrom->PushMessage(NetMsgType::HEADERS, vHeaders);
    } else if (strCommand == NetMsgType::TX || strCommand == NetMsgType::DSTX ||
               strCommand == NetMsgType::TXLOCKREQUEST) {
        // Stop processing the transaction early if
        // We are in blocks only mode and peer is either not whitelisted or whitelistrelay is off
        if (!fRelayTxes && (!pfrom->fWhitelisted || !GetBoolArg("-whitelistrelay", DEFAULT_WHITELISTRELAY))) {
//            LogPrint("net", "transaction sent in violation of protocol peer=%d\n", pfrom->id);
            return true;
        }

        deque <COutPoint> vWorkQueue;
        vector <uint256> vEraseQueue;
        CTxLockRequest txLockRequest;
        CDarksendBroadcastTx dstx;
        int nInvType = MSG_TX;
        CTransaction tx;
//        vRecv >> tx;
        // LogPrintf("ProcessMessage() txHash=%s\n", tx.GetHash().ToString());

        // Read data and assign inv type
        if (strCommand == NetMsgType::TX) {
            vRecv >> tx;
        } else if (strCommand == NetMsgType::TXLOCKREQUEST) {
            vRecv >> txLockRequest;
            tx = txLockRequest;
            nInvType = MSG_TXLOCK_REQUEST;
        } else if (strCommand == NetMsgType::DSTX) {
            vRecv >> dstx;
            tx = dstx.tx;
            nInvType = MSG_DSTX;
        }

        CInv inv(nInvType, tx.GetHash());
        pfrom->AddInventoryKnown(inv);

        // Process custom logic, no matter if tx will be accepted to mempool later or not
        if (strCommand == NetMsgType::TXLOCKREQUEST) {
            if (!instantsend.ProcessTxLockRequest(txLockRequest)) {
                LogPrint("instantsend", "TXLOCKREQUEST -- failed %s\n", txLockRequest.GetHash().ToString());
                return false;
            }
        } else if (strCommand == NetMsgType::DSTX) {
            uint256 hashTx = tx.GetHash();

            if (mapDarksendBroadcastTxes.count(hashTx)) {
                LogPrint("privatesend", "DSTX -- Already have %s, skipping...\n", hashTx.ToString());
                return true; // not an error
            }

            CZnode *pmn = mnodeman.Find(dstx.vin);
            if (pmn == NULL) {
                LogPrint("privatesend", "DSTX -- Can't find znode %s to verify %s\n",
                         dstx.vin.prevout.ToStringShort(), hashTx.ToString());
                return false;
            }

            if (!pmn->fAllowMixingTx) {
                LogPrint("privatesend", "DSTX -- Znode %s is sending too many transactions %s\n",
                         dstx.vin.prevout.ToStringShort(), hashTx.ToString());
                return true;
                // TODO: Not an error? Could it be that someone is relaying old DSTXes
                // we have no idea about (e.g we were offline)? How to handle them?
            }

            if (!dstx.CheckSignature(pmn->pubKeyZnode)) {
                LogPrint("privatesend", "DSTX -- CheckSignature() failed for %s\n", hashTx.ToString());
                return false;
            }

            mempool.PrioritiseTransaction(hashTx, hashTx.ToString(), 1000, 0.1 * COIN);

            // Changes to mempool should also be made to Dandelion stempool
            stempool.PrioritiseTransaction(hashTx, hashTx.ToString(), 1000, 0.1 * COIN);

            pmn->fAllowMixingTx = false;
        }

        LOCK(cs_main);

        bool fMissingInputs = false;
        bool fMissingInputsZerocoin = false;
        CValidationState state;
        CValidationState dummyState; // Dummy state for Dandelion stempool

        pfrom->setAskFor.erase(inv.hash);
        mapAlreadyAskedFor.erase(inv.hash);
        if (!AlreadyHave(inv) && !tx.IsZerocoinSpend() &&
            AcceptToMemoryPool(mempool, state, tx, true, true, &fMissingInputs, false, 0, true)) {
            LogPrintf("Transaction %s received and added to the mempool.\n",
                      tx.GetHash().ToString());

            // Changes to mempool should also be made to Dandelion stempool.
            AcceptToMemoryPool(
                stempool,
                dummyState,
                tx,
                true, /* fCheckInputs */
                true, /* fLimitFree */
                &fMissingInputs, /* pfMissingInputs */
                false, /* fOverrideMempoolLimit */
                0, /* nAbsurdFee */
                true, /* isCheckWalletTransaction */
                false /* markZcoinSpendTransactionSerial */
            );

            if (CNode::isTxDandelionEmbargoed(tx.GetHash())) {
                //LogPrintf(
                //    "Embargoed dandeliontx %s found in mempool; removing from embargo map\n",
                //    tx.GetHash().ToString());
                CNode::removeDandelionEmbargo(tx.GetHash());
            }

            // Peter or SN : why comment this line ?
            // TODO(martun): figure out if the next line needs to be uncommented.
            // mempool.check(pcoinsTip);

            // Changes to mempool should also be made to Dandelion stempool
            // stempool.check(pcoinsTip);

            RelayTransaction(tx);
            for (unsigned int i = 0; i < tx.vout.size(); i++) {
                if (!tx.vout[i].scriptPubKey.IsSigmaMint()) {
                    vWorkQueue.emplace_back(inv.hash, i);
                }
            }

            pfrom->nLastTXTime = GetTime();

            //            LogPrint("mempool", "AcceptToMemoryPool: peer=%d: accepted %s (poolsz %u txn, %u kB)\n",
            //                     pfrom->id,
            //                     tx.GetHash().ToString(),
            //                     mempool.size(), mempool.DynamicMemoryUsage() / 1000);

            // Recursively process any orphan transactions that depended on this one
            set <NodeId> setMisbehaving;
            while (!vWorkQueue.empty()) {
                auto itByPrev = mapOrphanTransactionsByPrev.find(vWorkQueue.front());
                vWorkQueue.pop_front();
                if (itByPrev == mapOrphanTransactionsByPrev.end())
                    continue;
                for (auto mi = itByPrev->second.begin();
                     mi != itByPrev->second.end();
                     ++mi) {
                    const CTransaction &orphanTx = (*mi)->second.tx;
                    const uint256 &orphanHash = orphanTx.GetHash();
                    NodeId fromPeer = (*mi)->second.fromPeer;
                    bool fMissingInputs2 = false;
                    // Use a dummy CValidationState so someone can't setup nodes to counter-DoS based on orphan
                    // resolution (that is, feeding people an invalid transaction based on LegitTxX in order to get
                    // anyone relaying LegitTxX banned)
                    CValidationState stateDummy;
                    CValidationState stateDummyDandelion;

                    if (setMisbehaving.count(fromPeer))
                        continue;
                    if (AcceptToMemoryPool(mempool, stateDummy, orphanTx, true, true,
                            &fMissingInputs2, false, 0, true)) {
                        // LogPrintf("Accepted orphan tx %s\n", orphanHash.ToString());
                        // Changes to mempool should also be made to Dandelion stempool
                        AcceptToMemoryPool(
                            stempool,
                            stateDummyDandelion,
                            orphanTx,
                            false, /* fCheckInputs */
                            true, /* fLimitFree */
                            &fMissingInputs2,  /* pfMissingInputs */
                            false, /* fOverrideMempoolLimit */
                            0, /* nAbsurdFee */
                            true, /* isCheckWalletTransaction */
                            false /* markZcoinSpendTransactionSerial */
                        );

                        RelayTransaction(orphanTx);
                        for (unsigned int i = 0; i < orphanTx.vout.size(); i++) {
                            vWorkQueue.emplace_back(orphanHash, i);
                        }
                        vEraseQueue.push_back(orphanHash);
                    } else if (!fMissingInputs2) {
                        int nDos = 0;
                        if (stateDummy.IsInvalid(nDos) && nDos > 0) {
                            // Punish peer that gave us an invalid orphan tx
                            Misbehaving(fromPeer, nDos);
                            setMisbehaving.insert(fromPeer);
//                            LogPrint("mempool", "   invalid orphan tx %s\n", orphanHash.ToString());
                        }
                        // Has inputs but not accepted to mempool
                        // Probably non-standard or insufficient fee/priority
//                        LogPrint("mempool", "   removed orphan tx %s\n", orphanHash.ToString());
                        vEraseQueue.push_back(orphanHash);
                        if (orphanTx.wit.IsNull() && !stateDummy.CorruptionPossible()) {
                            // Do not use rejection cache for witness transactions or
                            // witness-stripped transactions, as they can have been malleated.
                            // See https://github.com/bitcoin/bitcoin/issues/8279 for details.
                            assert(recentRejects);
                            recentRejects->insert(orphanHash);
                        }
                    }
    		        // TODO(martun): figure out if the next line needs to be uncommented.
                    // mempool.check(pcoinsTip);
                    // Changes to mempool should also be made to Dandelion stempool
                    // stempool.check(pcoinsTip);
                }
            }

            BOOST_FOREACH(uint256
            hash, vEraseQueue)
            EraseOrphanTx(hash);
            //btzc: zcoin condition
        } else if (
            !AlreadyHave(inv) && tx.IsZerocoinSpend() && !tx.IsSigmaSpend() &&
            AcceptToMemoryPool(mempool, state, tx, false, true, &fMissingInputsZerocoin, false, 0, true)) {
            // Changes to mempool should also be made to Dandelion stempool
            AcceptToMemoryPool(
                stempool,
                dummyState,
                tx,
                false, /* fCheckInputs */
                true, /* fLimitFree */
                &fMissingInputsZerocoin,  /* pfMissingInputs */
                false, /* fOverrideMempoolLimit */
                0, /* nAbsurdFee */
                true, /* isCheckWalletTransaction */
                false /* markZcoinSpendTransactionSerial */
            );
            if (CNode::isTxDandelionEmbargoed(tx.GetHash())) {
                //LogPrintf("Embargoed dandeliontx %s found in mempool; removing from embargo map.\n",
                //          tx.GetHash().ToString());
                CNode::removeDandelionEmbargo(tx.GetHash());
            }
            // Changes to mempool should also be made to Dandelion stempool
            stempool.check(pcoinsTip);

            RelayTransaction(tx);
//          LogPrint("mempool", "AcceptToMemoryPool: peer=%d: accepted %s (poolsz %u txn, %u kB)\n",
//                   pfrom->id,
//                   tx.GetHash().ToString(),
//                   mempool.size(), mempool.DynamicMemoryUsage() / 1000);
        } else if (fMissingInputs) {
            bool fRejectedParents = false; // It may be the case that the orphans parents have all been rejected
            BOOST_FOREACH(
            const CTxIn &txin, tx.vin) {
                if (recentRejects->contains(txin.prevout.hash)) {
                    fRejectedParents = true;
                    break;
                }
            }
            if (!fRejectedParents) {
                uint32_t nFetchFlags = GetFetchFlags(pfrom, chainActive.Tip(), chainparams.GetConsensus());
                BOOST_FOREACH(
                const CTxIn &txin, tx.vin) {
                    CInv _inv(MSG_TX | nFetchFlags, txin.prevout.hash);
                    pfrom->AddInventoryKnown(_inv);
                    if (!AlreadyHave(_inv)) pfrom->AskFor(_inv);
                }
                AddOrphanTx(tx, pfrom->GetId());

                // DoS prevention: do not allow mapOrphanTransactions to grow unbounded
//                unsigned int nMaxOrphanTx = (unsigned int) std::max((int64_t) 0, GetArg("-maxorphantx", DEFAULT_MAX_ORPHAN_TRANSACTIONS));
//                unsigned int nEvicted = LimitOrphanTxSize(nMaxOrphanTx);
//                if (nEvicted > 0)
//                    LogPrint("mempool", "mapOrphan overflow, removed %u tx\n", nEvicted);
            } else {
//                LogPrint("mempool", "not keeping orphan with rejected parents %s\n", tx.GetHash().ToString());
            }
        }
        int nDoS = 0;
        if (state.IsInvalid(nDoS)) {
//            LogPrint("mempoolrej", "%s from peer=%d was not accepted: %s\n", tx.GetHash().ToString(),
//                     pfrom->id,
//                     FormatStateMessage(state));
            // Never send AcceptToMemoryPool's internal codes over P2P
            if (state.GetRejectCode() < REJECT_INTERNAL)
                 pfrom->PushMessage(
                    NetMsgType::REJECT, strCommand, (unsigned char) state.GetRejectCode(),
                    state.GetRejectReason().substr(0, MAX_REJECT_MESSAGE_LENGTH), inv.hash);
            if (nDoS > 0) {
                Misbehaving(pfrom->GetId(), nDoS);
            }
        }
        FlushStateToDisk(state, FLUSH_STATE_PERIODIC);
    } else if (strCommand == NetMsgType::DANDELIONTX) {
        CValidationState state;
        CTransaction tx;
        vRecv >> tx;

        bool fMissingInputs = false;
        std::list<CTransaction> lRemovedTxn;
        CInv inv(MSG_DANDELION_TX, tx.GetHash());
        LOCK(cs_main);
        if (CNode::isDandelionInbound(pfrom)) {
            if (!stempool.exists(inv.hash)) {
                bool ret = AcceptToMemoryPool(
                    stempool,
                    state,
                    tx,
                    false, // fCheckInputs
                    true, // fLimitFree
                    &fMissingInputs,
                    //&lRemovedTxn,
                    false, /* fOverrideMempoolLimit */
                    0, /* nAbsurdFee */
                    false, /* isCheckWalletTransaction */
                    false /* markZcoinSpendTransactionSerial */
                    );
                if (ret) {
                    LogPrint("mempool",
                             "AcceptToStemPool: peer=%d: accepted %s (poolsz %u txn, %u kB)\n",
                             pfrom->GetId(),
                             tx.GetHash().ToString(),
                             stempool.size(),
                             stempool.DynamicMemoryUsage() / 1000);
                    int64_t nCurrTime = GetTimeMicros();
                    auto& consensus = Params().GetConsensus();
                    int64_t nEmbargo = 1000000 * consensus.nDandelionEmbargoMinimum +
                        PoissonNextSend(nCurrTime, consensus.nDandelionEmbargoAvgAdd);
                    pfrom->insertDandelionEmbargo(tx.GetHash(), nEmbargo);
               }
                int nDoS = 0;
                if (state.IsInvalid(nDoS)) {
                    LogPrint(
                        "mempool-reject",
                        "%s from peer=%d was not accepted: %s\n",
                        tx.GetHash().ToString(),
                        pfrom->GetId(),
                        FormatStateMessage(state));
                    // Never send AcceptToMemoryPool's internal codes over P2P
                    if (state.GetRejectCode() > 0 &&
                        state.GetRejectCode() < REJECT_INTERNAL) {
                        pfrom->PushMessage(
                            NetMsgType::REJECT,
                            strCommand,
                            (unsigned char) state.GetRejectCode(),
                            state.GetRejectReason().substr(0, MAX_REJECT_MESSAGE_LENGTH),
                            inv.hash);
                    }
                    if (nDoS > 0) {
                        Misbehaving(pfrom->GetId(), nDoS);
                    }
                }
            }
            // If the transaction already was in the stempool,
            // Or we just successfully added it there, relay it.
            // It will either get relayed to one Dandelion destination, or fluff phase will start.
            if (stempool.exists(inv.hash)) {
                CNode::RelayDandelionTransaction(tx, pfrom);
            }
        }
    } else if (strCommand == NetMsgType::CMPCTBLOCK && !fImporting &&
               !fReindex) // Ignore blocks received while importing
    {
        CBlockHeaderAndShortTxIDs cmpctblock;
        vRecv >> cmpctblock;

        // Keep a CBlock for "optimistic" compactblock reconstructions (see
        // below)
        CBlock block;
        bool fBlockReconstructed = false;

        LOCK(cs_main);

        if (mapBlockIndex.find(cmpctblock.header.hashPrevBlock) == mapBlockIndex.end()) {
            // Doesn't connect (or is genesis), instead of DoSing in AcceptBlockHeader, request deeper headers
            if (!IsInitialBlockDownload())
                pfrom->PushMessage(NetMsgType::GETHEADERS, chainActive.GetLocator(pindexBestHeader), uint256());
            return true;
        }

        CBlockIndex *pindex = NULL;
        CValidationState state;
        if (!AcceptBlockHeader(cmpctblock.header, state, chainparams, &pindex)) {
            int nDoS;
            if (state.IsInvalid(nDoS)) {
                if (nDoS > 0)
                    Misbehaving(pfrom->GetId(), nDoS);
                return true;
            }
        }

        // If AcceptBlockHeader returned true, it set pindex
        assert(pindex);
        UpdateBlockAvailability(pfrom->GetId(), pindex->GetBlockHash());

        std::map < uint256, pair < NodeId, list<QueuedBlock>::iterator > > ::iterator
        blockInFlightIt = mapBlocksInFlight.find(pindex->GetBlockHash());
        bool fAlreadyInFlight = blockInFlightIt != mapBlocksInFlight.end();

        if (pindex->nStatus & BLOCK_HAVE_DATA) // Nothing to do here
            return true;

        if (pindex->nChainWork <= chainActive.Tip()->nChainWork || // We know something better
            pindex->nTx != 0) { // We had this block at some point, but pruned it
            if (fAlreadyInFlight) {
                // We requested this block for some reason, but our mempool will probably be useless
                // so we just grab the block via normal getdata
                std::vector <CInv> vInv(1);
                vInv[0] = CInv(MSG_BLOCK | GetFetchFlags(pfrom, pindex->pprev, chainparams.GetConsensus()),
                               cmpctblock.header.GetHash());
                pfrom->PushMessage(NetMsgType::GETDATA, vInv);
            }
            return true;
        }

        // If we're not close to tip yet, give up and let parallel block fetch work its magic
        if (!fAlreadyInFlight && !CanDirectFetch(chainparams.GetConsensus()))
            return true;

        CNodeState *nodestate = State(pfrom->GetId());

        if (IsWitnessEnabled(pindex->pprev, chainparams.GetConsensus()) && !nodestate->fSupportsDesiredCmpctVersion) {
            // Don't bother trying to process compact blocks from v1 peers
            // after segwit activates.
            return true;
        }

        // We want to be a bit conservative just to be extra careful about DoS
        // possibilities in compact block processing...
        if (pindex->nHeight <= chainActive.Height() + 2) {
            if ((!fAlreadyInFlight && nodestate->nBlocksInFlight < MAX_BLOCKS_IN_TRANSIT_PER_PEER) ||
                (fAlreadyInFlight && blockInFlightIt->second.first == pfrom->GetId())) {
                list<QueuedBlock>::iterator *queuedBlockIt = NULL;
                if (!MarkBlockAsInFlight(pfrom->GetId(), pindex->GetBlockHash(), chainparams.GetConsensus(), pindex,
                                         &queuedBlockIt)) {
                    if (!(*queuedBlockIt)->partialBlock)
                        (*queuedBlockIt)->partialBlock.reset(new PartiallyDownloadedBlock(&mempool));
                    else {
                        // The block was already in flight using compact blocks from the same peer
                        LogPrint("net", "Peer sent us compact block we were already syncing!\n");
                        return true;
                    }
                }

                PartiallyDownloadedBlock &partialBlock = *(*queuedBlockIt)->partialBlock;
                ReadStatus status = partialBlock.InitData(cmpctblock);
                if (status == READ_STATUS_INVALID) {
                    MarkBlockAsReceived(pindex->GetBlockHash()); // Reset in-flight state in case of whitelist
                    Misbehaving(pfrom->GetId(), 100);
//                    LogPrintf("Peer %d sent us invalid compact block\n", pfrom->id);
                    return true;
                } else if (status == READ_STATUS_FAILED) {
                    // Duplicate txindexes, the block is now in-flight, so just request it
                    std::vector <CInv> vInv(1);
                    vInv[0] = CInv(MSG_BLOCK | GetFetchFlags(pfrom, pindex->pprev, chainparams.GetConsensus()),
                                   cmpctblock.header.GetHash());
                    pfrom->PushMessage(NetMsgType::GETDATA, vInv);
                    return true;
                }

                if (!fAlreadyInFlight && mapBlocksInFlight.size() == 1 && pindex->pprev->IsValid(BLOCK_VALID_CHAIN)) {
                    // We seem to be rather well-synced, so it appears pfrom was the first to provide us
                    // with this block! Let's get them to announce using compact blocks in the future.
                    MaybeSetPeerAsAnnouncingHeaderAndIDs(nodestate, pfrom);
                }

                BlockTransactionsRequest req;
                for (size_t i = 0; i < cmpctblock.BlockTxCount(); i++) {
                    if (!partialBlock.IsTxAvailable(i))
                        req.indexes.push_back(i);
                }
                if (req.indexes.empty()) {
                    // Dirty hack to jump to BLOCKTXN code (TODO: move message handling into their own functions)
                    BlockTransactions txn;
                    txn.blockhash = cmpctblock.header.GetHash();
                    CDataStream blockTxnMsg(SER_NETWORK, PROTOCOL_VERSION);
                    blockTxnMsg << txn;
                    return ProcessMessage(pfrom, NetMsgType::BLOCKTXN, blockTxnMsg, nTimeReceived, chainparams);
                } else {
                    req.blockhash = pindex->GetBlockHash();
                    pfrom->PushMessage(NetMsgType::GETBLOCKTXN, req);
                }
            } else {
                // This block is either already in flight from a different
                // peer, or this peer has too many blocks outstanding to
                // download from.
                // Optimistically try to reconstruct anyway since we might be
                // able to without any round trips.
                PartiallyDownloadedBlock tempBlock(&mempool);
                ReadStatus status = tempBlock.InitData(cmpctblock);
                if (status != READ_STATUS_OK) {
                    // TODO: don't ignore failures
                    return true;
                }
                std::vector <CTransaction> dummy;
                status = tempBlock.FillBlock(block, dummy);
                if (status == READ_STATUS_OK) {
                    fBlockReconstructed = true;
                }
            }
        } else {
            if (fAlreadyInFlight) {
                // We requested this block, but its far into the future, so our
                // mempool will probably be useless - request the block normally
                std::vector <CInv> vInv(1);
                vInv[0] = CInv(MSG_BLOCK | GetFetchFlags(pfrom, pindex->pprev, chainparams.GetConsensus()),
                               cmpctblock.header.GetHash());
                pfrom->PushMessage(NetMsgType::GETDATA, vInv);
                return true;
            } else {
                // If this was an announce-cmpctblock, we want the same treatment as a header message
                // Dirty hack to process as if it were just a headers message (TODO: move message handling into their own functions)
                std::vector <CBlock> headers;
                headers.push_back(cmpctblock.header);
                CDataStream vHeadersMsg(SER_NETWORK, PROTOCOL_VERSION);
                vHeadersMsg << headers;
                return ProcessMessage(pfrom, NetMsgType::HEADERS, vHeadersMsg, nTimeReceived, chainparams);
            }
        }

        if (fBlockReconstructed) {
            // If we got here, we were able to optimistically reconstruct a
            // block that is in flight from some other peer.  However, this
            // cmpctblock may be invalid.  In particular, while we've checked
            // that the block merkle root commits to the transaction ids, we
            // haven't yet checked that tx witnesses are properly committed to
            // in the coinbase witness commitment.
            //
            // ProcessNewBlock will call MarkBlockAsReceived(), which will
            // clear any in-flight compact block state that might be present
            // from some other peer.  We don't want a malleated compact block
            // request to interfere with block relay, so we don't want to call
            // ProcessNewBlock until we've already checked that the witness
            // commitment is correct.
            {
                LOCK(cs_main);
                CValidationState dummy;
                if (!ContextualCheckBlock(block, dummy, pindex->pprev)) {
                    // TODO: could send reject message to peer?
                    return true;
                }
            }
            CValidationState state;
            ProcessNewBlock(state, chainparams, pfrom, &block, true, NULL, false);
            // TODO: could send reject message if block is invalid?
        }

        CheckBlockIndex(chainparams.GetConsensus());
    } else if (strCommand == NetMsgType::BLOCKTXN && !fImporting && !fReindex) // Ignore blocks received while importing
    {
//        LogPrintf("ProcessMessages()-> strCommand=%s\n", strCommand);
        BlockTransactions resp;
        vRecv >> resp;

        LOCK(cs_main);

        map < uint256, pair < NodeId, list<QueuedBlock>::iterator > > ::iterator
        it = mapBlocksInFlight.find(resp.blockhash);
        if (it == mapBlocksInFlight.end() || !it->second.second->partialBlock ||
            it->second.first != pfrom->GetId()) {
//            LogPrint("net", "Peer %d sent us block transactions for block we weren't expecting\n", pfrom->id);
            return true;
        }

        PartiallyDownloadedBlock &partialBlock = *it->second.second->partialBlock;
        CBlock block;
        ReadStatus status = partialBlock.FillBlock(block, resp.txn);
        if (status == READ_STATUS_INVALID) {
            MarkBlockAsReceived(resp.blockhash); // Reset in-flight state in case of whitelist
            Misbehaving(pfrom->GetId(), 100);
//            LogPrintf("Peer %d sent us invalid compact block/non-matching block transactions\n", pfrom->id);
            return true;
        } else if (status == READ_STATUS_FAILED) {
            // Might have collided, fall back to getdata now :(
            std::vector <CInv> invs;
            invs.push_back(CInv(MSG_BLOCK | GetFetchFlags(pfrom, chainActive.Tip(), chainparams.GetConsensus()),
                                resp.blockhash));
            pfrom->PushMessage(NetMsgType::GETDATA, invs);
        } else {
            // Block is either okay, or possibly we received
            // READ_STATUS_CHECKBLOCK_FAILED.
            // Note that CheckBlock can only fail for one of a few reasons:
            // 1. bad-proof-of-work (impossible here, because we've already
            //    accepted the header)
            // 2. merkleroot doesn't match the transactions given (already
            //    caught in FillBlock with READ_STATUS_FAILED, so
            //    impossible here)
            // 3. the block is otherwise invalid (eg invalid coinbase,
            //    block is too big, too many legacy sigops, etc).
            // So if CheckBlock failed, #3 is the only possibility.
            // Under BIP 152, we don't DoS-ban unless proof of work is
            // invalid (we don't require all the stateless checks to have
            // been run).  This is handled below, so just treat this as
            // though the block was successfully read, and rely on the
            // handling in ProcessNewBlock to ensure the block index is
            // updated, reject messages go out, etc.
            CValidationState state;
            // BIP 152 permits peers to relay compact blocks after validating
            // the header only; we should not punish peers if the block turns
            // out to be invalid.
            ProcessNewBlock(state, chainparams, pfrom, &block, false, NULL, false);
            int nDoS;
            if (state.IsInvalid(nDoS)) {
                assert(state.GetRejectCode() < REJECT_INTERNAL); // Blocks are never rejected with internal reject codes
                pfrom->PushMessage(NetMsgType::REJECT, strCommand, (unsigned char) state.GetRejectCode(),
                                   state.GetRejectReason().substr(0, MAX_REJECT_MESSAGE_LENGTH), block.GetHash());
            }
        }
    } else if (strCommand == NetMsgType::HEADERS && !fImporting && !fReindex) // Ignore headers received while importing
    {
        std::vector <CBlockHeader> headers;

        // Bypass the normal CBlock deserialization, as we don't want to risk deserializing 2000 full blocks.
        unsigned int nCount = ReadCompactSize(vRecv);
        if (nCount > MAX_HEADERS_RESULTS) {
            LOCK(cs_main);
            Misbehaving(pfrom->GetId(), 20);
            return error("headers message size = %u", nCount);
        }
        headers.resize(nCount);
        for (unsigned int n = 0; n < nCount; n++) {
            headers[n].SerializationOp(vRecv, CBlockHeader::CReadBlockHeader(), SER_NETWORK, CLIENT_VERSION);
            ReadCompactSize(vRecv); // ignore tx count; assume it is 0.
        }

        {
            LOCK(cs_main);

            if (nCount == 0) {
                // Nothing interesting. Stop asking this peers for more headers.
                return true;
            }

            CNodeState *nodestate = State(pfrom->GetId());

            // If this looks like it could be a block announcement (nCount <
            // MAX_BLOCKS_TO_ANNOUNCE), use special logic for handling headers that
            // don't connect:
            // - Send a getheaders message in response to try to connect the chain.
            // - The peer can send up to MAX_UNCONNECTING_HEADERS in a row that
            //   don't connect before giving DoS points
            // - Once a headers message is received that is valid and does connect,
            //   nUnconnectingHeaders gets reset back to 0.
            if (mapBlockIndex.find(headers[0].hashPrevBlock) == mapBlockIndex.end() &&
                nCount < MAX_BLOCKS_TO_ANNOUNCE) {
                nodestate->nUnconnectingHeaders++;
                pfrom->PushMessage(NetMsgType::GETHEADERS, chainActive.GetLocator(pindexBestHeader), uint256());
//                LogPrint("net",
//                         "received header %s: missing prev block %s, sending getheaders (%d) to end (peer=%d, nUnconnectingHeaders=%d)\n",
//                         headers[0].GetHash().ToString(),
//                         headers[0].hashPrevBlock.ToString(),
//                         pindexBestHeader->nHeight,
//                         pfrom->id, nodestate->nUnconnectingHeaders);
                // Set hashLastUnknownBlock for this peer, so that if we
                // eventually get the headers - even from a different peer -
                // we can use this peer to download.
                UpdateBlockAvailability(pfrom->GetId(), headers.back().GetHash());

                if (nodestate->nUnconnectingHeaders % MAX_UNCONNECTING_HEADERS == 0) {
                    Misbehaving(pfrom->GetId(), 20);
                }
                return true;
            }

            LogPrint("net", "ProcessMessage.AcceptBlockHeader() total %s blocks\n", headers.size());
            CBlockIndex *pindexLast = NULL;
            BOOST_FOREACH(
            const CBlockHeader &header, headers) {
                CValidationState state;
//                int64_t start = std::chrono::duration_cast<std::chrono::milliseconds>(
//                        std::chrono::system_clock::now().time_since_epoch()).count();
//                int nHeight = ZerocoinGetNHeight(header);
//                std::cout << "old->nHeight=" << nHeight << std::endl;
//                int nHeight = ZerocoinGetNHeight(header);
                if (pindexLast != NULL && header.hashPrevBlock != pindexLast->GetBlockHash()) {
                    Misbehaving(pfrom->GetId(), 20);
                    return error("non-continuous headers sequence");
                }
                //TODOS
                if (!AcceptBlockHeader(header, state, chainparams, &pindexLast, false)) {
                    int nDoS;
                    if (state.IsInvalid(nDoS)) {
                        if (nDoS > 0) Misbehaving(pfrom->GetId(), nDoS);
                        return error("invalid header received");
                    }
                }
//                int64_t end = std::chrono::duration_cast<std::chrono::milliseconds>(
//                        std::chrono::system_clock::now().time_since_epoch()).count();
            }
            if (nodestate->nUnconnectingHeaders > 0) {
                LogPrint("net", "peer=%d: resetting nUnconnectingHeaders (%d -> 0)\n", pfrom->id,
                         nodestate->nUnconnectingHeaders);
            }
            nodestate->nUnconnectingHeaders = 0;

            assert(pindexLast);
            UpdateBlockAvailability(pfrom->GetId(), pindexLast->GetBlockHash());

            if (nCount == MAX_HEADERS_RESULTS) {
                // Headers message had its maximum size; the peer may have more headers.
                // TODO: optimize: if pindexLast is an ancestor of chainActive.Tip or pindexBestHeader, continue
                // from there instead.
//                LogPrint("net", "more getheaders (%d) to end to peer=%d (startheight:%d)\n", pindexLast->nHeight,
//                         pfrom->id, pfrom->nStartingHeight);
                pfrom->PushMessage(NetMsgType::GETHEADERS, chainActive.GetLocator(pindexLast), uint256());
            }

            bool fCanDirectFetch = CanDirectFetch(chainparams.GetConsensus());
            // If this set of headers is valid and ends in a block with at least as
            // much work as our tip, download as much as possible.
            if (fCanDirectFetch && pindexLast->IsValid(BLOCK_VALID_TREE) &&
                chainActive.Tip()->nChainWork <= pindexLast->nChainWork) {
                vector < CBlockIndex * > vToFetch;
                CBlockIndex *pindexWalk = pindexLast;
                // Calculate all the blocks we'd need to switch to pindexLast, up to a limit.
                while (pindexWalk && !chainActive.Contains(pindexWalk) &&
                       vToFetch.size() <= MAX_BLOCKS_IN_TRANSIT_PER_PEER) {
                    if (!(pindexWalk->nStatus & BLOCK_HAVE_DATA) &&
                        !mapBlocksInFlight.count(pindexWalk->GetBlockHash()) &&
                        (!IsWitnessEnabled(pindexWalk->pprev, chainparams.GetConsensus()) ||
                         State(pfrom->GetId())->fHaveWitness)) {
                        // We don't have this block, and it's not yet in flight.
                        vToFetch.push_back(pindexWalk);
                    }
                    pindexWalk = pindexWalk->pprev;
                }
                // If pindexWalk still isn't on our main chain, we're looking at a
                // very large reorg at a time we think we're close to caught up to
                // the main chain -- this shouldn't really happen.  Bail out on the
                // direct fetch and rely on parallel download instead.
                if (!chainActive.Contains(pindexWalk)) {
//                    LogPrint("net", "Large reorg, won't direct fetch to %s (%d)\n",
//                             pindexLast->GetBlockHash().ToString(),
//                             pindexLast->nHeight);
                } else {
                    vector <CInv> vGetData;
                    // Download as much as possible, from earliest to latest.
                    BOOST_REVERSE_FOREACH(CBlockIndex * pindex, vToFetch)
                    {
                        if (nodestate->nBlocksInFlight >= MAX_BLOCKS_IN_TRANSIT_PER_PEER) {
                            // Can't download any more from this peer
                            break;
                        }
                        uint32_t nFetchFlags = GetFetchFlags(pfrom, pindex->pprev, chainparams.GetConsensus());
                        vGetData.push_back(CInv(MSG_BLOCK | nFetchFlags, pindex->GetBlockHash()));
                        MarkBlockAsInFlight(pfrom->GetId(), pindex->GetBlockHash(), chainparams.GetConsensus(), pindex);
                        LogPrint("net", "Requesting block %s from  peer=%d\n",
                                 pindex->GetBlockHash().ToString(), pfrom->id);
                    }
                    if (vGetData.size() > 1) {
                        LogPrint("net", "Downloading blocks toward %s (%d) via headers direct fetch\n",
                                 pindexLast->GetBlockHash().ToString(), pindexLast->nHeight);
                    }
                    if (vGetData.size() > 0) {
                        if (nodestate->fSupportsDesiredCmpctVersion && vGetData.size() == 1 &&
                            mapBlocksInFlight.size() == 1 && pindexLast->pprev->IsValid(BLOCK_VALID_CHAIN)) {
                            // We seem to be rather well-synced, so it appears pfrom was the first to provide us
                            // with this block! Let's get them to announce using compact blocks in the future.
                            MaybeSetPeerAsAnnouncingHeaderAndIDs(nodestate, pfrom);
                            // In any case, we want to download using a compact block, not a regular one
                            vGetData[0] = CInv(MSG_CMPCT_BLOCK, vGetData[0].hash);
                        }
                        pfrom->PushMessage(NetMsgType::GETDATA, vGetData);
                    }
                }
            }

            CheckBlockIndex(chainparams.GetConsensus());
        }

        NotifyHeaderTip();
    } else if (strCommand == NetMsgType::BLOCK && !fImporting && !fReindex) // Ignore blocks received while importing
    {
        CBlock block;
        vRecv >> block;
        LogPrint("net", "received block %s peer=%d\n", block.GetHash().ToString(), pfrom->id);
        CValidationState state;
        // Process all blocks from whitelisted peers, even if not requested,
        // unless we're still syncing with the network.
        // Such an unrequested block may still be processed, subject to the
        // conditions in AcceptBlock().
//        int nHeight = ZerocoinGetNHeight(block.GetBlockHeader());
        bool forceProcessing = pfrom->fWhitelisted && !IsInitialBlockDownload();
        ProcessNewBlock(state, chainparams, pfrom, &block, forceProcessing, NULL, true);
        int nDoS;
        if (state.IsInvalid(nDoS)) {
            assert(state.GetRejectCode() < REJECT_INTERNAL); // Blocks are never rejected with internal reject codes
            pfrom->PushMessage(NetMsgType::REJECT, strCommand, (unsigned char) state.GetRejectCode(),
                               state.GetRejectReason().substr(0, MAX_REJECT_MESSAGE_LENGTH), block.GetHash());
            if (nDoS > 0) {
                LOCK(cs_main);
                Misbehaving(pfrom->GetId(), nDoS);
            }
        }
    } else if (strCommand == NetMsgType::GETADDR) {
        // This asymmetric behavior for inbound and outbound connections was introduced
        // to prevent a fingerprinting attack: an attacker can send specific fake addresses
        // to users' AddrMan and later request them by sending getaddr messages.
        // Making nodes which are behind NAT and can only make outgoing connections ignore
        // the getaddr message mitigates the attack.
        if (!pfrom->fInbound) {
            LogPrint("net", "Ignoring \"getaddr\" from outbound connection. peer=%d\n", pfrom->id);
            return true;
        }

        // Only send one GetAddr response per connection to reduce resource waste
        //  and discourage addr stamping of INV announcements.
        if (pfrom->fSentAddr) {
            LogPrint("net", "Ignoring repeated \"getaddr\". peer=%d\n", pfrom->id);
            return true;
        }
        pfrom->fSentAddr = true;

        pfrom->vAddrToSend.clear();
        vector <CAddress> vAddr = addrman.GetAddr();
        BOOST_FOREACH(
        const CAddress &addr, vAddr)
        pfrom->PushAddress(addr);
    } else if (strCommand == NetMsgType::MEMPOOL) {
        if (!(nLocalServices & NODE_BLOOM) && !pfrom->fWhitelisted) {
            LogPrint("net", "mempool request with bloom filters disabled, disconnect peer=%d\n", pfrom->GetId());
            pfrom->fDisconnect = true;
            return true;
        }

        if (CNode::OutboundTargetReached(false) && !pfrom->fWhitelisted) {
            LogPrint("net", "mempool request with bandwidth limit reached, disconnect peer=%d\n", pfrom->GetId());
            pfrom->fDisconnect = true;
            return true;
        }

        LOCK(pfrom->cs_inventory);
        pfrom->fSendMempool = true;
    } else if (strCommand == NetMsgType::PING) {
        if (pfrom->nVersion > BIP0031_VERSION) {
            uint64_t nonce = 0;
            vRecv >> nonce;
            // Echo the message back with the nonce. This allows for two useful features:
            //
            // 1) A remote node can quickly check if the connection is operational
            // 2) Remote nodes can measure the latency of the network thread. If this node
            //    is overloaded it won't respond to pings quickly and the remote node can
            //    avoid sending us more work, like chain download requests.
            //
            // The nonce stops the remote getting confused between different pings: without
            // it, if the remote node sends a ping once per second and this node takes 5
            // seconds to respond to each, the 5th ping the remote sends would appear to
            // return very quickly.
            pfrom->PushMessage(NetMsgType::PONG, nonce);
        }
    } else if (strCommand == NetMsgType::PONG) {
        int64_t pingUsecEnd = nTimeReceived;
        uint64_t nonce = 0;
        size_t nAvail = vRecv.in_avail();
        bool bPingFinished = false;
        std::string sProblem;

        if (nAvail >= sizeof(nonce)) {
            vRecv >> nonce;

            // Only process pong message if there is an outstanding ping (old ping without nonce should never pong)
            if (pfrom->nPingNonceSent != 0) {
                if (nonce == pfrom->nPingNonceSent) {
                    // Matching pong received, this ping is no longer outstanding
                    bPingFinished = true;
                    int64_t pingUsecTime = pingUsecEnd - pfrom->nPingUsecStart;
                    if (pingUsecTime > 0) {
                        // Successful ping time measurement, replace previous
                        pfrom->nPingUsecTime = pingUsecTime;
                        pfrom->nMinPingUsecTime = std::min(pfrom->nMinPingUsecTime, pingUsecTime);
                    } else {
                        // This should never happen
                        sProblem = "Timing mishap";
                    }
                } else {
                    // Nonce mismatches are normal when pings are overlapping
                    sProblem = "Nonce mismatch";
                    if (nonce == 0) {
                        // This is most likely a bug in another implementation somewhere; cancel this ping
                        bPingFinished = true;
                        sProblem = "Nonce zero";
                    }
                }
            } else {
                sProblem = "Unsolicited pong without ping";
            }
        } else {
            // This is most likely a bug in another implementation somewhere; cancel this ping
            bPingFinished = true;
            sProblem = "Short payload";
        }

        if (!(sProblem.empty())) {
//            LogPrint("net", "pong peer=%d: %s, %x expected, %x received, %u bytes\n",
//                     pfrom->id,
//                     sProblem,
//                     pfrom->nPingNonceSent,
//                     nonce,
//                     nAvail);
        }
        if (bPingFinished) {
            pfrom->nPingNonceSent = 0;
        }
    } else if (strCommand == NetMsgType::FILTERLOAD) {
        CBloomFilter filter;
        vRecv >> filter;

        if (!filter.IsWithinSizeConstraints()) {
            // There is no excuse for sending a too-large filter
            LOCK(cs_main);
            Misbehaving(pfrom->GetId(), 100);
        } else {
            LOCK(pfrom->cs_filter);
            delete pfrom->pfilter;
            pfrom->pfilter = new CBloomFilter(filter);
            pfrom->pfilter->UpdateEmptyFull();
            pfrom->fRelayTxes = true;
        }
    } else if (strCommand == NetMsgType::FILTERADD) {
        vector<unsigned char> vData;
        vRecv >> vData;

        // Nodes must NEVER send a data item > 520 bytes (the max size for a script data object,
        // and thus, the maximum size any matched object can have) in a filteradd message
        bool bad = false;
        if (vData.size() > MAX_SCRIPT_ELEMENT_SIZE) {
            bad = true;
        } else {
            LOCK(pfrom->cs_filter);
            if (pfrom->pfilter) {
                pfrom->pfilter->insert(vData);
            } else {
                bad = true;
            }
        }
        if (bad) {
            LOCK(cs_main);
            Misbehaving(pfrom->GetId(), 100);
        }
    } else if (strCommand == NetMsgType::FILTERCLEAR) {
        LOCK(pfrom->cs_filter);
        delete pfrom->pfilter;
        pfrom->pfilter = new CBloomFilter();
        pfrom->fRelayTxes = true;
    } else if (strCommand == NetMsgType::REJECT) {
        if (fDebug) {
            try {
                string strMsg;
                unsigned char ccode;
                string strReason;
                vRecv >> LIMITED_STRING(strMsg, CMessageHeader::COMMAND_SIZE) >> ccode
                      >> LIMITED_STRING(strReason, MAX_REJECT_MESSAGE_LENGTH);

                ostringstream ss;
                ss << strMsg << " code " << itostr(ccode) << ": " << strReason;

                if (strMsg == NetMsgType::BLOCK || strMsg == NetMsgType::TX) {
                    uint256 hash;
                    vRecv >> hash;
                    ss << ": hash " << hash.ToString();
                }
                LogPrint("net", "Reject %s\n", SanitizeString(ss.str()));
            } catch (const std::ios_base::failure &) {
                // Avoid feedback loops by preventing reject messages from triggering a new reject message.
                LogPrint("net", "Unparseable reject message received\n");
            }
        }
    } else if (strCommand == NetMsgType::FEEFILTER) {
        CAmount newFeeFilter = 0;
        vRecv >> newFeeFilter;
        if (MoneyRange(newFeeFilter)) {
            {
                LOCK(pfrom->cs_feeFilter);
                pfrom->minFeeFilter = newFeeFilter;
            }
//            LogPrint("net", "received: feefilter of %s from peer=%d\n", CFeeRate(newFeeFilter).ToString(), pfrom->id);
        }
    } else if (strCommand == NetMsgType::NOTFOUND) {
        // We do not care about the NOTFOUND message, but logging an Unknown Command
        // message would be undesirable as we transmit it ourselves.
    } else {
//        LogPrintf("Main.cpp ProcessMessage() strCommand=%s\n", strCommand);
        // Ignore unknown commands for extensibility
        bool found = false;
        const std::vector <std::string> &allMessages = getAllNetMessageTypes();
        BOOST_FOREACH(const std::string msg, allMessages) {
            if (msg == strCommand) {
                found = true;
                break;
            }
        }

        if (found) {
            //probably one the extensions
            darkSendPool.ProcessMessage(pfrom, strCommand, vRecv);
            mnodeman.ProcessMessage(pfrom, strCommand, vRecv);
            mnpayments.ProcessMessage(pfrom, strCommand, vRecv);
            instantsend.ProcessMessage(pfrom, strCommand, vRecv);
            sporkManager.ProcessSpork(pfrom, strCommand, vRecv);
            znodeSync.ProcessMessage(pfrom, strCommand, vRecv);
        } else {
            // Ignore unknown commands for extensibility
            LogPrint("net", "Unknown command \"%s\" from peer=%d\n", SanitizeString(strCommand), pfrom->id);
        }
    }
    return true;
}

// requires LOCK(cs_vRecvMsg)
bool ProcessMessages(CNode *pfrom) {
    const CChainParams &chainparams = Params();
    //
    // Message format
    //  (4) message start
    //  (12) command
    //  (4) size
    //  (4) checksum
    //  (x) data
    //
    bool fOk = true;

    if (!pfrom->vRecvGetData.empty())
        ProcessGetData(pfrom, chainparams.GetConsensus());

    // this maintains the order of responses
    if (!pfrom->vRecvGetData.empty()) return fOk;

    std::deque<CNetMessage>::iterator it = pfrom->vRecvMsg.begin();
    while (!pfrom->fDisconnect && it != pfrom->vRecvMsg.end()) {
        // Don't bother if send buffer is too full to respond anyway
        if (pfrom->nSendSize >= SendBufferSize())
            break;

        // get next message
        CNetMessage &msg = *it;

        // end, if an incomplete message is found
        if (!msg.complete())
            break;

        // at this point, any failure means we can delete the current message
        it++;

        // Scan for message start
        if (memcmp(msg.hdr.pchMessageStart, chainparams.MessageStart(), MESSAGE_START_SIZE) != 0) {
            LogPrintf("PROCESSMESSAGE: INVALID MESSAGESTART\n");
            fOk = false;
            break;
        }

        // Read header
        CMessageHeader &hdr = msg.hdr;
        if (!hdr.IsValid(chainparams.MessageStart())) {
            LogPrintf("PROCESSMESSAGE: ERRORS IN HEADER\n");
            continue;
        }
        string strCommand = hdr.GetCommand();

        // Message size
        unsigned int nMessageSize = hdr.nMessageSize;

        // Checksum
        CDataStream &vRecv = msg.vRecv;
        uint256 hash = Hash(vRecv.begin(), vRecv.begin() + nMessageSize);
        unsigned int nChecksum = ReadLE32((unsigned char *) &hash);
        if (nChecksum != hdr.nChecksum) {
            LogPrintf("CHECKSUM ERROR\n");
//            LogPrintf("%s(%s, %u bytes): CHECKSUM ERROR nChecksum=%08x hdr.nChecksum=%08x\n", __func__,
//                      SanitizeString(strCommand), nMessageSize, nChecksum, hdr.nChecksum);
            continue;
        }

        // Process message
        bool fRet = false;
        try {
            fRet = ProcessMessage(pfrom, strCommand, vRecv, msg.nTime, chainparams);
            boost::this_thread::interruption_point();
        }
        catch (const std::ios_base::failure &e) {
            pfrom->PushMessage(NetMsgType::REJECT, strCommand, REJECT_MALFORMED, string("error parsing message"));
            if (strstr(e.what(), "end of data")) {
                // Allow exceptions from under-length message on vRecv
                LogPrintf(
                        "%s(%s, %u bytes): Exception '%s' caught, normally caused by a message being shorter than its stated length\n",
                        __func__, SanitizeString(strCommand), nMessageSize, e.what());
            } else if (strstr(e.what(), "size too large")) {
                // Allow exceptions from over-long size
                LogPrintf("%s(%s, %u bytes): Exception '%s' caught\n", __func__, SanitizeString(strCommand),
                          nMessageSize, e.what());
            } else if (strstr(e.what(), "non-canonical ReadCompactSize()")) {
                // Allow exceptions from non-canonical encoding
                LogPrintf("%s(%s, %u bytes): Exception '%s' caught\n", __func__, SanitizeString(strCommand),
                          nMessageSize, e.what());
            } else {
                PrintExceptionContinue(&e, "ProcessMessages() 1");
            }
        }
        catch (const boost::thread_interrupted &) {
            throw;
        }
        catch (const std::exception &e) {
            LogPrintf("Exception with strCommand=%s\n", strCommand);
            PrintExceptionContinue(&e, "ProcessMessages() 2");
        } catch (...) {
            PrintExceptionContinue(NULL, "ProcessMessages() 3");
        }

        if (!fRet)
            LogPrintf("%s(%s, %u bytes) FAILED peer=%d\n", __func__, SanitizeString(strCommand), nMessageSize,
                      pfrom->id);

        break;
    }

    // In case the connection got shut down, its receive buffer was wiped
    if (!pfrom->fDisconnect)
        pfrom->vRecvMsg.erase(pfrom->vRecvMsg.begin(), it);

    return fOk;
}

class CompareInvMempoolOrder {
    CTxMemPool *mp;
public:
    CompareInvMempoolOrder(CTxMemPool *mempool) {
        mp = mempool;
    }

    bool operator()(std::set<uint256>::iterator a, std::set<uint256>::iterator b) {
        /* As std::make_heap produces a max-heap, we want the entries with the
         * fewest ancestors/highest fee to sort later. */
        return mp->CompareDepthAndScore(*b, *a);
    }
};

bool SendMessages(CNode *pto) {
    const Consensus::Params &consensusParams = Params().GetConsensus();
    {
        // Don't send anything until we get its version message
        if (pto->nVersion == 0)
            return true;

        //
        // Message: ping
        //
        bool pingSend = false;
        if (pto->fPingQueued) {
            // RPC ping request by user
            pingSend = true;
        }
        if (pto->nPingNonceSent == 0 && pto->nPingUsecStart + PING_INTERVAL * 1000000 < GetTimeMicros()) {
            // Ping automatically sent as a latency probe & keepalive.
            pingSend = true;
        }
        if (pingSend && !pto->fDisconnect) {
            uint64_t nonce = 0;
            while (nonce == 0) {
                GetRandBytes((unsigned char *) &nonce, sizeof(nonce));
            }
            pto->fPingQueued = false;
            pto->nPingUsecStart = GetTimeMicros();
            if (pto->nVersion > BIP0031_VERSION) {
                pto->nPingNonceSent = nonce;
                pto->PushMessage(NetMsgType::PING, nonce);
            } else {
                // Peer is too old to support ping command with nonce, pong will never arrive.
                pto->nPingNonceSent = 0;
                pto->PushMessage(NetMsgType::PING);
            }
        }

        TRY_LOCK(cs_main, lockMain); // Acquire cs_main for IsInitialBlockDownload() and CNodeState()
        if (!lockMain)
            return true;

        // Address refresh broadcast
        int64_t nNow = GetTimeMicros();
        if (!IsInitialBlockDownload() && pto->nNextLocalAddrSend < nNow) {
            AdvertiseLocal(pto);
            pto->nNextLocalAddrSend = PoissonNextSend(nNow, AVG_LOCAL_ADDRESS_BROADCAST_INTERVAL);
        }

        //
        // Message: addr
        //
        if (pto->nNextAddrSend < nNow) {
            pto->nNextAddrSend = PoissonNextSend(nNow, AVG_ADDRESS_BROADCAST_INTERVAL);
            vector <CAddress> vAddr;
            vAddr.reserve(pto->vAddrToSend.size());
            BOOST_FOREACH(
            const CAddress &addr, pto->vAddrToSend)
            {
                if (!pto->addrKnown.contains(addr.GetKey())) {
                    pto->addrKnown.insert(addr.GetKey());
                    vAddr.push_back(addr);
                    // receiver rejects addr messages larger than 1000
                    if (vAddr.size() >= 1000) {
                        pto->PushMessage(NetMsgType::ADDR, vAddr);
                        vAddr.clear();
                    }
                }
            }
            pto->vAddrToSend.clear();
            if (!vAddr.empty())
                pto->PushMessage(NetMsgType::ADDR, vAddr);
            // we only send the big addr message once
            if (pto->vAddrToSend.capacity() > 40)
                pto->vAddrToSend.shrink_to_fit();
        }

        CNodeState &state = *State(pto->GetId());
        if (state.fShouldBan) {
            if (pto->fWhitelisted)
                LogPrintf("Warning: not punishing whitelisted peer %s!\n", pto->addr.ToString());
            else {
                pto->fDisconnect = true;
                if (pto->addr.IsLocal())
                    LogPrintf("Warning: not banning local peer %s!\n", pto->addr.ToString());
                else {
                    CNode::Ban(pto->addr, BanReasonNodeMisbehaving);
                }
            }
            state.fShouldBan = false;
        }

        BOOST_FOREACH(const CBlockReject &reject, state.rejects)
        pto->PushMessage(NetMsgType::REJECT, (string) NetMsgType::BLOCK, reject.chRejectCode, reject.strRejectReason,
                         reject.hashBlock);
        state.rejects.clear();

        // Start block sync
        if (pindexBestHeader == NULL)
            pindexBestHeader = chainActive.Tip();
        bool fFetch = state.fPreferredDownload || (nPreferredDownload == 0 && !pto->fClient &&
                                                   !pto->fOneShot); // Download if this is a nice peer, or we have no nice peers and this one might do.
        if (!state.fSyncStarted && !pto->fClient && !pto->fDisconnect && !fImporting && !fReindex) {
            // Only actively request headers from a single peer, unless we're close to today.
            if ((nSyncStarted == 0 && fFetch) || pindexBestHeader->GetBlockTime() > GetAdjustedTime() - 24 * 60 * 60) {
                state.fSyncStarted = true;
                nSyncStarted++;
                const CBlockIndex *pindexStart = pindexBestHeader;
                /* If possible, start at the block preceding the currently
                   best known header.  This ensures that we always get a
                   non-empty list of headers back as long as the peer
                   is up-to-date.  With a non-empty response, we can initialise
                   the peer's known best block.  This wouldn't be possible
                   if we requested starting at pindexBestHeader and
                   got back an empty response.  */
                if (pindexStart->pprev)
                    pindexStart = pindexStart->pprev;
                LogPrint("net", "initial getheaders (%d) to peer=%d (startheight:%d)\n", pindexStart->nHeight, pto->id,
                         pto->nStartingHeight);
                pto->PushMessage(NetMsgType::GETHEADERS, chainActive.GetLocator(pindexStart), uint256());
            }
        }

        // Resend wallet transactions that haven't gotten in a block yet
        // Except during reindex, importing and IBD, when old wallet
        // transactions become unconfirmed and spams other nodes.
        if (!fReindex && !fImporting && !IsInitialBlockDownload()) {
            GetMainSignals().Broadcast(nTimeBestReceived);
        }

        //
        // Try sending block announcements via headers
        //
        {
            // If we have less than MAX_BLOCKS_TO_ANNOUNCE in our
            // list of block hashes we're relaying, and our peer wants
            // headers announcements, then find the first header
            // not yet known to our peer but would connect, and send.
            // If no header would connect, or if we have too many
            // blocks, or if the peer doesn't want headers, just
            // add all to the inv queue.
            LOCK(pto->cs_inventory);
            vector <CBlock> vHeaders;
            bool fRevertToInv = ((!state.fPreferHeaders &&
                                  (!state.fPreferHeaderAndIDs || pto->vBlockHashesToAnnounce.size() > 1)) ||
                                 pto->vBlockHashesToAnnounce.size() > MAX_BLOCKS_TO_ANNOUNCE);
            CBlockIndex *pBestIndex = NULL; // last header queued for delivery
            ProcessBlockAvailability(pto->id); // ensure pindexBestKnownBlock is up-to-date

            if (!fRevertToInv) {
                bool fFoundStartingHeader = false;
                // Try to find first header that our peer doesn't have, and
                // then send all headers past that one.  If we come across any
                // headers that aren't on chainActive, give up.
                BOOST_FOREACH(
                const uint256 &hash, pto->vBlockHashesToAnnounce) {
                    BlockMap::iterator mi = mapBlockIndex.find(hash);
                    assert(mi != mapBlockIndex.end());
                    CBlockIndex *pindex = mi->second;
                    if (chainActive[pindex->nHeight] != pindex) {
                        // Bail out if we reorged away from this block
                        fRevertToInv = true;
                        break;
                    }
                    if (pBestIndex != NULL && pindex->pprev != pBestIndex) {
                        // This means that the list of blocks to announce don't
                        // connect to each other.
                        // This shouldn't really be possible to hit during
                        // regular operation (because reorgs should take us to
                        // a chain that has some block not on the prior chain,
                        // which should be caught by the prior check), but one
                        // way this could happen is by using invalidateblock /
                        // reconsiderblock repeatedly on the tip, causing it to
                        // be added multiple times to vBlockHashesToAnnounce.
                        // Robustly deal with this rare situation by reverting
                        // to an inv.
                        fRevertToInv = true;
                        break;
                    }
                    pBestIndex = pindex;
                    if (fFoundStartingHeader) {
                        // add this to the headers message
                        vHeaders.push_back(pindex->GetBlockHeader());
                    } else if (PeerHasHeader(&state, pindex)) {
                        continue; // keep looking for the first new block
                    } else if (pindex->pprev == NULL || PeerHasHeader(&state, pindex->pprev)) {
                        // Peer doesn't have this header but they do have the prior one.
                        // Start sending headers.
                        fFoundStartingHeader = true;
                        vHeaders.push_back(pindex->GetBlockHeader());
                    } else {
                        // Peer doesn't have this header or the prior one -- nothing will
                        // connect, so bail out.
                        fRevertToInv = true;
                        break;
                    }
                }
            }
            if (!fRevertToInv && !vHeaders.empty()) {
                if (vHeaders.size() == 1 && state.fPreferHeaderAndIDs) {
                    // We only send up to 1 block as header-and-ids, as otherwise
                    // probably means we're doing an initial-ish-sync or they're slow
                    LogPrint("net", "%s sending header-and-ids %s to peer %d\n", __func__,
                             vHeaders.front().GetHash().ToString(), pto->id);
                    //TODO: Shouldn't need to reload block from disk, but requires refactor
                    CBlock block;
                    assert(ReadBlockFromDisk(block, pBestIndex, consensusParams));
                    CBlockHeaderAndShortTxIDs cmpctblock(block, state.fWantsCmpctWitness);
                    pto->PushMessageWithFlag(state.fWantsCmpctWitness ? 0 : SERIALIZE_TRANSACTION_NO_WITNESS,
                                             NetMsgType::CMPCTBLOCK, cmpctblock);
                    state.pindexBestHeaderSent = pBestIndex;
                } else if (state.fPreferHeaders) {
                    if (vHeaders.size() > 1) {
                        LogPrint("net", "%s: %u headers, range (%s, %s), to peer=%d\n", __func__,
                                 vHeaders.size(),
                                 vHeaders.front().GetHash().ToString(),
                                 vHeaders.back().GetHash().ToString(), pto->id);
                    } else {
                        LogPrint("net", "%s: sending header %s to peer=%d\n", __func__,
                                 vHeaders.front().GetHash().ToString(), pto->id);
                    }
                    pto->PushMessage(NetMsgType::HEADERS, vHeaders);
                    state.pindexBestHeaderSent = pBestIndex;
                } else
                    fRevertToInv = true;
            }
            if (fRevertToInv) {
                // If falling back to using an inv, just try to inv the tip.
                // The last entry in vBlockHashesToAnnounce was our tip at some point
                // in the past.
                if (!pto->vBlockHashesToAnnounce.empty()) {
                    const uint256 &hashToAnnounce = pto->vBlockHashesToAnnounce.back();
                    BlockMap::iterator mi = mapBlockIndex.find(hashToAnnounce);
                    assert(mi != mapBlockIndex.end());
                    CBlockIndex *pindex = mi->second;

                    // Warn if we're announcing a block that is not on the main chain.
                    // This should be very rare and could be optimized out.
                    // Just log for now.
                    if (chainActive[pindex->nHeight] != pindex) {
                        LogPrint("net", "Announcing block %s not on main chain (tip=%s)\n",
                                 hashToAnnounce.ToString(), chainActive.Tip()->GetBlockHash().ToString());
                    }

                    // If the peer's chain has this block, don't inv it back.
                    if (!PeerHasHeader(&state, pindex)) {
                        pto->PushInventory(CInv(MSG_BLOCK, hashToAnnounce));
                        LogPrint("net", "%s: sending inv peer=%d hash=%s\n", __func__,
                                 pto->id, hashToAnnounce.ToString());
                    }
                }
            }
            pto->vBlockHashesToAnnounce.clear();
        }

        //
        // Message: inventory
        //
        vector<CInv> vInv;
        vector<CInv> vInvWait;
        {
            LOCK(pto->cs_inventory);
            vInv.reserve(std::max<size_t>(pto->vInventoryBlockToSend.size(), INVENTORY_BROADCAST_MAX));

            // Add blocks
            BOOST_FOREACH(const uint256 &hash, pto->vInventoryBlockToSend) {
                vInv.push_back(CInv(MSG_BLOCK, hash));
                if (vInv.size() == MAX_INV_SZ) {
                    pto->PushMessage(NetMsgType::INV, vInv);
                    vInv.clear();
                }
            }
            pto->vInventoryBlockToSend.clear();

            // Add Dandelion transactions
            for (const uint256& hash : pto->vInventoryDandelionTxToSend) {
                pto->setDandelionInventoryKnown.insert(hash);
                uint256 dandelionServiceDiscoveryHash;
                dandelionServiceDiscoveryHash.SetHex(
                    "0xffffffffffffffffffffffffffffffffffffffffffffffffffffffffffffffff");
                if (!pto->fSupportsDandelion && hash != dandelionServiceDiscoveryHash) {
                    //LogPrintf("Pushing transaction MSG_TX %s to %s.",
                    //          hash.ToString(), pto->addr.ToString());
                    vInv.push_back(CInv(MSG_TX, hash));
                } else {
                    //LogPrintf("Pushing dandelion transaction MSG_DANDELION_TX %s to %s.",
                    //          hash.ToString(), pto->addr.ToString());
                    vInv.push_back(CInv(MSG_DANDELION_TX, hash));
                }
                if (vInv.size() == MAX_INV_SZ) {
                        pto->PushMessage(NetMsgType::INV, vInv);
                    vInv.clear();
                }
            }
            pto->vInventoryDandelionTxToSend.clear();


            // Check whether periodic sends should happen
            bool fSendTrickle = pto->fWhitelisted;
            if (pto->nNextInvSend < nNow) {
                fSendTrickle = true;
                // Use half the delay for outbound peers, as there is less privacy concern for them.
                pto->nNextInvSend = PoissonNextSend(nNow, INVENTORY_BROADCAST_INTERVAL >> !pto->fInbound);
            }

            // Time to send but the peer has requested we not relay transactions.
            if (fSendTrickle) {
                LOCK(pto->cs_filter);
                if (!pto->fRelayTxes) pto->setInventoryTxToSend.clear();
            }

            // Respond to BIP35 mempool requests
            if (fSendTrickle && pto->fSendMempool) {
                auto vtxinfo = mempool.infoAll();
                pto->fSendMempool = false;
                CAmount filterrate = 0;
                {
                    LOCK(pto->cs_feeFilter);
                    filterrate = pto->minFeeFilter;
                }

                LOCK(pto->cs_filter);

                for (const auto &txinfo : vtxinfo) {
                    const uint256 &hash = txinfo.tx->GetHash();
                    CInv inv(MSG_TX, hash);
                    pto->setInventoryTxToSend.erase(hash);
                    if (filterrate) {
                        if (txinfo.feeRate.GetFeePerK() < filterrate)
                            continue;
                    }
                    if (pto->pfilter) {
                        if (!pto->pfilter->IsRelevantAndUpdate(*txinfo.tx)) continue;
                    }
                    pto->filterInventoryKnown.insert(hash);
                    vInv.push_back(inv);
                    if (vInv.size() == MAX_INV_SZ) {
                        pto->PushMessage(NetMsgType::INV, vInv);
                        vInv.clear();
                    }
                }
                pto->timeLastMempoolReq = GetTime();
            }

            // Determine transactions to relay
            if (fSendTrickle) {
                // Produce a vector with all candidates for sending
                vector <std::set<uint256>::iterator> vInvTx;
                vInvTx.reserve(pto->setInventoryTxToSend.size());
                for (std::set<uint256>::iterator it = pto->setInventoryTxToSend.begin();
                     it != pto->setInventoryTxToSend.end(); it++) {
                    vInvTx.push_back(it);
                }
                CAmount filterrate = 0;
                {
                    LOCK(pto->cs_feeFilter);
                    filterrate = pto->minFeeFilter;
                }
                // Topologically and fee-rate sort the inventory we send for privacy and priority reasons.
                // A heap is used so that not all items need sorting if only a few are being sent.
                CompareInvMempoolOrder compareInvMempoolOrder(&mempool);
                std::make_heap(vInvTx.begin(), vInvTx.end(), compareInvMempoolOrder);
                // No reason to drain out at many times the network's capacity,
                // especially since we have many peers and some will draw much shorter delays.
                unsigned int nRelayedTransactions = 0;
                LOCK(pto->cs_filter);
                while (!vInvTx.empty() && nRelayedTransactions < INVENTORY_BROADCAST_MAX) {
                    // Fetch the top element from the heap
                    std::pop_heap(vInvTx.begin(), vInvTx.end(), compareInvMempoolOrder);
                    std::set<uint256>::iterator it = vInvTx.back();
                    vInvTx.pop_back();
                    uint256 hash = *it;
                    // Remove it from the to-be-sent set
                    pto->setInventoryTxToSend.erase(it);
                    // Check if not in the filter already
                    if (pto->filterInventoryKnown.contains(hash)) {
                        continue;
                    }
                    // Not in the mempool anymore? don't bother sending it.
                    auto txinfo = mempool.info(hash);
                    if (!txinfo.tx) {
                        continue;
                    }
                    if (filterrate && txinfo.feeRate.GetFeePerK() < filterrate) {
                        continue;
                    }
                    if (pto->pfilter && !pto->pfilter->IsRelevantAndUpdate(*txinfo.tx)) continue;
                    // Send
                    vInv.push_back(CInv(MSG_TX, hash));
                    nRelayedTransactions++;
                    {
                        // Expire old relay messages
                        while (!vRelayExpiration.empty() && vRelayExpiration.front().first < nNow) {
                            mapRelay.erase(vRelayExpiration.front().second);
                            vRelayExpiration.pop_front();
                        }

                        auto ret = mapRelay.insert(std::make_pair(hash, std::move(txinfo.tx)));
                        if (ret.second) {
                            vRelayExpiration.push_back(std::make_pair(nNow + 15 * 60 * 1000000, ret.first));
                        }
                    }
                    if (vInv.size() == MAX_INV_SZ) {
                        pto->PushMessage(NetMsgType::INV, vInv);
                        vInv.clear();
                    }
                    pto->filterInventoryKnown.insert(hash);
                }
            }
        }
        // vInventoryToSend from dash
        {
            LOCK(pto->cs_inventory);
            vInv.reserve(std::min<size_t>(1000, pto->vInventoryToSend.size()));
            vInvWait.reserve(pto->vInventoryToSend.size());
            BOOST_FOREACH(const CInv& inv, pto->vInventoryToSend)
            {
                pto->filterInventoryKnown.insert(inv.hash);

                LogPrint("net", "SendMessages -- queued inv: %s  index=%d peer=%d\n", inv.ToString(), vInv.size(), pto->id);
                vInv.push_back(inv);
                if (vInv.size() >= 1000)
                {
                    LogPrint("net", "SendMessages -- pushing inv's: count=%d peer=%d\n", vInv.size(), pto->id);
                    pto->PushMessage(NetMsgType::INV, vInv);
                    vInv.clear();
                }
            }
            pto->vInventoryToSend = vInvWait;
        }

        if (!vInv.empty())
            pto->PushMessage(NetMsgType::INV, vInv);

        // Detect whether we're stalling
        nNow = GetTimeMicros();
        if (!pto->fDisconnect && state.nStallingSince &&
            state.nStallingSince < nNow - 1000000 * BLOCK_STALLING_TIMEOUT) {
            // Stalling only triggers when the block download window cannot move. During normal steady state,
            // the download window should be much larger than the to-be-downloaded set of blocks, so disconnection
            // should only happen during initial block download.
            LogPrintf("Peer=%d is stalling block download, disconnecting\n", pto->id);
            pto->fDisconnect = true;
        }
        // In case there is a block that has been in flight from this peer for 2 + 0.5 * N times the block interval
        // (with N the number of peers from which we're downloading validated blocks), disconnect due to timeout.
        // We compensate for other peers to prevent killing off peers due to our own downstream link
        // being saturated. We only count validated in-flight blocks so peers can't advertise non-existing block hashes
        // to unreasonably increase our timeout.
        if (!pto->fDisconnect && state.vBlocksInFlight.size() > 0) {
            QueuedBlock &queuedBlock = state.vBlocksInFlight.front();
            int nOtherPeersWithValidatedDownloads =
                    nPeersWithValidatedDownloads - (state.nBlocksInFlightValidHeaders > 0);
            if (nNow > state.nDownloadingSince + consensusParams.nPowTargetSpacing * (BLOCK_DOWNLOAD_TIMEOUT_BASE +
                                                                                      BLOCK_DOWNLOAD_TIMEOUT_PER_PEER *
                                                                                      nOtherPeersWithValidatedDownloads)) {
                LogPrintf("Timeout downloading block %s from peer=%d, disconnecting\n", queuedBlock.hash.ToString(),
                          pto->id);
                pto->fDisconnect = true;
            }
        }

        //
        // Message: getdata (blocks)
        //
        vector <CInv> vGetData;
        if (!pto->fDisconnect && !pto->fClient && (fFetch || !IsInitialBlockDownload()) &&
            state.nBlocksInFlight < MAX_BLOCKS_IN_TRANSIT_PER_PEER) {
            vector < CBlockIndex * > vToDownload;
            NodeId staller = -1;
            FindNextBlocksToDownload(pto->GetId(), MAX_BLOCKS_IN_TRANSIT_PER_PEER - state.nBlocksInFlight, vToDownload,
                                     staller, consensusParams);
            BOOST_FOREACH(CBlockIndex * pindex, vToDownload)
            {
                uint32_t nFetchFlags = GetFetchFlags(pto, pindex->pprev, consensusParams);
                vGetData.push_back(CInv(MSG_BLOCK | nFetchFlags, pindex->GetBlockHash()));
                MarkBlockAsInFlight(pto->GetId(), pindex->GetBlockHash(), consensusParams, pindex);
                LogPrint("net", "Requesting block %s (%d) peer=%d\n", pindex->GetBlockHash().ToString(),
                         pindex->nHeight, pto->id);
            }
            if (state.nBlocksInFlight == 0 && staller != -1) {
                if (State(staller)->nStallingSince == 0) {
                    State(staller)->nStallingSince = nNow;
                    LogPrint("net", "Stall started peer=%d\n", staller);
                }
            }
        }

        //
        // Message: getdata (non-blocks)
        //
        while (!pto->fDisconnect && !pto->mapAskFor.empty() && (*pto->mapAskFor.begin()).first <= nNow) {
            const CInv &inv = (*pto->mapAskFor.begin()).second;
            if (!AlreadyHave(inv)) {
                if (fDebug)
                    LogPrint("net", "Requesting %s peer=%d\n", inv.ToString(), pto->id);
                vGetData.push_back(inv);
                if (vGetData.size() >= 1000) {
                    pto->PushMessage(NetMsgType::GETDATA, vGetData);
                    vGetData.clear();
                }
            } else {
                //If we're not going to ask, don't expect a response.
                pto->setAskFor.erase(inv.hash);
            }
            pto->mapAskFor.erase(pto->mapAskFor.begin());
        }
        if (!vGetData.empty())
            pto->PushMessage(NetMsgType::GETDATA, vGetData);

        //
        // Message: feefilter
        //
        // We don't want white listed peers to filter txs to us if we have -whitelistforcerelay
        if (!pto->fDisconnect && pto->nVersion >= FEEFILTER_VERSION && GetBoolArg("-feefilter", DEFAULT_FEEFILTER) &&
            !(pto->fWhitelisted && GetBoolArg("-whitelistforcerelay", DEFAULT_WHITELISTFORCERELAY))) {
            CAmount currentFilter = mempool.GetMinFee(
                    GetArg("-maxmempool", DEFAULT_MAX_MEMPOOL_SIZE) * 1000000).GetFeePerK();
            int64_t timeNow = GetTimeMicros();
            if (timeNow > pto->nextSendTimeFeeFilter) {
                CAmount filterToSend = filterRounder.round(currentFilter);
                if (filterToSend != pto->lastSentFeeFilter) {
                    pto->PushMessage(NetMsgType::FEEFILTER, filterToSend);
                    pto->lastSentFeeFilter = filterToSend;
                }
                pto->nextSendTimeFeeFilter = PoissonNextSend(timeNow, AVG_FEEFILTER_BROADCAST_INTERVAL);
            }
                // If the fee filter has changed substantially and it's still more than MAX_FEEFILTER_CHANGE_DELAY
                // until scheduled broadcast, then move the broadcast to within MAX_FEEFILTER_CHANGE_DELAY.
            else if (timeNow + MAX_FEEFILTER_CHANGE_DELAY * 1000000 < pto->nextSendTimeFeeFilter &&
                     (currentFilter < 3 * pto->lastSentFeeFilter / 4 ||
                      currentFilter > 4 * pto->lastSentFeeFilter / 3)) {
                pto->nextSendTimeFeeFilter = timeNow + (insecure_rand() % MAX_FEEFILTER_CHANGE_DELAY) * 1000000;
            }
        }
    }
    return true;
}

std::string CBlockFileInfo::ToString() const {
    return strprintf("CBlockFileInfo(blocks=%u, size=%u, heights=%u...%u, time=%s...%s)", nBlocks, nSize, nHeightFirst,
                     nHeightLast, DateTimeStrFormat("%Y-%m-%d", nTimeFirst), DateTimeStrFormat("%Y-%m-%d", nTimeLast));
}

ThresholdState VersionBitsTipState(const Consensus::Params &params, Consensus::DeploymentPos pos) {
    LOCK(cs_main);
    return VersionBitsState(chainActive.Tip(), params, pos, versionbitscache);
}

class CMainCleanup {
public:
    CMainCleanup() {}

    ~CMainCleanup() {
        // block headers
        BlockMap::iterator it1 = mapBlockIndex.begin();
        for (; it1 != mapBlockIndex.end(); it1++)
            delete (*it1).second;
        mapBlockIndex.clear();

        // orphan transactions
        mapOrphanTransactions.clear();
        mapOrphanTransactionsByPrev.clear();
    }
} instance_of_cmaincleanup;<|MERGE_RESOLUTION|>--- conflicted
+++ resolved
@@ -1804,9 +1804,13 @@
         if(markZcoinSpendTransactionSerial)
             sigmaState->AddSpendToMempool(zcSpendSerialsV3, hash);
         LogPrintf("Updating mint tracker state from Mempool..");
-<<<<<<< HEAD
-        pwalletMain->hdMintTracker->UpdateSpendStateFromMempool(zcSpendSerialsV3);
-    }
+#ifdef ENABLE_WALLET
+        if (zwalletMain) {
+            zwalletMain->GetTracker().UpdateSpendStateFromMempool(zcSpendSerialsV3);
+        }
+#endif
+    }
+#ifdef ENABLE_WALLET
     vector<GroupElement> zcMintPubcoinsV3;
     if(tx.IsSigmaMint()){
         BOOST_FOREACH(const CTxOut &txout, tx.vout)
@@ -1816,15 +1820,11 @@
                 zcMintPubcoinsV3.push_back(pubCoinValue);
             }
         }
-       pwalletMain->hdMintTracker->UpdateMintStateFromMempool(zcMintPubcoinsV3);
-=======
-#ifdef ENABLE_WALLET
         if (zwalletMain) {
-            zwalletMain->GetTracker().UpdateSpendStateFromMempool(zcSpendSerialsV3);
-        }
+            zwalletMain->GetTracker().UpdateMintStateFromMempool(zcMintPubcoinsV3);
+        }
+    }
 #endif
->>>>>>> 24b7db38
-    }
     SyncWithWallets(tx, NULL, NULL);
 
     LogPrintf("AcceptToMemoryPoolWorker -> OK\n");
