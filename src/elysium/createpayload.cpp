--- conflicted
+++ resolved
@@ -430,11 +430,7 @@
     }
 
     // change
-<<<<<<< HEAD
-    if (mint.has_value()) {
-=======
     if (mint.get_ptr() != nullptr) {
->>>>>>> 06a8d072
         CDataStream serialized(SER_NETWORK, CLIENT_VERSION);
         serialized << mint.get();
         payload.insert(payload.end(), serialized.begin(), serialized.end());
