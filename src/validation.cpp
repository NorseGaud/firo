// Copyright (c) 2009-2010 Satoshi Nakamoto
// Copyright (c) 2009-2016 The Bitcoin Core developers
// Distributed under the MIT software license, see the accompanying
// file COPYING or http://www.opensource.org/licenses/mit-license.php.

#include "validation.h"

#if defined(HAVE_CONFIG_H)
#include "config/bitcoin-config.h"
#endif

#include "zerocoin.h"

#include "arith_uint256.h"
#include "chainparams.h"
#include "checkpoints.h"
#include "checkqueue.h"
#include "consensus/consensus.h"
#include "consensus/merkle.h"
#include "consensus/validation.h"
#include "hash.h"
#include "init.h"
#include "base58.h"
#include "merkleblock.h"
#include "net.h"
#include "policy/fees.h"
#include "policy/policy.h"
#include "pow.h"
#include "primitives/block.h"
#include "primitives/transaction.h"
#include "random.h"
#include "script/script.h"
#include "script/sigcache.h"
#include "script/standard.h"
#include "timedata.h"
#include "tinyformat.h"
#include "txdb.h"
#include "txmempool.h"
#include "ui_interface.h"
#include "undo.h"
#include "util.h"
#include "wallet/wallet.h"
#include "wallet/walletdb.h"
#include "batchproof_container.h"
#include "sigma.h"
#include "lelantus.h"
#include "utilmoneystr.h"
#include "utilstrencodings.h"
#include "validationinterface.h"
#include "versionbits.h"
#include "definition.h"
#include "utiltime.h"
#include "mtpstate.h"

#include "coins.h"

#include "blacklists.h"

#include "sigma/coinspend.h"
#include "sigma/remint.h"
#include "warnings.h"

#ifdef ENABLE_ELYSIUM
#include "elysium/elysium.h"
#endif

#include "masternode-payments.h"

#include "evo/specialtx.h"
#include "evo/providertx.h"
#include "evo/deterministicmns.h"
#include "evo/cbtx.h"

#include "llmq/quorums_instantsend.h"
#include "llmq/quorums_chainlocks.h"

#include <atomic>
#include <sstream>
#include <chrono>

#include <boost/algorithm/string/replace.hpp>
#include <boost/algorithm/string/join.hpp>
#include <boost/filesystem.hpp>
#include <boost/filesystem/fstream.hpp>
#include <boost/math/distributions/poisson.hpp>
#include <boost/thread.hpp>

#if defined(NDEBUG)
# error "Zcoin cannot be compiled without assertions."
#endif

bool AbortNode(const std::string& strMessage, const std::string& userMessage="");
bool AbortNode(CValidationState &state, const std::string& strMessage, const std::string& userMessage="");

/**
 * Global state
 */

CCriticalSection cs_main;

BlockMap mapBlockIndex;
PrevBlockMap mapPrevBlockIndex;
CChain chainActive;
CBlockIndex *pindexBestHeader = NULL;
CWaitableCriticalSection csBestBlock;
CConditionVariable cvBlockChange;
int nScriptCheckThreads = 0;
std::atomic_bool fImporting(false);
bool fReindex = false;
bool fTxIndex = false;
bool fHavePruned = false;
bool fPruneMode = false;
bool fAddressIndex = false;
bool fSpentIndex = false;
bool fTimestampIndex = false;
bool fIsBareMultisigStd = DEFAULT_PERMIT_BAREMULTISIG;
bool fRequireStandard = true;
bool fCheckBlockIndex = false;
bool fCheckpointsEnabled = DEFAULT_CHECKPOINTS_ENABLED;
size_t nCoinCacheUsage = 5000 * 300;
uint64_t nPruneTarget = 0;
int64_t nMaxTipAge = DEFAULT_MAX_TIP_AGE;
bool fEnableReplacement = DEFAULT_ENABLE_REPLACEMENT;

uint256 hashAssumeValid;

CFeeRate minRelayTxFee = CFeeRate(DEFAULT_MIN_RELAY_TX_FEE);
CAmount maxTxFee = DEFAULT_TRANSACTION_MAXFEE;

CTxMemPool mempool(::minRelayTxFee);
FeeFilterRounder filterRounder(::minRelayTxFee);
CTxPoolAggregate txpools(::minRelayTxFee);

// Zcoin znode
map <uint256, int64_t> mapRejectedBlocks GUARDED_BY(cs_main);


static void CheckBlockIndex(const Consensus::Params& consensusParams);

/** Constant stuff for coinbase transactions we create: */
CScript COINBASE_FLAGS;

const string strMessageMagic = "Zcoin Signed Message:\n";

// Internal stuff
namespace {

    struct CBlockIndexWorkComparator
    {
        bool operator()(CBlockIndex *pa, CBlockIndex *pb) const {
            // First sort by most total work, ...
            if (pa->nChainWork > pb->nChainWork) return false;
            if (pa->nChainWork < pb->nChainWork) return true;

            // ... then by earliest time received, ...
            if (pa->nSequenceId < pb->nSequenceId) return false;
            if (pa->nSequenceId > pb->nSequenceId) return true;

            // Use pointer address as tie breaker (should only happen with blocks
            // loaded from disk, as those all have id 0).
            if (pa < pb) return false;
            if (pa > pb) return true;

            // Identical blocks.
            return false;
        }
    };

    CBlockIndex *pindexBestInvalid;

    /**
     * The set of all CBlockIndex entries with BLOCK_VALID_TRANSACTIONS (for itself and all ancestors) and
     * as good as our current tip or better. Entries may be failed, though, and pruning nodes may be
     * missing the data for the block.
     */
    std::set<CBlockIndex*, CBlockIndexWorkComparator> setBlockIndexCandidates;
    /** All pairs A->B, where A (or one of its ancestors) misses transactions, but B has transactions.
     * Pruned nodes may have entries where B is missing data.
     */
    std::multimap<CBlockIndex*, CBlockIndex*> mapBlocksUnlinked;

    CCriticalSection cs_LastBlockFile;
    std::vector<CBlockFileInfo> vinfoBlockFile;
    int nLastBlockFile = 0;
    /** Global flag to indicate we should check to see if there are
     *  block/undo files that should be deleted.  Set on startup
     *  or if we allocate more file space when we're in prune mode
     */
    bool fCheckForPruning = false;

    /**
     * Every received block is assigned a unique and increasing identifier, so we
     * know which one to give priority in case of a fork.
     */
    CCriticalSection cs_nBlockSequenceId;
    /** Blocks loaded from disk are assigned id 0, so start the counter at 1. */
    int32_t nBlockSequenceId = 1;
    /** Decreasing counter (used by subsequent preciousblock calls). */
    int32_t nBlockReverseSequenceId = -1;
    /** chainwork for the last block that preciousblock has been applied to. */
    arith_uint256 nLastPreciousChainwork = 0;

    /** Dirty block index entries. */
    std::set<CBlockIndex*> setDirtyBlockIndex;

    /** Dirty block file entries. */
    std::set<int> setDirtyFileInfo;
} // anon namespace

int GetHeight()
{
    LOCK(cs_main);
    return chainActive.Height();
}

/* Use this class to start tracking transactions that are removed from the
 * mempool and pass all those transactions through SyncTransaction when the
 * object goes out of scope. This is currently only used to call SyncTransaction
 * on conflicts removed from the mempool during block connection.  Applied in
 * ActivateBestChain around ActivateBestStep which in turn calls:
 * ConnectTip->removeForBlock->removeConflicts
 */
class MemPoolConflictRemovalTracker
{
private:
    std::vector<CTransactionRef> conflictedTxs;
    CTxMemPool &pool;

public:
    MemPoolConflictRemovalTracker(CTxMemPool &_pool) : pool(_pool) {
        pool.NotifyEntryRemoved.connect(boost::bind(&MemPoolConflictRemovalTracker::NotifyEntryRemoved, this, _1, _2));
    }

    void NotifyEntryRemoved(CTransactionRef txRemoved, MemPoolRemovalReason reason) {
        if (reason == MemPoolRemovalReason::CONFLICT) {
            conflictedTxs.push_back(txRemoved);
        }
    }

    ~MemPoolConflictRemovalTracker() {
        pool.NotifyEntryRemoved.disconnect(boost::bind(&MemPoolConflictRemovalTracker::NotifyEntryRemoved, this, _1, _2));
        for (const auto& tx : conflictedTxs) {
            GetMainSignals().SyncTransaction(*tx, NULL, CMainSignals::SYNC_TRANSACTION_NOT_IN_BLOCK);
        }
        conflictedTxs.clear();
    }
};

CBlockIndex* FindForkInGlobalIndex(const CChain& chain, const CBlockLocator& locator)
{
    // Find the first block the caller has in the main chain
    BOOST_FOREACH(const uint256& hash, locator.vHave) {
        BlockMap::iterator mi = mapBlockIndex.find(hash);
        if (mi != mapBlockIndex.end())
        {
            CBlockIndex* pindex = (*mi).second;
            if (chain.Contains(pindex))
                return pindex;
            if (pindex->GetAncestor(chain.Height()) == chain.Tip()) {
                return chain.Tip();
            }
        }
    }
    return chain.Genesis();
}

CCoinsViewCache *pcoinsTip = NULL;
CBlockTreeDB *pblocktree = NULL;

enum FlushStateMode {
    FLUSH_STATE_NONE,
    FLUSH_STATE_IF_NEEDED,
    FLUSH_STATE_PERIODIC,
    FLUSH_STATE_ALWAYS
};

// See definition for documentation
bool static FlushStateToDisk(CValidationState &state, FlushStateMode mode, int nManualPruneHeight=0);
void FindFilesToPruneManual(std::set<int>& setFilesToPrune, int nManualPruneHeight);

bool IsFinalTx(const CTransaction &tx, int nBlockHeight, int64_t nBlockTime)
{
    if (tx.nLockTime == 0)
        return true;
    if ((int64_t)tx.nLockTime < ((int64_t)tx.nLockTime < LOCKTIME_THRESHOLD ? (int64_t)nBlockHeight : nBlockTime))
        return true;
    for (const auto& txin : tx.vin) {
        if (!(txin.nSequence == CTxIn::SEQUENCE_FINAL))
            return false;
    }
    return true;
}

bool CheckFinalTx(const CTransaction &tx, int flags)
{
    AssertLockHeld(cs_main);

    // By convention a negative value for flags indicates that the
    // current network-enforced consensus rules should be used. In
    // a future soft-fork scenario that would mean checking which
    // rules would be enforced for the next block and setting the
    // appropriate flags. At the present time no soft-forks are
    // scheduled, so no flags are set.
    flags = std::max(flags, 0);

    // CheckFinalTx() uses chainActive.Height()+1 to evaluate
    // nLockTime because when IsFinalTx() is called within
    // CBlock::AcceptBlock(), the height of the block *being*
    // evaluated is what is used. Thus if we want to know if a
    // transaction can be part of the *next* block, we need to call
    // IsFinalTx() with one more than chainActive.Height().
    const int nBlockHeight = chainActive.Height() + 1;

    // BIP113 will require that time-locked transactions have nLockTime set to
    // less than the median time of the previous block they're contained in.
    // When the next block is created its previous block will be the current
    // chain tip, so we use that to calculate the median time passed to
    // IsFinalTx() if LOCKTIME_MEDIAN_TIME_PAST is set.
    const int64_t nBlockTime = GetAdjustedTime();


    return IsFinalTx(tx, nBlockHeight, nBlockTime);
}

/**
 * Calculates the block height and previous block's median time past at
 * which the transaction will be considered final in the context of BIP 68.
 * Also removes from the vector of input heights any entries which did not
 * correspond to sequence locked inputs as they do not affect the calculation.
 */
static std::pair<int, int64_t> CalculateSequenceLocks(const CTransaction &tx, int flags, std::vector<int>* prevHeights, const CBlockIndex& block)
{
    assert(prevHeights->size() == tx.vin.size());

    // Will be set to the equivalent height- and time-based nLockTime
    // values that would be necessary to satisfy all relative lock-
    // time constraints given our view of block chain history.
    // The semantics of nLockTime are the last invalid height/time, so
    // use -1 to have the effect of any height or time being valid.
    int nMinHeight = -1;
    int64_t nMinTime = -1;

    // tx.nVersion is signed integer so requires cast to unsigned otherwise
    // we would be doing a signed comparison and half the range of nVersion
    // wouldn't support BIP 68.
    bool fEnforceBIP68 = static_cast<uint32_t>(tx.nVersion) >= 2
                      && flags & LOCKTIME_VERIFY_SEQUENCE;

    // Do not enforce sequence numbers as a relative lock time
    // unless we have been instructed to
    if (!fEnforceBIP68) {
        return std::make_pair(nMinHeight, nMinTime);
    }

    for (size_t txinIndex = 0; txinIndex < tx.vin.size(); txinIndex++) {
        const CTxIn& txin = tx.vin[txinIndex];

        // Sequence numbers with the most significant bit set are not
        // treated as relative lock-times, nor are they given any
        // consensus-enforced meaning at this point.
        if (txin.nSequence & CTxIn::SEQUENCE_LOCKTIME_DISABLE_FLAG) {
            // The height of this input is not relevant for sequence locks
            (*prevHeights)[txinIndex] = 0;
            continue;
        }

        int nCoinHeight = (*prevHeights)[txinIndex];

        if (txin.nSequence & CTxIn::SEQUENCE_LOCKTIME_TYPE_FLAG) {
            int64_t nCoinTime = block.GetAncestor(std::max(nCoinHeight-1, 0))->GetMedianTimePast();
            // NOTE: Subtract 1 to maintain nLockTime semantics
            // BIP 68 relative lock times have the semantics of calculating
            // the first block or time at which the transaction would be
            // valid. When calculating the effective block time or height
            // for the entire transaction, we switch to using the
            // semantics of nLockTime which is the last invalid block
            // time or height.  Thus we subtract 1 from the calculated
            // time or height.

            // Time-based relative lock-times are measured from the
            // smallest allowed timestamp of the block containing the
            // txout being spent, which is the median time past of the
            // block prior.
            nMinTime = std::max(nMinTime, nCoinTime + (int64_t)((txin.nSequence & CTxIn::SEQUENCE_LOCKTIME_MASK) << CTxIn::SEQUENCE_LOCKTIME_GRANULARITY) - 1);
        } else {
            nMinHeight = std::max(nMinHeight, nCoinHeight + (int)(txin.nSequence & CTxIn::SEQUENCE_LOCKTIME_MASK) - 1);
        }
    }

    return std::make_pair(nMinHeight, nMinTime);
}

static bool EvaluateSequenceLocks(const CBlockIndex& block, std::pair<int, int64_t> lockPair)
{
    assert(block.pprev);
    int64_t nBlockTime = block.pprev->GetMedianTimePast();
    if (lockPair.first >= block.nHeight || lockPair.second >= nBlockTime)
        return false;

    return true;
}

bool SequenceLocks(const CTransaction &tx, int flags, std::vector<int>* prevHeights, const CBlockIndex& block)
{
    return EvaluateSequenceLocks(block, CalculateSequenceLocks(tx, flags, prevHeights, block));
}

bool TestLockPointValidity(const LockPoints* lp)
{
    AssertLockHeld(cs_main);
    assert(lp);
    // If there are relative lock times then the maxInputBlock will be set
    // If there are no relative lock times, the LockPoints don't depend on the chain
    if (lp->maxInputBlock) {
        // Check whether chainActive is an extension of the block at which the LockPoints
        // calculation was valid.  If not LockPoints are no longer valid
        if (!chainActive.Contains(lp->maxInputBlock)) {
            return false;
        }
    }

    // LockPoints still valid
    return true;
}

bool CheckSequenceLocks(const CTxMemPool& pool, const CTransaction &tx, int flags, LockPoints *lp, bool useExistingLockPoints)
{
    AssertLockHeld(cs_main);
    AssertLockHeld(pool.cs);

    CBlockIndex *tip = chainActive.Tip();
    CBlockIndex index;
    index.pprev = tip;
    // CheckSequenceLocks() uses chainActive.Height()+1 to evaluate
    // height based locks because when SequenceLocks() is called within
    // ConnectBlock(), the height of the block *being*
    // evaluated is what is used.
    // Thus if we want to know if a transaction can be part of the
    // *next* block, we need to use one more than chainActive.Height()
    index.nHeight = tip->nHeight + 1;

    std::pair<int, int64_t> lockPair;
    if (useExistingLockPoints) {
        assert(lp);
        lockPair.first = lp->height;
        lockPair.second = lp->time;
    }
    else {
        // pcoinsTip contains the UTXO set for chainActive.Tip()
        CCoinsViewMemPool viewMemPool(pcoinsTip, pool);
        std::vector<int> prevheights;
        prevheights.resize(tx.vin.size());
        for (size_t txinIndex = 0; txinIndex < tx.vin.size(); txinIndex++) {
            const CTxIn& txin = tx.vin[txinIndex];
            Coin coin;
            if (!viewMemPool.GetCoin(txin.prevout, coin)) {
                return error("%s: Missing input", __func__);
            }
            if (coin.nHeight == MEMPOOL_HEIGHT) {
                // Assume all mempool transaction confirm in the next block
                prevheights[txinIndex] = tip->nHeight + 1;
            } else {
                prevheights[txinIndex] = coin.nHeight;
            }
        }
        lockPair = CalculateSequenceLocks(tx, flags, &prevheights, index);
        if (lp) {
            lp->height = lockPair.first;
            lp->time = lockPair.second;
            // Also store the hash of the block with the highest height of
            // all the blocks which have sequence locked prevouts.
            // This hash needs to still be on the chain
            // for these LockPoint calculations to be valid
            // Note: It is impossible to correctly calculate a maxInputBlock
            // if any of the sequence locked inputs depend on unconfirmed txs,
            // except in the special case where the relative lock time/height
            // is 0, which is equivalent to no sequence lock. Since we assume
            // input height of tip+1 for mempool txs and test the resulting
            // lockPair from CalculateSequenceLocks against tip+1.  We know
            // EvaluateSequenceLocks will fail if there was a non-zero sequence
            // lock on a mempool input, so we can use the return value of
            // CheckSequenceLocks to indicate the LockPoints validity
            int maxInputHeight = 0;
            BOOST_FOREACH(int height, prevheights) {
                // Can ignore mempool inputs since we'll fail if they had non-zero locks
                if (height != tip->nHeight+1) {
                    maxInputHeight = std::max(maxInputHeight, height);
                }
            }
            lp->maxInputBlock = tip->GetAncestor(maxInputHeight);
        }
    }
    return EvaluateSequenceLocks(index, lockPair);
}


unsigned int GetLegacySigOpCount(const CTransaction& tx)
{
    unsigned int nSigOps = 0;
    for (const auto& txin : tx.vin)
    {
        nSigOps += txin.scriptSig.GetSigOpCount(false);
    }
    for (const auto& txout : tx.vout)
    {
        nSigOps += txout.scriptPubKey.GetSigOpCount(false);
    }
    return nSigOps;
}

unsigned int GetP2SHSigOpCount(const CTransaction &tx, const CCoinsViewCache &inputs)
{
    if (tx.IsCoinBase() || tx.IsZerocoinSpend() || tx.IsSigmaSpend() || tx.IsLelantusJoinSplit())
        return 0;

    unsigned int nSigOps = 0;
    for (unsigned int i = 0; i < tx.vin.size(); i++)
    {
        const Coin& coin = inputs.AccessCoin(tx.vin[i].prevout);
        assert(!coin.IsSpent());
        const CTxOut &prevout = coin.out;
        if (prevout.scriptPubKey.IsPayToScriptHash())
            nSigOps += prevout.scriptPubKey.GetSigOpCount(tx.vin[i].scriptSig);
    }
    return nSigOps;
}

int64_t GetTransactionSigOpCost(const CTransaction &tx, const CCoinsViewCache &inputs, int flags)
{
    int64_t nSigOps = GetLegacySigOpCount(tx) * WITNESS_SCALE_FACTOR;

    if (tx.IsCoinBase() || tx.IsZerocoinSpend() || tx.IsSigmaSpend() || tx.IsZerocoinRemint() || tx.IsLelantusJoinSplit())
        return nSigOps;

    if (flags & SCRIPT_VERIFY_P2SH) {
        nSigOps += GetP2SHSigOpCount(tx, inputs) * WITNESS_SCALE_FACTOR;
    }

    for (unsigned int i = 0; i < tx.vin.size(); i++)
    {
        const CTxOut &prevout = inputs.AccessCoin(tx.vin[i].prevout).out;
        nSigOps += CountWitnessSigOps(tx.vin[i].scriptSig, prevout.scriptPubKey, &tx.vin[i].scriptWitness, flags);
    }
    return nSigOps;
}

bool GetUTXOCoin(const COutPoint& outpoint, Coin& coin)
{
    LOCK(cs_main);
    if (!pcoinsTip->GetCoin(outpoint, coin))
        return false;
    if (coin.IsSpent())
        return false;
    return true;
}

int GetUTXOHeight(const COutPoint& outpoint)
{
    // -1 means UTXO is yet unknown or already spent
    Coin coin;
    return GetUTXOCoin(outpoint, coin) ? coin.nHeight : -1;
}

int GetUTXOConfirmations(const COutPoint& outpoint)
{
    // -1 means UTXO is yet unknown or already spent
    LOCK(cs_main);
    int nPrevoutHeight = GetUTXOHeight(outpoint);
    return (nPrevoutHeight > -1 && chainActive.Tip()) ? chainActive.Height() - nPrevoutHeight + 1 : -1;
}

bool CheckTransaction(const CTransaction &tx, CValidationState &state, bool fCheckDuplicateInputs, uint256 hashTx,  bool isVerifyDB, int nHeight, bool isCheckWallet, bool fStatefulZerocoinCheck, CZerocoinTxInfo *zerocoinTxInfo, sigma::CSigmaTxInfo *sigmaTxInfo, lelantus::CLelantusTxInfo* lelantusTxInfo)
{
    LogPrintf("CheckTransaction nHeight=%s, isVerifyDB=%s, isCheckWallet=%s, txHash=%s\n", nHeight, isVerifyDB, isCheckWallet, tx.GetHash().ToString());

    bool allowEmptyTxInOut = false;
    if (tx.nType == TRANSACTION_QUORUM_COMMITMENT) {
        allowEmptyTxInOut = true;
    }

    // Basic checks that don't depend on any context
    if (!allowEmptyTxInOut && tx.vin.empty())
        return state.DoS(10, false, REJECT_INVALID, "bad-txns-vin-empty");
    if (!allowEmptyTxInOut && tx.vout.empty())
        return state.DoS(10, false, REJECT_INVALID, "bad-txns-vout-empty");
    // Size limits (this doesn't take the witness into account, as that hasn't been checked for malleability)
    if (::GetSerializeSize(tx, SER_NETWORK, PROTOCOL_VERSION | SERIALIZE_TRANSACTION_NO_WITNESS) > MAX_BLOCK_BASE_SIZE)
        return state.DoS(100, false, REJECT_INVALID, "bad-txns-oversize");
    if (tx.vExtraPayload.size() > MAX_TX_EXTRA_PAYLOAD)
        return state.DoS(100, false, REJECT_INVALID, "bad-txns-payload-oversize");

    // Check for negative or overflow output values
    CAmount nValueOut = 0;
    for (const auto& txout : tx.vout)
    {
        if (txout.nValue < 0)
            return state.DoS(100, false, REJECT_INVALID, "bad-txns-vout-negative");
        if (txout.nValue > MAX_MONEY)
            return state.DoS(100, false, REJECT_INVALID, "bad-txns-vout-toolarge");
        nValueOut += txout.nValue;
        if (!MoneyRange(nValueOut))
            return state.DoS(100, false, REJECT_INVALID, "bad-txns-txouttotal-toolarge");
    }

    // Check for duplicate inputs - note that this check is slow so we skip it in CheckBlock
    bool const check_di = nHeight != INT_MAX && nHeight > ::Params().GetConsensus().nStartDuplicationCheck;
    if (fCheckDuplicateInputs || check_di) {
        std::set<COutPoint> vInOutPoints;
        if (tx.IsZerocoinSpend() || tx.IsSigmaSpend() || tx.IsZerocoinRemint() || tx.IsLelantusJoinSplit()) {
            std::set<CScript> spendScripts;
            for (const auto& txin: tx.vin)
            {
                if (!spendScripts.insert(txin.scriptSig).second)
                    return state.DoS(100, false, REJECT_INVALID, "bad-txns-spend-inputs-duplicate");
            }
        }
        else {
            std::set<COutPoint> vInOutPoints;
            for (const auto& txin : tx.vin)
            {
                if (!vInOutPoints.insert(txin.prevout).second)
                    return state.DoS(100, false, REJECT_INVALID, "bad-txns-inputs-duplicate");
            }
        }
    }

    if (tx.IsCoinBase())
    {
        size_t minCbSize = 2;
        if (tx.nType == TRANSACTION_COINBASE) {
            // With the introduction of CbTx, coinbase scripts are not required anymore to hold a valid block height
            minCbSize = 1;
        }
        if (tx.vin[0].scriptSig.size() < minCbSize || tx.vin[0].scriptSig.size() > 100)
            return state.DoS(100, false, REJECT_INVALID, "bad-cb-length");
    }
    else
    {
        for (const auto& txin : tx.vin)
            if (txin.prevout.IsNull() && !(txin.scriptSig.IsZerocoinSpend()
                || txin.IsZerocoinRemint()
                || txin.IsLelantusJoinSplit() ))
                return state.DoS(10, false, REJECT_INVALID, "bad-txns-prevout-null");

        if (tx.IsZerocoinV3SigmaTransaction()) {
            if (!CheckSigmaTransaction(tx, state, hashTx, isVerifyDB, nHeight, isCheckWallet, fStatefulZerocoinCheck, sigmaTxInfo))
                return false;
        }

        if(tx.IsLelantusTransaction()) {
            if (!CheckLelantusTransaction(tx, state, hashTx, isVerifyDB, nHeight, isCheckWallet, fStatefulZerocoinCheck, sigmaTxInfo, lelantusTxInfo))
                return false;
        }

        if (!CheckZerocoinTransaction(tx, state, Params().GetConsensus(), hashTx, isVerifyDB, nHeight, isCheckWallet, fStatefulZerocoinCheck, zerocoinTxInfo))
            return false;
    }

    if (nHeight >= ::Params().GetConsensus().nStartBlacklist) {
        for (const auto& vin : tx.vin) {
            if(txid_blacklist.count(vin.prevout.hash.GetHex()) > 0) {
                    return state.DoS(100, error("Spending this tx is temporarily disabled"),
                                 REJECT_INVALID, "bad-txns-zerocoin");
            }
        }
    }
    return true;
}

bool ContextualCheckTransaction(const CTransaction& tx, CValidationState &state, const Consensus::Params& consensusParams, const CBlockIndex* pindexPrev)
{
    int nHeight = pindexPrev == NULL ? 0 : pindexPrev->nHeight + 1;
    bool fDIP0003Active_context = nHeight >= consensusParams.DIP0003Height;

    if (fDIP0003Active_context) {
        // check version 3 transaction types
        if (tx.nVersion >= 3) {
            if (tx.nType != TRANSACTION_NORMAL &&
                tx.nType != TRANSACTION_PROVIDER_REGISTER &&
                tx.nType != TRANSACTION_PROVIDER_UPDATE_SERVICE &&
                tx.nType != TRANSACTION_PROVIDER_UPDATE_REGISTRAR &&
                tx.nType != TRANSACTION_PROVIDER_UPDATE_REVOKE &&
                tx.nType != TRANSACTION_COINBASE &&
                tx.nType != TRANSACTION_QUORUM_COMMITMENT) {
                return state.DoS(100, false, REJECT_INVALID, "bad-txns-type");
            }
            if (tx.IsCoinBase() && tx.nType != TRANSACTION_COINBASE)
                return state.DoS(100, false, REJECT_INVALID, "bad-txns-cb-type");
        } else if (tx.nType != TRANSACTION_NORMAL) {
            return state.DoS(100, false, REJECT_INVALID, "bad-txns-type");
        }
    }
    else {
        if (tx.nVersion >= 3)
            return state.DoS(100, false, REJECT_INVALID, "bad-txns-type");
    }

    return true;
}

void LimitMempoolSize(CTxMemPool &pool, size_t limit, unsigned long age) {
    int expired = pool.Expire(GetTime() - age);
    if (expired != 0)
        LogPrint("mempool", "Expired %i transactions from the memory pool\n", expired);

    std::vector<COutPoint> vNoSpendsRemaining;
    pool.TrimToSize(limit, &vNoSpendsRemaining);
    BOOST_FOREACH(const COutPoint& removed, vNoSpendsRemaining)
        pcoinsTip->Uncache(removed);
}

/** Convert CValidationState to a human-readable message for logging */
std::string FormatStateMessage(const CValidationState &state) {
    return strprintf("%s%s (code %i)",
                     state.GetRejectReason(),
                     state.GetDebugMessage().empty() ? "" : ", " + state.GetDebugMessage(),
                     state.GetRejectCode());
}

static bool IsCurrentForFeeEstimation()
{
    AssertLockHeld(cs_main);
    if (IsInitialBlockDownload())
        return false;
    if (chainActive.Tip()->GetBlockTime() < (GetTime() - MAX_FEE_ESTIMATION_TIP_AGE))
        return false;
    if (chainActive.Height() < pindexBestHeader->nHeight - 1)
        return false;
    return true;
}

bool AcceptToMemoryPoolWorker(CTxMemPool& pool, CValidationState& state, const CTransactionRef& ptx, bool fLimitFree,
                              bool* pfMissingInputs, int64_t nAcceptTime, std::list<CTransactionRef>* plTxnReplaced,
                              bool fOverrideMempoolLimit, const CAmount& nAbsurdFee, std::vector<COutPoint>& coins_to_uncache,
                              bool isCheckWalletTransaction, bool markZcoinSpendTransactionSerial)
{
    bool fTestNet = Params().GetConsensus().IsTestnet();
    LogPrintf("AcceptToMemoryPoolWorker(), tx.IsZerocoinSpend()=%s, fTestNet=%s\n", ptx->IsZerocoinSpend() || ptx->IsSigmaSpend() || ptx->IsLelantusJoinSplit(), fTestNet);

    const CTransaction& tx = *ptx;
    const uint256 hash = tx.GetHash();
    AssertLockHeld(cs_main);
    if (pfMissingInputs)
        *pfMissingInputs = false;

    const Consensus::Params& consensus = Params().GetConsensus();

    if (tx.IsZerocoinMint()) {
        // Shows if old zerocoin mints are allowed yet in the mempool.
        bool allow = (chainActive.Height() <= consensus.nSigmaStartBlock + consensus.nZerocoinV2MintMempoolGracefulPeriod);

        if (!allow) {
            return state.DoS(100, error("Old zerocoin mints no more allowed in mempool"),
                             REJECT_INVALID, "bad-txns-zerocoin");
        }
    }

    if (tx.IsZerocoinSpend()) {
        // Shows if old zerocoin spends are allowed yet in the mempool.
        bool allow = (chainActive.Height() <= consensus.nSigmaStartBlock + consensus.nZerocoinV2SpendMempoolGracefulPeriod);

        if (!allow) {
            return state.DoS(100, error("Old zerocoin spends no more allowed in mempool"),
                             REJECT_INVALID, "bad-txns-zerocoin");
        }
    }

    if (tx.IsSigmaMint() || tx.IsSigmaSpend()) {
        if (consensus.nStartSigmaBlacklist != INT_MAX && chainActive.Height() < consensus.nRestartSigmaWithBlacklistCheck)
            return state.DoS(100, error("Sigma is temporarily disabled"),
                             REJECT_INVALID, "bad-txns-zerocoin");
    }

    //TODO(levon) check if sigma spend is allowed yet
    if(tx.IsSigmaMint()) {
        // Shows if sigma mints are allowed yet in the mempool.
        bool allow = (chainActive.Height() < consensus.nLelantusStartBlock);

        if (!allow) {
            return state.DoS(100, error("Sigma mints no more allowed in mempool"),
                             REJECT_INVALID, "bad-txns-zerocoin");
        }
    }

    if (!CheckTransaction(tx, state, true, hash, false, INT_MAX, isCheckWalletTransaction)) {
        LogPrintf("CheckTransaction() failed!");
        return false; // state filled in by CheckTransaction
    }

    if (!ContextualCheckTransaction(tx, state, Params().GetConsensus(), chainActive.Tip()))
        return error("%s: ContextualCheckTransaction: %s, %s", __func__, hash.ToString(), FormatStateMessage(state));

    if (tx.nVersion >= 3 && tx.nType == TRANSACTION_QUORUM_COMMITMENT) {
        // quorum commitment is not allowed outside of blocks
        return state.DoS(100, false, REJECT_INVALID, "qc-not-allowed");
    }

    // Coinbase is only valid in a block, not as a loose transaction
    if (tx.IsCoinBase())
        return state.DoS(100, false, REJECT_INVALID, "coinbase");

    // Reject transactions with witness before segregated witness activates (override with -prematurewitness)
    bool witnessEnabled = IsWitnessEnabled(chainActive.Tip(), Params().GetConsensus());
    if (!GetBoolArg("-prematurewitness",false) && tx.HasWitness() && !witnessEnabled) {
        return state.DoS(0, false, REJECT_NONSTANDARD, "no-witness-yet", true);
    }

    // Rather not work on nonstandard transactions (unless -testnet/-regtest)
    std::string reason;
    if (fRequireStandard && !IsStandardTx(tx, reason, witnessEnabled))
        return state.DoS(0, false, REJECT_NONSTANDARD, reason);

    // Only accept nLockTime-using transactions that can be mined in the next
    // block; we don't want our mempool filled up with transactions that can't
    // be mined yet.
    if (!CheckFinalTx(tx, STANDARD_LOCKTIME_VERIFY_FLAGS))
        return state.DoS(0, false, REJECT_NONSTANDARD, "non-final");

    // is it already in the memory pool?
    if (pool.exists(hash))
        return state.Invalid(false, REJECT_ALREADY_KNOWN, "txn-already-in-mempool");

    // Check for conflicts with in-memory transactions
    std::set<uint256> setConflicts;
    //btzc
    CZerocoinState *zcState = CZerocoinState::GetZerocoinState();
    vector<CBigNum> zcSpendSerials;
    CBigNum zcSpendSerial;

    // V3 sigma spends.
    sigma::CSigmaState *sigmaState = sigma::CSigmaState::GetState();
    vector<Scalar> zcSpendSerialsV3;
    vector<GroupElement> zcMintPubcoinsV3;

    //lelantus
    lelantus::CLelantusState *lelantusState = lelantus::CLelantusState::GetState();
    vector<Scalar> lelantusSpendSerials;
    vector<GroupElement> lelantusMintPubcoins;
    vector<uint64_t> lelantusAmounts;
    {
    LOCK(pool.cs); // protect pool.mapNextTx
    if (tx.IsZerocoinSpend()) {
        BOOST_FOREACH(const CTxIn &txin, tx.vin)
        {
            zcSpendSerial = ZerocoinGetSpendSerialNumber(tx, txin);
            if (!zcSpendSerial)
                return state.Invalid(false, REJECT_INVALID, "txn-invalid-zerocoin-spend");
            if (!zcState->CanAddSpendToMempool(zcSpendSerial)) {
                LogPrintf("AcceptToMemoryPool(): serial number %s has been used\n", zcSpendSerial.ToString());
                return state.Invalid(false, REJECT_CONFLICT, "txn-mempool-conflict");
            }
            zcSpendSerials.push_back(zcSpendSerial);
        }
    }
    else if (tx.IsZerocoinRemint()) {
        zcSpendSerial = sigma::CoinRemintToV3::GetSerialNumber(tx);

        if (!zcSpendSerial)
            return state.Invalid(false, REJECT_INVALID, "txn-invalid-zerocoin-spend");

        if (!zcState->CanAddSpendToMempool(zcSpendSerial)) {
            LogPrintf("AcceptToMemoryPool(): serial number %s has been used\n", zcSpendSerial.ToString());
            return state.Invalid(false, REJECT_CONFLICT, "txn-mempool-conflict");
        }

        zcSpendSerials.push_back(zcSpendSerial);
    }
    else if (tx.IsSigmaSpend()) {

        BOOST_FOREACH(const CTxIn &txin, tx.vin)
        {
            Scalar zcSpendSerial = sigma::GetSigmaSpendSerialNumber(tx, txin);
            Scalar zero;

            if (zcSpendSerial == zero)
                return state.Invalid(false, REJECT_INVALID, "txn-invalid-zerocoin-spend");
            if (!sigmaState->CanAddSpendToMempool(zcSpendSerial)) {
                LogPrintf("AcceptToMemoryPool(): sigma serial number %s has been used\n", zcSpendSerial.tostring());
                return state.Invalid(false, REJECT_CONFLICT, "txn-mempool-conflict");
            }
            zcSpendSerialsV3.push_back(zcSpendSerial);
        }
    }
    else if (tx.IsLelantusJoinSplit()) {
        if(tx.vin.size() > 1) {
            return state.Invalid(false, REJECT_CONFLICT, "txn-invalid-lelantus-joinsplit");
        }
        std::vector<Scalar> serials;
        try {
            serials = lelantus::GetLelantusJoinSplitSerialNumbers(tx, tx.vin[0]);
        }
        catch (CBadTxIn&) {
            return state.Invalid(false, REJECT_CONFLICT, "txn-invalid-lelantus-joinsplit");
        }
        for(const auto& serial : serials) {
            if(!serial.isMember() || serial.isZero())
                return state.Invalid(false, REJECT_INVALID, "txn-invalid-lelantus-joinsplit-serial");
            if (!lelantusState->CanAddSpendToMempool(serial) || !sigmaState->CanAddSpendToMempool(serial)) {
                LogPrintf("AcceptToMemoryPool(): lelantus serial number %s has been used\n", serial.tostring());
                return state.Invalid(false, REJECT_CONFLICT, "txn-mempool-conflict");
            }
            lelantusSpendSerials.push_back(serial);
        }
    }
    else {
        BOOST_FOREACH(const CTxIn &txin, tx.vin)
        {
            auto itConflicting = pool.mapNextTx.find(txin.prevout);
            if (itConflicting != pool.mapNextTx.end())
            {
                const CTransaction *ptxConflicting = itConflicting->second;
                if (!setConflicts.count(ptxConflicting->GetHash()))
                {
                    // Allow opt-out of transaction replacement by setting
                    // nSequence >= maxint-1 on all inputs.
                    //
                    // maxint-1 is picked to still allow use of nLockTime by
                    // non-replaceable transactions. All inputs rather than just one
                    // is for the sake of multi-party protocols, where we don't
                    // want a single party to be able to disable replacement.
                    //
                    // The opt-out ignores descendants as anyone relying on
                    // first-seen mempool behavior should be checking all
                    // unconfirmed ancestors anyway; doing otherwise is hopelessly
                    // insecure.
                    bool fReplacementOptOut = true;
                    if (fEnableReplacement)
                    {
                        BOOST_FOREACH(const CTxIn &_txin, ptxConflicting->vin)
                        {
                            if (_txin.nSequence < std::numeric_limits<unsigned int>::max()-1)
                            {
                                fReplacementOptOut = false;
                                break;
                            }
                        }
                        if (fReplacementOptOut)
                            return state.Invalid(false, REJECT_CONFLICT, "txn-mempool-conflict");

                        setConflicts.insert(ptxConflicting->GetHash());
                    }
                }
            }
        }
    }

    BOOST_FOREACH(const CTxOut &txout, tx.vout)
    {
        if (txout.scriptPubKey.IsSigmaMint()) {
            GroupElement pubCoinValue;
            try {
                pubCoinValue = sigma::ParseSigmaMintScript(txout.scriptPubKey);
            } catch (std::invalid_argument&) {
                return state.DoS(100, false, PUBCOIN_NOT_VALIDATE, "bad-txns-zerocoin");
            }
            if (!sigmaState->CanAddMintToMempool(pubCoinValue)) {
                LogPrintf("AcceptToMemoryPool(): sigma mint with the same value %s is already in the mempool\n", pubCoinValue.tostring());
                return state.Invalid(false, REJECT_CONFLICT, "txn-mempool-conflict");
            }
            zcMintPubcoinsV3.push_back(pubCoinValue);
        }
    }

    BOOST_FOREACH(const CTxOut &txout, tx.vout)
    {
        if (txout.scriptPubKey.IsLelantusMint() || txout.scriptPubKey.IsLelantusJMint()) {
            GroupElement pubCoinValue;
            uint64_t amount;
            try {
                if (txout.scriptPubKey.IsLelantusMint()) {
                    lelantus::ParseLelantusMintScript(txout.scriptPubKey, pubCoinValue);
                    amount = txout.nValue;
                } else {
                    std::vector<unsigned char> encryptedValue;
                    lelantus::ParseLelantusJMintScript(txout.scriptPubKey, pubCoinValue, encryptedValue);
                    if(!pwalletMain->DecryptMintAmount(encryptedValue, pubCoinValue, amount))
                        amount = 0;
                }
            } catch (std::invalid_argument&) {
                return state.DoS(100, false, PUBCOIN_NOT_VALIDATE, "bad-txns-zerocoin");
            }
            if (!lelantusState->CanAddMintToMempool(pubCoinValue)) {
                LogPrintf("AcceptToMemoryPool(): lelantus mint with the same value %s is already in the mempool\n", pubCoinValue.tostring());
                return state.Invalid(false, REJECT_CONFLICT, "txn-mempool-conflict");
            }
            lelantusMintPubcoins.push_back(pubCoinValue);
            lelantusAmounts.push_back(amount);
        }
    }

    }

    {
        CCoinsView dummy;
        CCoinsViewCache view(&dummy);
        CAmount nValueIn = 0;
        LockPoints lp;
        {
        LOCK(pool.cs);
        CCoinsViewMemPool viewMemPool(pcoinsTip, pool);
        view.SetBackend(viewMemPool);

        // do we already have it?
        for (size_t out = 0; out < tx.vout.size(); out++) {
            COutPoint outpoint(hash, out);
            bool had_coin_in_cache = pcoinsTip->HaveCoinInCache(outpoint);
            if (view.HaveCoin(outpoint)) {
                if (!had_coin_in_cache) {
                    coins_to_uncache.push_back(outpoint);
                }
                return state.Invalid(false, REJECT_ALREADY_KNOWN, "txn-already-known");
            }
        }

        if (!tx.IsZerocoinSpend() && !tx.IsSigmaSpend() && !tx.IsZerocoinRemint() && !tx.IsLelantusJoinSplit()) {
            // do all inputs exist?
            BOOST_FOREACH(const CTxIn txin, tx.vin) {
                if (!pcoinsTip->HaveCoinInCache(txin.prevout)) {
                    coins_to_uncache.push_back(txin.prevout);
                }
                if (!view.HaveCoin(txin.prevout)) {
                    if (pfMissingInputs) {
                        *pfMissingInputs = true;
                    }
                    return false; // fMissingInputs and !state.IsInvalid() is used to detect this condition, don't set state.Invalid()
                }
            }

            // Bring the best block into scope
            view.GetBestBlock();

            nValueIn = view.GetValueIn(tx);

            // Only accept BIP68 sequence locked transactions that can be mined in the next
            // block; we don't want our mempool filled up with transactions that can't
            // be mined yet.
            // Must keep pool.cs for this unless we change CheckSequenceLocks to take a
            // CoinsViewCache instead of create its own
            //            if (!CheckSequenceLocks(tx, STANDARD_LOCKTIME_VERIFY_FLAGS, &lp))
            //                return state.DoS(0, false, REJECT_NONSTANDARD, "non-BIP68-final");
            //
        }
        else if (tx.IsSigmaSpend()) {
            nValueIn = sigma::GetSigmaSpendInput(tx);
        }

        // we have all inputs cached now, so switch back to dummy, so we don't need to keep lock on mempool
        view.SetBackend(dummy);
        } // LOCK

        if (!tx.IsZerocoinSpend() && !tx.IsZerocoinRemint()) {

            // Check for non-standard pay-to-script-hash in inputs
            if (fRequireStandard && !AreInputsStandard(tx, view))
                return state.Invalid(false, REJECT_NONSTANDARD, "bad-txns-nonstandard-inputs");

            // Check for non-standard witness in P2WSH
            if (tx.HasWitness() && fRequireStandard && !IsWitnessStandard(tx, view))
                return state.DoS(0, false, REJECT_NONSTANDARD, "bad-witness-nonstandard", true);

            int64_t nSigOpsCost = GetTransactionSigOpCost(tx, view, STANDARD_SCRIPT_VERIFY_FLAGS);

            CAmount nValueOut = tx.GetValueOut();
            CAmount nFees;
            if(!tx.IsLelantusJoinSplit()) {
                nFees = nValueIn-nValueOut;
            } else {
                try {
                    nFees = lelantus::ParseLelantusJoinSplit(tx.vin[0])->getFee();
                }
                catch (CBadTxIn&) {
                    return state.DoS(0, false, REJECT_INVALID, "unable to parse joinsplit");
                }
            }
            // nModifiedFees includes any fee deltas from PrioritiseTransaction
            CAmount nModifiedFees = nFees;
            double nPriorityDummy = 0;
            pool.ApplyDeltas(hash, nPriorityDummy, nModifiedFees);

            CAmount inChainInputValue = 0;
            bool fSpendsCoinbase = false;
            if (!tx.IsSigmaSpend() && tx.IsLelantusJoinSplit()) {
                // Keep track of transactions that spend a coinbase, which we re-scan
                // during reorgs to ensure COINBASE_MATURITY is still met.
                BOOST_FOREACH(const CTxIn &txin, tx.vin) {
                    const Coin &coin = view.AccessCoin(txin.prevout);
                    if (coin.IsCoinBase()) {
                        fSpendsCoinbase = true;
                        break;
                    }
                }
            }

            CTxMemPoolEntry entry(ptx, nFees, nAcceptTime, chainActive.Height(),
                                inChainInputValue, fSpendsCoinbase, nSigOpsCost, lp);
            unsigned int nSize = entry.GetTxSize();

            // Check that the transaction doesn't have an excessive number of
            // sigops, making it impossible to mine. Since the coinbase transaction
            // itself can contain sigops MAX_STANDARD_TX_SIGOPS is less than
            // MAX_BLOCK_SIGOPS; we still consider this an invalid rather than
            // merely non-standard transaction.
            /*
            if (nSigOpsCost > MAX_STANDARD_TX_SIGOPS_COST)
                return state.DoS(0, false, REJECT_NONSTANDARD, "bad-txns-too-many-sigops", false,
                    strprintf("%d", nSigOpsCost));

            CAmount mempoolRejectFee = pool.GetMinFee(GetArg("-maxmempool", DEFAULT_MAX_MEMPOOL_SIZE) * 1000000).GetFee(nSize);
            if (mempoolRejectFee > 0 && nModifiedFees < mempoolRejectFee) {
                return state.DoS(0, false, REJECT_INSUFFICIENTFEE, "mempool min fee not met", false, strprintf("%d < %d", nFees, mempoolRejectFee));
            } else if (GetBoolArg("-relaypriority", DEFAULT_RELAYPRIORITY) && nModifiedFees < ::minRelayTxFee.GetFee(nSize) && !AllowFree(entry.GetPriority(chainActive.Height() + 1))) {
                // Require that free transactions have sufficient priority to be mined in the next block.
                return state.DoS(0, false, REJECT_INSUFFICIENTFEE, "insufficient priority");
            }
            */

            // Continuously rate-limit free (really, very-low-fee) transactions
            // This mitigates 'penny-flooding' -- sending thousands of free transactions just to
            // be annoying or make others' transactions take longer to confirm.
            if (fLimitFree && nModifiedFees < ::minRelayTxFee.GetFee(nSize))
            {
                static CCriticalSection csFreeLimiter;
                static double dFreeCount;
                static int64_t nLastTime;
                int64_t nNow = GetTime();

                LOCK(csFreeLimiter);

                // Use an exponentially decaying ~10-minute window:
                dFreeCount *= pow(1.0 - 1.0/600.0, (double)(nNow - nLastTime));
                nLastTime = nNow;
                // -limitfreerelay unit is thousand-bytes-per-minute
                // At default rate it would take over a month to fill 1GB
                if (dFreeCount + nSize >= GetArg("-limitfreerelay", DEFAULT_LIMITFREERELAY) * 10 * 1000)
                    return state.DoS(0, false, REJECT_INSUFFICIENTFEE, "rate limited free transaction");
                LogPrint("mempool", "Rate limit dFreeCount: %g => %g\n", dFreeCount, dFreeCount+nSize);
                dFreeCount += nSize;
            }

            /*
            if (nAbsurdFee && nFees > nAbsurdFee)
                return state.Invalid(false,
                    REJECT_HIGHFEE, "absurdly-high-fee",
                    strprintf("%d > %d", nFees, nAbsurdFee));
            */

            if (nAbsurdFee && nFees > nAbsurdFee)
                return state.Invalid(false,
                    REJECT_HIGHFEE, "absurdly-high-fee",
                    strprintf("%d > %d", nFees, nAbsurdFee));

            // Calculate in-mempool ancestors, up to a limit.
            CTxMemPool::setEntries setAncestors;
            size_t nLimitAncestors = GetArg("-limitancestorcount", DEFAULT_ANCESTOR_LIMIT);
            size_t nLimitAncestorSize = GetArg("-limitancestorsize", DEFAULT_ANCESTOR_SIZE_LIMIT)*1000;
            size_t nLimitDescendants = GetArg("-limitdescendantcount", DEFAULT_DESCENDANT_LIMIT);
            size_t nLimitDescendantSize = GetArg("-limitdescendantsize", DEFAULT_DESCENDANT_SIZE_LIMIT)*1000;
            std::string errString;
            if (!pool.CalculateMemPoolAncestors(entry, setAncestors, nLimitAncestors, nLimitAncestorSize, nLimitDescendants, nLimitDescendantSize, errString)) {
                return state.DoS(0, false, REJECT_NONSTANDARD, "too-long-mempool-chain", false, errString);
            }

            // check special TXs after all the other checks. If we'd do this before the other checks, we might end up
            // DoS scoring a node for non-critical errors, e.g. duplicate keys because a TX is received that was already
            // mined
            if (!CheckSpecialTx(tx, chainActive.Tip(), state))
                return false;

            if (pool.existsProviderTxConflict(tx)) {
                return state.DoS(0, false, REJECT_DUPLICATE, "protx-dup");
            }

            // A transaction that spends outputs that would be replaced by it is invalid. Now
            // that we have the set of all ancestors we can detect this
            // pathological case by making sure setConflicts and setAncestors don't
            // intersect.
            BOOST_FOREACH(CTxMemPool::txiter ancestorIt, setAncestors)
            {
                const uint256 &hashAncestor = ancestorIt->GetTx().GetHash();
                if (setConflicts.count(hashAncestor))
                {
                    return state.DoS(10, false,
                                     REJECT_INVALID, "bad-txns-spends-conflicting-tx", false,
                                     strprintf("%s spends conflicting transaction %s",
                                               hash.ToString(),
                                               hashAncestor.ToString()));
                }
            }

            // Check if it's economically rational to mine this transaction rather
            // than the ones it replaces.
            CAmount nConflictingFees = 0;
            size_t nConflictingSize = 0;
            uint64_t nConflictingCount = 0;
            CTxMemPool::setEntries allConflicting;

            // If we don't hold the lock allConflicting might be incomplete; the
            // subsequent RemoveStaged() and addUnchecked() calls don't guarantee
            // mempool consistency for us.
            LOCK(pool.cs);
            const bool fReplacementTransaction = setConflicts.size();
            if (fReplacementTransaction)
            {
                CFeeRate newFeeRate(nModifiedFees, nSize);
                std::set<uint256> setConflictsParents;
                const int maxDescendantsToVisit = 100;
                CTxMemPool::setEntries setIterConflicting;
                BOOST_FOREACH(const uint256 &hashConflicting, setConflicts)
                {
                    CTxMemPool::txiter mi = pool.mapTx.find(hashConflicting);
                    if (mi == pool.mapTx.end())
                        continue;

                    // Save these to avoid repeated lookups
                    setIterConflicting.insert(mi);

                    // Don't allow the replacement to reduce the feerate of the
                    // mempool.
                    //
                    // We usually don't want to accept replacements with lower
                    // feerates than what they replaced as that would lower the
                    // feerate of the next block. Requiring that the feerate always
                    // be increased is also an easy-to-reason about way to prevent
                    // DoS attacks via replacements.
                    //
                    // The mining code doesn't (currently) take children into
                    // account (CPFP) so we only consider the feerates of
                    // transactions being directly replaced, not their indirect
                    // descendants. While that does mean high feerate children are
                    // ignored when deciding whether or not to replace, we do
                    // require the replacement to pay more overall fees too,
                    // mitigating most cases.
                    CFeeRate oldFeeRate(mi->GetModifiedFee(), mi->GetTxSize());
                    if (newFeeRate <= oldFeeRate)
                    {
                        return state.DoS(0, false,
                                        REJECT_INSUFFICIENTFEE, "insufficient fee", false,
                                        strprintf("rejecting replacement %s; new feerate %s <= old feerate %s",
                                                hash.ToString(),
                                                newFeeRate.ToString(),
                                                oldFeeRate.ToString()));
                    }

                    BOOST_FOREACH(const CTxIn &txin, mi->GetTx().vin)
                    {
                        setConflictsParents.insert(txin.prevout.hash);
                    }

                    nConflictingCount += mi->GetCountWithDescendants();
                }
                // This potentially overestimates the number of actual descendants
                // but we just want to be conservative to avoid doing too much
                // work.
                if (nConflictingCount <= maxDescendantsToVisit) {
                    // If not too many to replace, then calculate the set of
                    // transactions that would have to be evicted
                    BOOST_FOREACH(CTxMemPool::txiter it, setIterConflicting) {
                        pool.CalculateDescendants(it, allConflicting);
                    }
                    BOOST_FOREACH(CTxMemPool::txiter it, allConflicting) {
                        nConflictingFees += it->GetModifiedFee();
                        nConflictingSize += it->GetTxSize();
                    }
                } else {
                    return state.DoS(0, false,
                            REJECT_NONSTANDARD, "too many potential replacements", false,
                            strprintf("rejecting replacement %s; too many potential replacements (%d > %d)\n",
                                hash.ToString(),
                                nConflictingCount,
                                maxDescendantsToVisit));
                }

                for (unsigned int j = 0; j < tx.vin.size(); j++)
                {
                    // We don't want to accept replacements that require low
                    // feerate junk to be mined first. Ideally we'd keep track of
                    // the ancestor feerates and make the decision based on that,
                    // but for now requiring all new inputs to be confirmed works.
                    if (!setConflictsParents.count(tx.vin[j].prevout.hash))
                    {
                        // Rather than check the UTXO set - potentially expensive -
                        // it's cheaper to just check if the new input refers to a
                        // tx that's in the mempool.
                        if (pool.mapTx.find(tx.vin[j].prevout.hash) != pool.mapTx.end())
                            return state.DoS(0, false,
                                            REJECT_NONSTANDARD, "replacement-adds-unconfirmed", false,
                                            strprintf("replacement %s adds unconfirmed input, idx %d",
                                                    hash.ToString(), j));
                    }
                }

                // The replacement must pay greater fees than the transactions it
                // replaces - if we did the bandwidth used by those conflicting
                // transactions would not be paid for.
                if (nModifiedFees < nConflictingFees)
                {
                    return state.DoS(0, false,
                                    REJECT_INSUFFICIENTFEE, "insufficient fee", false,
                                    strprintf("rejecting replacement %s, less fees than conflicting txs; %s < %s",
                                            hash.ToString(), FormatMoney(nModifiedFees), FormatMoney(nConflictingFees)));
                }

                // Finally in addition to paying more fees than the conflicts the
                // new transaction must pay for its own bandwidth.
                CAmount nDeltaFees = nModifiedFees - nConflictingFees;
                if (nDeltaFees < ::minRelayTxFee.GetFee(nSize))
                {
                    return state.DoS(0, false,
                            REJECT_INSUFFICIENTFEE, "insufficient fee", false,
                            strprintf("rejecting replacement %s, not enough additional fees to relay; %s < %s",
                                    hash.ToString(),
                                    FormatMoney(nDeltaFees),
                                    FormatMoney(::minRelayTxFee.GetFee(nSize))));
                }
            }

            unsigned int scriptVerifyFlags = SCRIPT_VERIFY_P2SH | SCRIPT_VERIFY_STRICTENC;
            /*
            if (!Params().RequireStandard()) {
                scriptVerifyFlags = GetArg("-promiscuousmempoolflags", scriptVerifyFlags);
            }
            */

            // Check against previous transactions
            // This is done last to help prevent CPU exhaustion denial-of-service attacks.
            PrecomputedTransactionData txdata(tx);
            if (!CheckInputs(tx, state, view, true, scriptVerifyFlags, true, txdata)) {
                // SCRIPT_VERIFY_CLEANSTACK requires SCRIPT_VERIFY_WITNESS, so we
                // need to turn both off, and compare against just turning off CLEANSTACK
                // to see if the failure is specifically due to witness validation.
                /*
                CValidationState stateDummy; // Want reported failures to be from first CheckInputs
                if (!tx.HasWitness() && CheckInputs(tx, stateDummy, view, true, scriptVerifyFlags & ~(SCRIPT_VERIFY_WITNESS | SCRIPT_VERIFY_CLEANSTACK), true, txdata) &&
                    !CheckInputs(tx, stateDummy, view, true, scriptVerifyFlags & ~SCRIPT_VERIFY_CLEANSTACK, true, txdata)) {
                    // Only the witness is missing, so the transaction itself may be fine.
                    state.SetCorruptionPossible();
                }
                */
                return false;
            }

            // Check again against just the consensus-critical mandatory script
            // verification flags, in case of bugs in the standard flags that cause
            // transactions to pass as valid when they're actually invalid. For
            // instance the STRICTENC flag was incorrectly allowing certain
            // CHECKSIG NOT scripts to pass, even though they were invalid.
            //
            // There is a similar check in CreateNewBlock() to prevent creating
            // invalid blocks, however allowing such transactions into the mempool
            // can be exploited as a DoS attack.
            /*
            if (!CheckInputs(tx, state, view, true, MANDATORY_SCRIPT_VERIFY_FLAGS, true, txdata))
            {
                return error("%s: BUG! PLEASE REPORT THIS! ConnectInputs failed against MANDATORY but not STANDARD flags %s, %s",
                    __func__, hash.ToString(), FormatStateMessage(state));
            }
            */

            // Remove conflicting transactions from the mempool
            BOOST_FOREACH(const CTxMemPool::txiter it, allConflicting)
            {
                LogPrint("mempool", "replacing tx %s with %s for %s BTC additional fees, %d delta bytes\n",
                         it->GetTx().GetHash().ToString(),
                         hash.ToString(),
                         FormatMoney(nModifiedFees - nConflictingFees),
                         (int)nSize - (int)nConflictingSize);
                if (plTxnReplaced)
                    plTxnReplaced->push_back(it->GetSharedTx());
            }
            pool.RemoveStaged(allConflicting, false);

            // This transaction should only count for fee estimation if it isn't a
            // BIP 125 replacement transaction (may not be widely supported), the
            // node is not behind, and the transaction is not dependent on any other
            // transactions in the mempool.
            bool validForFeeEstimation = !fReplacementTransaction && IsCurrentForFeeEstimation() && pool.HasNoInputsOf(tx);

            // Store transaction in memory
            pool.addUnchecked(hash, entry, setAncestors, validForFeeEstimation);

            // Add memory address index
            if (fAddressIndex) {
                pool.addAddressIndex(entry, view);
            }

            // Add memory spent index
            if (fSpentIndex) {
                pool.addSpentIndex(entry, view);
            }

            if (tx.IsZerocoinSpend()) {
                pool.countZCSpend++;
            }

            // trim mempool and check if tx was trimmed
            if (!fOverrideMempoolLimit) {
                LimitMempoolSize(pool, GetArg("-maxmempool", DEFAULT_MAX_MEMPOOL_SIZE) * 1000000, GetArg("-mempoolexpiry", DEFAULT_MEMPOOL_EXPIRY) * 60 * 60);
                if (!pool.exists(hash))
                    return state.DoS(0, false, REJECT_INSUFFICIENTFEE, "mempool full");
            }
        }
        else {
            LockPoints lp;
            double fSpendsCoinbase = false;
            CAmount inChainInputValue = 0;
            CAmount nFees = 0;
            int64_t nSigOpsCost = GetLegacySigOpCount(tx);
            CTxMemPool::setEntries setAncestors;
            CTxMemPoolEntry entry(ptx, nFees, GetTime(), chainActive.Height(),
                                inChainInputValue, fSpendsCoinbase, nSigOpsCost, lp);
            pool.addUnchecked(hash, entry, setAncestors, !IsInitialBlockDownload());
            if (tx.IsZerocoinSpend()) {
                pool.countZCSpend++;
            }
        }
    }

    if ((tx.IsZerocoinSpend() || tx.IsZerocoinRemint()) && markZcoinSpendTransactionSerial)
        zcState->AddSpendToMempool(zcSpendSerials, hash);
    if (tx.IsSigmaSpend()) {
        if(markZcoinSpendTransactionSerial)
            sigmaState->AddSpendToMempool(zcSpendSerialsV3, hash);
        LogPrintf("Updating mint tracker state from Mempool..");
#ifdef ENABLE_WALLET
        if (!GetBoolArg("-disablewallet", false) && pwalletMain->zwallet) {
            LogPrintf("Updating spend state from Mempool..");
            pwalletMain->zwallet->GetTracker().UpdateSpendStateFromMempool(zcSpendSerialsV3);
        }
#endif
    }

    if (tx.IsLelantusJoinSplit()) {
        if(markZcoinSpendTransactionSerial)
            lelantusState->AddSpendToMempool(lelantusSpendSerials, hash);
        LogPrintf("Updating mint tracker state from Mempool..");
#ifdef ENABLE_WALLET
        if (pwalletMain->zwallet) {
            LogPrintf("Updating spend state from Mempool..");
            pwalletMain->zwallet->GetTracker().UpdateJoinSplitStateFromMempool(lelantusSpendSerials);
        }
#endif
    }

    if(markZcoinSpendTransactionSerial) {
        sigmaState->AddMintsToMempool(zcMintPubcoinsV3);
        lelantusState->AddMintsToMempool(lelantusMintPubcoins);
    }


#ifdef ENABLE_WALLET
    if(tx.IsSigmaMint() && !GetBoolArg("-disablewallet", false) && pwalletMain->zwallet) {
        LogPrintf("Updating mint state from Mempool..");
        pwalletMain->zwallet->GetTracker().UpdateMintStateFromMempool(zcMintPubcoinsV3);
    }

    if(tx.IsLelantusMint() && pwalletMain->zwallet) {
        LogPrintf("Updating mint state from Mempool..");
        pwalletMain->zwallet->GetTracker().UpdateLelantusMintStateFromMempool(lelantusMintPubcoins, lelantusAmounts);
    }
#endif
    GetMainSignals().SyncTransaction(tx, NULL, CMainSignals::SYNC_TRANSACTION_NOT_IN_BLOCK);

    LogPrintf("AcceptToMemoryPoolWorker -> OK\n");

    return true;
}

bool AcceptToMemoryPoolWithTime(CTxMemPool& pool, CValidationState &state, const CTransactionRef &tx, bool fLimitFree,
                        bool* pfMissingInputs, int64_t nAcceptTime, std::list<CTransactionRef>* plTxnReplaced,
                        bool fOverrideMempoolLimit, const CAmount nAbsurdFee,
                        bool isCheckWalletTransaction, bool markZcoinSpendTransactionSerial)
{
    LogPrintf("AcceptToMemoryPool(), transaction: %s\n", tx->GetHash().ToString());
    std::vector<COutPoint> coins_to_uncache;
    bool res = AcceptToMemoryPoolWorker(pool, state, tx, fLimitFree, pfMissingInputs, nAcceptTime, plTxnReplaced, fOverrideMempoolLimit, nAbsurdFee, coins_to_uncache, isCheckWalletTransaction, markZcoinSpendTransactionSerial);
    if (!res) {
        BOOST_FOREACH(const COutPoint& hashTx, coins_to_uncache)
            pcoinsTip->Uncache(hashTx);
    }
    // After we've (potentially) uncached entries, ensure our coins cache is still within its size limits
    CValidationState stateDummy;
    FlushStateToDisk(stateDummy, FLUSH_STATE_PERIODIC);
    return res;
}

bool AcceptToMemoryPool(CTxMemPool& pool, CValidationState &state, const CTransactionRef &tx, bool fLimitFree,
                        bool* pfMissingInputs, std::list<CTransactionRef>* plTxnReplaced,
                        bool fOverrideMempoolLimit, const CAmount nAbsurdFee,
                        bool isCheckWalletTransaction, bool markZcoinSpendTransactionSerial)
{
    return AcceptToMemoryPoolWithTime(pool, state, tx, fLimitFree, pfMissingInputs, GetTime(), plTxnReplaced, fOverrideMempoolLimit, nAbsurdFee, isCheckWalletTransaction, markZcoinSpendTransactionSerial);
}


bool AcceptToMemoryPool(CTxPoolAggregate& poolAggregate, CValidationState &state, const CTransactionRef &tx, bool fLimitFree,
                        bool* pfMissingInputs, std::list<CTransactionRef>* plTxnReplaced,
                        bool fOverrideMempoolLimit, const CAmount nAbsurdFee, bool isCheckWalletTransaction, bool markZcoinSpendTransactionSerial) {
    bool res = AcceptToMemoryPool(mempool, state, tx, fLimitFree, pfMissingInputs, plTxnReplaced, fOverrideMempoolLimit, nAbsurdFee, isCheckWalletTransaction, markZcoinSpendTransactionSerial);
    AcceptToMemoryPool(txpools.getStemTxPool(), state, tx, fLimitFree, pfMissingInputs, plTxnReplaced, fOverrideMempoolLimit, nAbsurdFee, isCheckWalletTransaction, false);
    return res;
}


/** Return transaction in txOut, and if it was found inside a block, its hash is placed in hashBlock */
bool GetTransaction(const uint256 &hash, CTransactionRef &txOut, const Consensus::Params& consensusParams, uint256 &hashBlock, bool fAllowSlow)
{
    CBlockIndex *pindexSlow = NULL;

    LOCK(cs_main);

    CTransactionRef ptx = mempool.get(hash);
    if (ptx)
    {
        txOut = ptx;
        return true;
    }

    if (fTxIndex) {
        CDiskTxPos postx;
        if (pblocktree->ReadTxIndex(hash, postx)) {
            CAutoFile file(OpenBlockFile(postx, true), SER_DISK, CLIENT_VERSION);
            if (file.IsNull())
                return error("%s: OpenBlockFile failed", __func__);
            CBlockHeader header;
            try {
                file >> header;
                fseek(file.Get(), postx.nTxOffset, SEEK_CUR);
                file >> txOut;
            } catch (const std::exception& e) {
                return error("%s: Deserialize or I/O error - %s", __func__, e.what());
            }
            hashBlock = header.GetHash();
            if (txOut->GetHash() != hash)
                return error("%s: txid mismatch", __func__);
            return true;
        }
    }

    if (fAllowSlow) { // use coin database to locate block that contains transaction, and scan it
        const Coin& coin = AccessByTxid(*pcoinsTip, hash);
        if (!coin.IsSpent()) pindexSlow = chainActive[coin.nHeight];
    }

    if (pindexSlow) {
        CBlock block;
        if (ReadBlockFromDisk(block, pindexSlow, consensusParams)) {
            for (const auto& tx : block.vtx) {
                if (tx->GetHash() == hash) {
                    txOut = tx;
                    hashBlock = pindexSlow->GetBlockHash();
                    return true;
                }
            }
        }
    }

    return false;
}

bool GetTimestampIndex(const unsigned int &high, const unsigned int &low, std::vector<uint256> &hashes)
{
    if (!fTimestampIndex)
        return error("Timestamp index not enabled");

    if (!pblocktree->ReadTimestampIndex(high, low, hashes))
        return error("Unable to get hashes for timestamps");

    return true;
}


bool GetSpentIndex(CSpentIndexKey &key, CSpentIndexValue &value)
{
    if (!fSpentIndex)
        return false;

    if (mempool.getSpentIndex(key, value))
        return true;

    if (!pblocktree->ReadSpentIndex(key, value))
        return false;

    return true;
}

bool GetAddressIndex(uint160 addressHash, AddressType type,
                     std::vector<std::pair<CAddressIndexKey, CAmount> > &addressIndex, int start, int end)
{
    if (!fAddressIndex)
        return error("address index not enabled");

    if (!pblocktree->ReadAddressIndex(addressHash, type, addressIndex, start, end))
        return error("unable to get txids for address");

    return true;
}

bool GetAddressUnspent(uint160 addressHash, AddressType type,
                       std::vector<std::pair<CAddressUnspentKey, CAddressUnspentValue> > &unspentOutputs)
{
    if (!fAddressIndex)
        return error("address index not enabled");

    if (!pblocktree->ReadAddressUnspentIndex(addressHash, type, unspentOutputs))
        return error("unable to get txids for address");

    return true;
}



//////////////////////////////////////////////////////////////////////////////
//
// CBlock and CBlockIndex
//

bool WriteBlockToDisk(const CBlock& block, CDiskBlockPos& pos, const CMessageHeader::MessageStartChars& messageStart)
{
    // Open history file to append
    CAutoFile fileout(OpenBlockFile(pos), SER_DISK, CLIENT_VERSION);
    if (fileout.IsNull())
        return error("WriteBlockToDisk: OpenBlockFile failed");

    // Write index header
    unsigned int nSize = GetSerializeSize(fileout, block);
    fileout << FLATDATA(messageStart) << nSize;

    // Write block
    long fileOutPos = ftell(fileout.Get());
    if (fileOutPos < 0)
        return error("WriteBlockToDisk: ftell failed");
    pos.nPos = (unsigned int)fileOutPos;
    fileout << block;

    return true;
}

bool ReadBlockFromDisk(CBlock& block, const CDiskBlockPos& pos, int nHeight, const Consensus::Params& consensusParams)
{
    block.SetNull();

    // Open history file to read
    CAutoFile filein(OpenBlockFile(pos, true), SER_DISK, CLIENT_VERSION);
    if (filein.IsNull())
        return error("ReadBlockFromDisk: OpenBlockFile failed for %s", pos.ToString());

    // Read block
    try {
        filein >> block;
    }
    catch (const std::exception &e) {
        return error("%s: Deserialize or I/O error - %s at %s", __func__, e.what(), pos.ToString());
    }

    // Zcoin - MTP
    if (!CheckMerkleTreeProof(block, consensusParams)){
    	return error("ReadBlockFromDisk: CheckMerkleTreeProof: Errors in block header at %s", pos.ToString());
    }

    // Check the header
    if (!CheckProofOfWork(block.GetPoWHash(nHeight), block.nBits, consensusParams))
        return error("ReadBlockFromDisk: CheckProofOfWork: Errors in block header at %s", pos.ToString());

    return true;
}

bool ReadBlockFromDisk(CBlock &block, const CBlockIndex *pindex, const Consensus::Params &consensusParams) {
    if (!ReadBlockFromDisk(block, pindex->GetBlockPos(), pindex->nHeight, consensusParams))
        return false;

    if (block.GetHash() != pindex->GetBlockHash()) {
        return error("ReadBlockFromDisk(CBlock&, CBlockIndex*): GetHash() doesn't match index for %s at %s",
                     pindex->ToString(), pindex->GetBlockPos().ToString());
    }
    return true;
}

bool ReadBlockHeaderFromDisk(CBlock &block, const CDiskBlockPos &pos) {
    CAutoFile filein(OpenBlockFile(pos, true), SER_DISK, CLIENT_VERSION);
    if (filein.IsNull())
        return error("ReadBlockFromDisk: OpenBlockFile failed for %s", pos.ToString());

    try {
        block.SerializationOp(filein, CBlockHeader::CReadBlockHeader());
    }
    catch (const std::exception &e) {
        return error("%s: Deserialize or I/O error - %s at %s", __func__, e.what(), pos.ToString());
    }

    return true;
}

CAmount GetBlockSubsidyWithMTPFlag(int nHeight, const Consensus::Params &consensusParams, bool fMTP) {
    // Genesis block is 0 coin
    if (nHeight == 0)
        return 0;

    // Subsidy is cut in half after nSubsidyHalvingFirst block, then every nSubsidyHalvingInterval blocks.
    // After block nSubsidyHalvingStopBlock there will be no subsidy at all
    if (nHeight >= consensusParams.nSubsidyHalvingStopBlock)
        return 0;
    int halvings = nHeight < consensusParams.nSubsidyHalvingFirst ? 0 : (nHeight - consensusParams.nSubsidyHalvingFirst) / consensusParams.nSubsidyHalvingInterval + 1;
    // Force block reward to zero when right shift is undefined.
    if (halvings >= 64)
        return 0;

    CAmount nSubsidy = 50 * COIN;
    nSubsidy >>= halvings;

    if (nHeight > 0 && fMTP)
        nSubsidy /= consensusParams.nMTPRewardReduction;

    return nSubsidy;
}

CAmount GetBlockSubsidy(int nHeight, const Consensus::Params &consensusParams, int nTime) {
    return GetBlockSubsidyWithMTPFlag(nHeight, consensusParams, nTime >= (int)consensusParams.nMTPSwitchTime);
}

CAmount GetMasternodePayment(int nHeight, CAmount blockValue)
{
    const Consensus::Params &params = Params().GetConsensus();
    if (nHeight >= params.nSubsidyHalvingFirst)
        return blockValue*params.stage2ZnodeShare/100;
    else
        return blockValue*3/10; // 30%
}

bool IsInitialBlockDownload() {
//    const CChainParams &chainParams = Params();
    // Once this function has returned false, it must remain false.
    static std::atomic<bool> latchToFalse{false};
    // Optimization: pre-test latch before taking the lock.
    if (latchToFalse.load(std::memory_order_relaxed))
        return false;
    LOCK(cs_main);
    if (latchToFalse.load(std::memory_order_relaxed))
        return false;
    if (fImporting || fReindex)
        return true;
    if (chainActive.Tip() == NULL)
        return true;
//    if (chainActive.Tip()->nChainWork < UintToArith256(chainParams.GetConsensus().nMinimumChainWork))
//        return true;
    if (chainActive.Tip()->GetBlockTime() < (GetTime() - nMaxTipAge))
        return true;
    latchToFalse.store(true, std::memory_order_relaxed);
    return false;
}

CBlockIndex *pindexBestForkTip = NULL, *pindexBestForkBase = NULL;

void AlertNotify(const std::string& strMessage)
{
    uiInterface.NotifyAlertChanged();
    std::string strCmd = GetArg("-alertnotify", "");
    if (strCmd.empty()) return;

    // Alert text should be plain ascii coming from a trusted source, but to
    // be safe we first strip anything not in safeChars, then add single quotes around
    // the whole string before passing it to the shell:
    std::string singleQuote("'");
    std::string safeStatus = SanitizeString(strMessage);
    safeStatus = singleQuote+safeStatus+singleQuote;
    boost::replace_all(strCmd, "%s", safeStatus);

    boost::thread t(runCommand, strCmd); // thread runs free
}

void CheckForkWarningConditions()
{
    AssertLockHeld(cs_main);
    // Before we get past initial download, we cannot reliably alert about forks
    // (we assume we don't get stuck on a fork before finishing our initial sync)
    if (IsInitialBlockDownload())
        return;

    // If our best fork is no longer within 72 blocks (+/- 12 hours if no one mines it)
    // of our head, drop it
    if (pindexBestForkTip && chainActive.Height() - pindexBestForkTip->nHeight >= 72)
        pindexBestForkTip = NULL;

    if (pindexBestForkTip || (pindexBestInvalid && pindexBestInvalid->nChainWork > chainActive.Tip()->nChainWork + (GetBlockProof(*chainActive.Tip()) * 6)))
    {
        if (!GetfLargeWorkForkFound() && pindexBestForkBase)
        {
            std::string warning = std::string("'Warning: Large-work fork detected, forking after block ") +
                pindexBestForkBase->phashBlock->ToString() + std::string("'");
            AlertNotify(warning);
        }
        if (pindexBestForkTip && pindexBestForkBase)
        {
            LogPrintf("%s: Warning: Large valid fork found\n  forking the chain at height %d (%s)\n  lasting to height %d (%s).\nChain state database corruption likely.\n", __func__,
                   pindexBestForkBase->nHeight, pindexBestForkBase->phashBlock->ToString(),
                   pindexBestForkTip->nHeight, pindexBestForkTip->phashBlock->ToString());
            SetfLargeWorkForkFound(true);
        }
        else
        {
            LogPrintf("%s: Warning: Found invalid chain at least ~6 blocks longer than our best chain.\nChain state database corruption likely.\n", __func__);
            SetfLargeWorkInvalidChainFound(true);
        }
    }
    else
    {
        SetfLargeWorkForkFound(false);
        SetfLargeWorkInvalidChainFound(false);
    }
}

void CheckForkWarningConditionsOnNewFork(CBlockIndex* pindexNewForkTip)
{
    AssertLockHeld(cs_main);
    // If we are on a fork that is sufficiently large, set a warning flag
    CBlockIndex* pfork = pindexNewForkTip;
    CBlockIndex* plonger = chainActive.Tip();
    while (pfork && pfork != plonger)
    {
        while (plonger && plonger->nHeight > pfork->nHeight)
            plonger = plonger->pprev;
        if (pfork == plonger)
            break;
        pfork = pfork->pprev;
    }

    // We define a condition where we should warn the user about as a fork of at least 7 blocks
    // with a tip within 72 blocks (+/- 12 hours if no one mines it) of ours
    // We use 7 blocks rather arbitrarily as it represents just under 10% of sustained network
    // hash rate operating on the fork.
    // or a chain that is entirely longer than ours and invalid (note that this should be detected by both)
    // We define it this way because it allows us to only store the highest fork tip (+ base) which meets
    // the 7-block condition and from this always have the most-likely-to-cause-warning fork
    if (pfork && (!pindexBestForkTip || (pindexBestForkTip && pindexNewForkTip->nHeight > pindexBestForkTip->nHeight)) &&
            pindexNewForkTip->nChainWork - pfork->nChainWork > (GetBlockProof(*pfork) * 7) &&
            chainActive.Height() - pindexNewForkTip->nHeight < 72)
    {
        pindexBestForkTip = pindexNewForkTip;
        pindexBestForkBase = pfork;
    }

    CheckForkWarningConditions();
}

void static InvalidChainFound(CBlockIndex* pindexNew)
{
    if (!pindexBestInvalid || pindexNew->nChainWork > pindexBestInvalid->nChainWork)
        pindexBestInvalid = pindexNew;

    LogPrintf("%s: invalid block=%s  height=%d  log2_work=%.8g  date=%s\n", __func__,
      pindexNew->GetBlockHash().ToString(), pindexNew->nHeight,
      log(pindexNew->nChainWork.getdouble())/log(2.0), DateTimeStrFormat("%Y-%m-%d %H:%M:%S",
      pindexNew->GetBlockTime()));
    CBlockIndex *tip = chainActive.Tip();
    assert (tip);
    LogPrintf("%s:  current best=%s  height=%d  log2_work=%.8g  date=%s\n", __func__,
      tip->GetBlockHash().ToString(), chainActive.Height(), log(tip->nChainWork.getdouble())/log(2.0),
      DateTimeStrFormat("%Y-%m-%d %H:%M:%S", tip->GetBlockTime()));
    CheckForkWarningConditions();
}

void static InvalidBlockFound(CBlockIndex *pindex, const CValidationState &state) {
    if (!state.CorruptionPossible()) {
        pindex->nStatus |= BLOCK_FAILED_VALID;
        setDirtyBlockIndex.insert(pindex);
        setBlockIndexCandidates.erase(pindex);
        InvalidChainFound(pindex);
    }
}

void UpdateCoins(const CTransaction& tx, CCoinsViewCache& inputs, CTxUndo &txundo, int nHeight)
{
    // mark inputs spent
    if (!tx.IsCoinBase() && !tx.IsZerocoinSpend() && !tx.IsSigmaSpend() && !tx.IsZerocoinRemint() && !tx.IsLelantusJoinSplit()) {
        txundo.vprevout.reserve(tx.vin.size());
        BOOST_FOREACH(const CTxIn &txin, tx.vin) {
            txundo.vprevout.emplace_back();
            inputs.SpendCoin(txin.prevout, &txundo.vprevout.back());
        }
    }
    // add outputs
    AddCoins(inputs, tx, nHeight);
}

void UpdateCoins(const CTransaction& tx, CCoinsViewCache& inputs, int nHeight)
{
    CTxUndo txundo;
    UpdateCoins(tx, inputs, txundo, nHeight);
}

bool CScriptCheck::operator()() {
    const CScript &scriptSig = ptxTo->vin[nIn].scriptSig;
    const CScriptWitness *witness = &ptxTo->vin[nIn].scriptWitness;
    if (!VerifyScript(scriptSig, scriptPubKey, witness, nFlags, CachingTransactionSignatureChecker(ptxTo, nIn, amount, cacheStore, *txdata), &error)) {
        return false;
    }
    return true;
}

int GetSpendHeight(const CCoinsViewCache& inputs)
{
    LOCK(cs_main);
    CBlockIndex* pindexPrev = mapBlockIndex.find(inputs.GetBestBlock())->second;
    return pindexPrev->nHeight + 1;
}

namespace Consensus {
bool CheckTxInputs(const CTransaction& tx, CValidationState& state, const CCoinsViewCache& inputs, int nSpendHeight)
{
        // This doesn't trigger the DoS code on purpose; if it did, it would make it easier
        // for an attacker to attempt to split the network.
        if (!inputs.HaveInputs(tx))
            return state.Invalid(false, 0, "", "Inputs unavailable");

        CAmount nValueIn = 0;
        CAmount nFees = 0;
        for (unsigned int i = 0; i < tx.vin.size(); i++)
        {
            const COutPoint &prevout = tx.vin[i].prevout;
            const Coin &coin = inputs.AccessCoin(prevout);
            assert(!coin.IsSpent());

            // If prev is coinbase, check that it's matured
            if (coin.IsCoinBase()) {
                if (nSpendHeight - coin.nHeight < COINBASE_MATURITY)
                    return state.Invalid(false,
                        REJECT_INVALID, "bad-txns-premature-spend-of-coinbase",
                        strprintf("tried to spend coinbase at depth %d", nSpendHeight - coin.nHeight));
            }

            // Check for negative or overflow input values
            nValueIn += coin.out.nValue;
            if (!MoneyRange(coin.out.nValue) || !MoneyRange(nValueIn))
                return state.DoS(100, false, REJECT_INVALID, "bad-txns-inputvalues-outofrange");

        }

        CAmount nTxFee;
        if(!tx.IsLelantusJoinSplit()) {
            // at Lelantus JoinSplit we check balance inside cryptographic proof verification
            if (nValueIn < tx.GetValueOut())
                return state.DoS(100, false, REJECT_INVALID, "bad-txns-in-belowout", false,
                        strprintf("value in (%s) < value out (%s)", FormatMoney(nValueIn), FormatMoney(tx.GetValueOut())));
            // Tally transaction fees
            nTxFee = nValueIn - tx.GetValueOut();
        } else {
            try {
                nTxFee = lelantus::ParseLelantusJoinSplit(tx.vin[0])->getFee();
            }
            catch (CBadTxIn&) {
                return state.DoS(0, false, REJECT_INVALID, "unable to parse joinsplit");
            }
        }
        if (nTxFee < 0)
            return state.DoS(100, false, REJECT_INVALID, "bad-txns-fee-negative");
        nFees += nTxFee;
        if (!MoneyRange(nFees))
            return state.DoS(100, false, REJECT_INVALID, "bad-txns-fee-outofrange");
    return true;
}
}// namespace Consensus

bool CheckInputs(const CTransaction& tx, CValidationState &state, const CCoinsViewCache &inputs, bool fScriptChecks, unsigned int flags, bool cacheStore, PrecomputedTransactionData& txdata, std::vector<CScriptCheck> *pvChecks)
{
    if (!tx.IsCoinBase() && !tx.IsZerocoinSpend() && !tx.IsSigmaSpend() && !tx.IsZerocoinRemint() && !tx.IsLelantusJoinSplit())
    {
        if (!Consensus::CheckTxInputs(tx, state, inputs, GetSpendHeight(inputs)))
            return false;

        if (pvChecks)
            pvChecks->reserve(tx.vin.size());

        // The first loop above does all the inexpensive checks.
        // Only if ALL inputs pass do we perform expensive ECDSA signature checks.
        // Helps prevent CPU exhaustion attacks.

        // Skip script verification when connecting blocks under the
        // assumedvalid block. Assuming the assumedvalid block is valid this
        // is safe because block merkle hashes are still computed and checked,
        // Of course, if an assumed valid block is invalid due to false scriptSigs
        // this optimization would allow an invalid chain to be accepted.
        if (fScriptChecks) {
            for (unsigned int i = 0; i < tx.vin.size(); i++) {
                const COutPoint &prevout = tx.vin[i].prevout;
                const Coin& coin = inputs.AccessCoin(prevout);
                assert(!coin.IsSpent());

                // We very carefully only pass in things to CScriptCheck which
                // are clearly committed to by tx' witness hash. This provides
                // a sanity check that our caching is not introducing consensus
                // failures through additional data in, eg, the coins being
                // spent being checked as a part of CScriptCheck.
                const CScript& scriptPubKey = coin.out.scriptPubKey;
                const CAmount amount = coin.out.nValue;

                // Verify signature
                CScriptCheck check(scriptPubKey, amount, tx, i, flags, cacheStore, &txdata);
                if (pvChecks) {
                    pvChecks->push_back(CScriptCheck());
                    check.swap(pvChecks->back());
                } else if (!check()) {
                    if (flags & SCRIPT_VERIFY_STRICTENC) {
                        // Check whether the failure was caused by a
                        // non-mandatory script verification check, such as
                        // non-standard DER encodings or non-null dummy
                        // arguments; if so, don't trigger DoS protection to
                        // avoid splitting the network between upgraded and
                        // non-upgraded nodes.
                        CScriptCheck check2(scriptPubKey, amount, tx, i,
                                flags & ~STANDARD_NOT_MANDATORY_VERIFY_FLAGS, cacheStore, &txdata);
                        if (check2())
                            return state.Invalid(false, REJECT_NONSTANDARD, strprintf("non-mandatory-script-verify-flag (%s)", ScriptErrorString(check.GetScriptError())));
                    }
                    // Failures of other flags indicate a transaction that is
                    // invalid in new blocks, e.g. a invalid P2SH. We DoS ban
                    // such nodes as they are not following the protocol. That
                    // said during an upgrade careful thought should be taken
                    // as to the correct behavior - we may want to continue
                    // peering with non-upgraded nodes even after soft-fork
                    // super-majority signaling has occurred.
                    return state.DoS(100,false, REJECT_INVALID, strprintf("mandatory-script-verify-flag-failed (%s)", ScriptErrorString(check.GetScriptError())));
                }
            }
        }
    } else if (tx.IsSigmaSpend()) {
        // Total sum of inputs of transaction.
        CAmount totalInputValue = 0;

        BOOST_FOREACH(const CTxIn &txin, tx.vin) {
            if(!txin.scriptSig.IsSigmaSpend()) {
                return state.DoS(
                    100, false,
                    REJECT_MALFORMED,
                    "CheckSpendZcoinTransaction: can't mix zerocoin spend input with regular ones");
            }
            CDataStream serializedCoinSpend((const char *)&*(txin.scriptSig.begin() + 1),
                                            (const char *)&*txin.scriptSig.end(),
                                            SER_NETWORK, PROTOCOL_VERSION);
            sigma::CoinSpend newSpend(sigma::Params::get_default(), serializedCoinSpend);
            uint64_t denom = newSpend.getIntDenomination();
            totalInputValue += denom;
        }
        if (totalInputValue < tx.GetValueOut()) {
            return state.DoS(
                100,
                error("Spend transaction outputs larger than the inputs."));
        }
    } else if (tx.IsLelantusJoinSplit()) {
        if(tx.vin.size() > 1 || !tx.vin[0].scriptSig.IsLelantusJoinSplit()) {
            return state.DoS(
                    100, false,
                    REJECT_MALFORMED,
                    " Can't mix Lelantus joinsplit input with regular ones or have more than one input");
        }
    }

    return true;
}

namespace {

bool UndoWriteToDisk(const CBlockUndo& blockundo, CDiskBlockPos& pos, const uint256& hashBlock, const CMessageHeader::MessageStartChars& messageStart)
{
    // Open history file to append
    CAutoFile fileout(OpenUndoFile(pos), SER_DISK, CLIENT_VERSION);
    if (fileout.IsNull())
        return error("%s: OpenUndoFile failed", __func__);

    // Write index header
    unsigned int nSize = GetSerializeSize(fileout, blockundo);
    fileout << FLATDATA(messageStart) << nSize;

    // Write undo data
    long fileOutPos = ftell(fileout.Get());
    if (fileOutPos < 0)
        return error("%s: ftell failed", __func__);
    pos.nPos = (unsigned int)fileOutPos;
    fileout << blockundo;

    // calculate & write checksum
    CHashWriter hasher(SER_GETHASH, PROTOCOL_VERSION);
    hasher << hashBlock;
    hasher << blockundo;
    fileout << hasher.GetHash();

    return true;
}

bool UndoReadFromDisk(CBlockUndo& blockundo, const CDiskBlockPos& pos, const uint256& hashBlock)
{
    // Open history file to read
    CAutoFile filein(OpenUndoFile(pos, true), SER_DISK, CLIENT_VERSION);
    if (filein.IsNull())
        return error("%s: OpenUndoFile failed", __func__);

    // Read block
    uint256 hashChecksum;
    CHashVerifier<CAutoFile> verifier(&filein); // We need a CHashVerifier as reserializing may lose data
    try {
        verifier << hashBlock;
        verifier >> blockundo;
        filein >> hashChecksum;
    }
    catch (const std::exception& e) {
        return error("%s: Deserialize or I/O error - %s", __func__, e.what());
    }

    // Verify checksum
    if (hashChecksum != verifier.GetHash())
        return error("%s: Checksum mismatch", __func__);

    return true;
}

} // anon namespace

/** Abort with a message */
bool AbortNode(const std::string& strMessage, const std::string& userMessage)
{
    SetMiscWarning(strMessage);
    LogPrintf("*** %s\n", strMessage);
    uiInterface.ThreadSafeMessageBox(
        userMessage.empty() ? _("Error: A fatal internal error occurred, see debug.log for details") : userMessage,
        "", CClientUIInterface::MSG_ERROR);
    StartShutdown();
    return false;
}

bool AbortNode(CValidationState& state, const std::string& strMessage, const std::string& userMessage /*=""*/)
{
    AbortNode(strMessage, userMessage);
    return state.Error(strMessage);
}

enum DisconnectResult
{
    DISCONNECT_OK,      // All good.
    DISCONNECT_UNCLEAN, // Rolled back, but UTXO set was inconsistent with block.
    DISCONNECT_FAILED   // Something else went wrong.
};

/**
 * Restore the UTXO in a Coin at a given COutPoint
 * @param undo The Coin to be restored.
 * @param view The coins view to which to apply the changes.
 * @param out The out point that corresponds to the tx input.
 * @return A DisconnectResult as an int
 */
int ApplyTxInUndo(Coin&& undo, CCoinsViewCache& view, const COutPoint& out)
{
    bool fClean = true;

    if (view.HaveCoin(out)) fClean = false; // overwriting transaction output

    if (undo.nHeight == 0) {
        // Missing undo metadata (height and coinbase). Older versions included this
        // information only in undo records for the last spend of a transactions'
        // outputs. This implies that it must be present for some other output of the same tx.
        const Coin& alternate = AccessByTxid(view, out.hash);
        if (!alternate.IsSpent()) {
            undo.nHeight = alternate.nHeight;
            undo.fCoinBase = alternate.fCoinBase;
        } else {
            return DISCONNECT_FAILED; // adding output for transaction without known metadata
        }
    }
    view.AddCoin(out, std::move(undo), undo.fCoinBase);

    return fClean ? DISCONNECT_OK : DISCONNECT_UNCLEAN;
}

/** Undo the effects of this block (with given index) on the UTXO set represented by coins.
 *  When UNCLEAN or FAILED is returned, view is left in an indeterminate state. */
static DisconnectResult DisconnectBlock(const CBlock& block, CValidationState& state, const CBlockIndex* pindex, CCoinsViewCache& view, bool *pfClean = nullptr)
{
    assert(pindex->GetBlockHash() == view.GetBestBlock());

    bool fDIP0003Active = pindex->nHeight >= Params().GetConsensus().DIP0003Height;
    bool fHasBestBlock = evoDb->VerifyBestBlock(pindex->GetBlockHash());

    if (fDIP0003Active && !fHasBestBlock) {
        // Nodes that upgraded after DIP3 activation will have to reindex to ensure evodb consistency
        AbortNode("Found EvoDB inconsistency, you must reindex to continue");
        return DISCONNECT_FAILED;
    }

    if (pfClean)
        *pfClean = false;
    bool fClean = true;

    CBlockUndo blockUndo;
    CDiskBlockPos pos = pindex->GetUndoPos();

    if (pos.IsNull()) {
        error("DisconnectBlock(): no undo data available");
        return DISCONNECT_FAILED;
    }
    if (!UndoReadFromDisk(blockUndo, pos, pindex->pprev->GetBlockHash())) {
        error("DisconnectBlock(): failure reading undo data");
        return DISCONNECT_FAILED;
    }

    if (blockUndo.vtxundo.size() + 1 != block.vtx.size()) {
        error("DisconnectBlock(): block and undo data inconsistent");
        return DISCONNECT_FAILED;
    }

    CDbIndexHelper dbIndexHelper(fAddressIndex, fSpentIndex);

    CAmount nFees = 0;

    if (!UndoSpecialTxsInBlock(block, pindex)) {
        return DISCONNECT_FAILED;
    }

    // undo transactions in reverse order
    for (int i = block.vtx.size() - 1; i >= 0; i--) {
        const CTransaction &tx = *(block.vtx[i]);
        uint256 hash = tx.GetHash();

        dbIndexHelper.DisconnectTransactionOutputs(tx, pindex->nHeight, i, view);

        // Check that all outputs are available and match the outputs in the block itself
        // exactly.
        for (size_t o = 0; o < tx.vout.size(); o++) {
            if (!tx.vout[o].scriptPubKey.IsUnspendable()) {
                COutPoint out(hash, o);
                Coin coin;
                view.SpendCoin(out, &coin);
                if (tx.vout[o] != coin.out) {
                    fClean = false; // transaction output mismatch
                }
            }
        }

        // restore inputs
        if (!tx.IsCoinBase() && !tx.IsZerocoinSpend() && !tx.IsSigmaSpend() && !tx.IsZerocoinRemint() && !tx.IsLelantusJoinSplit()) { // not coinbases
            CTxUndo &txundo = blockUndo.vtxundo[i-1];
            if (txundo.vprevout.size() != tx.vin.size()) {
                error("DisconnectBlock(): transaction and undo data inconsistent");
                return DISCONNECT_FAILED;
            }
            for (unsigned int j = tx.vin.size(); j-- > 0;) {
                const COutPoint &out = tx.vin[j].prevout;
                int res = ApplyTxInUndo(std::move(txundo.vprevout[j]), view, out);
                if (res == DISCONNECT_FAILED) return DISCONNECT_FAILED;
                fClean = fClean && res != DISCONNECT_UNCLEAN;
            }
            // At this point, all of txundo.vprevout should have been moved out.
        }

        if(tx.IsSigmaSpend())
            nFees += sigma::GetSigmaSpendInput(tx) - tx.GetValueOut();
        else if (tx.IsLelantusJoinSplit()) {
            nFees += lelantus::ParseLelantusJoinSplit(tx.vin[0])->getFee();
        }

        dbIndexHelper.DisconnectTransactionInputs(tx, pindex->nHeight, i, view);
    }

    // move best block pointer to prevout block
    view.SetBestBlock(pindex->pprev->GetBlockHash());

    //The pfClean flag is specified only when called from CVerifyDB::VerifyDB.
    //When called from there, no real disconnect happens.
    if(!pfClean) {
        if (fAddressIndex) {
            if (!pblocktree->EraseAddressIndex(dbIndexHelper.getAddressIndex())) {
                AbortNode(state, "Failed to delete address index");
                error("Failed to delete address index");
                return DISCONNECT_FAILED;
            }
            if (!pblocktree->UpdateAddressUnspentIndex(dbIndexHelper.getAddressUnspentIndex())) {
                AbortNode(state, "Failed to write address unspent index");
                error("Failed to write address unspent index");
                return DISCONNECT_FAILED;
            }
            if (!pblocktree->AddTotalSupply(-(block.vtx[0]->GetValueOut() - nFees))) {
                AbortNode(state, "Failed to write total supply");
                error("Failed to write total supply");
                return DISCONNECT_FAILED;
            }
        }
    }

    /*
    // make sure the flag is reset in case of a chain reorg
    // (we reused the DIP3 deployment)
    instantsend.isAutoLockBip9Active = pindex->nHeight >= Params().GetConsensus().DIP0003Height;
    */

    evoDb->WriteBestBlock(pindex->pprev->GetBlockHash());

    if (pfClean)
        *pfClean = fClean;

    return fClean ? DISCONNECT_OK : DISCONNECT_UNCLEAN;
}

void static FlushBlockFile(bool fFinalize = false)
{
    LOCK(cs_LastBlockFile);

    CDiskBlockPos posOld(nLastBlockFile, 0);

    FILE *fileOld = OpenBlockFile(posOld);
    if (fileOld) {
        if (fFinalize)
            TruncateFile(fileOld, vinfoBlockFile[nLastBlockFile].nSize);
        FileCommit(fileOld);
        fclose(fileOld);
    }

    fileOld = OpenUndoFile(posOld);
    if (fileOld) {
        if (fFinalize)
            TruncateFile(fileOld, vinfoBlockFile[nLastBlockFile].nUndoSize);
        FileCommit(fileOld);
        fclose(fileOld);
    }
}

bool FindUndoPos(CValidationState &state, int nFile, CDiskBlockPos &pos, unsigned int nAddSize);

static CCheckQueue<CScriptCheck> scriptcheckqueue(128);

void ThreadScriptCheck() {
    RenameThread("bitcoin-scriptch");
    scriptcheckqueue.Thread();
}

// Protected by cs_main
VersionBitsCache versionbitscache;

int32_t ComputeBlockVersion(const CBlockIndex* pindexPrev, const Consensus::Params& params)
{
    LOCK(cs_main);
    int32_t nVersion = VERSIONBITS_TOP_BITS;

    for (int i = 0; i < (int)Consensus::MAX_VERSION_BITS_DEPLOYMENTS; i++) {
        ThresholdState state = VersionBitsState(pindexPrev, params, (Consensus::DeploymentPos)i, versionbitscache);
        if (state == THRESHOLD_LOCKED_IN || state == THRESHOLD_STARTED) {
            nVersion |= VersionBitsMask(params, (Consensus::DeploymentPos)i);
        }
    }

    return nVersion;
}

bool GetBlockHash(uint256 &hashRet, int nBlockHeight) {
    LOCK(cs_main);
    if (chainActive.Tip() == NULL) return false;
    if (nBlockHeight < -1 || nBlockHeight > chainActive.Height()) return false;
    if (nBlockHeight == -1) nBlockHeight = chainActive.Height();
    hashRet = chainActive[nBlockHeight]->GetBlockHash();
    return true;
}

/**
 * Threshold condition checker that triggers when unknown versionbits are seen on the network.
 */
class WarningBitsConditionChecker : public AbstractThresholdConditionChecker
{
private:
    int bit;

public:
    WarningBitsConditionChecker(int bitIn) : bit(bitIn) {}

    int64_t BeginTime(const Consensus::Params& params) const { return 0; }
    int64_t EndTime(const Consensus::Params& params) const { return std::numeric_limits<int64_t>::max(); }
    int Period(const Consensus::Params& params) const { return params.nMinerConfirmationWindow; }
    int Threshold(const Consensus::Params& params) const { return params.nRuleChangeActivationThreshold; }

    bool Condition(const CBlockIndex* pindex, const Consensus::Params& params) const
    {
        return ((pindex->nVersion & VERSIONBITS_TOP_MASK) == VERSIONBITS_TOP_BITS) &&
               ((pindex->nVersion >> bit) & 1) != 0 &&
               ((ComputeBlockVersion(pindex->pprev, params) >> bit) & 1) == 0;
    }
};

// Protected by cs_main
static ThresholdConditionCache warningcache[VERSIONBITS_NUM_BITS];

static int64_t nTimeCheck = 0;
static int64_t nTimeForks = 0;
static int64_t nTimeVerify = 0;
static int64_t nTimeConnect = 0;
static int64_t nTimeIndex = 0;
static int64_t nTimeCallbacks = 0;
static int64_t nTimeTotal = 0;

bool ConnectBlock(const CBlock& block, CValidationState& state, CBlockIndex* pindex,
                  CCoinsViewCache& view, const CChainParams& chainparams, bool fJustCheck)
{
    AssertLockHeld(cs_main);

    int64_t nTimeStart = GetTimeMicros();
    //btzc: update nHeight, isVerifyDB
    // Check it again in case a previous version let a bad block in
    LogPrintf("ConnectBlock nHeight=%s, hash=%s\n", pindex->nHeight, block.GetHash().ToString());
    if (!CheckBlock(block, state, chainparams.GetConsensus(), !fJustCheck, !fJustCheck, pindex->nHeight, false)) {
        LogPrintf("--> failed\n");
        return error("%s: Consensus::CheckBlock: %s", __func__, FormatStateMessage(state));
    }

    // verify that the view's current state corresponds to the previous block
    uint256 hashPrevBlock = pindex->pprev == NULL ? uint256() : pindex->pprev->GetBlockHash();
    assert(hashPrevBlock == view.GetBestBlock());

    if (pindex->pprev) {
        bool fDIP0003Active = pindex->nHeight >= chainparams.GetConsensus().DIP0003Height;
        bool fHasBestBlock = evoDb->VerifyBestBlock(pindex->pprev->GetBlockHash());

        if (fDIP0003Active && !fHasBestBlock) {
            // Nodes that upgraded after DIP3 activation will have to reindex to ensure evodb consistency
            return AbortNode(state, "Found EvoDB inconsistency, you must reindex to continue");
        }
    }

    // Special case for the genesis block, skipping connection of its transactions
    // (its coinbase is unspendable)
    if (block.GetHash() == chainparams.GetConsensus().hashGenesisBlock) {
        if (!fJustCheck)
            view.SetBestBlock(pindex->GetBlockHash());
        return true;
    }

    bool fScriptChecks = true;
    if (!hashAssumeValid.IsNull()) {
        // We've been configured with the hash of a block which has been externally verified to have a valid history.
        // A suitable default value is included with the software and updated from time to time.  Because validity
        //  relative to a piece of software is an objective fact these defaults can be easily reviewed.
        // This setting doesn't force the selection of any particular chain but makes validating some faster by
        //  effectively caching the result of part of the verification.
        BlockMap::const_iterator  it = mapBlockIndex.find(hashAssumeValid);
        if (it != mapBlockIndex.end()) {
            if (it->second->GetAncestor(pindex->nHeight) == pindex &&
                pindexBestHeader->GetAncestor(pindex->nHeight) == pindex &&
                pindexBestHeader->nChainWork >= UintToArith256(chainparams.GetConsensus().nMinimumChainWork)) {
                // This block is a member of the assumed verified chain and an ancestor of the best header.
                // The equivalent time check discourages hashpower from extorting the network via DOS attack
                //  into accepting an invalid block through telling users they must manually set assumevalid.
                //  Requiring a software change or burying the invalid block, regardless of the setting, makes
                //  it hard to hide the implication of the demand.  This also avoids having release candidates
                //  that are hardly doing any signature verification at all in testing without having to
                //  artificially set the default assumed verified block further back.
                // The test against nMinimumChainWork prevents the skipping when denied access to any chain at
                //  least as good as the expected chain.
                fScriptChecks = (GetBlockProofEquivalentTime(*pindexBestHeader, *pindex, *pindexBestHeader, chainparams.GetConsensus()) <= 60 * 60 * 24 * 7 * 2);
            }
        }
    }

    int64_t nTime1 = GetTimeMicros(); nTimeCheck += nTime1 - nTimeStart;
    LogPrint("bench", "    - Sanity checks: %.2fms [%.2fs]\n", 0.001 * (nTime1 - nTimeStart), nTimeCheck * 0.000001);

    // Do not allow blocks that contain transactions which 'overwrite' older transactions,
    // unless those are already completely spent.
    // If such overwrites are allowed, coinbases and transactions depending upon those
    // can be duplicated to remove the ability to spend the first instance -- even after
    // being sent to another address.
    // See BIP30 and http://r6.ca/blog/20120206T005236Z.html for more information.
    // This logic is not necessary for memory pool transactions, as AcceptToMemoryPool
    // already refuses previously-known transaction ids entirely.
    // This rule was originally applied to all blocks with a timestamp after March 15, 2012, 0:00 UTC.
    // Now that the whole chain is irreversibly beyond that time it is applied to all blocks except the
    // two in the chain that violate it. This prevents exploiting the issue against nodes during their
    // initial block download.
    /*
    bool fEnforceBIP30 = (!pindex->phashBlock) || // Enforce on CreateNewBlock invocations which don't have a hash.
                          !((pindex->nHeight==91842 && pindex->GetBlockHash() == uint256S("0x00000000000a4d0a398161ffc163c503763b1f4360639393e0e4c8e300e0caec")) ||
                           (pindex->nHeight==91880 && pindex->GetBlockHash() == uint256S("0x00000000000743f190a18c5577a3c2d2a1f610ae9601ac046a38084ccb7cd721")));
    */

    // Once BIP34 activated it was not possible to create new duplicate coinbases and thus other than starting
    // with the 2 existing duplicate coinbase pairs, not possible to create overwriting txs.  But by the
    // time BIP34 activated, in each of the existing pairs the duplicate coinbase had overwritten the first
    // before the first had been spent.  Since those coinbases are sufficiently buried its no longer possible to create further
    // duplicate transactions descending from the known pairs either.
    // If we're on the known chain at height greater than where BIP34 activated, we can save the db accesses needed for the BIP30 check.
    /*
    CBlockIndex *pindexBIP34height = pindex->pprev->GetAncestor(chainparams.GetConsensus().BIP34Height);
    //Only continue to enforce if we're below BIP34 activation height or the block hash at that height doesn't correspond.
    fEnforceBIP30 = fEnforceBIP30 && (!pindexBIP34height || !(pindexBIP34height->GetBlockHash() == chainparams.GetConsensus().BIP34Hash));
    */

    bool fEnforceBIP30 = true;
    if (fEnforceBIP30) {
        for (const auto& tx : block.vtx) {
            for (size_t o = 0; o < tx->vout.size(); o++) {
                if (view.HaveCoin(COutPoint(tx->GetHash(), o))) {
                    return state.DoS(100, error("ConnectBlock(): tried to overwrite transaction"),
                                     REJECT_INVALID, "bad-txns-BIP30");
                }
            }
        }
    }

    // BIP16 didn't become active until Apr 1 2012
    int64_t nBIP16SwitchTime = 1349049600;
    bool fStrictPayToScriptHash = (pindex->GetBlockTime() >= nBIP16SwitchTime);

    unsigned int flags = fStrictPayToScriptHash ? SCRIPT_VERIFY_P2SH : SCRIPT_VERIFY_NONE;

    // Start enforcing the DERSIG (BIP66) rule
    if (pindex->nHeight >= chainparams.GetConsensus().BIP66Height) {
        flags |= SCRIPT_VERIFY_DERSIG;
    }

    // Start enforcing CHECKLOCKTIMEVERIFY (BIP65) rule
    if (pindex->nHeight >= chainparams.GetConsensus().BIP65Height) {
        flags |= SCRIPT_VERIFY_CHECKLOCKTIMEVERIFY;
    }

    // Start enforcing BIP68 (sequence locks) and BIP112 (CHECKSEQUENCEVERIFY) using versionbits logic.
    int nLockTimeFlags = 0;
    if (VersionBitsState(pindex->pprev, chainparams.GetConsensus(), Consensus::DEPLOYMENT_CSV, versionbitscache) == THRESHOLD_ACTIVE) {
        flags |= SCRIPT_VERIFY_CHECKSEQUENCEVERIFY;
        nLockTimeFlags |= LOCKTIME_VERIFY_SEQUENCE;
    }

    // Start enforcing WITNESS rules using versionbits logic.
    if (IsWitnessEnabled(pindex->pprev, chainparams.GetConsensus())) {
        flags |= SCRIPT_VERIFY_WITNESS;
        flags |= SCRIPT_VERIFY_NULLDUMMY;
    }

    int64_t nTime2 = GetTimeMicros(); nTimeForks += nTime2 - nTime1;
    LogPrint("bench", "    - Fork checks: %.2fms [%.2fs]\n", 0.001 * (nTime2 - nTime1), nTimeForks * 0.000001);

    CBlockUndo blockundo;

    CCheckQueueControl<CScriptCheck> control(fScriptChecks && nScriptCheckThreads ? &scriptcheckqueue : NULL);

    std::vector<int> prevheights;
    CAmount nFees = 0;
    int nInputs = 0;
    int64_t nSigOpsCost = 0;
    CDiskTxPos pos(pindex->GetBlockPos(), GetSizeOfCompactSize(block.vtx.size()));
    std::vector<std::pair<uint256, CDiskTxPos> > vPos;
    vPos.reserve(block.vtx.size());
    blockundo.vtxundo.reserve(block.vtx.size() - 1);
    CDbIndexHelper dbIndexHelper(fAddressIndex, fSpentIndex);

    std::vector<PrecomputedTransactionData> txdata;
    txdata.reserve(block.vtx.size()); // Required so that pointers to individual PrecomputedTransactionData don't get invalidated

    set<uint256> txIds;
    bool isMainNet = chainparams.GetConsensus().IsMain();
    // batch verify Lelantus/Sigma if block is older than a day, that means we are syncing or reindexing
    BatchProofContainer* batchProofContainer = BatchProofContainer::get_instance();
    batchProofContainer->fCollectProofs = (GetSystemTimeInSeconds() - pindex->GetBlockTime()) > 86400;
    batchProofContainer->init();

    block.zerocoinTxInfo = std::make_shared<CZerocoinTxInfo>();
    block.sigmaTxInfo = std::make_shared<sigma::CSigmaTxInfo>();
    block.lelantusTxInfo = std::make_shared<lelantus::CLelantusTxInfo>();

    for (unsigned int i = 0; i < block.vtx.size(); i++)
    {
        const CTransaction &tx = *(block.vtx[i]);

        uint256 txHash = tx.GetHash();
        bool hasDuplicateInTheSameBlock = txIds.count(txHash) > 0;
        if (hasDuplicateInTheSameBlock && (!isMainNet || pindex->nHeight >= HF_ZNODE_HEIGHT))
            return state.DoS(100, error("ConnectBlock(): duplicate transactions in the same block"),
                             REJECT_INVALID, "bad-txns-duplicatetxid");
        txIds.insert(txHash);

        nInputs += tx.vin.size();

        if(tx.IsLelantusJoinSplit() && tx.vin.size() > 1)
            return state.DoS(100, error("ConnectBlock(): invalid joinsplit tx"),
                             REJECT_INVALID, "bad-txns-input-invalid");


        if (!tx.IsCoinBase() && !tx.IsZerocoinSpend() && !tx.IsSigmaSpend() && !tx.IsZerocoinRemint() && !tx.IsLelantusJoinSplit())
        {
            if (!view.HaveInputs(tx))
                return state.DoS(100, error("ConnectBlock(): inputs missing/spent"),
                                 REJECT_INVALID, "bad-txns-inputs-missingorspent");

            // Check that transaction is BIP68 final
            // BIP68 lock checks (as opposed to nLockTime checks) must
            // be in ConnectBlock because they require the UTXO set
            prevheights.resize(tx.vin.size());
            for (size_t j = 0; j < tx.vin.size(); j++) {
                prevheights[j] = view.AccessCoin(tx.vin[j].prevout).nHeight;
            }

            if (!SequenceLocks(tx, nLockTimeFlags, &prevheights, *pindex)) {
                return state.DoS(100, error("%s: contains a non-BIP68-final transaction", __func__),
                                 REJECT_INVALID, "bad-txns-nonfinal");
            }
        }

        if (tx.IsZerocoinSpend()
        || tx.IsZerocoinMint()
        || tx.IsSigmaSpend()
        || tx.IsSigmaMint()
        || tx.IsZerocoinRemint()
        || tx.IsLelantusMint()
        || tx.IsLelantusJoinSplit()) {
            if( tx.IsSigmaSpend())
                nFees += sigma::GetSigmaSpendInput(tx) - tx.GetValueOut();

            if(tx.IsLelantusJoinSplit()) {
                try {
                    nFees += lelantus::ParseLelantusJoinSplit(tx.vin[0])->getFee();
                }
                catch (CBadTxIn&) {
                    return state.DoS(0, false, REJECT_INVALID, "unable to parse joinsplit");
                }
            }

            // Check transaction against zerocoin state
            if (!CheckTransaction(tx, state, false, txHash, false, pindex->nHeight, false, true, block.zerocoinTxInfo.get(), block.sigmaTxInfo.get(), block.lelantusTxInfo.get()))
                return state.DoS(100, error("stateful zerocoin check failed"),
                                 REJECT_INVALID, "bad-txns-zerocoin");
        }

        if (!fJustCheck)
            dbIndexHelper.ConnectTransaction(tx, pindex->nHeight, i, view);

        // GetTransactionSigOpCost counts 3 types of sigops:
        // * legacy (always)
        // * p2sh (when P2SH enabled in flags and excludes coinbase)
        // * witness (when witness enabled in flags and excludes coinbase)
        nSigOpsCost += GetTransactionSigOpCost(tx, view, flags);
        if (nSigOpsCost > MAX_BLOCK_SIGOPS_COST)
            return state.DoS(100, error("ConnectBlock(): too many sigops"),
                             REJECT_INVALID, "bad-blk-sigops");

        txdata.emplace_back(tx);
        if (!tx.IsCoinBase() && !tx.IsZerocoinSpend() && !tx.IsSigmaSpend() && !tx.IsZerocoinRemint() && !tx.IsLelantusJoinSplit())
        {
            nFees += view.GetValueIn(tx)-tx.GetValueOut();

            std::vector<CScriptCheck> vChecks;
            bool fCacheResults = fJustCheck; /* Don't cache results if we're actually connecting blocks (still consult the cache, though) */
            if (!CheckInputs(tx, state, view, fScriptChecks, flags, fCacheResults, txdata[i], nScriptCheckThreads ? &vChecks : NULL))
                return error("ConnectBlock(): CheckInputs on %s failed with %s",
                    tx.GetHash().ToString(), FormatStateMessage(state));
            control.Add(vChecks);
        }

        CTxUndo undoDummy;
        if (i > 0) {
            blockundo.vtxundo.push_back(CTxUndo());
        }
        // Historically there were duplicate transactions in the block, they were allowed until block 66550
        // Don't update coins for such a transaction
        if (!hasDuplicateInTheSameBlock)
            UpdateCoins(tx, view, i == 0 ? undoDummy : blockundo.vtxundo.back(), pindex->nHeight);

        vPos.push_back(std::make_pair(tx.GetHash(), pos));
        pos.nTxOffset += ::GetSerializeSize(tx, SER_DISK, CLIENT_VERSION);

    }

    block.zerocoinTxInfo->Complete();
    block.sigmaTxInfo->Complete();
    block.lelantusTxInfo->Complete();

    int64_t nTime3 = GetTimeMicros(); nTimeConnect += nTime3 - nTime2;
    LogPrint("bench", "      - Connect %u transactions: %.2fms (%.3fms/tx, %.3fms/txin) [%.2fs]\n", (unsigned)block.vtx.size(), 0.001 * (nTime3 - nTime2), 0.001 * (nTime3 - nTime2) / block.vtx.size(), nInputs <= 1 ? 0 : 0.001 * (nTime3 - nTime2) / (nInputs-1), nTimeConnect * 0.000001);

    if (!control.Wait())
        return state.DoS(100, false);
    int64_t nTime4 = GetTimeMicros(); nTimeVerify += nTime4 - nTime2;
    LogPrint("bench", "    - Verify %u txins: %.2fms (%.3fms/txin) [%.2fs]\n", nInputs - 1, 0.001 * (nTime4 - nTime2), nInputs <= 1 ? 0 : 0.001 * (nTime4 - nTime2) / (nInputs-1), nTimeVerify * 0.000001);

    //btzc: Add time to check
    CAmount blockSubsidy = GetBlockSubsidy(pindex->nHeight, chainparams.GetConsensus(), pindex->nTime);
    CAmount blockReward = nFees + blockSubsidy;
    if (block.vtx[0]->GetValueOut() > blockReward)
        return state.DoS(100,
                         error("ConnectBlock(): coinbase pays too much (actual=%d vs limit=%d)",
                               block.vtx[0]->GetValueOut(), blockReward),
                               REJECT_INVALID, "bad-cb-amount");

    std::string strError = "";
<<<<<<< HEAD
    if (!IsBlockValueValid(block, pindex->nHeight, blockReward, strError)) {
        return state.DoS(0, error("ConnectBlock(EVOZNODES): %s", strError), REJECT_INVALID, "bad-cb-amount");
=======
    if (deterministicMNManager->IsDIP3Enforced(pindex->nHeight)) {
        // evo znodes
        if (!IsBlockValueValid(block, pindex->nHeight, blockReward, strError)) {
            return state.DoS(0, error("ConnectBlock(EVOZNODES): %s", strError), REJECT_INVALID, "bad-cb-amount");
        }

        if (!IsBlockPayeeValid(*block.vtx[0], pindex->nHeight, blockSubsidy)) {
            mapRejectedBlocks.insert(std::make_pair(block.GetHash(), GetTime()));
            return state.DoS(0, error("ConnectBlock(EVPZNODES): couldn't find evo znode payments"),
                                    REJECT_INVALID, "bad-cb-payee");
        }
>>>>>>> f604f2a3
    }

    if (!IsBlockPayeeValid(*block.vtx[0], pindex->nHeight, blockSubsidy)) {
        mapRejectedBlocks.insert(std::make_pair(block.GetHash(), GetTime()));
        return state.DoS(0, error("ConnectBlock(EVPZNODES): couldn't find evo znode payments"),
                                REJECT_INVALID, "bad-cb-payee");
    }

    if (!ProcessSpecialTxsInBlock(block, pindex, state, fJustCheck, fScriptChecks)) {
        return error("ConnectBlock(): ProcessSpecialTxsInBlock for block %s failed with %s",
                    pindex->GetBlockHash().ToString(), FormatStateMessage(state));
    }
    // END ZNODE

    if (!fJustCheck)
        MTPState::GetMTPState()->SetLastBlock(pindex, chainparams.GetConsensus());

    if (!ConnectBlockZC(state, chainparams, pindex, &block, fJustCheck) ||
        !sigma::ConnectBlockSigma(state, chainparams, pindex, &block, fJustCheck) ||
        !lelantus::ConnectBlockLelantus(state, chainparams, pindex, &block, fJustCheck))
        return false;

    if (fJustCheck)
        return true;

    // Write undo information to disk
    if (pindex->GetUndoPos().IsNull() || !pindex->IsValid(BLOCK_VALID_SCRIPTS))
    {
        if (pindex->GetUndoPos().IsNull()) {
            CDiskBlockPos _pos;
            if (!FindUndoPos(state, pindex->nFile, _pos, ::GetSerializeSize(blockundo, SER_DISK, CLIENT_VERSION) + 40))
                return error("ConnectBlock(): FindUndoPos failed");
            if (!UndoWriteToDisk(blockundo, _pos, pindex->pprev->GetBlockHash(), chainparams.MessageStart()))
                return AbortNode(state, "Failed to write undo data");

            // update nUndoPos in block index
            pindex->nUndoPos = _pos.nPos;
            pindex->nStatus |= BLOCK_HAVE_UNDO;
        }

        pindex->RaiseValidity(BLOCK_VALID_SCRIPTS);
        setDirtyBlockIndex.insert(pindex);
    }

    if (fTxIndex)
        if (!pblocktree->WriteTxIndex(vPos))
            return AbortNode(state, "Failed to write transaction index");
    if (fAddressIndex) {
        if (!pblocktree->WriteAddressIndex(dbIndexHelper.getAddressIndex()))
            return AbortNode(state, "Failed to write address index");

        if (!pblocktree->UpdateAddressUnspentIndex(dbIndexHelper.getAddressUnspentIndex()))
            return AbortNode(state, "Failed to write address unspent index");

        if (!pblocktree->AddTotalSupply(block.vtx[0]->GetValueOut() - nFees))
            return AbortNode(state, "Failed to write total supply");
    }

    if (fSpentIndex)
        if (!pblocktree->UpdateSpentIndex(dbIndexHelper.getSpentIndex()))
            return AbortNode(state, "Failed to write transaction index");


    if (fTimestampIndex)
        if (!pblocktree->WriteTimestampIndex(CTimestampIndexKey(pindex->nTime, pindex->GetBlockHash())))
            return AbortNode(state, "Failed to write timestamp index");

    // add this block to the view's block chain
    view.SetBestBlock(pindex->GetBlockHash());

    // do batch verification if remains a day or collect proofs
    batchProofContainer->finalize();

    int64_t nTime5 = GetTimeMicros(); nTimeIndex += nTime5 - nTime4;
    LogPrint("bench", "    - Index writing: %.2fms [%.2fs]\n", 0.001 * (nTime5 - nTime4), nTimeIndex * 0.000001);

    // Watch for changes to the previous coinbase transaction.
    static uint256 hashPrevBestCoinBase;
    GetMainSignals().UpdatedTransaction(hashPrevBestCoinBase);
    hashPrevBestCoinBase = block.vtx[0]->GetHash();

    evoDb->WriteBestBlock(pindex->GetBlockHash());

    int64_t nTime6 = GetTimeMicros(); nTimeCallbacks += nTime6 - nTime5;
    LogPrint("bench", "    - Callbacks: %.2fms [%.2fs]\n", 0.001 * (nTime6 - nTime5), nTimeCallbacks * 0.000001);

    return true;
}

/**
 * Erase all of zerocoin/sigma transactions conflicting with given block from the mempool
 */
void static RemoveConflictingPrivacyTransactionsFromMempool(const CBlock &block) {
    LOCK(mempool.cs);

    // Erase conflicting zerocoin txs from the mempool
    CZerocoinState *zcState = CZerocoinState::GetZerocoinState();
    sigma::CSigmaState *sigmaState = sigma::CSigmaState::GetState();
    lelantus::CLelantusState *lelantusState = lelantus::CLelantusState::GetState();
    BOOST_FOREACH(CTransactionRef tx, block.vtx) {
        if (tx->IsZerocoinSpend() || tx->IsZerocoinRemint()) {
            BOOST_FOREACH(const CTxIn &txin, tx->vin)
            {
                CBigNum zcSpendSerial = txin.IsZerocoinSpend() ? ZerocoinGetSpendSerialNumber(*tx, txin) : sigma::CoinRemintToV3::GetSerialNumber(*tx);
                uint256 thisTxHash = tx->GetHash();
                uint256 conflictingTxHash = zcState->GetMempoolConflictingTxHash(zcSpendSerial);
                if (!conflictingTxHash.IsNull() && conflictingTxHash != thisTxHash) {
                    std::list<CTransaction> removed;
                    auto pTx = mempool.get(conflictingTxHash);
                    if (pTx)
                        mempool.removeRecursive(*pTx);
                    LogPrintf("ConnectBlock: removed conflicting zerocoin spend/remint tx %s from the mempool\n",
                              conflictingTxHash.ToString());
                }

                // In any case we need to remove serial from mempool set
                zcState->RemoveSpendFromMempool(zcSpendSerial);
            }
        }
        else if (tx->IsSigmaSpend()) {
            BOOST_FOREACH(const CTxIn &txin, tx->vin)
            {
                Scalar zcSpendSerial = sigma::GetSigmaSpendSerialNumber(*tx, txin);
                uint256 thisTxHash = tx->GetHash();
                uint256 conflictingTxHash = sigmaState->GetMempoolConflictingTxHash(zcSpendSerial);
                if (!conflictingTxHash.IsNull() && conflictingTxHash != thisTxHash) {
                    std::list<CTransaction> removed;
                    auto pTx = mempool.get(conflictingTxHash);
                    if (pTx)
                        mempool.removeRecursive(*pTx);
                    LogPrintf("ConnectBlock: removed conflicting zerocoin sigma spend tx %s from the mempool\n",
                                conflictingTxHash.ToString());
                }

                // In any case we need to remove serial from mempool set
                sigmaState->RemoveSpendFromMempool(zcSpendSerial);
            }
        }
        else if (tx->IsLelantusJoinSplit()) {
           std::vector<Scalar> serials;
           try {
               serials = lelantus::GetLelantusJoinSplitSerialNumbers(*tx, tx->vin[0]);
           } catch (CBadTxIn&) {
               // nothing
           }

           uint256 thisTxHash = tx->GetHash();
            uint256 conflictingTxHash;
           for(const auto& serial : serials) {
                conflictingTxHash = lelantusState->GetMempoolConflictingTxHash(serial);
                if(!conflictingTxHash.IsNull())
                    break;
           }
           if (!conflictingTxHash.IsNull() && conflictingTxHash != thisTxHash) {
               std::list<CTransaction> removed;
               auto pTx = mempool.get(conflictingTxHash);
               if (pTx)
                   mempool.removeRecursive(*pTx);
                LogPrintf("ConnectBlock: removed conflicting lelantus joinsplit tx %s from the mempool\n",
                           conflictingTxHash.ToString());
           }

           // In any case we need to remove serial from mempool set
           lelantusState->RemoveSpendFromMempool(serials);
        }
        BOOST_FOREACH(const CTxOut &txout, tx->vout)
        {
            if (txout.scriptPubKey.IsSigmaMint()) {
                GroupElement pubCoinValue;
                try {
                    pubCoinValue = sigma::ParseSigmaMintScript(txout.scriptPubKey);
                } catch (std::invalid_argument&) {
                    // nothing
                }
                sigmaState->RemoveMintFromMempool(pubCoinValue);
            }
            if (txout.scriptPubKey.IsLelantusMint() || txout.scriptPubKey.IsLelantusJMint()) {
                GroupElement pubCoinValue;
                try {
                    lelantus::ParseLelantusMintScript(txout.scriptPubKey, pubCoinValue);
                } catch (std::invalid_argument&) {
                    // nothing
                }
                lelantusState->RemoveMintFromMempool(pubCoinValue);
            }
        }
    }
}

/**
 * Update the on-disk chain state.
 * The caches and indexes are flushed depending on the mode we're called with
 * if they're too large, if it's been a while since the last write,
 * or always and in all cases if we're in prune mode and are deleting files.
 */
bool static FlushStateToDisk(CValidationState &state, FlushStateMode mode, int nManualPruneHeight) {
    int64_t nMempoolUsage = mempool.DynamicMemoryUsage();
    const CChainParams& chainparams = Params();
    LOCK2(cs_main, cs_LastBlockFile);
    static int64_t nLastWrite = 0;
    static int64_t nLastFlush = 0;
    static int64_t nLastSetChain = 0;
    std::set<int> setFilesToPrune;
    bool fFlushForPrune = false;
    try {
    if (fPruneMode && (fCheckForPruning || nManualPruneHeight > 0) && !fReindex) {
        if (nManualPruneHeight > 0) {
            FindFilesToPruneManual(setFilesToPrune, nManualPruneHeight);
        } else {
            FindFilesToPrune(setFilesToPrune, chainparams.PruneAfterHeight());
            fCheckForPruning = false;
        }
        if (!setFilesToPrune.empty()) {
            fFlushForPrune = true;
            if (!fHavePruned) {
                pblocktree->WriteFlag("prunedblockfiles", true);
                fHavePruned = true;
            }
        }
    }
    int64_t nNow = GetTimeMicros();
    // Avoid writing/flushing immediately after startup.
    if (nLastWrite == 0) {
        nLastWrite = nNow;
    }
    if (nLastFlush == 0) {
        nLastFlush = nNow;
    }
    if (nLastSetChain == 0) {
        nLastSetChain = nNow;
    }
    int64_t nMempoolSizeMax = GetArg("-maxmempool", DEFAULT_MAX_MEMPOOL_SIZE) * 1000000;
    int64_t cacheSize = pcoinsTip->DynamicMemoryUsage() * DB_PEAK_USAGE_FACTOR;
    cacheSize += evoDb->GetMemoryUsage() * DB_PEAK_USAGE_FACTOR;
    int64_t nTotalSpace = nCoinCacheUsage + std::max<int64_t>(nMempoolSizeMax - nMempoolUsage, 0);
    // The cache is large and we're within 10% and 10 MiB of the limit, but we have time now (not in the middle of a block processing).
    bool fCacheLarge = mode == FLUSH_STATE_PERIODIC && cacheSize > std::max((9 * nTotalSpace) / 10, nTotalSpace - MAX_BLOCK_COINSDB_USAGE * 1024 * 1024);
    // The cache is over the limit, we have to write now.
    bool fCacheCritical = mode == FLUSH_STATE_IF_NEEDED && cacheSize > nTotalSpace;
    // It's been a while since we wrote the block index to disk. Do this frequently, so we don't need to redownload after a crash.
    bool fPeriodicWrite = mode == FLUSH_STATE_PERIODIC && nNow > nLastWrite + (int64_t)DATABASE_WRITE_INTERVAL * 1000000;
    // It's been very long since we flushed the cache. Do this infrequently, to optimize cache usage.
    bool fPeriodicFlush = mode == FLUSH_STATE_PERIODIC && nNow > nLastFlush + (int64_t)DATABASE_FLUSH_INTERVAL * 1000000;
    // Combine all conditions that result in a full cache flush.
    bool fDoFullFlush = (mode == FLUSH_STATE_ALWAYS) || fCacheLarge || fCacheCritical || fPeriodicFlush || fFlushForPrune;
    // Write blocks and block index to disk.
    if (fDoFullFlush || fPeriodicWrite) {
        // Depend on nMinDiskSpace to ensure we can write block index
        if (!CheckDiskSpace(0))
            return state.Error("out of disk space");
        // First make sure all block and undo data is flushed to disk.
        FlushBlockFile();
        // Then update all block file information (which may refer to block and undo files).
        {
            std::vector<std::pair<int, const CBlockFileInfo*> > vFiles;
            vFiles.reserve(setDirtyFileInfo.size());
            for (std::set<int>::iterator it = setDirtyFileInfo.begin(); it != setDirtyFileInfo.end(); ) {
                vFiles.push_back(std::make_pair(*it, &vinfoBlockFile[*it]));
                setDirtyFileInfo.erase(it++);
            }
            std::vector<const CBlockIndex*> vBlocks;
            vBlocks.reserve(setDirtyBlockIndex.size());
            for (std::set<CBlockIndex*>::iterator it = setDirtyBlockIndex.begin(); it != setDirtyBlockIndex.end(); ) {
                vBlocks.push_back(*it);
                setDirtyBlockIndex.erase(it++);
            }
            if (!pblocktree->WriteBatchSync(vFiles, nLastBlockFile, vBlocks)) {
                return AbortNode(state, "Failed to write to block index database");
            }
        }
        // Finally remove any pruned files
        if (fFlushForPrune)
            UnlinkPrunedFiles(setFilesToPrune);
        nLastWrite = nNow;
    }
    // Flush best chain related state. This can only be done if the blocks / block index write was also done.
    if (fDoFullFlush) {
        // Typical Coin structures on disk are around 48 bytes in size.
        // Pushing a new one to the database can cause it to be written
        // twice (once in the log, and once in the tables). This is already
        // an overestimation, as most will delete an existing entry or
        // overwrite one. Still, use a conservative safety factor of 2.
        if (!CheckDiskSpace(48 * 2 * 2 * pcoinsTip->GetCacheSize()))
            return state.Error("out of disk space");
        // Flush the chainstate (which may refer to block index entries).
        if (!pcoinsTip->Flush())
            return AbortNode(state, "Failed to write to coin database");
        if (!evoDb->CommitRootTransaction()) {
            return AbortNode(state, "Failed to commit EvoDB");
        }
        nLastFlush = nNow;
    }
    if (fDoFullFlush || ((mode == FLUSH_STATE_ALWAYS || mode == FLUSH_STATE_PERIODIC) && nNow > nLastSetChain + (int64_t)DATABASE_WRITE_INTERVAL * 1000000)) {
        // Update best block in wallet (so we can detect restored wallets).
        GetMainSignals().SetBestChain(chainActive.GetLocator());
        nLastSetChain = nNow;
    }
    } catch (const std::runtime_error& e) {
        return AbortNode(state, std::string("System error while flushing: ") + e.what());
    }
    return true;
}

void FlushStateToDisk() {
    CValidationState state;
    FlushStateToDisk(state, FLUSH_STATE_ALWAYS);
}

void PruneAndFlush() {
    CValidationState state;
    fCheckForPruning = true;
    FlushStateToDisk(state, FLUSH_STATE_NONE);
}

/** Update chainActive and related internal data structures. */
void static UpdateTip(CBlockIndex *pindexNew, const CChainParams &chainParams) {
    LogPrintf("UpdateTip() pindexNew.nHeight=%s\n", pindexNew->nHeight);
    chainActive.SetTip(pindexNew);

    // New best block
    txpools.AddTransactionsUpdated(1);

    cvBlockChange.notify_all();
    static bool fWarned = false;
    std::vector<std::string> warningMessages;
    if (!IsInitialBlockDownload())
    {
        int nUpgraded = 0;
        const CBlockIndex* pindex = chainActive.Tip();
        for (int bit = 0; bit < VERSIONBITS_NUM_BITS; bit++) {
            // Bit 12 (MTP) has different rules, do not produce any warning on it
            if (bit == 12)
                continue;

            WarningBitsConditionChecker checker(bit);
            ThresholdState state = checker.GetStateFor(pindex, chainParams.GetConsensus(), warningcache[bit]);
            if (state == THRESHOLD_ACTIVE || state == THRESHOLD_LOCKED_IN) {
                if (state == THRESHOLD_ACTIVE) {
                    std::string strWarning = strprintf(_("Warning: unknown new rules activated (versionbit %i)"), bit);
                    SetMiscWarning(strWarning);
                    if (!fWarned) {
                        AlertNotify(strWarning);
                        fWarned = true;
                    }
                } else {
                    warningMessages.push_back(strprintf("unknown new rules are about to activate (versionbit %i)", bit));
                }
            }
        }
        // Check the version of the last 100 blocks to see if we need to upgrade:
        for (int i = 0; i < 100 && pindex != NULL; i++)
        {
//            int32_t nExpectedVersion = ComputeBlockVersion(pindex->pprev, chainParams.GetConsensus());
            if ((pindex->nVersion & 0xff) > CBlock::CURRENT_VERSION)
                ++nUpgraded;
            pindex = pindex->pprev;
        }
        if (nUpgraded > 0)
            warningMessages.push_back(strprintf("%d of last 100 blocks have unexpected version", nUpgraded));
        if (nUpgraded > 100/2)
        {
            std::string strWarning = _("Warning: Unknown block versions being mined! It's possible unknown rules are in effect");
            // notify GetWarnings(), called by Qt and the JSON-RPC code to warn the user:
            SetMiscWarning(strWarning);
            if (!fWarned) {
                AlertNotify(strWarning);
                fWarned = true;
            }
        }
    }
    LogPrintf("%s: new best=%s height=%d version=0x%08x log2_work=%.8g tx=%lu date='%s' progress=%f cache=%.1fMiB(%utxo)", __func__,
      chainActive.Tip()->GetBlockHash().ToString(), chainActive.Height(), chainActive.Tip()->nVersion,
      log(chainActive.Tip()->nChainWork.getdouble())/log(2.0), (unsigned long)chainActive.Tip()->nChainTx,
      DateTimeStrFormat("%Y-%m-%d %H:%M:%S", chainActive.Tip()->GetBlockTime()),
      GuessVerificationProgress(chainParams.TxData(), chainActive.Tip()), pcoinsTip->DynamicMemoryUsage() * (1.0 / (1<<20)), pcoinsTip->GetCacheSize());
    if (!warningMessages.empty())
        LogPrintf(" warning='%s'", boost::algorithm::join(warningMessages, ", "));
    LogPrintf("\n");

}

/** Disconnect chainActive's tip. You probably want to call mempool.removeForReorg and manually re-limit mempool size after this, with cs_main held. */
bool static DisconnectTip(CValidationState& state, const CChainParams& chainparams, bool fBare = false)
{
    LogPrintf("DisconnectTip()\n");
    CBlockIndex *pindexDelete = chainActive.Tip();
    assert(pindexDelete);
    // Read block from disk.
    CBlock block;
    if (!ReadBlockFromDisk(block, pindexDelete, chainparams.GetConsensus()))
        return AbortNode(state, "Failed to read block");

    // retrieve all mints
    block.sigmaTxInfo = std::make_shared<sigma::CSigmaTxInfo>();
    block.lelantusTxInfo = std::make_shared<lelantus::CLelantusTxInfo>();
    for (CTransactionRef tx : block.vtx) {
        CheckTransaction(*tx, state, false, tx->GetHash(), false, pindexDelete->pprev->nHeight,
            false, false, nullptr, block.sigmaTxInfo.get(), block.lelantusTxInfo.get());
    }

    // Apply the block atomically to the chain state.
    int64_t nStart = GetTimeMicros();
    {
        auto dbTx = evoDb->BeginTransaction();

        CCoinsViewCache view(pcoinsTip);
        if (DisconnectBlock(block, state, pindexDelete, view) != DISCONNECT_OK)
            return error("DisconnectTip(): DisconnectBlock %s failed", pindexDelete->GetBlockHash().ToString());
        bool flushed = view.Flush();
        assert(flushed);
        dbTx->Commit();
    }
    LogPrint("bench", "- Disconnect block: %.2fms\n", (GetTimeMicros() - nStart) * 0.001);

	DisconnectTipZC(block, pindexDelete);
	sigma::DisconnectTipSigma(block, pindexDelete);
    lelantus::DisconnectTipLelantus(block, pindexDelete);
    // Roll back MTP state
    MTPState::GetMTPState()->SetLastBlock(pindexDelete->pprev, chainparams.GetConsensus());

    // Write the chain state to disk, if necessary.
    if (!FlushStateToDisk(state, FLUSH_STATE_IF_NEEDED))
        return false;

    if (!fBare) {
        // Resurrect mempool transactions from the disconnected block.
        std::vector<uint256> vHashUpdate;
        for (const auto& it : block.vtx) {
            const CTransaction& tx = *it;
            // ignore validation errors in resurrected transactions
            CValidationState stateDummy;
            CValidationState dandelionStateDummy;
            // Changes to mempool should also be made to Dandelion stempool.
            if (!tx.IsCoinBase()) {
                AcceptToMemoryPool(
                    txpools.getStemTxPool(),
                    dandelionStateDummy,
                    MakeTransactionRef(tx),
                    false, /* fLimitFree */
                    NULL, /* pfMissingInputs */
                    NULL,
                    false, /* fOverrideMempoolLimit */
                    0, /* nAbsurdFee */
                    false, /* isCheckWalletTransaction */
                    false /* markZcoinSpendTransactionSerial */
                );
            }
            if (tx.IsCoinBase() || !AcceptToMemoryPool(mempool, stateDummy, MakeTransactionRef(tx), false, NULL)) {
                txpools.removeRecursive(tx);
            } else if (mempool.exists(tx.GetHash())) {
                vHashUpdate.push_back(tx.GetHash());
            }
        }
        // AcceptToMemoryPool/addUnchecked all assume that new mempool entries have
        // no in-mempool children, which is generally not true when adding
        // previously-confirmed transactions back to the mempool.
        // UpdateTransactionsFromBlock finds descendants of any transactions in this
        // block that were added back and cleans up the mempool state.
        txpools.UpdateTransactionsFromBlock(vHashUpdate);
    }
    // Update chainActive and related variables.
    UpdateTip(pindexDelete->pprev, chainparams);

#ifdef ENABLE_WALLET
    // update mint/spend wallet
    if (!GetBoolArg("-disablewallet", false) && pwalletMain->zwallet) {
        if (block.sigmaTxInfo->spentSerials.size() > 0) {
            pwalletMain->zwallet->GetTracker().UpdateSpendStateFromBlock(block.sigmaTxInfo->spentSerials);
        }

        if (block.sigmaTxInfo->mints.size() > 0) {
            pwalletMain->zwallet->GetTracker().UpdateMintStateFromBlock(block.sigmaTxInfo->mints);
        }

        if (block.lelantusTxInfo->spentSerials.size() > 0) {
            pwalletMain->zwallet->GetTracker().UpdateSpendStateFromBlock(block.lelantusTxInfo->spentSerials);
        }

        if (block.lelantusTxInfo->mints.size() > 0) {
            pwalletMain->zwallet->GetTracker().UpdateMintStateFromBlock(block.lelantusTxInfo->mints);
        }
    }
#endif

#ifdef ENABLE_ELYSIUM
    //! Elysium: begin block disconnect notification
    auto fElysium = isElysiumEnabled();

    if (fElysium) {
        LogPrint("handler", "Elysium handler: block disconnect begin [height: %d, reindex: %d]\n", GetHeight(), (int)fReindex);
        elysium_handler_disc_begin(GetHeight(), pindexDelete);
    }
#endif

    // Let wallets know transactions went from 1-confirmed to
    // 0-confirmed or conflicted:
    for (const auto& tx : block.vtx) {
        GetMainSignals().SyncTransaction(*tx, pindexDelete->pprev, CMainSignals::SYNC_TRANSACTION_NOT_IN_BLOCK);
    }

#ifdef ENABLE_ELYSIUM
    //! Elysium: end of block disconnect notification
    if (fElysium) {
        LogPrint("handler", "Elysium handler: block disconnect end [height: %d, reindex: %d]\n", GetHeight(), (int)fReindex);
        elysium_handler_disc_end(GetHeight(), pindexDelete);
    }
#endif

    return true;
}

static int64_t nTimeReadFromDisk = 0;
static int64_t nTimeConnectTotal = 0;
static int64_t nTimeFlush = 0;
static int64_t nTimeChainState = 0;
static int64_t nTimePostConnect = 0;

/**
 * Used to track blocks whose transactions were applied to the UTXO state as a
 * part of a single ActivateBestChainStep call.
 */
struct ConnectTrace {
    std::vector<std::pair<CBlockIndex*, std::shared_ptr<const CBlock> > > blocksConnected;
};

/**
 * Connect a new block to chainActive. pblock is either NULL or a pointer to a CBlock
 * corresponding to pindexNew, to bypass loading it again from disk.
 *
 * The block is always added to connectTrace (either after loading from disk or by copying
 * pblock) - if that is not intended, care must be taken to remove the last entry in
 * blocksConnected in case of failure.
 */
bool static ConnectTip(CValidationState& state, const CChainParams& chainparams, CBlockIndex* pindexNew, const std::shared_ptr<const CBlock>& pblock, ConnectTrace& connectTrace)
{
    LogPrintf("ConnectTip() nHeight=%s\n", pindexNew->nHeight);
    assert(pindexNew->pprev == chainActive.Tip());
    // Read block from disk.
    int64_t nTime1 = GetTimeMicros();
    if (!pblock) {
        std::shared_ptr<CBlock> pblockNew = std::make_shared<CBlock>();
        connectTrace.blocksConnected.emplace_back(pindexNew, pblockNew);
        if (!ReadBlockFromDisk(*pblockNew, pindexNew, chainparams.GetConsensus()))
            return AbortNode(state, "Failed to read block");
    } else {
        connectTrace.blocksConnected.emplace_back(pindexNew, pblock);
    }
    const CBlock& blockConnecting = *connectTrace.blocksConnected.back().second;
    // Apply the block atomically to the chain state.
    int64_t nTime2 = GetTimeMicros(); nTimeReadFromDisk += nTime2 - nTime1;
    int64_t nTime3;
    // LogPrint("bench", "  - Load block from disk: %.2fms [%.2fs]\n", (nTime2 - nTime1) * 0.001, nTimeReadFromDisk * 0.000001);
    {
        auto dbTx = evoDb->BeginTransaction();

        CCoinsViewCache view(pcoinsTip);
        bool rv = ConnectBlock(blockConnecting, state, pindexNew, view, chainparams);
        if (rv)
            RemoveConflictingPrivacyTransactionsFromMempool(blockConnecting);
        GetMainSignals().BlockChecked(blockConnecting, state);
        if (!rv) {
            if (state.IsInvalid())
                InvalidBlockFound(pindexNew, state);
            return error("ConnectTip(): ConnectBlock %s failed", pindexNew->GetBlockHash().ToString());
        }
        nTime3 = GetTimeMicros(); nTimeConnectTotal += nTime3 - nTime2;
        LogPrint("bench", "  - Connect total: %.2fms [%.2fs]\n", (nTime3 - nTime2) * 0.001, nTimeConnectTotal * 0.000001);
        bool flushed = view.Flush();
        assert(flushed);
        dbTx->Commit();
    }
    int64_t nTime4 = GetTimeMicros(); nTimeFlush += nTime4 - nTime3;
    LogPrint("bench", "  - Flush: %.2fms [%.2fs]\n", (nTime4 - nTime3) * 0.001, nTimeFlush * 0.000001);
    // Write the chain state to disk, if necessary.
    if (!FlushStateToDisk(state, FLUSH_STATE_IF_NEEDED))
        return false;
    int64_t nTime5 = GetTimeMicros(); nTimeChainState += nTime5 - nTime4;
    LogPrint("bench", "  - Writing chainstate: %.2fms [%.2fs]\n", (nTime5 - nTime4) * 0.001, nTimeChainState * 0.000001);

#ifdef ENABLE_ELYSIUM
    bool fElysium = isElysiumEnabled();

    //! Elysium: transaction position within the block
    unsigned int nTxIdx = 0;
    //! Elysium: number of meta transactions found
    unsigned int nNumMetaTxs = 0;

    //! Elysium: begin block connect notification
    if (fElysium) {
        LogPrint("handler", "Elysium handler: block connect begin [height: %d]\n", GetHeight());
        elysium_handler_block_begin(GetHeight(), pindexNew);
    }
#endif

    // Remove conflicting transactions from the mempool.;
    txpools.removeForBlock(blockConnecting.vtx, pindexNew->nHeight);

    // Update chainActive & related variables.
    UpdateTip(pindexNew, chainparams);

#ifdef ENABLE_ELYSIUM
        //! Elysium: new confirmed transaction notification
    if (fElysium) {
        BOOST_FOREACH(CTransactionRef tx, blockConnecting.vtx) {
                LogPrint("handler", "Elysium handler: new confirmed transaction [height: %d, idx: %u]\n", GetHeight(), nTxIdx);
                if (elysium_handler_tx(*tx, GetHeight(), nTxIdx++, pindexNew)) ++nNumMetaTxs;
            }
    }
#endif

#ifdef ENABLE_WALLET
    // Sync with HDMint wallet

    if (!GetBoolArg("-disablewallet", false) && pwalletMain->zwallet && blockConnecting.sigmaTxInfo) {
        LogPrintf("Checking if block contains wallet mints..\n");
        if (blockConnecting.sigmaTxInfo->spentSerials.size() > 0) {
            LogPrintf("HDmint: UpdateSpendStateFromBlock. [height: %d]\n", GetHeight());
            pwalletMain->zwallet->GetTracker().UpdateSpendStateFromBlock(blockConnecting.sigmaTxInfo->spentSerials);
        }

        if (blockConnecting.sigmaTxInfo->mints.size() > 0) {
            LogPrintf("HDmint: UpdateMintStateFromBlock. [height: %d]\n", GetHeight());
            pwalletMain->zwallet->GetTracker().UpdateMintStateFromBlock(blockConnecting.sigmaTxInfo->mints);
        }

        if (blockConnecting.lelantusTxInfo->spentSerials.size() > 0) {
            LogPrintf("HDmint: UpdateSpendStateFromBlock. [height: %d]\n", GetHeight());
            pwalletMain->zwallet->GetTracker().UpdateSpendStateFromBlock(blockConnecting.lelantusTxInfo->spentSerials);
        }

        if (blockConnecting.lelantusTxInfo->mints.size() > 0) {
            LogPrintf("HDmint: UpdateSpendStateFromBlock. [height: %d]\n", GetHeight());
            pwalletMain->zwallet->GetTracker().UpdateMintStateFromBlock(blockConnecting.lelantusTxInfo->mints);
        }
    }
#endif

#ifdef ENABLE_ELYSIUM
    //! Elysium: end of block connect notification
    if (fElysium) {
        LogPrint("handler", "Elysium handler: block connect end [new height: %d, found: %u txs]\n", GetHeight(), nNumMetaTxs);
        elysium_handler_block_end(GetHeight(), pindexNew, nNumMetaTxs);
    }
#endif

    int64_t nTime6 = GetTimeMicros(); nTimePostConnect += nTime6 - nTime5; nTimeTotal += nTime6 - nTime1;
    LogPrint("bench", "  - Connect postprocess: %.2fms [%.2fs]\n", (nTime6 - nTime5) * 0.001, nTimePostConnect * 0.000001);
    LogPrint("bench", "- Connect block: %.2fms [%.2fs]\n", (nTime6 - nTime1) * 0.001, nTimeTotal * 0.000001);
    return true;
}

int GetInputAge(const CTxIn &txin) {
    CCoinsView viewDummy;
    CCoinsViewCache view(&viewDummy);
    {
        LOCK(mempool.cs);
        CCoinsViewMemPool viewMempool(pcoinsTip, mempool);
        view.SetBackend(viewMempool); // temporarily switch cache backend to db+mempool view

        const Coin &coin = view.AccessCoin(txin.prevout);

        if (!coin.IsSpent()) {
            if (coin.nHeight < 0) return 0;
            return chainActive.Height() - coin.nHeight + 1;
        } else {
            return -1;
        }
    }
}

CAmount GetZnodePayment(const Consensus::Params &params, bool fMTP) {
//    CAmount ret = blockValue * 30/100 ; // start at 30%
//    int nMNPIBlock = Params().GetConsensus().nZnodePaymentsStartBlock;
////    int nMNPIBlock = Params().GetConsensus().nZnodePaymentsIncreaseBlock;
//    int nMNPIPeriod = Params().GetConsensus().nZnodePaymentsIncreasePeriod;
//
//    // mainnet:
//    if (nHeight > nMNPIBlock) ret += blockValue / 20; // 158000 - 25.0% - 2014-10-24
//    if (nHeight > nMNPIBlock + (nMNPIPeriod * 1)) ret += blockValue / 20; // 175280 - 30.0% - 2014-11-25
//    if (nHeight > nMNPIBlock + (nMNPIPeriod * 2)) ret += blockValue / 20; // 192560 - 35.0% - 2014-12-26
//    if (nHeight > nMNPIBlock + (nMNPIPeriod * 3)) ret += blockValue / 40; // 209840 - 37.5% - 2015-01-26
//    if (nHeight > nMNPIBlock + (nMNPIPeriod * 4)) ret += blockValue / 40; // 227120 - 40.0% - 2015-02-27
//    if (nHeight > nMNPIBlock + (nMNPIPeriod * 5)) ret += blockValue / 40; // 244400 - 42.5% - 2015-03-30
//    if (nHeight > nMNPIBlock + (nMNPIPeriod * 6)) ret += blockValue / 40; // 261680 - 45.0% - 2015-05-01
//    if (nHeight > nMNPIBlock + (nMNPIPeriod * 7)) ret += blockValue / 40; // 278960 - 47.5% - 2015-06-01
//    if (nHeight > nMNPIBlock + (nMNPIPeriod * 9)) ret += blockValue / 40; // 313520 - 50.0% - 2015-08-03
    CAmount coin = fMTP ? COIN/params.nMTPRewardReduction : COIN;
    CAmount ret = 15 * coin; //15 or 7.5 XZC

    return ret;
}

bool DisconnectBlocks(int blocks) {
    LOCK(cs_main);

    CValidationState state;
    const CChainParams &chainparams = Params();

    LogPrintf("DisconnectBlocks -- Got command to replay %d blocks\n", blocks);
    for (int i = 0; i < blocks; i++) {
        if (!DisconnectTip(state, chainparams) || !state.IsValid()) {
            return false;
        }
    }

    return true;
}

void ReprocessBlocks(int nBlocks) {
    LOCK(cs_main);

    std::map<uint256, int64_t>::iterator it = mapRejectedBlocks.begin();
    while (it != mapRejectedBlocks.end()) {
        //use a window twice as large as is usual for the nBlocks we want to reset
        if ((*it).second > GetTime() - (nBlocks * 60 * 5)) {
            BlockMap::iterator mi = mapBlockIndex.find((*it).first);
            if (mi != mapBlockIndex.end() && (*mi).second) {

                CBlockIndex *pindex = (*mi).second;
                LogPrintf("ReprocessBlocks -- %s\n", (*it).first.ToString());

                ResetBlockFailureFlags(pindex);            }
        }
        ++it;
    }

    DisconnectBlocks(nBlocks);

    CValidationState state;
    ActivateBestChain(state, Params());
}


/**
 * Return the tip of the chain with the most work in it, that isn't
 * known to be invalid (it's however far from certain to be valid).
 */
static CBlockIndex* FindMostWorkChain() {
    do {
        CBlockIndex *pindexNew = NULL;

        // Find the best candidate header.
        {
            std::set<CBlockIndex*, CBlockIndexWorkComparator>::reverse_iterator it = setBlockIndexCandidates.rbegin();
            if (it == setBlockIndexCandidates.rend())
                return NULL;
            pindexNew = *it;
        }

        // Check whether all blocks on the path between the currently active chain and the candidate are valid.
        // Just going until the active chain is an optimization, as we know all blocks in it are valid already.
        CBlockIndex *pindexTest = pindexNew;
        bool fInvalidAncestor = false;
        while (pindexTest && !chainActive.Contains(pindexTest)) {
            assert(pindexTest->nChainTx || pindexTest->nHeight == 0);

            // Pruned nodes may have entries in setBlockIndexCandidates for
            // which block files have been deleted.  Remove those as candidates
            // for the most work chain if we come across them; we can't switch
            // to a chain unless we have all the non-active-chain parent blocks.
            bool fFailedChain = pindexTest->nStatus & BLOCK_FAILED_MASK;
            bool fMissingData = !(pindexTest->nStatus & BLOCK_HAVE_DATA);
            if (fFailedChain || fMissingData) {
                // Candidate chain is not usable (either invalid or missing data)
                if (fFailedChain && (pindexBestInvalid == NULL || pindexNew->nChainWork > pindexBestInvalid->nChainWork))
                    pindexBestInvalid = pindexNew;
                CBlockIndex *pindexFailed = pindexNew;
                // Remove the entire chain from the set.
                while (pindexTest != pindexFailed) {
                    if (fFailedChain) {
                        pindexFailed->nStatus |= BLOCK_FAILED_CHILD;
                    } else if (fMissingData) {
                        // If we're missing data, then add back to mapBlocksUnlinked,
                        // so that if the block arrives in the future we can try adding
                        // to setBlockIndexCandidates again.
                        mapBlocksUnlinked.insert(std::make_pair(pindexFailed->pprev, pindexFailed));
                    }
                    setBlockIndexCandidates.erase(pindexFailed);
                    pindexFailed = pindexFailed->pprev;
                }
                setBlockIndexCandidates.erase(pindexTest);
                fInvalidAncestor = true;
                break;
            }
            pindexTest = pindexTest->pprev;
        }
        if (!fInvalidAncestor)
            return pindexNew;
    } while(true);
}

/** Delete all entries in setBlockIndexCandidates that are worse than the current tip. */
static void PruneBlockIndexCandidates() {
    // Note that we can't delete the current block itself, as we may need to return to it later in case a
    // reorganization to a better block fails.
    std::set<CBlockIndex*, CBlockIndexWorkComparator>::iterator it = setBlockIndexCandidates.begin();
    while (it != setBlockIndexCandidates.end() && setBlockIndexCandidates.value_comp()(*it, chainActive.Tip())) {
        setBlockIndexCandidates.erase(it++);
    }
    // Either the current tip or a successor of it we're working towards is left in setBlockIndexCandidates.
    assert(!setBlockIndexCandidates.empty());
}

/**
 * Try to make some progress towards making pindexMostWork the active block.
 * pblock is either NULL or a pointer to a CBlock corresponding to pindexMostWork.
 */
static bool ActivateBestChainStep(CValidationState& state, const CChainParams& chainparams, CBlockIndex* pindexMostWork, const std::shared_ptr<const CBlock>& pblock, bool& fInvalidFound, ConnectTrace& connectTrace)
{
    LogPrintf("ActivateBestChainStep()\n");
    AssertLockHeld(cs_main);
    const CBlockIndex *pindexOldTip = chainActive.Tip();
    const CBlockIndex *pindexFork = chainActive.FindFork(pindexMostWork);

    // Disconnect active blocks which are no longer in the best chain.
    bool fBlocksDisconnected = false;
    while (chainActive.Tip() && chainActive.Tip() != pindexFork) {
        if (!DisconnectTip(state, chainparams))
            return false;
        fBlocksDisconnected = true;
    }

    // Build list of new blocks to connect.
    std::vector<CBlockIndex*> vpindexToConnect;
    bool fContinue = true;
    int nHeight = pindexFork ? pindexFork->nHeight : -1;
    while (fContinue && nHeight != pindexMostWork->nHeight) {
        // Don't iterate the entire list of potential improvements toward the best tip, as we likely only need
        // a few blocks along the way.
        int nTargetHeight = std::min(nHeight + 32, pindexMostWork->nHeight);
        vpindexToConnect.clear();
        vpindexToConnect.reserve(nTargetHeight - nHeight);
        CBlockIndex *pindexIter = pindexMostWork->GetAncestor(nTargetHeight);
        while (pindexIter && pindexIter->nHeight != nHeight) {
            vpindexToConnect.push_back(pindexIter);
            pindexIter = pindexIter->pprev;
        }
        nHeight = nTargetHeight;

        // Connect new blocks.
        BOOST_REVERSE_FOREACH(CBlockIndex *pindexConnect, vpindexToConnect) {
            if (!ConnectTip(state, chainparams, pindexConnect, pindexConnect == pindexMostWork ? pblock : std::shared_ptr<const CBlock>(), connectTrace)) {
                if (state.IsInvalid()) {
                    // The block violates a consensus rule.
                    if (!state.CorruptionPossible())
                        InvalidChainFound(vpindexToConnect.back());
                    state = CValidationState();
                    fInvalidFound = true;
                    fContinue = false;
                    // If we didn't actually connect the block, don't notify listeners about it
                    connectTrace.blocksConnected.pop_back();
                    break;
                } else {
                    // A system error occurred (disk space, database error, ...).
                    return false;
                }
            } else {
                PruneBlockIndexCandidates();
                if (!pindexOldTip || chainActive.Tip()->nChainWork > pindexOldTip->nChainWork) {
                    // We're in a better position than we were. Return temporarily to release the lock.
                    fContinue = false;
                    break;
                }
            }
        }
    }

    if (fBlocksDisconnected) {
        txpools.removeForReorg(
            pcoinsTip,
            chainActive.Tip()->nHeight + 1,
            STANDARD_LOCKTIME_VERIFY_FLAGS);

        LimitMempoolSize(mempool,
                         GetArg("-maxmempool", DEFAULT_MAX_MEMPOOL_SIZE) * 1000000,
                         GetArg("-mempoolexpiry", DEFAULT_MEMPOOL_EXPIRY) * 60 * 60);

	    // Changes to mempool should also be made to Dandelion stempool
        LimitMempoolSize(txpools.getStemTxPool(),
                         GetArg("-maxmempool", DEFAULT_MAX_MEMPOOL_SIZE) * 1000000,
                         GetArg("-mempoolexpiry", DEFAULT_MEMPOOL_EXPIRY) * 60 * 60);
    }
    txpools.check(pcoinsTip);

    // Callbacks/notifications for a new best chain.
    if (fInvalidFound)
        CheckForkWarningConditionsOnNewFork(vpindexToConnect.back());
    else
        CheckForkWarningConditions();
    return true;
}

static void NotifyHeaderTip() {
    bool fNotify = false;
    bool fInitialBlockDownload = false;
    static CBlockIndex* pindexHeaderOld = NULL;
    CBlockIndex* pindexHeader = NULL;
    {
        LOCK(cs_main);
        pindexHeader = pindexBestHeader;

        if (pindexHeader != pindexHeaderOld) {
            fNotify = true;
            fInitialBlockDownload = IsInitialBlockDownload();
            pindexHeaderOld = pindexHeader;
        }
    }
    // Send block tip changed notifications without cs_main
    if (fNotify) {
        uiInterface.NotifyHeaderTip(fInitialBlockDownload, pindexHeader);
        GetMainSignals().NotifyHeaderTip(pindexHeader, fInitialBlockDownload);
    }
}

/**
 * Make the best chain active, in multiple steps. The result is either failure
 * or an activated best chain. pblock is either NULL or a pointer to a block
 * that is already loaded (to avoid loading it again from disk).
 */
bool ActivateBestChain(CValidationState &state, const CChainParams& chainparams, std::shared_ptr<const CBlock> pblock) {
    // Note that while we're often called here from ProcessNewBlock, this is
    // far from a guarantee. Things in the P2P/RPC will often end up calling
    // us in the middle of ProcessNewBlock - do not assume pblock is set
    // sanely for performance or correctness!

    CBlockIndex *pindexMostWork = NULL;
    CBlockIndex *pindexNewTip = NULL;
    do {
        boost::this_thread::interruption_point();
        if (ShutdownRequested())
            break;

        const CBlockIndex *pindexFork;
        ConnectTrace connectTrace;
        bool fInitialDownload;
        {
            LOCK(cs_main);
            { // TODO: Tempoarily ensure that mempool removals are notified before
              // connected transactions.  This shouldn't matter, but the abandoned
              // state of transactions in our wallet is currently cleared when we
              // receive another notification and there is a race condition where
              // notification of a connected conflict might cause an outside process
              // to abandon a transaction and then have it inadvertantly cleared by
              // the notification that the conflicted transaction was evicted.
            MemPoolConflictRemovalTracker mrt(mempool);
            CBlockIndex *pindexOldTip = chainActive.Tip();
            if (pindexMostWork == NULL) {
                pindexMostWork = FindMostWorkChain();
            }

            // Whether we have anything to do at all.
            if (pindexMostWork == NULL || pindexMostWork == chainActive.Tip())
                return true;

            bool fInvalidFound = false;
            std::shared_ptr<const CBlock> nullBlockPtr;
            if (!ActivateBestChainStep(state, chainparams, pindexMostWork, pblock && pblock->GetHash() == pindexMostWork->GetBlockHash() ? pblock : nullBlockPtr, fInvalidFound, connectTrace))
                return false;

            if (fInvalidFound) {
                // Wipe cache, we may need another branch now.
                pindexMostWork = NULL;
            }
            pindexNewTip = chainActive.Tip();
            pindexFork = chainActive.FindFork(pindexOldTip);
            fInitialDownload = IsInitialBlockDownload();

            // throw all transactions though the signal-interface

            } // MemPoolConflictRemovalTracker destroyed and conflict evictions are notified

            // Transactions in the connnected block are notified
            for (const auto& pair : connectTrace.blocksConnected) {
                assert(pair.second);
                const CBlock& block = *(pair.second);
                for (unsigned int i = 0; i < block.vtx.size(); i++)
                    GetMainSignals().SyncTransaction(*block.vtx[i], pair.first, i);
            }
        }
        // When we reach this point, we switched to a new tip (stored in pindexNewTip).

        // Notifications/callbacks that can run without cs_main

        // Notify external listeners about the new tip.
        GetMainSignals().UpdatedBlockTip(pindexNewTip, pindexFork, fInitialDownload);

        // Always notify the UI if a new block tip was connected
        if (pindexFork != pindexNewTip) {
            uiInterface.NotifyBlockTip(fInitialDownload, pindexNewTip);
        }
    } while (pindexNewTip != pindexMostWork);
    CheckBlockIndex(chainparams.GetConsensus());

    // Write changes periodically to disk, after relay.
    if (!FlushStateToDisk(state, FLUSH_STATE_PERIODIC)) {
        return false;
    }

    return true;
}


bool PreciousBlock(CValidationState& state, const CChainParams& params, CBlockIndex *pindex)
{
    {
        LOCK(cs_main);
        if (pindex->nChainWork < chainActive.Tip()->nChainWork) {
            // Nothing to do, this block is not at the tip.
            return true;
        }
        if (chainActive.Tip()->nChainWork > nLastPreciousChainwork) {
            // The chain has been extended since the last call, reset the counter.
            nBlockReverseSequenceId = -1;
        }
        nLastPreciousChainwork = chainActive.Tip()->nChainWork;
        setBlockIndexCandidates.erase(pindex);
        pindex->nSequenceId = nBlockReverseSequenceId;
        if (nBlockReverseSequenceId > std::numeric_limits<int32_t>::min()) {
            // We can't keep reducing the counter if somebody really wants to
            // call preciousblock 2**31-1 times on the same set of tips...
            nBlockReverseSequenceId--;
        }
        if (pindex->IsValid(BLOCK_VALID_TRANSACTIONS) && pindex->nChainTx) {
            setBlockIndexCandidates.insert(pindex);
            PruneBlockIndexCandidates();
        }
    }

    return ActivateBestChain(state, params);
}

bool InvalidateBlock(CValidationState& state, const CChainParams& chainparams, CBlockIndex *pindex)
{
    AssertLockHeld(cs_main);

    // Mark the block itself as invalid.
    pindex->nStatus |= BLOCK_FAILED_VALID;
    setDirtyBlockIndex.insert(pindex);
    setBlockIndexCandidates.erase(pindex);

    while (chainActive.Contains(pindex)) {
        CBlockIndex *pindexWalk = chainActive.Tip();
        pindexWalk->nStatus |= BLOCK_FAILED_CHILD;
        setDirtyBlockIndex.insert(pindexWalk);
        setBlockIndexCandidates.erase(pindexWalk);
        // ActivateBestChain considers blocks already in chainActive
        // unconditionally valid already, so force disconnect away from it.
        if (!DisconnectTip(state, chainparams)) {
            txpools.removeForReorg(pcoinsTip, chainActive.Tip()->nHeight + 1, STANDARD_LOCKTIME_VERIFY_FLAGS);
            return false;
        }
    }

    LimitMempoolSize(mempool, GetArg("-maxmempool", DEFAULT_MAX_MEMPOOL_SIZE) * 1000000, GetArg("-mempoolexpiry", DEFAULT_MEMPOOL_EXPIRY) * 60 * 60);

    // Changes to mempool should also be made to Dandelion stempool
    LimitMempoolSize(txpools.getStemTxPool(), GetArg("-maxmempool", DEFAULT_MAX_MEMPOOL_SIZE) * 1000000, GetArg("-mempoolexpiry", DEFAULT_MEMPOOL_EXPIRY) * 60 * 60);

    // The resulting new best tip may not be in setBlockIndexCandidates anymore, so
    // add it again.
    BlockMap::iterator it = mapBlockIndex.begin();
    while (it != mapBlockIndex.end()) {
        if (it->second->IsValid(BLOCK_VALID_TRANSACTIONS) && it->second->nChainTx && !setBlockIndexCandidates.value_comp()(it->second, chainActive.Tip())) {
            setBlockIndexCandidates.insert(it->second);
        }
        it++;
    }

    InvalidChainFound(pindex);
    txpools.removeForReorg(pcoinsTip, chainActive.Tip()->nHeight + 1, STANDARD_LOCKTIME_VERIFY_FLAGS);
    GetMainSignals().UpdatedBlockTip(chainActive.Tip(), NULL, IsInitialBlockDownload());
    uiInterface.NotifyBlockTip(IsInitialBlockDownload(), pindex->pprev);
    return true;
}

bool ResetBlockFailureFlags(CBlockIndex *pindex) {
    AssertLockHeld(cs_main);

    int nHeight = pindex->nHeight;

    // Remove the invalidity flag from this block and all its descendants.
    BlockMap::iterator it = mapBlockIndex.begin();
    while (it != mapBlockIndex.end()) {
        if (!it->second->IsValid() && it->second->GetAncestor(nHeight) == pindex) {
            it->second->nStatus &= ~BLOCK_FAILED_MASK;
            setDirtyBlockIndex.insert(it->second);
            if (it->second->IsValid(BLOCK_VALID_TRANSACTIONS) && it->second->nChainTx && setBlockIndexCandidates.value_comp()(chainActive.Tip(), it->second)) {
                setBlockIndexCandidates.insert(it->second);
            }
            if (it->second == pindexBestInvalid) {
                // Reset invalid block marker if it was pointing to one of those.
                pindexBestInvalid = NULL;
            }
        }
        it++;
    }

    // Remove the invalidity flag from all ancestors too.
    while (pindex != NULL) {
        if (pindex->nStatus & BLOCK_FAILED_MASK) {
            pindex->nStatus &= ~BLOCK_FAILED_MASK;
            setDirtyBlockIndex.insert(pindex);
        }
        pindex = pindex->pprev;
    }
    return true;
}

CBlockIndex* AddToBlockIndex(const CBlockHeader& block)
{
    // Check for duplicate
    uint256 hash = block.GetHash();
    BlockMap::iterator it = mapBlockIndex.find(hash);
    if (it != mapBlockIndex.end())
        return it->second;

    // Construct new block index object
    CBlockIndex* pindexNew = new CBlockIndex(block);
    assert(pindexNew);
    // We assign the sequence id to blocks only when the full data is available,
    // to avoid miners withholding blocks but broadcasting headers, to get a
    // competitive advantage.
    pindexNew->nSequenceId = 0;
    BlockMap::iterator mi = mapBlockIndex.insert(std::make_pair(hash, pindexNew)).first;
    pindexNew->phashBlock = &((*mi).first);
    BlockMap::iterator miPrev = mapBlockIndex.find(block.hashPrevBlock);
    if (miPrev != mapBlockIndex.end())
    {
        pindexNew->pprev = (*miPrev).second;
        pindexNew->nHeight = pindexNew->pprev->nHeight + 1;
        pindexNew->BuildSkip();
    }
    pindexNew->nTimeMax = (pindexNew->pprev ? std::max(pindexNew->pprev->nTimeMax, pindexNew->nTime) : pindexNew->nTime);
    pindexNew->nChainWork = (pindexNew->pprev ? pindexNew->pprev->nChainWork : 0) + GetBlockProof(*pindexNew);
    pindexNew->RaiseValidity(BLOCK_VALID_TREE);
    if (pindexBestHeader == NULL || pindexBestHeader->nChainWork < pindexNew->nChainWork)
        pindexBestHeader = pindexNew;

    setDirtyBlockIndex.insert(pindexNew);

    // track prevBlockHash -> pindex (multimap)
    if (pindexNew->pprev) {
        mapPrevBlockIndex.emplace(pindexNew->pprev->GetBlockHash(), pindexNew);
    }

    return pindexNew;
}

/** Mark a block as having its data received and checked (up to BLOCK_VALID_TRANSACTIONS). */
bool ReceivedBlockTransactions(const CBlock &block, CValidationState& state, CBlockIndex *pindexNew, const CDiskBlockPos& pos)
{
    pindexNew->nTx = block.vtx.size();
    pindexNew->nChainTx = 0;
    pindexNew->nFile = pos.nFile;
    pindexNew->nDataPos = pos.nPos;
    pindexNew->nUndoPos = 0;
    pindexNew->nStatus |= BLOCK_HAVE_DATA;
    if (IsWitnessEnabled(pindexNew->pprev, Params().GetConsensus())) {
        pindexNew->nStatus |= BLOCK_OPT_WITNESS;
    }
    pindexNew->RaiseValidity(BLOCK_VALID_TRANSACTIONS);
    setDirtyBlockIndex.insert(pindexNew);

    if (pindexNew->pprev == NULL || pindexNew->pprev->nChainTx) {
        // If pindexNew is the genesis block or all parents are BLOCK_VALID_TRANSACTIONS.
        std::deque<CBlockIndex*> queue;
        queue.push_back(pindexNew);

        // Recursively process any descendant blocks that now may be eligible to be connected.
        while (!queue.empty()) {
            CBlockIndex *pindex = queue.front();
            queue.pop_front();
            pindex->nChainTx = (pindex->pprev ? pindex->pprev->nChainTx : 0) + pindex->nTx;
            {
                LOCK(cs_nBlockSequenceId);
                pindex->nSequenceId = nBlockSequenceId++;
            }
            if (chainActive.Tip() == NULL || !setBlockIndexCandidates.value_comp()(pindex, chainActive.Tip())) {
                setBlockIndexCandidates.insert(pindex);
            }
            std::pair<std::multimap<CBlockIndex*, CBlockIndex*>::iterator, std::multimap<CBlockIndex*, CBlockIndex*>::iterator> range = mapBlocksUnlinked.equal_range(pindex);
            while (range.first != range.second) {
                std::multimap<CBlockIndex*, CBlockIndex*>::iterator it = range.first;
                queue.push_back(it->second);
                range.first++;
                mapBlocksUnlinked.erase(it);
            }
        }
    } else {
        if (pindexNew->pprev && pindexNew->pprev->IsValid(BLOCK_VALID_TREE)) {
            mapBlocksUnlinked.insert(std::make_pair(pindexNew->pprev, pindexNew));
        }
    }

    return true;
}

bool FindBlockPos(CValidationState &state, CDiskBlockPos &pos, unsigned int nAddSize, unsigned int nHeight, uint64_t nTime, bool fKnown = false)
{
    LOCK(cs_LastBlockFile);

    unsigned int nFile = fKnown ? pos.nFile : nLastBlockFile;
    if (vinfoBlockFile.size() <= nFile) {
        vinfoBlockFile.resize(nFile + 1);
    }

    if (!fKnown) {
        while (vinfoBlockFile[nFile].nSize + nAddSize >= MAX_BLOCKFILE_SIZE) {
            nFile++;
            if (vinfoBlockFile.size() <= nFile) {
                vinfoBlockFile.resize(nFile + 1);
            }
        }
        pos.nFile = nFile;
        pos.nPos = vinfoBlockFile[nFile].nSize;
    }

    if ((int)nFile != nLastBlockFile) {
        if (!fKnown) {
            LogPrintf("Leaving block file %i: %s\n", nLastBlockFile, vinfoBlockFile[nLastBlockFile].ToString());
        }
        FlushBlockFile(!fKnown);
        nLastBlockFile = nFile;
    }

    vinfoBlockFile[nFile].AddBlock(nHeight, nTime);
    if (fKnown)
        vinfoBlockFile[nFile].nSize = std::max(pos.nPos + nAddSize, vinfoBlockFile[nFile].nSize);
    else
        vinfoBlockFile[nFile].nSize += nAddSize;

    if (!fKnown) {
        unsigned int nOldChunks = (pos.nPos + BLOCKFILE_CHUNK_SIZE - 1) / BLOCKFILE_CHUNK_SIZE;
        unsigned int nNewChunks = (vinfoBlockFile[nFile].nSize + BLOCKFILE_CHUNK_SIZE - 1) / BLOCKFILE_CHUNK_SIZE;
        if (nNewChunks > nOldChunks) {
            if (fPruneMode)
                fCheckForPruning = true;
            if (CheckDiskSpace(nNewChunks * BLOCKFILE_CHUNK_SIZE - pos.nPos)) {
                FILE *file = OpenBlockFile(pos);
                if (file) {
                    LogPrintf("Pre-allocating up to position 0x%x in blk%05u.dat\n", nNewChunks * BLOCKFILE_CHUNK_SIZE, pos.nFile);
                    AllocateFileRange(file, pos.nPos, nNewChunks * BLOCKFILE_CHUNK_SIZE - pos.nPos);
                    fclose(file);
                }
            }
            else
                return state.Error("out of disk space");
        }
    }

    setDirtyFileInfo.insert(nFile);
    return true;
}

bool FindUndoPos(CValidationState &state, int nFile, CDiskBlockPos &pos, unsigned int nAddSize)
{
    pos.nFile = nFile;

    LOCK(cs_LastBlockFile);

    unsigned int nNewSize;
    pos.nPos = vinfoBlockFile[nFile].nUndoSize;
    nNewSize = vinfoBlockFile[nFile].nUndoSize += nAddSize;
    setDirtyFileInfo.insert(nFile);

    unsigned int nOldChunks = (pos.nPos + UNDOFILE_CHUNK_SIZE - 1) / UNDOFILE_CHUNK_SIZE;
    unsigned int nNewChunks = (nNewSize + UNDOFILE_CHUNK_SIZE - 1) / UNDOFILE_CHUNK_SIZE;
    if (nNewChunks > nOldChunks) {
        if (fPruneMode)
            fCheckForPruning = true;
        if (CheckDiskSpace(nNewChunks * UNDOFILE_CHUNK_SIZE - pos.nPos)) {
            FILE *file = OpenUndoFile(pos);
            if (file) {
                LogPrintf("Pre-allocating up to position 0x%x in rev%05u.dat\n", nNewChunks * UNDOFILE_CHUNK_SIZE, pos.nFile);
                AllocateFileRange(file, pos.nPos, nNewChunks * UNDOFILE_CHUNK_SIZE - pos.nPos);
                fclose(file);
            }
        }
        else
            return state.Error("out of disk space");
    }

    return true;
}

//btzc: code from vertcoin, add
bool CheckBlockHeader(const CBlockHeader& block, CValidationState& state, const Consensus::Params& consensusParams, bool fCheckPOW)
{
    int nHeight = ZerocoinGetNHeight(block);
    // set nHeight to INT_MAX if block is not found in index and it's not genesis block
    if (nHeight == 0 && !block.hashPrevBlock.IsNull())
        nHeight = INT_MAX;
    if (fCheckPOW && !CheckProofOfWork(block.GetPoWHash(nHeight), block.nBits, consensusParams))
        return state.DoS(50, false, REJECT_INVALID, "high-hash", false, "proof of work failed");
    return true;
}

bool CheckBlock(const CBlock& block, CValidationState& state, const Consensus::Params& consensusParams, bool fCheckPOW, bool fCheckMerkleRoot, int nHeight, bool isVerifyDB) {
    // CheckBlock not only checks the block, but also fills up zerocoinTxInfo and sigmaTxInfo.
    if (!block.zerocoinTxInfo)
        block.zerocoinTxInfo = std::make_shared<CZerocoinTxInfo>();
    if (!block.sigmaTxInfo)
        block.sigmaTxInfo = std::make_shared<sigma::CSigmaTxInfo>();
    if (!block.lelantusTxInfo)
        block.lelantusTxInfo = std::make_shared<lelantus::CLelantusTxInfo>();

    LogPrintf("CheckBlock() nHeight=%s, blockHash= %s, isVerifyDB = %s\n", nHeight, block.GetHash().ToString(), isVerifyDB);

    // These are checks that are independent of context.

    if (block.fChecked)
        return true;

    // Check that the header is valid (particularly PoW).  This is mostly
    // redundant with the call in AcceptBlockHeader.
    if (!CheckBlockHeader(block, state, consensusParams, fCheckPOW)) {
        LogPrintf("CheckBlock - CheckBlockHeader -> failed!\n");
        return false;
    }

    // Check the merkle root.
    if (fCheckMerkleRoot) {
        bool mutated;
        uint256 hashMerkleRoot2 = BlockMerkleRoot(block, &mutated);
        if (block.hashMerkleRoot != hashMerkleRoot2)
            return state.DoS(100, false, REJECT_INVALID, "bad-txnmrklroot", true, "hashMerkleRoot mismatch");

        // Check for merkle tree malleability (CVE-2012-2459): repeating sequences
        // of transactions in a block without affecting the merkle root of a block,
        // while still invalidating it.
        if (mutated)
            return state.DoS(100, false, REJECT_INVALID, "bad-txns-duplicate", true, "duplicate transaction");

        // Zcoin - MTP
        if (block.IsMTP() && !CheckMerkleTreeProof(block, consensusParams))
            return state.DoS(100, false, REJECT_INVALID, "bad-diffbits", false, "incorrect proof of work");
    }

    // All potential-corruption validation must be done before we do any
    // transaction validation, as otherwise we may mark the header as invalid
    // because we receive the wrong transactions for it.
    // Note that witness malleability is checked in ContextualCheckBlock, so no
    // checks that use witness data may be performed here.
    // Size limits
    if (block.vtx.empty() || block.vtx.size() > MAX_BLOCK_BASE_SIZE || ::GetSerializeSize(block, SER_NETWORK, PROTOCOL_VERSION) > MAX_BLOCK_BASE_SIZE)
        return state.DoS(100, false, REJECT_INVALID, "bad-blk-length", false, "size limits failed");

    // First transaction must be coinbase, the rest must not be
    if (block.vtx.empty() || !block.vtx[0]->IsCoinBase())
        return state.DoS(100, false, REJECT_INVALID, "bad-cb-missing", false, "first tx is not coinbase");
    for (unsigned int i = 1; i < block.vtx.size(); i++)
        if (block.vtx[i]->IsCoinBase())
            return state.DoS(100, false, REJECT_INVALID, "bad-cb-multiple", false, "more than one coinbase");

    // Check transactions
    if (nHeight == INT_MAX)
        nHeight = ZerocoinGetNHeight(block.GetBlockHeader());

    for (CTransactionRef tx : block.vtx) {
        if (nHeight >= consensusParams.nStartSigmaBlacklist && nHeight < consensusParams.nRestartSigmaWithBlacklistCheck && (tx->IsSigmaMint() || tx->IsSigmaSpend())) {
            return state.DoS(100, error("Sigma is temporarily disabled"), REJECT_INVALID, "bad-txns-zerocoin");
        }
        // We don't check transactions against zerocoin state here, we'll check it again later in ConnectBlock
        if (!CheckTransaction(*tx, state, false, tx->GetHash(), isVerifyDB, nHeight, false, false, NULL, NULL, NULL))
            return state.Invalid(false, state.GetRejectCode(), state.GetRejectReason(),
                                strprintf("Transaction check failed (tx hash %s) %s", tx->GetHash().ToString(), state.GetDebugMessage()));

    }
    unsigned int nSigOps = 0;
    for (const auto& tx : block.vtx)
    {
        nSigOps += GetLegacySigOpCount(*tx);
    }
    if (nSigOps * WITNESS_SCALE_FACTOR > MAX_BLOCK_SIGOPS_COST)
        return state.DoS(100, false, REJECT_INVALID, "bad-blk-sigops", false, "out-of-bounds SigOpCount");

    if (fCheckPOW && fCheckMerkleRoot)
        block.fChecked = true;

    if (!sigma::CheckSigmaBlock(state, block))
        return false;

    if (!lelantus::CheckLelantusBlock(state, block))
        return false;

    return true;
}

static bool CheckIndexAgainstCheckpoint(const CBlockIndex* pindexPrev, CValidationState& state, const CChainParams& chainparams, const uint256& hash)
{
    if (*pindexPrev->phashBlock == chainparams.GetConsensus().hashGenesisBlock)
        return true;

    int nHeight = pindexPrev->nHeight+1;
    // Don't accept any forks from the main chain prior to last checkpoint
    CBlockIndex* pcheckpoint = Checkpoints::GetLastCheckpoint(chainparams.Checkpoints());
    if (pcheckpoint && nHeight < pcheckpoint->nHeight)
        return state.DoS(100, error("%s: forked chain older than last checkpoint (height %d)", __func__, nHeight));

    return true;
}

bool IsWitnessEnabled(const CBlockIndex* pindexPrev, const Consensus::Params& params)
{
    // TODO: enable witness at some point of time
    return false;

    /*
    LOCK(cs_main);
    return (VersionBitsState(pindexPrev, params, Consensus::DEPLOYMENT_SEGWIT, versionbitscache) == THRESHOLD_ACTIVE);
    */
}

// Compute at which vout of the block's coinbase transaction the witness
// commitment occurs, or -1 if not found.
static int GetWitnessCommitmentIndex(const CBlock& block)
{
    int commitpos = -1;
    if (!block.vtx.empty()) {
        for (size_t o = 0; o < block.vtx[0]->vout.size(); o++) {
            if (block.vtx[0]->vout[o].scriptPubKey.size() >= 38 && block.vtx[0]->vout[o].scriptPubKey[0] == OP_RETURN && block.vtx[0]->vout[o].scriptPubKey[1] == 0x24 && block.vtx[0]->vout[o].scriptPubKey[2] == 0xaa && block.vtx[0]->vout[o].scriptPubKey[3] == 0x21 && block.vtx[0]->vout[o].scriptPubKey[4] == 0xa9 && block.vtx[0]->vout[o].scriptPubKey[5] == 0xed) {
                commitpos = o;
            }
        }
    }
    return commitpos;
}

void UpdateUncommittedBlockStructures(CBlock& block, const CBlockIndex* pindexPrev, const Consensus::Params& consensusParams)
{
    int commitpos = GetWitnessCommitmentIndex(block);
    static const std::vector<unsigned char> nonce(32, 0x00);
    if (commitpos != -1 && IsWitnessEnabled(pindexPrev, consensusParams) && !block.vtx[0]->HasWitness()) {
        CMutableTransaction tx(*block.vtx[0]);
        tx.vin[0].scriptWitness.stack.resize(1);
        tx.vin[0].scriptWitness.stack[0] = nonce;
        block.vtx[0] = MakeTransactionRef(std::move(tx));
    }
}

std::vector<unsigned char> GenerateCoinbaseCommitment(CBlock& block, const CBlockIndex* pindexPrev, const Consensus::Params& consensusParams)
{
    std::vector<unsigned char> commitment;
    int commitpos = GetWitnessCommitmentIndex(block);
    std::vector<unsigned char> ret(32, 0x00);
    if (consensusParams.vDeployments[Consensus::DEPLOYMENT_SEGWIT].nTimeout != 0) {
        if (commitpos == -1) {
            uint256 witnessroot = BlockWitnessMerkleRoot(block, NULL);
            CHash256().Write(witnessroot.begin(), 32).Write(&ret[0], 32).Finalize(witnessroot.begin());
            CTxOut out;
            out.nValue = 0;
            out.scriptPubKey.resize(38);
            out.scriptPubKey[0] = OP_RETURN;
            out.scriptPubKey[1] = 0x24;
            out.scriptPubKey[2] = 0xaa;
            out.scriptPubKey[3] = 0x21;
            out.scriptPubKey[4] = 0xa9;
            out.scriptPubKey[5] = 0xed;
            memcpy(&out.scriptPubKey[6], witnessroot.begin(), 32);
            commitment = std::vector<unsigned char>(out.scriptPubKey.begin(), out.scriptPubKey.end());
            CMutableTransaction tx(*block.vtx[0]);
            tx.vout.push_back(out);
            block.vtx[0] = MakeTransactionRef(std::move(tx));
        }
    }
    UpdateUncommittedBlockStructures(block, pindexPrev, consensusParams);
    return commitment;
}

bool ContextualCheckBlockHeader(const CBlockHeader& block, CValidationState& state, const Consensus::Params& consensusParams, CBlockIndex * const pindexPrev, int64_t nAdjustedTime)
{
	// Zcoin - MTP
    bool fBlockHasMTP = (block.nVersion & 4096) != 0 || (pindexPrev && consensusParams.nMTPSwitchTime == 0);

    if (block.IsMTP() != fBlockHasMTP)
		return state.Invalid(false, REJECT_OBSOLETE, strprintf("bad-version(0x%08x)", block.nVersion),strprintf("rejected nVersion=0x%08x block", block.nVersion));

	// Check proof of work
    if (block.nBits != GetNextWorkRequired(pindexPrev, &block, consensusParams))
        return state.DoS(100, false, REJECT_INVALID, "bad-diffbits", false, "incorrect proof of work");

    // Check timestamp against prev
    if (block.GetBlockTime() <= pindexPrev->GetMedianTimePast())
        return state.Invalid(false, REJECT_INVALID, "time-too-old", "block's timestamp is too early");

    // Check timestamp
    if (block.GetBlockTime() > nAdjustedTime + 2 * 60 * 60)
        return state.Invalid(false, REJECT_INVALID, "time-too-new", "block timestamp too far in the future");

    // Reject outdated version blocks when 95% (75% on testnet) of the network has upgraded:
    // check for version 2, 3 and 4 upgrades
    /*
    if((block.nVersion < 2 && nHeight >= consensusParams.BIP34Height) ||
       (block.nVersion < 3 && nHeight >= consensusParams.BIP66Height) ||
       (block.nVersion < 4 && nHeight >= consensusParams.BIP65Height))
            return state.Invalid(false, REJECT_OBSOLETE, strprintf("bad-version(0x%08x)", block.nVersion),
                                 strprintf("rejected nVersion=0x%08x block", block.nVersion));
    */

    return true;
}

bool IsBlockHashInChain(const uint256& hashBlock)
{
    if (hashBlock.IsNull() || !mapBlockIndex.count(hashBlock))
        return false;

    return chainActive.Contains(mapBlockIndex[hashBlock]);
}

bool IsTransactionInChain(const uint256& txId, int& nHeightTx, CTransactionRef tx)
{
    uint256 hashBlock;
    if (!GetTransaction(txId, tx, Params().GetConsensus(), hashBlock, true))
        return false;
    if (!IsBlockHashInChain(hashBlock))
        return false;

    nHeightTx = mapBlockIndex.at(hashBlock)->nHeight;
    return true;
}

bool IsTransactionInChain(const uint256& txId, int& nHeightTx)
{
    CTransactionRef tx;
    return IsTransactionInChain(txId, nHeightTx, tx);
}

bool ContextualCheckBlock(const CBlock& block, CValidationState& state, const Consensus::Params& consensusParams, const CBlockIndex* pindexPrev)
{
    const int nHeight = pindexPrev == NULL ? 0 : pindexPrev->nHeight + 1;

    // Start enforcing BIP113 (Median Time Past) using versionbits logic.
    int nLockTimeFlags = 0;
    if (VersionBitsState(pindexPrev, consensusParams, Consensus::DEPLOYMENT_CSV, versionbitscache) == THRESHOLD_ACTIVE) {
        nLockTimeFlags |= LOCKTIME_MEDIAN_TIME_PAST;
    }

    int64_t nLockTimeCutoff = (nLockTimeFlags & LOCKTIME_MEDIAN_TIME_PAST)
                              ? pindexPrev->GetMedianTimePast()
                              : block.GetBlockTime();

    bool fDIP0003Active_context = nHeight >= consensusParams.DIP0003Height;

    // Check that all transactions are finalized
    for (const auto& tx : block.vtx) {
        if (!IsFinalTx(*tx, nHeight, nLockTimeCutoff)) {
            return state.DoS(10, false, REJECT_INVALID, "bad-txns-nonfinal", false, "non-final transaction");
        }

        if (!ContextualCheckTransaction(*tx, state, consensusParams, pindexPrev)) {
            return false;
        }
    }

    if (nHeight >= consensusParams.nSubsidyHalvingFirst) {
        if (nHeight < consensusParams.nSubsidyHalvingFirst + consensusParams.nSubsidyHalvingInterval) {
            // "stage 2" interval between first and second halvings
            CScript devPayoutScript = GetScriptForDestination(CBitcoinAddress(consensusParams.stage2DevelopmentFundAddress).Get());
            CAmount devPayoutValue = (GetBlockSubsidy(nHeight, consensusParams, block.nTime) * consensusParams.stage2DevelopmentFundShare) / 100;
            bool found = false;
            for (const CTxOut &txout: block.vtx[0]->vout) {
                if ((found = txout.scriptPubKey == devPayoutScript && txout.nValue == devPayoutValue) == true)
                    break;
            }
            if (!found)
                return state.Invalid(false, state.GetRejectCode(), state.GetRejectReason(), "Stage 2 developer reward check failed");
        }
    }
    else if (!CheckZerocoinFoundersInputs(*block.vtx[0], state, consensusParams, nHeight, block.IsMTP())) {
        return state.Invalid(false, state.GetRejectCode(), state.GetRejectReason(), "Founders' reward check failed");
    }

    // Enforce rule that the coinbase starts with serialized block height
    /*
    if (nHeight >= consensusParams.BIP34Height)
    {
        CScript expect = CScript() << nHeight;
        if (block.vtx[0]->vin[0].scriptSig.size() < expect.size() ||
            !std::equal(expect.begin(), expect.end(), block.vtx[0]->vin[0].scriptSig.begin())) {
            return state.DoS(100, false, REJECT_INVALID, "bad-cb-height", false, "block height mismatch in coinbase");
        }
    }
    */

    // Validation for witness commitments.
    // * We compute the witness hash (which is the hash including witnesses) of all the block's transactions, except the
    //   coinbase (where 0x0000....0000 is used instead).
    // * The coinbase scriptWitness is a stack of a single 32-byte vector, containing a witness nonce (unconstrained).
    // * We build a merkle tree with all those witness hashes as leaves (similar to the hashMerkleRoot in the block header).
    // * There must be at least one output whose scriptPubKey is a single 36-byte push, the first 4 bytes of which are
    //   {0xaa, 0x21, 0xa9, 0xed}, and the following 32 bytes are SHA256^2(witness root, witness nonce). In case there are
    //   multiple, the last one is used.
    bool fHaveWitness = false;
    if (VersionBitsState(pindexPrev, consensusParams, Consensus::DEPLOYMENT_SEGWIT, versionbitscache) == THRESHOLD_ACTIVE) {
        int commitpos = GetWitnessCommitmentIndex(block);
        if (commitpos != -1) {
            bool malleated = false;
            uint256 hashWitness = BlockWitnessMerkleRoot(block, &malleated);
            // The malleation check is ignored; as the transaction tree itself
            // already does not permit it, it is impossible to trigger in the
            // witness tree.
            if (block.vtx[0]->vin[0].scriptWitness.stack.size() != 1 || block.vtx[0]->vin[0].scriptWitness.stack[0].size() != 32) {
                return state.DoS(100, false, REJECT_INVALID, "bad-witness-nonce-size", true, strprintf("%s : invalid witness nonce size", __func__));
            }
            CHash256().Write(hashWitness.begin(), 32).Write(&block.vtx[0]->vin[0].scriptWitness.stack[0][0], 32).Finalize(hashWitness.begin());
            if (memcmp(hashWitness.begin(), &block.vtx[0]->vout[commitpos].scriptPubKey[6], 32)) {
                return state.DoS(100, false, REJECT_INVALID, "bad-witness-merkle-match", true, strprintf("%s : witness merkle commitment mismatch", __func__));
            }
            fHaveWitness = true;
        }
    }

    // No witness data is allowed in blocks that don't commit to witness data, as this would otherwise leave room for spam
    if (!fHaveWitness) {
        for (size_t i = 0; i < block.vtx.size(); i++) {
            if (block.vtx[i]->HasWitness()) {
                return state.DoS(100, false, REJECT_INVALID, "unexpected-witness", true, strprintf("%s : unexpected witness data found", __func__));
            }
        }
    }

    // After the coinbase witness nonce and commitment are verified,
    // we can check if the block weight passes (before we've checked the
    // coinbase witness, it would be possible for the weight to be too
    // large by filling up the coinbase witness, which doesn't change
    // the block hash, so we couldn't mark the block as permanently
    // failed).
    if (GetBlockWeight(block) > MAX_BLOCK_WEIGHT) {
        return state.DoS(100, false, REJECT_INVALID, "bad-blk-weight", false, strprintf("%s : weight limit failed", __func__));
    }

    if (fDIP0003Active_context) {
        if (block.vtx[0]->nType != TRANSACTION_COINBASE) {
            return state.DoS(100, false, REJECT_INVALID, "bad-cb-type", false, "coinbase is not a CbTx");
        }
    }

    return true;
}

static bool AcceptBlockHeader(const CBlockHeader& block, CValidationState& state, const CChainParams& chainparams, CBlockIndex** ppindex, bool fCheckPOW = true)
{
    AssertLockHeld(cs_main);
    // Check for duplicate
    uint256 hash = block.GetHash();
    BlockMap::iterator miSelf = mapBlockIndex.find(hash);
    CBlockIndex *pindex = NULL;
    if (hash != chainparams.GetConsensus().hashGenesisBlock) {

        if (miSelf != mapBlockIndex.end()) {
            // Block header is already known.
            pindex = miSelf->second;
            if (ppindex)
                *ppindex = pindex;
            if (pindex->nStatus & BLOCK_FAILED_MASK)
                return state.Invalid(error("%s: block %s is marked invalid", __func__, hash.ToString()), 0, "duplicate");
            return true;
        }

        if (!CheckBlockHeader(block, state, chainparams.GetConsensus(), fCheckPOW))
            return error("%s: Consensus::CheckBlockHeader: %s, %s", __func__, hash.ToString(), FormatStateMessage(state));

        // Get prev block index
        CBlockIndex* pindexPrev = NULL;
        BlockMap::iterator mi = mapBlockIndex.find(block.hashPrevBlock);
        if (mi == mapBlockIndex.end())
            return state.DoS(10, error("%s: prev block not found", __func__), 0, "bad-prevblk");
        pindexPrev = (*mi).second;
        if (pindexPrev->nStatus & BLOCK_FAILED_MASK)
            return state.DoS(100, error("%s: prev block invalid", __func__), REJECT_INVALID, "bad-prevblk");

        assert(pindexPrev);
        if (fCheckpointsEnabled && !CheckIndexAgainstCheckpoint(pindexPrev, state, chainparams, hash))
            return error("%s: CheckIndexAgainstCheckpoint(): %s", __func__, state.GetRejectReason().c_str());

        if (!ContextualCheckBlockHeader(block, state, chainparams.GetConsensus(), pindexPrev, GetAdjustedTime()))
            return error("%s: Consensus::ContextualCheckBlockHeader: %s, %s", __func__, hash.ToString(), FormatStateMessage(state));
    }
    if (pindex == NULL)
        pindex = AddToBlockIndex(block);

    if (ppindex)
        *ppindex = pindex;

    CheckBlockIndex(chainparams.GetConsensus());

    // Notify external listeners about accepted block header
    GetMainSignals().AcceptedBlockHeader(pindex);

    return true;
}

// Exposed wrapper for AcceptBlockHeader
bool ProcessNewBlockHeaders(const std::vector<CBlockHeader>& headers, CValidationState& state, const CChainParams& chainparams, const CBlockIndex** ppindex)
{
    {
        LOCK(cs_main);
        for (const CBlockHeader& header : headers) {
            CBlockIndex *pindex = NULL; // Use a temp pindex instead of ppindex to avoid a const_cast
            if (!AcceptBlockHeader(header, state, chainparams, &pindex)) {
                return false;
            }
            if (ppindex) {
                *ppindex = pindex;
            }
        }
    }
    NotifyHeaderTip();
    return true;
}

/** Store block on disk. If dbp is non-NULL, the file is known to already reside on disk */
static bool AcceptBlock(const std::shared_ptr<const CBlock>& pblock, CValidationState& state, const CChainParams& chainparams, CBlockIndex** ppindex, bool fRequested, const CDiskBlockPos* dbp, bool* fNewBlock)
{
    const CBlock& block = *pblock;

    if (fNewBlock) *fNewBlock = false;
    AssertLockHeld(cs_main);

    CBlockIndex *pindexDummy = NULL;
    CBlockIndex *&pindex = ppindex ? *ppindex : pindexDummy;

    if (!AcceptBlockHeader(block, state, chainparams, &pindex))
        return false;

    LogPrintf("AcceptBlock nHeight=%s\n", pindex->nHeight);
    // Try to process all requested blocks that we don't have, but only
    // process an unrequested block if it's new and has enough work to
    // advance our tip, and isn't too many blocks ahead.
    bool fAlreadyHave = pindex->nStatus & BLOCK_HAVE_DATA;
    bool fHasMoreWork = (chainActive.Tip() ? pindex->nChainWork > chainActive.Tip()->nChainWork : true);
    // Blocks that are too out-of-order needlessly limit the effectiveness of
    // pruning, because pruning will not delete block files that contain any
    // blocks which are too close in height to the tip.  Apply this test
    // regardless of whether pruning is enabled; it should generally be safe to
    // not process unrequested blocks.
    bool fTooFarAhead = (pindex->nHeight > int(chainActive.Height() + MIN_BLOCKS_TO_KEEP));

    // TODO: Decouple this function from the block download logic by removing fRequested
    // This requires some new chain datastructure to efficiently look up if a
    // block is in a chain leading to a candidate for best tip, despite not
    // being such a candidate itself.

    // TODO: deal better with return value and error conditions for duplicate
    // and unrequested blocks.
    if (fAlreadyHave) return true;
    if (!fRequested) {  // If we didn't ask for it:
        if (pindex->nTx != 0) return true;  // This is a previously-processed block that was pruned
        if (!fHasMoreWork) return true;     // Don't process less-work chains
        if (fTooFarAhead) return true;      // Block height is too high
    }
    if (fNewBlock) *fNewBlock = true;

    if (!CheckBlock(block, state, chainparams.GetConsensus(), true, true, pindex->nHeight, false) ||
        !ContextualCheckBlock(block, state, chainparams.GetConsensus(), pindex->pprev)) {
        if (state.IsInvalid() && !state.CorruptionPossible()) {
            pindex->nStatus |= BLOCK_FAILED_VALID;
            setDirtyBlockIndex.insert(pindex);
        }
        return error("%s: %s", __func__, FormatStateMessage(state));
    }

    // Header is valid/has work, merkle tree and segwit merkle tree are good...RELAY NOW
    // (but if it does not build on our best tip, let the SendMessages loop relay it)
    if (!IsInitialBlockDownload() && chainActive.Tip() == pindex->pprev)
        GetMainSignals().NewPoWValidBlock(pindex, pblock);

    int nHeight = pindex->nHeight;

    // Write block to history file
    try {
        unsigned int nBlockSize = ::GetSerializeSize(block, SER_DISK, CLIENT_VERSION);
        CDiskBlockPos blockPos;
        if (dbp != NULL)
            blockPos = *dbp;
        if (!FindBlockPos(state, blockPos, nBlockSize+8, nHeight, block.GetBlockTime(), dbp != NULL))
            return error("AcceptBlock(): FindBlockPos failed");
        if (dbp == NULL)
            if (!WriteBlockToDisk(block, blockPos, chainparams.MessageStart()))
                AbortNode(state, "Failed to write block");
        if (!ReceivedBlockTransactions(block, state, pindex, blockPos))
            return error("AcceptBlock(): ReceivedBlockTransactions failed");
    } catch (const std::runtime_error& e) {
        return AbortNode(state, std::string("System error: ") + e.what());
    }

    if (fCheckForPruning)
        FlushStateToDisk(state, FLUSH_STATE_NONE); // we just allocated more disk space for block files

    return true;
}

bool ProcessNewBlock(const CChainParams& chainparams, const std::shared_ptr<const CBlock> pblock, bool fForceProcessing, bool *fNewBlock)
{
    CBlockIndex *pindex = NULL;
    {
        if (fNewBlock) *fNewBlock = false;
        CValidationState state;

        // TODO: refactor code so CheckTransaction and CheckBlock don't need cs_main
        LOCK(cs_main);

        // Ensure that CheckBlock() passes before calling AcceptBlock, as
        // belt-and-suspenders.
        bool ret = CheckBlock(*pblock, state, chainparams.GetConsensus());

        if (ret) {
            // Store to disk
            ret = AcceptBlock(pblock, state, chainparams, &pindex, fForceProcessing, NULL, fNewBlock);
        }
        CheckBlockIndex(chainparams.GetConsensus());
        if (!ret) {
            GetMainSignals().BlockChecked(*pblock, state);
            return error("%s: AcceptBlock FAILED", __func__);
        }
    }

    NotifyHeaderTip();

    CValidationState state; // Only used to report errors, not invalidity - ignore it
    if (!ActivateBestChain(state, chainparams, pblock))
        return error("%s: ActivateBestChain failed", __func__);

    return true;
}

bool TestBlockValidity(CValidationState& state, const CChainParams& chainparams, const CBlock& block, CBlockIndex* pindexPrev, bool fCheckPOW, bool fCheckMerkleRoot)
{
    AssertLockHeld(cs_main);
    assert(pindexPrev && pindexPrev == chainActive.Tip());
    if (fCheckpointsEnabled && !CheckIndexAgainstCheckpoint(pindexPrev, state, chainparams, block.GetHash()))
        return error("%s: CheckIndexAgainstCheckpoint(): %s", __func__, state.GetRejectReason().c_str());

    CCoinsViewCache viewNew(pcoinsTip);
    CBlockIndex indexDummy(block);
    indexDummy.pprev = pindexPrev;
    indexDummy.nHeight = pindexPrev->nHeight + 1;

    // begin tx and let it rollback
    auto dbTx = evoDb->BeginTransaction();

    // NOTE: CheckBlockHeader is called by CheckBlock
    if (!ContextualCheckBlockHeader(block, state, chainparams.GetConsensus(), pindexPrev, GetAdjustedTime()))
        return error("%s: Consensus::ContextualCheckBlockHeader: %s", __func__, FormatStateMessage(state));
    if (!CheckBlock(block, state, chainparams.GetConsensus(), fCheckPOW, fCheckMerkleRoot, indexDummy.nHeight, false))
        return error("%s: Consensus::CheckBlock: %s", __func__, FormatStateMessage(state));
    if (!ContextualCheckBlock(block, state, chainparams.GetConsensus(), pindexPrev))
        return error("%s: Consensus::ContextualCheckBlock: %s", __func__, FormatStateMessage(state));
    if (!ConnectBlock(block, state, &indexDummy, viewNew, chainparams, true))
        return false;
    assert(state.IsValid());

    return true;
}

/**
 * BLOCK PRUNING CODE
 */

/* Calculate the amount of disk space the block & undo files currently use */
uint64_t CalculateCurrentUsage()
{
    uint64_t retval = 0;
    BOOST_FOREACH(const CBlockFileInfo &file, vinfoBlockFile) {
        retval += file.nSize + file.nUndoSize;
    }
    return retval;
}

/* Prune a block file (modify associated database entries)*/
void PruneOneBlockFile(const int fileNumber)
{
    for (BlockMap::iterator it = mapBlockIndex.begin(); it != mapBlockIndex.end(); ++it) {
        CBlockIndex* pindex = it->second;
        if (pindex->nFile == fileNumber) {
            pindex->nStatus &= ~BLOCK_HAVE_DATA;
            pindex->nStatus &= ~BLOCK_HAVE_UNDO;
            pindex->nFile = 0;
            pindex->nDataPos = 0;
            pindex->nUndoPos = 0;
            setDirtyBlockIndex.insert(pindex);

            // Prune from mapBlocksUnlinked -- any block we prune would have
            // to be downloaded again in order to consider its chain, at which
            // point it would be considered as a candidate for
            // mapBlocksUnlinked or setBlockIndexCandidates.
            std::pair<std::multimap<CBlockIndex*, CBlockIndex*>::iterator, std::multimap<CBlockIndex*, CBlockIndex*>::iterator> range = mapBlocksUnlinked.equal_range(pindex->pprev);
            while (range.first != range.second) {
                std::multimap<CBlockIndex *, CBlockIndex *>::iterator _it = range.first;
                range.first++;
                if (_it->second == pindex) {
                    mapBlocksUnlinked.erase(_it);
                }
            }
        }
    }

    vinfoBlockFile[fileNumber].SetNull();
    setDirtyFileInfo.insert(fileNumber);
}


void UnlinkPrunedFiles(const std::set<int>& setFilesToPrune)
{
    for (std::set<int>::iterator it = setFilesToPrune.begin(); it != setFilesToPrune.end(); ++it) {
        CDiskBlockPos pos(*it, 0);
        boost::filesystem::remove(GetBlockPosFilename(pos, "blk"));
        boost::filesystem::remove(GetBlockPosFilename(pos, "rev"));
        LogPrintf("Prune: %s deleted blk/rev (%05u)\n", __func__, *it);
    }
}

/* Calculate the block/rev files to delete based on height specified by user with RPC command pruneblockchain */
void FindFilesToPruneManual(std::set<int>& setFilesToPrune, int nManualPruneHeight)
{
    assert(fPruneMode && nManualPruneHeight > 0);

    LOCK2(cs_main, cs_LastBlockFile);
    if (chainActive.Tip() == NULL)
        return;

    // last block to prune is the lesser of (user-specified height, MIN_BLOCKS_TO_KEEP from the tip)
    unsigned int nLastBlockWeCanPrune = std::min((unsigned)nManualPruneHeight, chainActive.Tip()->nHeight - MIN_BLOCKS_TO_KEEP);
    int count=0;
    for (int fileNumber = 0; fileNumber < nLastBlockFile; fileNumber++) {
        if (vinfoBlockFile[fileNumber].nSize == 0 || vinfoBlockFile[fileNumber].nHeightLast > nLastBlockWeCanPrune)
            continue;
        PruneOneBlockFile(fileNumber);
        setFilesToPrune.insert(fileNumber);
        count++;
    }
    LogPrintf("Prune (Manual): prune_height=%d removed %d blk/rev pairs\n", nLastBlockWeCanPrune, count);
}

/* This function is called from the RPC code for pruneblockchain */
void PruneBlockFilesManual(int nManualPruneHeight)
{
    CValidationState state;
    FlushStateToDisk(state, FLUSH_STATE_NONE, nManualPruneHeight);
}

/* Calculate the block/rev files that should be deleted to remain under target*/
void FindFilesToPrune(std::set<int>& setFilesToPrune, uint64_t nPruneAfterHeight)
{
    LOCK2(cs_main, cs_LastBlockFile);
    if (chainActive.Tip() == NULL || nPruneTarget == 0) {
        return;
    }
    if ((uint64_t)chainActive.Tip()->nHeight <= nPruneAfterHeight) {
        return;
    }

    unsigned int nLastBlockWeCanPrune = chainActive.Tip()->nHeight - MIN_BLOCKS_TO_KEEP;
    uint64_t nCurrentUsage = CalculateCurrentUsage();
    // We don't check to prune until after we've allocated new space for files
    // So we should leave a buffer under our target to account for another allocation
    // before the next pruning.
    uint64_t nBuffer = BLOCKFILE_CHUNK_SIZE + UNDOFILE_CHUNK_SIZE;
    uint64_t nBytesToPrune;
    int count=0;

    if (nCurrentUsage + nBuffer >= nPruneTarget) {
        for (int fileNumber = 0; fileNumber < nLastBlockFile; fileNumber++) {
            nBytesToPrune = vinfoBlockFile[fileNumber].nSize + vinfoBlockFile[fileNumber].nUndoSize;

            if (vinfoBlockFile[fileNumber].nSize == 0)
                continue;

            if (nCurrentUsage + nBuffer < nPruneTarget)  // are we below our target?
                break;

            // don't prune files that could have a block within MIN_BLOCKS_TO_KEEP of the main chain's tip but keep scanning
            if (vinfoBlockFile[fileNumber].nHeightLast > nLastBlockWeCanPrune)
                continue;

            PruneOneBlockFile(fileNumber);
            // Queue up the files for removal
            setFilesToPrune.insert(fileNumber);
            nCurrentUsage -= nBytesToPrune;
            count++;
        }
    }

    LogPrint("prune", "Prune: target=%dMiB actual=%dMiB diff=%dMiB max_prune_height=%d removed %d blk/rev pairs\n",
           nPruneTarget/1024/1024, nCurrentUsage/1024/1024,
           ((int64_t)nPruneTarget - (int64_t)nCurrentUsage)/1024/1024,
           nLastBlockWeCanPrune, count);
}

bool CheckDiskSpace(uint64_t nAdditionalBytes)
{
    uint64_t nFreeBytesAvailable = boost::filesystem::space(GetDataDir()).available;

    // Check for nMinDiskSpace bytes (currently 50MB)
    if (nFreeBytesAvailable < nMinDiskSpace + nAdditionalBytes)
        return AbortNode("Disk space is low!", _("Error: Disk space is low!"));

    return true;
}

FILE* OpenDiskFile(const CDiskBlockPos &pos, const char *prefix, bool fReadOnly)
{
    if (pos.IsNull())
        return NULL;
    boost::filesystem::path path = GetBlockPosFilename(pos, prefix);
    boost::filesystem::create_directories(path.parent_path());
    FILE* file = fopen(path.string().c_str(), "rb+");
    if (!file && !fReadOnly)
        file = fopen(path.string().c_str(), "wb+");
    if (!file) {
        LogPrintf("Unable to open file %s\n", path.string());
        return NULL;
    }
    if (pos.nPos) {
        if (fseek(file, pos.nPos, SEEK_SET)) {
            LogPrintf("Unable to seek to position %u of %s\n", pos.nPos, path.string());
            fclose(file);
            return NULL;
        }
    }
    return file;
}

FILE* OpenBlockFile(const CDiskBlockPos &pos, bool fReadOnly) {
    return OpenDiskFile(pos, "blk", fReadOnly);
}

FILE* OpenUndoFile(const CDiskBlockPos &pos, bool fReadOnly) {
    return OpenDiskFile(pos, "rev", fReadOnly);
}

boost::filesystem::path GetBlockPosFilename(const CDiskBlockPos &pos, const char *prefix)
{
    return GetDataDir() / "blocks" / strprintf("%s%05u.dat", prefix, pos.nFile);
}

CBlockIndex * InsertBlockIndex(uint256 hash)
{
    if (hash.IsNull())
        return NULL;

    // Return existing
    BlockMap::iterator mi = mapBlockIndex.find(hash);
    if (mi != mapBlockIndex.end())
        return (*mi).second;

    // Create new
    CBlockIndex* pindexNew = new CBlockIndex();
    if (!pindexNew)
        throw std::runtime_error(std::string(__func__) + ": new CBlockIndex failed");
    mi = mapBlockIndex.insert(std::make_pair(hash, pindexNew)).first;
    pindexNew->phashBlock = &((*mi).first);

    return pindexNew;
}

bool static LoadBlockIndexDB(const CChainParams& chainparams)
{
    LogPrintf("LoadBlockIndexDB\n");
    if (!pblocktree->LoadBlockIndexGuts(InsertBlockIndex))
        return false;

    boost::this_thread::interruption_point();

    // Calculate nChainWork
    std::vector<std::pair<int, CBlockIndex*> > vSortedByHeight;
    vSortedByHeight.reserve(mapBlockIndex.size());
    BOOST_FOREACH(const PAIRTYPE(uint256, CBlockIndex*)& item, mapBlockIndex)
    {
        CBlockIndex* pindex = item.second;
        vSortedByHeight.push_back(std::make_pair(pindex->nHeight, pindex));

        // build mapPrevBlockIndex
        if (pindex->pprev) {
            mapPrevBlockIndex.emplace(pindex->pprev->GetBlockHash(), pindex);
        }
    }
    sort(vSortedByHeight.begin(), vSortedByHeight.end());
    BOOST_FOREACH(const PAIRTYPE(int, CBlockIndex*)& item, vSortedByHeight)
    {
        CBlockIndex* pindex = item.second;
        pindex->nChainWork = (pindex->pprev ? pindex->pprev->nChainWork : 0) + GetBlockProof(*pindex);
        pindex->nTimeMax = (pindex->pprev ? std::max(pindex->pprev->nTimeMax, pindex->nTime) : pindex->nTime);
        // We can link the chain of blocks for which we've received transactions at some point.
        // Pruned nodes may have deleted the block.
        if (pindex->nTx > 0) {
            if (pindex->pprev) {
                if (pindex->pprev->nChainTx) {
                    pindex->nChainTx = pindex->pprev->nChainTx + pindex->nTx;
                } else {
                    pindex->nChainTx = 0;
                    mapBlocksUnlinked.insert(std::make_pair(pindex->pprev, pindex));
                }
            } else {
                pindex->nChainTx = pindex->nTx;
            }
        }
        if (pindex->IsValid(BLOCK_VALID_TRANSACTIONS) && (pindex->nChainTx || pindex->pprev == NULL))
            setBlockIndexCandidates.insert(pindex);
        if (pindex->nStatus & BLOCK_FAILED_MASK && (!pindexBestInvalid || pindex->nChainWork > pindexBestInvalid->nChainWork))
            pindexBestInvalid = pindex;
        if (pindex->pprev)
            pindex->BuildSkip();
        if (pindex->IsValid(BLOCK_VALID_TREE) && (pindexBestHeader == NULL || CBlockIndexWorkComparator()(pindexBestHeader, pindex)))
            pindexBestHeader = pindex;
    }

    // Load block file info
    pblocktree->ReadLastBlockFile(nLastBlockFile);
    vinfoBlockFile.resize(nLastBlockFile + 1);
    LogPrintf("%s: last block file = %i\n", __func__, nLastBlockFile);
    for (int nFile = 0; nFile <= nLastBlockFile; nFile++) {
        pblocktree->ReadBlockFileInfo(nFile, vinfoBlockFile[nFile]);
    }
    LogPrintf("%s: last block file info: %s\n", __func__, vinfoBlockFile[nLastBlockFile].ToString());
    for (int nFile = nLastBlockFile + 1; true; nFile++) {
        CBlockFileInfo info;
        if (pblocktree->ReadBlockFileInfo(nFile, info)) {
            vinfoBlockFile.push_back(info);
        } else {
            break;
        }
    }

    // Check presence of blk files
    LogPrintf("Checking all blk files are present...\n");
    std::set<int> setBlkDataFiles;
    BOOST_FOREACH(const PAIRTYPE(uint256, CBlockIndex*)& item, mapBlockIndex)
    {
        CBlockIndex* pindex = item.second;
        if (pindex->nStatus & BLOCK_HAVE_DATA) {
            setBlkDataFiles.insert(pindex->nFile);
        }
    }
    for (std::set<int>::iterator it = setBlkDataFiles.begin(); it != setBlkDataFiles.end(); it++)
    {
        CDiskBlockPos pos(*it, 0);
        if (CAutoFile(OpenBlockFile(pos, true), SER_DISK, CLIENT_VERSION).IsNull()) {
            return false;
        }
    }

    // Check whether we have ever pruned block & undo files
    pblocktree->ReadFlag("prunedblockfiles", fHavePruned);
    if (fHavePruned)
        LogPrintf("LoadBlockIndexDB(): Block files have previously been pruned\n");

    // Check whether we need to continue reindexing
    bool fReindexing = false;
    pblocktree->ReadReindexing(fReindexing);
    fReindex |= fReindexing;

    // Check whether we have a transaction index
    pblocktree->ReadFlag("txindex", fTxIndex);
    LogPrintf("%s: transaction index %s\n", __func__, fTxIndex ? "enabled" : "disabled");

    // Check whether we have an address index
    pblocktree->ReadFlag("addressindex", fAddressIndex);
    LogPrintf("%s: address index %s\n", __func__, fAddressIndex ? "enabled" : "disabled");

    // Check whether we have a timestamp index
    pblocktree->ReadFlag("timestampindex", fTimestampIndex);
    LogPrintf("%s: timestamp index %s\n", __func__, fTimestampIndex ? "enabled" : "disabled");

    // Check whether we have a spent index
    pblocktree->ReadFlag("spentindex", fSpentIndex);
    LogPrintf("%s: spent index %s\n", __func__, fSpentIndex ? "enabled" : "disabled");


    // Load pointer to end of best chain
    BlockMap::iterator it = mapBlockIndex.find(pcoinsTip->GetBestBlock());
    if (it == mapBlockIndex.end())
        return true;
    chainActive.SetTip(it->second);

    PruneBlockIndexCandidates();

    // some blocks in index can change as a result of ZerocoinBuildStateFromIndex() call
    set<CBlockIndex *> changes;
    ZerocoinBuildStateFromIndex(&chainActive, changes);
    sigma::BuildSigmaStateFromIndex(&chainActive);
    lelantus::BuildLelantusStateFromIndex(&chainActive);
    if (!changes.empty()) {
        setDirtyBlockIndex.insert(changes.begin(), changes.end());
        FlushStateToDisk();
    }
    // Initialize MTP state
    MTPState::GetMTPState()->InitializeFromChain(&chainActive, chainparams.GetConsensus());

    LogPrintf("%s: hashBestChain=%s height=%d date=%s progress=%f\n", __func__,
        chainActive.Tip()->GetBlockHash().ToString(), chainActive.Height(),
        DateTimeStrFormat("%Y-%m-%d %H:%M:%S", chainActive.Tip()->GetBlockTime()),
        GuessVerificationProgress(chainparams.TxData(), chainActive.Tip()));

    return true;
}

CVerifyDB::CVerifyDB()
{
    uiInterface.ShowProgress(_("Verifying blocks..."), 0);
}

CVerifyDB::~CVerifyDB()
{
    uiInterface.ShowProgress("", 100);
}

bool CVerifyDB::VerifyDB(const CChainParams& chainparams, CCoinsView *coinsview, int nCheckLevel, int nCheckDepth)
{
    LOCK(cs_main);
    if (chainActive.Tip() == NULL || chainActive.Tip()->pprev == NULL)
        return true;

    // begin tx and let it rollback
    auto dbTx = evoDb->BeginTransaction();

    // Verify blocks in the best chain
    if (nCheckDepth <= 0)
        nCheckDepth = 1000000000; // suffices until the year 19000
    if (nCheckDepth > chainActive.Height())
        nCheckDepth = chainActive.Height();
    nCheckLevel = std::max(0, std::min(4, nCheckLevel));
    LogPrintf("Verifying last %i blocks at level %i\n", nCheckDepth, nCheckLevel);
    CCoinsViewCache coins(coinsview);
    CBlockIndex* pindexState = chainActive.Tip();
    CBlockIndex* pindexFailure = NULL;
    int nGoodTransactions = 0;
    CValidationState state;
    int reportDone = 0;
    LogPrintf("[0%%]...");
    for (CBlockIndex* pindex = chainActive.Tip(); pindex && pindex->pprev; pindex = pindex->pprev)
    {
        boost::this_thread::interruption_point();
        int percentageDone = std::max(1, std::min(99, (int)(((double)(chainActive.Height() - pindex->nHeight)) / (double)nCheckDepth * (nCheckLevel >= 4 ? 50 : 100))));
        if (reportDone < percentageDone/10) {
            // report every 10% step
            LogPrintf("[%d%%]...", percentageDone);
            reportDone = percentageDone/10;
        }
        uiInterface.ShowProgress(_("Verifying blocks..."), percentageDone);
        if (pindex->nHeight < chainActive.Height()-nCheckDepth)
            break;
        if (fPruneMode && !(pindex->nStatus & BLOCK_HAVE_DATA)) {
            // If pruning, only go back as far as we have data.
            LogPrintf("VerifyDB(): block verification stopping at height %d (pruning, no data)\n", pindex->nHeight);
            break;
        }
        CBlock block;
        // check level 0: read from disk
        if (!ReadBlockFromDisk(block, pindex, chainparams.GetConsensus()))
            return error("VerifyDB(): *** ReadBlockFromDisk failed at %d, hash=%s", pindex->nHeight, pindex->GetBlockHash().ToString());
        LogPrintf("VerifyDB->CheckBlock() nHeight=%s\n", pindex->nHeight);
        // check level 1: verify block validity
        if (nCheckLevel >= 1 && !CheckBlock(block, state, chainparams.GetConsensus(), true, true, pindex->nHeight, true))
            return error("%s: *** found bad block at %d, hash=%s (%s)\n", __func__,
                         pindex->nHeight, pindex->GetBlockHash().ToString(), FormatStateMessage(state));
        // check level 2: verify undo validity
        if (nCheckLevel >= 2 && pindex) {
            CBlockUndo undo;
            CDiskBlockPos pos = pindex->GetUndoPos();
            if (!pos.IsNull()) {
                if (!UndoReadFromDisk(undo, pos, pindex->pprev->GetBlockHash()))
                    return error("VerifyDB(): *** found bad undo data at %d, hash=%s\n", pindex->nHeight, pindex->GetBlockHash().ToString());
            }
        }
        // check level 3: check for inconsistencies during memory-only disconnect of tip blocks
        if (nCheckLevel >= 3 && pindex == pindexState && (coins.DynamicMemoryUsage() + pcoinsTip->DynamicMemoryUsage()) <= nCoinCacheUsage) {
            DisconnectResult res = DisconnectBlock(block, state, pindex, coins);
            if (res == DISCONNECT_FAILED) {
                return error("VerifyDB(): *** irrecoverable inconsistency in block data at %d, hash=%s", pindex->nHeight, pindex->GetBlockHash().ToString());
            }
            pindexState = pindex->pprev;
            if (res == DISCONNECT_UNCLEAN) {
                nGoodTransactions = 0;
                pindexFailure = pindex;
            } else {
                nGoodTransactions += block.vtx.size();
            }
        }
        if (ShutdownRequested())
            return true;
    }
    if (pindexFailure)
        return error("VerifyDB(): *** coin database inconsistencies found (last %i blocks, %i good transactions before that)\n", chainActive.Height() - pindexFailure->nHeight + 1, nGoodTransactions);

    // check level 4: try reconnecting blocks
    if (nCheckLevel >= 4) {
        CBlockIndex *pindex = pindexState;
        while (pindex != chainActive.Tip()) {
            boost::this_thread::interruption_point();
            uiInterface.ShowProgress(_("Verifying blocks..."), std::max(1, std::min(99, 100 - (int)(((double)(chainActive.Height() - pindex->nHeight)) / (double)nCheckDepth * 50))));
            pindex = chainActive.Next(pindex);
            CBlock block;
            if (!ReadBlockFromDisk(block, pindex, chainparams.GetConsensus()))
                return error("VerifyDB(): *** ReadBlockFromDisk failed at %d, hash=%s", pindex->nHeight, pindex->GetBlockHash().ToString());
            if (!ConnectBlock(block, state, pindex, coins, chainparams))
                return error("VerifyDB(): *** found unconnectable block at %d, hash=%s", pindex->nHeight, pindex->GetBlockHash().ToString());
        }
    }

    LogPrintf("[DONE].\n");
    LogPrintf("No coin database inconsistencies in last %i blocks (%i transactions)\n", chainActive.Height() - pindexState->nHeight, nGoodTransactions);

    return true;
}

bool RewindBlockIndex(const CChainParams& params)
{
    LOCK(cs_main);

    int nHeight = 1;
    while (nHeight <= chainActive.Height()) {
        if (IsWitnessEnabled(chainActive[nHeight - 1], params.GetConsensus()) && !(chainActive[nHeight]->nStatus & BLOCK_OPT_WITNESS)) {
            break;
        }
        nHeight++;
    }

    // nHeight is now the height of the first insufficiently-validated block, or tipheight + 1
    CValidationState state;
    CBlockIndex* pindex = chainActive.Tip();
    while (chainActive.Height() >= nHeight) {
        if (fPruneMode && !(chainActive.Tip()->nStatus & BLOCK_HAVE_DATA)) {
            // If pruning, don't try rewinding past the HAVE_DATA point;
            // since older blocks can't be served anyway, there's
            // no need to walk further, and trying to DisconnectTip()
            // will fail (and require a needless reindex/redownload
            // of the blockchain).
            break;
        }
        if (!DisconnectTip(state, params, true)) {
            return error("RewindBlockIndex: unable to disconnect block at height %i", pindex->nHeight);
        }
        // Occasionally flush state to disk.
        if (!FlushStateToDisk(state, FLUSH_STATE_PERIODIC))
            return false;
    }

    // Reduce validity flag and have-data flags.
    // We do this after actual disconnecting, otherwise we'll end up writing the lack of data
    // to disk before writing the chainstate, resulting in a failure to continue if interrupted.
    for (BlockMap::iterator it = mapBlockIndex.begin(); it != mapBlockIndex.end(); it++) {
        CBlockIndex* pindexIter = it->second;

        // Note: If we encounter an insufficiently validated block that
        // is on chainActive, it must be because we are a pruning node, and
        // this block or some successor doesn't HAVE_DATA, so we were unable to
        // rewind all the way.  Blocks remaining on chainActive at this point
        // must not have their validity reduced.
        if (IsWitnessEnabled(pindexIter->pprev, params.GetConsensus()) && !(pindexIter->nStatus & BLOCK_OPT_WITNESS) && !chainActive.Contains(pindexIter)) {
            // Reduce validity
            pindexIter->nStatus = std::min<unsigned int>(pindexIter->nStatus & BLOCK_VALID_MASK, BLOCK_VALID_TREE) | (pindexIter->nStatus & ~BLOCK_VALID_MASK);
            // Remove have-data flags.
            pindexIter->nStatus &= ~(BLOCK_HAVE_DATA | BLOCK_HAVE_UNDO);
            // Remove storage location.
            pindexIter->nFile = 0;
            pindexIter->nDataPos = 0;
            pindexIter->nUndoPos = 0;
            // Remove various other things
            pindexIter->nTx = 0;
            pindexIter->nChainTx = 0;
            pindexIter->nSequenceId = 0;
            // Make sure it gets written.
            setDirtyBlockIndex.insert(pindexIter);
            // Update indexes
            setBlockIndexCandidates.erase(pindexIter);
            std::pair<std::multimap<CBlockIndex*, CBlockIndex*>::iterator, std::multimap<CBlockIndex*, CBlockIndex*>::iterator> ret = mapBlocksUnlinked.equal_range(pindexIter->pprev);
            while (ret.first != ret.second) {
                if (ret.first->second == pindexIter) {
                    mapBlocksUnlinked.erase(ret.first++);
                } else {
                    ++ret.first;
                }
            }
        } else if (pindexIter->IsValid(BLOCK_VALID_TRANSACTIONS) && pindexIter->nChainTx) {
            setBlockIndexCandidates.insert(pindexIter);
        }
    }

    PruneBlockIndexCandidates();

    CheckBlockIndex(params.GetConsensus());

    if (!FlushStateToDisk(state, FLUSH_STATE_ALWAYS)) {
        return false;
    }

    return true;
}

// May NOT be used after any connections are up as much
// of the peer-processing logic assumes a consistent
// block index state
void UnloadBlockIndex()
{
    LOCK(cs_main);
    setBlockIndexCandidates.clear();
    chainActive.SetTip(NULL);
    pindexBestInvalid = NULL;
    pindexBestHeader = NULL;
    txpools.clear();
    mapBlocksUnlinked.clear();
    vinfoBlockFile.clear();
    nLastBlockFile = 0;
    nBlockSequenceId = 1;
    setDirtyBlockIndex.clear();
    setDirtyFileInfo.clear();
    versionbitscache.Clear();
    for (int b = 0; b < VERSIONBITS_NUM_BITS; b++) {
        warningcache[b].clear();
    }

    BOOST_FOREACH(BlockMap::value_type& entry, mapBlockIndex) {
        delete entry.second;
    }
    mapBlockIndex.clear();
    fHavePruned = false;
}

bool LoadBlockIndex(const CChainParams& chainparams)
{
    // Load block index from databases
    if (!fReindex && !LoadBlockIndexDB(chainparams))
        return false;
    return true;
}

bool InitBlockIndex(const CChainParams& chainparams)
{
    LOCK(cs_main);

    // Check whether we're already initialized
    if (chainActive.Genesis() != NULL)
        return true;

    // Use the provided setting for -txindex in the new database
    fTxIndex = GetBoolArg("-txindex", DEFAULT_TXINDEX);
    pblocktree->WriteFlag("txindex", fTxIndex);

    // Use the provided setting for -timestampindex in the new database
    fTimestampIndex = GetBoolArg("-timestampindex", DEFAULT_TIMESTAMPINDEX);
    pblocktree->WriteFlag("timestampindex", fTimestampIndex);

    // Use the provided setting for -addressindex in the new database
    fAddressIndex = GetBoolArg("-addressindex", DEFAULT_ADDRESSINDEX);
    pblocktree->WriteFlag("addressindex", fAddressIndex);

    fSpentIndex = GetBoolArg("-spentindex", DEFAULT_SPENTINDEX);
    pblocktree->WriteFlag("spentindex", fSpentIndex);

    LogPrintf("Initializing databases...\n");

    // Only add the genesis block if not reindexing (in which case we reuse the one already on disk)
    if (!fReindex) {
        try {
            CBlock &block = const_cast<CBlock&>(chainparams.GenesisBlock());
            // Start new block file
            unsigned int nBlockSize = ::GetSerializeSize(block, SER_DISK, CLIENT_VERSION);
            CDiskBlockPos blockPos;
            CValidationState state;
            if (!FindBlockPos(state, blockPos, nBlockSize+8, 0, block.GetBlockTime()))
                return error("LoadBlockIndex(): FindBlockPos failed");
            if (!WriteBlockToDisk(block, blockPos, chainparams.MessageStart()))
                return error("LoadBlockIndex(): writing genesis block to disk failed");
            CBlockIndex *pindex = AddToBlockIndex(block);
            if (!ReceivedBlockTransactions(block, state, pindex, blockPos))
                return error("LoadBlockIndex(): genesis block not accepted");
            // Force a chainstate write so that when we VerifyDB in a moment, it doesn't check stale data
            return FlushStateToDisk(state, FLUSH_STATE_ALWAYS);
        } catch (const std::runtime_error& e) {
            return error("LoadBlockIndex(): failed to initialize block database: %s", e.what());
        }
    }

    return true;
}

bool LoadExternalBlockFile(const CChainParams& chainparams, FILE* fileIn, CDiskBlockPos *dbp)
{
    // Map of disk positions for blocks with unknown parent (only used for reindex)
    static std::multimap<uint256, CDiskBlockPos> mapBlocksUnknownParent;
    int64_t nStart = GetTimeMillis();

    int nLoaded = 0;
    try {
        // This takes over fileIn and calls fclose() on it in the CBufferedFile destructor
        CBufferedFile blkdat(fileIn, 2*MAX_BLOCK_SERIALIZED_SIZE, MAX_BLOCK_SERIALIZED_SIZE+8, SER_DISK, CLIENT_VERSION);
        uint64_t nRewind = blkdat.GetPos();
        while (!blkdat.eof()) {
            boost::this_thread::interruption_point();

            blkdat.SetPos(nRewind);
            nRewind++; // start one byte further next time, in case of failure
            blkdat.SetLimit(); // remove former limit
            unsigned int nSize = 0;
            try {
                // locate a header
                unsigned char buf[CMessageHeader::MESSAGE_START_SIZE];
                blkdat.FindByte(chainparams.MessageStart()[0]);
                nRewind = blkdat.GetPos()+1;
                blkdat >> FLATDATA(buf);
                if (memcmp(buf, chainparams.MessageStart(), CMessageHeader::MESSAGE_START_SIZE))
                    continue;
                // read size
                blkdat >> nSize;
                if (nSize < 80 || nSize > MAX_BLOCK_SERIALIZED_SIZE)
                    continue;
            } catch (const std::exception&) {
                // no valid block header found; don't complain
                break;
            }
            try {
                // read block
                uint64_t nBlockPos = blkdat.GetPos();
                if (dbp)
                    dbp->nPos = nBlockPos;
                blkdat.SetLimit(nBlockPos + nSize);
                blkdat.SetPos(nBlockPos);
                std::shared_ptr<CBlock> pblock = std::make_shared<CBlock>();
                CBlock& block = *pblock;
                blkdat >> block;
                nRewind = blkdat.GetPos();

                // detect out of order blocks, and store them for later
                uint256 hash = block.GetHash();
                if (hash != chainparams.GetConsensus().hashGenesisBlock && mapBlockIndex.find(block.hashPrevBlock) == mapBlockIndex.end()) {
                    LogPrint("reindex", "%s: Out of order block %s, parent %s not known\n", __func__, hash.ToString(),
                            block.hashPrevBlock.ToString());
                    if (dbp)
                        mapBlocksUnknownParent.insert(std::make_pair(block.hashPrevBlock, *dbp));
                    continue;
                }
                // process in case the block isn't known yet
                if (mapBlockIndex.count(hash) == 0 || (mapBlockIndex[hash]->nStatus & BLOCK_HAVE_DATA) == 0) {
                    LOCK(cs_main);
                    CValidationState state;
                    if (AcceptBlock(pblock, state, chainparams, NULL, true, dbp, NULL))
                        nLoaded++;
                    if (state.IsError())
                        break;
                } else if (hash != chainparams.GetConsensus().hashGenesisBlock && mapBlockIndex[hash]->nHeight % 1000 == 0) {
                    LogPrint("reindex", "Block Import: already had block %s at height %d\n", hash.ToString(), mapBlockIndex[hash]->nHeight);
                }

                // Activate the genesis block so normal node progress can continue
// We should call it for every block as our tx verification algos rely on the real block heights.
//                if (hash == chainparams.GetConsensus().hashGenesisBlock) {
                    CValidationState state;
                    if (!ActivateBestChain(state, chainparams)) {
                        break;
                    }

                NotifyHeaderTip();

                // Recursively process earlier encountered successors of this block
                std::deque<uint256> queue;
                queue.push_back(hash);
                while (!queue.empty()) {
                    uint256 head = queue.front();
                    queue.pop_front();
                    std::pair<std::multimap<uint256, CDiskBlockPos>::iterator, std::multimap<uint256, CDiskBlockPos>::iterator> range = mapBlocksUnknownParent.equal_range(head);
                    while (range.first != range.second) {
                        std::multimap<uint256, CDiskBlockPos>::iterator it = range.first;
                        int nHeight = mapBlockIndex[head]->nHeight+1;
                        std::shared_ptr<CBlock> pblockrecursive = std::make_shared<CBlock>();
                        if (ReadBlockFromDisk(*pblockrecursive, it->second, nHeight, chainparams.GetConsensus()))
                        {
                            LogPrint("reindex", "%s: Processing out of order child %s of %s\n", __func__, pblockrecursive->GetHash().ToString(),
                                    head.ToString());
                            LOCK(cs_main);
                            CValidationState dummy;
                            if (AcceptBlock(pblockrecursive, dummy, chainparams, NULL, true, &it->second, NULL))
                            {
                                nLoaded++;
                                queue.push_back(pblockrecursive->GetHash());
                            }
                        }
                        range.first++;
                        mapBlocksUnknownParent.erase(it);
                        NotifyHeaderTip();
                    }
                }
            } catch (const std::exception& e) {
                LogPrintf("%s: Deserialize or I/O error - %s\n", __func__, e.what());
            }
        }
    } catch (const std::runtime_error& e) {
        AbortNode(std::string("System error: ") + e.what());
    }
    if (nLoaded > 0)
        LogPrintf("Loaded %i blocks from external file in %dms\n", nLoaded, GetTimeMillis() - nStart);
    return nLoaded > 0;
}

void static CheckBlockIndex(const Consensus::Params& consensusParams)
{
    if (!fCheckBlockIndex) {
        return;
    }

    LOCK(cs_main);

    // During a reindex, we read the genesis block and call CheckBlockIndex before ActivateBestChain,
    // so we have the genesis block in mapBlockIndex but no active chain.  (A few of the tests when
    // iterating the block tree require that chainActive has been initialized.)
    if (chainActive.Height() < 0) {
        assert(mapBlockIndex.size() <= 1);
        return;
    }

    // Build forward-pointing map of the entire block tree.
    std::multimap<CBlockIndex*,CBlockIndex*> forward;
    for (BlockMap::iterator it = mapBlockIndex.begin(); it != mapBlockIndex.end(); it++) {
        forward.insert(std::make_pair(it->second->pprev, it->second));
    }

    assert(forward.size() == mapBlockIndex.size());

    std::pair<std::multimap<CBlockIndex*,CBlockIndex*>::iterator,std::multimap<CBlockIndex*,CBlockIndex*>::iterator> rangeGenesis = forward.equal_range(NULL);
    CBlockIndex *pindex = rangeGenesis.first->second;
    rangeGenesis.first++;
    assert(rangeGenesis.first == rangeGenesis.second); // There is only one index entry with parent NULL.

    // Iterate over the entire block tree, using depth-first search.
    // Along the way, remember whether there are blocks on the path from genesis
    // block being explored which are the first to have certain properties.
    size_t nNodes = 0;
    int nHeight = 0;
    CBlockIndex* pindexFirstInvalid = NULL; // Oldest ancestor of pindex which is invalid.
    CBlockIndex* pindexFirstMissing = NULL; // Oldest ancestor of pindex which does not have BLOCK_HAVE_DATA.
    CBlockIndex* pindexFirstNeverProcessed = NULL; // Oldest ancestor of pindex for which nTx == 0.
    CBlockIndex* pindexFirstNotTreeValid = NULL; // Oldest ancestor of pindex which does not have BLOCK_VALID_TREE (regardless of being valid or not).
    CBlockIndex* pindexFirstNotTransactionsValid = NULL; // Oldest ancestor of pindex which does not have BLOCK_VALID_TRANSACTIONS (regardless of being valid or not).
    CBlockIndex* pindexFirstNotChainValid = NULL; // Oldest ancestor of pindex which does not have BLOCK_VALID_CHAIN (regardless of being valid or not).
    CBlockIndex* pindexFirstNotScriptsValid = NULL; // Oldest ancestor of pindex which does not have BLOCK_VALID_SCRIPTS (regardless of being valid or not).
    while (pindex != NULL) {
        nNodes++;
        if (pindexFirstInvalid == NULL && pindex->nStatus & BLOCK_FAILED_VALID) pindexFirstInvalid = pindex;
        if (pindexFirstMissing == NULL && !(pindex->nStatus & BLOCK_HAVE_DATA)) pindexFirstMissing = pindex;
        if (pindexFirstNeverProcessed == NULL && pindex->nTx == 0) pindexFirstNeverProcessed = pindex;
        if (pindex->pprev != NULL && pindexFirstNotTreeValid == NULL && (pindex->nStatus & BLOCK_VALID_MASK) < BLOCK_VALID_TREE) pindexFirstNotTreeValid = pindex;
        if (pindex->pprev != NULL && pindexFirstNotTransactionsValid == NULL && (pindex->nStatus & BLOCK_VALID_MASK) < BLOCK_VALID_TRANSACTIONS) pindexFirstNotTransactionsValid = pindex;
        if (pindex->pprev != NULL && pindexFirstNotChainValid == NULL && (pindex->nStatus & BLOCK_VALID_MASK) < BLOCK_VALID_CHAIN) pindexFirstNotChainValid = pindex;
        if (pindex->pprev != NULL && pindexFirstNotScriptsValid == NULL && (pindex->nStatus & BLOCK_VALID_MASK) < BLOCK_VALID_SCRIPTS) pindexFirstNotScriptsValid = pindex;

        // Begin: actual consistency checks.
        if (pindex->pprev == NULL) {
            // Genesis block checks.
            assert(pindex->GetBlockHash() == consensusParams.hashGenesisBlock); // Genesis block's hash must match.
            assert(pindex == chainActive.Genesis()); // The current active chain's genesis block must be this block.
        }
        if (pindex->nChainTx == 0) assert(pindex->nSequenceId <= 0);  // nSequenceId can't be set positive for blocks that aren't linked (negative is used for preciousblock)
        // VALID_TRANSACTIONS is equivalent to nTx > 0 for all nodes (whether or not pruning has occurred).
        // HAVE_DATA is only equivalent to nTx > 0 (or VALID_TRANSACTIONS) if no pruning has occurred.
        if (!fHavePruned) {
            // If we've never pruned, then HAVE_DATA should be equivalent to nTx > 0
            assert(!(pindex->nStatus & BLOCK_HAVE_DATA) == (pindex->nTx == 0));
            assert(pindexFirstMissing == pindexFirstNeverProcessed);
        } else {
            // If we have pruned, then we can only say that HAVE_DATA implies nTx > 0
            if (pindex->nStatus & BLOCK_HAVE_DATA) assert(pindex->nTx > 0);
        }
        if (pindex->nStatus & BLOCK_HAVE_UNDO) assert(pindex->nStatus & BLOCK_HAVE_DATA);
        assert(((pindex->nStatus & BLOCK_VALID_MASK) >= BLOCK_VALID_TRANSACTIONS) == (pindex->nTx > 0)); // This is pruning-independent.
        // All parents having had data (at some point) is equivalent to all parents being VALID_TRANSACTIONS, which is equivalent to nChainTx being set.
        assert((pindexFirstNeverProcessed != NULL) == (pindex->nChainTx == 0)); // nChainTx != 0 is used to signal that all parent blocks have been processed (but may have been pruned).
        assert((pindexFirstNotTransactionsValid != NULL) == (pindex->nChainTx == 0));
        assert(pindex->nHeight == nHeight); // nHeight must be consistent.
        assert(pindex->pprev == NULL || pindex->nChainWork >= pindex->pprev->nChainWork); // For every block except the genesis block, the chainwork must be larger than the parent's.
        assert(nHeight < 2 || (pindex->pskip && (pindex->pskip->nHeight < nHeight))); // The pskip pointer must point back for all but the first 2 blocks.
        assert(pindexFirstNotTreeValid == NULL); // All mapBlockIndex entries must at least be TREE valid
        if ((pindex->nStatus & BLOCK_VALID_MASK) >= BLOCK_VALID_TREE) assert(pindexFirstNotTreeValid == NULL); // TREE valid implies all parents are TREE valid
        if ((pindex->nStatus & BLOCK_VALID_MASK) >= BLOCK_VALID_CHAIN) assert(pindexFirstNotChainValid == NULL); // CHAIN valid implies all parents are CHAIN valid
        if ((pindex->nStatus & BLOCK_VALID_MASK) >= BLOCK_VALID_SCRIPTS) assert(pindexFirstNotScriptsValid == NULL); // SCRIPTS valid implies all parents are SCRIPTS valid
        if (pindexFirstInvalid == NULL) {
            // Checks for not-invalid blocks.
            assert((pindex->nStatus & BLOCK_FAILED_MASK) == 0); // The failed mask cannot be set for blocks without invalid parents.
        }
        if (!CBlockIndexWorkComparator()(pindex, chainActive.Tip()) && pindexFirstNeverProcessed == NULL) {
            if (pindexFirstInvalid == NULL) {
                // If this block sorts at least as good as the current tip and
                // is valid and we have all data for its parents, it must be in
                // setBlockIndexCandidates.  chainActive.Tip() must also be there
                // even if some data has been pruned.
                if (pindexFirstMissing == NULL || pindex == chainActive.Tip()) {
                    assert(setBlockIndexCandidates.count(pindex));
                }
                // If some parent is missing, then it could be that this block was in
                // setBlockIndexCandidates but had to be removed because of the missing data.
                // In this case it must be in mapBlocksUnlinked -- see test below.
            }
        } else { // If this block sorts worse than the current tip or some ancestor's block has never been seen, it cannot be in setBlockIndexCandidates.
            assert(setBlockIndexCandidates.count(pindex) == 0);
        }
        // Check whether this block is in mapBlocksUnlinked.
        std::pair<std::multimap<CBlockIndex*,CBlockIndex*>::iterator,std::multimap<CBlockIndex*,CBlockIndex*>::iterator> rangeUnlinked = mapBlocksUnlinked.equal_range(pindex->pprev);
        bool foundInUnlinked = false;
        while (rangeUnlinked.first != rangeUnlinked.second) {
            assert(rangeUnlinked.first->first == pindex->pprev);
            if (rangeUnlinked.first->second == pindex) {
                foundInUnlinked = true;
                break;
            }
            rangeUnlinked.first++;
        }
        if (pindex->pprev && (pindex->nStatus & BLOCK_HAVE_DATA) && pindexFirstNeverProcessed != NULL && pindexFirstInvalid == NULL) {
            // If this block has block data available, some parent was never received, and has no invalid parents, it must be in mapBlocksUnlinked.
            assert(foundInUnlinked);
        }
        if (!(pindex->nStatus & BLOCK_HAVE_DATA)) assert(!foundInUnlinked); // Can't be in mapBlocksUnlinked if we don't HAVE_DATA
        if (pindexFirstMissing == NULL) assert(!foundInUnlinked); // We aren't missing data for any parent -- cannot be in mapBlocksUnlinked.
        if (pindex->pprev && (pindex->nStatus & BLOCK_HAVE_DATA) && pindexFirstNeverProcessed == NULL && pindexFirstMissing != NULL) {
            // We HAVE_DATA for this block, have received data for all parents at some point, but we're currently missing data for some parent.
            assert(fHavePruned); // We must have pruned.
            // This block may have entered mapBlocksUnlinked if:
            //  - it has a descendant that at some point had more work than the
            //    tip, and
            //  - we tried switching to that descendant but were missing
            //    data for some intermediate block between chainActive and the
            //    tip.
            // So if this block is itself better than chainActive.Tip() and it wasn't in
            // setBlockIndexCandidates, then it must be in mapBlocksUnlinked.
            if (!CBlockIndexWorkComparator()(pindex, chainActive.Tip()) && setBlockIndexCandidates.count(pindex) == 0) {
                if (pindexFirstInvalid == NULL) {
                    assert(foundInUnlinked);
                }
            }
        }
        // assert(pindex->GetBlockHash() == pindex->GetBlockHeader().GetHash()); // Perhaps too slow
        // End: actual consistency checks.

        // Try descending into the first subnode.
        std::pair<std::multimap<CBlockIndex*,CBlockIndex*>::iterator,std::multimap<CBlockIndex*,CBlockIndex*>::iterator> range = forward.equal_range(pindex);
        if (range.first != range.second) {
            // A subnode was found.
            pindex = range.first->second;
            nHeight++;
            continue;
        }
        // This is a leaf node.
        // Move upwards until we reach a node of which we have not yet visited the last child.
        while (pindex) {
            // We are going to either move to a parent or a sibling of pindex.
            // If pindex was the first with a certain property, unset the corresponding variable.
            if (pindex == pindexFirstInvalid) pindexFirstInvalid = NULL;
            if (pindex == pindexFirstMissing) pindexFirstMissing = NULL;
            if (pindex == pindexFirstNeverProcessed) pindexFirstNeverProcessed = NULL;
            if (pindex == pindexFirstNotTreeValid) pindexFirstNotTreeValid = NULL;
            if (pindex == pindexFirstNotTransactionsValid) pindexFirstNotTransactionsValid = NULL;
            if (pindex == pindexFirstNotChainValid) pindexFirstNotChainValid = NULL;
            if (pindex == pindexFirstNotScriptsValid) pindexFirstNotScriptsValid = NULL;
            // Find our parent.
            CBlockIndex* pindexPar = pindex->pprev;
            // Find which child we just visited.
            std::pair<std::multimap<CBlockIndex*,CBlockIndex*>::iterator,std::multimap<CBlockIndex*,CBlockIndex*>::iterator> rangePar = forward.equal_range(pindexPar);
            while (rangePar.first->second != pindex) {
                assert(rangePar.first != rangePar.second); // Our parent must have at least the node we're coming from as child.
                rangePar.first++;
            }
            // Proceed to the next one.
            rangePar.first++;
            if (rangePar.first != rangePar.second) {
                // Move to the sibling.
                pindex = rangePar.first->second;
                break;
            } else {
                // Move up further.
                pindex = pindexPar;
                nHeight--;
                continue;
            }
        }
    }

    // Check that we actually traversed the entire map.
    assert(nNodes == forward.size());
}

std::string CBlockFileInfo::ToString() const
{
    return strprintf("CBlockFileInfo(blocks=%u, size=%u, heights=%u...%u, time=%s...%s)", nBlocks, nSize, nHeightFirst, nHeightLast, DateTimeStrFormat("%Y-%m-%d", nTimeFirst), DateTimeStrFormat("%Y-%m-%d", nTimeLast));
}

CBlockFileInfo* GetBlockFileInfo(size_t n)
{
    return &vinfoBlockFile.at(n);
}

ThresholdState VersionBitsTipState(const Consensus::Params& params, Consensus::DeploymentPos pos)
{
    LOCK(cs_main);
    return VersionBitsState(chainActive.Tip(), params, pos, versionbitscache);
}

int VersionBitsTipStateSinceHeight(const Consensus::Params& params, Consensus::DeploymentPos pos)
{
    LOCK(cs_main);
    return VersionBitsStateSinceHeight(chainActive.Tip(), params, pos, versionbitscache);
}

static const uint64_t MEMPOOL_DUMP_VERSION = 1;

bool LoadMempool(void)
{
    int64_t nExpiryTimeout = GetArg("-mempoolexpiry", DEFAULT_MEMPOOL_EXPIRY) * 60 * 60;
    FILE* filestr = fopen((GetDataDir() / "mempool.dat").string().c_str(), "rb");
    CAutoFile file(filestr, SER_DISK, CLIENT_VERSION);
    if (file.IsNull()) {
        LogPrintf("Failed to open mempool file from disk. Continuing anyway.\n");
        return false;
    }

    int64_t count = 0;
    int64_t skipped = 0;
    int64_t failed = 0;
    int64_t nNow = GetTime();

    try {
        uint64_t version;
        file >> version;
        if (version != MEMPOOL_DUMP_VERSION) {
            return false;
        }
        uint64_t num;
        file >> num;
        double prioritydummy = 0;
        while (num--) {
            CTransactionRef tx;
            int64_t nTime;
            int64_t nFeeDelta;
            file >> tx;
            file >> nTime;
            file >> nFeeDelta;

            CAmount amountdelta = nFeeDelta;
            if (amountdelta) {
                mempool.PrioritiseTransaction(tx->GetHash(), tx->GetHash().ToString(), prioritydummy, amountdelta);
            }
            CValidationState state;
            if (nTime + nExpiryTimeout > nNow) {
                LOCK(cs_main);
                AcceptToMemoryPoolWithTime(mempool, state, tx, true, NULL, nTime);
                if (state.IsValid()) {
                    ++count;
                } else {
                    ++failed;
                }
            } else {
                ++skipped;
            }
            if (ShutdownRequested())
                return false;
        }
        std::map<uint256, CAmount> mapDeltas;
        file >> mapDeltas;

        for (const auto& i : mapDeltas) {
            mempool.PrioritiseTransaction(i.first, i.first.ToString(), prioritydummy, i.second);
        }
    } catch (const std::exception& e) {
        LogPrintf("Failed to deserialize mempool data on disk: %s. Continuing anyway.\n", e.what());
        return false;
    }

    LogPrintf("Imported mempool transactions from disk: %i successes, %i failed, %i expired\n", count, failed, skipped);
    return true;
}

void DumpMempool(void)
{
    int64_t start = GetTimeMicros();

    std::map<uint256, CAmount> mapDeltas;
    std::vector<TxMempoolInfo> vinfo;

    {
        LOCK(mempool.cs);
        for (const auto &i : mempool.mapDeltas) {
            mapDeltas[i.first] = i.second.second;
        }
        vinfo = mempool.infoAll();
    }

    int64_t mid = GetTimeMicros();

    try {
        FILE* filestr = fopen((GetDataDir() / "mempool.dat.new").string().c_str(), "wb");
        if (!filestr) {
            return;
        }

        CAutoFile file(filestr, SER_DISK, CLIENT_VERSION);

        uint64_t version = MEMPOOL_DUMP_VERSION;
        file << version;

        file << (uint64_t)vinfo.size();
        for (const auto& i : vinfo) {
            file << *(i.tx);
            file << (int64_t)i.nTime;
            file << (int64_t)i.nFeeDelta;
            mapDeltas.erase(i.tx->GetHash());
        }

        file << mapDeltas;
        FileCommit(file.Get());
        file.fclose();
        RenameOver(GetDataDir() / "mempool.dat.new", GetDataDir() / "mempool.dat");
        int64_t last = GetTimeMicros();
        LogPrintf("Dumped mempool: %gs to copy, %gs to dump\n", (mid-start)*0.000001, (last-mid)*0.000001);
    } catch (const std::exception& e) {
        LogPrintf("Failed to dump mempool: %s. Continuing anyway.\n", e.what());
    }
}

//! Guess how far we are in the verification process at the given block index
double GuessVerificationProgress(const ChainTxData& data, CBlockIndex *pindex) {
    if (pindex == NULL)
        return 0.0;

    int64_t nNow = time(NULL);

    double fTxTotal;

    if (pindex->nChainTx <= data.nTxCount) {
        fTxTotal = data.nTxCount + (nNow - data.nTime) * data.dTxRate;
    } else {
        fTxTotal = pindex->nChainTx + (nNow - pindex->GetBlockTime()) * data.dTxRate;
    }

    return pindex->nChainTx / fTxTotal;
}

class CMainCleanup
{
public:
    CMainCleanup() {}
    ~CMainCleanup() {
        // block headers
        BlockMap::iterator it1 = mapBlockIndex.begin();
        for (; it1 != mapBlockIndex.end(); it1++)
            delete (*it1).second;
        mapBlockIndex.clear();
    }
} instance_of_cmaincleanup;<|MERGE_RESOLUTION|>--- conflicted
+++ resolved
@@ -2681,22 +2681,8 @@
                                REJECT_INVALID, "bad-cb-amount");
 
     std::string strError = "";
-<<<<<<< HEAD
     if (!IsBlockValueValid(block, pindex->nHeight, blockReward, strError)) {
         return state.DoS(0, error("ConnectBlock(EVOZNODES): %s", strError), REJECT_INVALID, "bad-cb-amount");
-=======
-    if (deterministicMNManager->IsDIP3Enforced(pindex->nHeight)) {
-        // evo znodes
-        if (!IsBlockValueValid(block, pindex->nHeight, blockReward, strError)) {
-            return state.DoS(0, error("ConnectBlock(EVOZNODES): %s", strError), REJECT_INVALID, "bad-cb-amount");
-        }
-
-        if (!IsBlockPayeeValid(*block.vtx[0], pindex->nHeight, blockSubsidy)) {
-            mapRejectedBlocks.insert(std::make_pair(block.GetHash(), GetTime()));
-            return state.DoS(0, error("ConnectBlock(EVPZNODES): couldn't find evo znode payments"),
-                                    REJECT_INVALID, "bad-cb-payee");
-        }
->>>>>>> f604f2a3
     }
 
     if (!IsBlockPayeeValid(*block.vtx[0], pindex->nHeight, blockSubsidy)) {
