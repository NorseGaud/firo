--- conflicted
+++ resolved
@@ -274,7 +274,6 @@
 { //  category              name                      actor (function)         okSafe argNames
   //  --------------------- ------------------------  -----------------------  ------ ----------
     /* Overall control/query calls */
-<<<<<<< HEAD
     { "control",            "help",                   &help,                   true  },
     { "control",            "stop",                   &stop,                   true  },
         /* Address index */
@@ -289,10 +288,6 @@
     { "zcoin",               "znodelist",             &znodelist,              true  },
     { "zcoin",               "znodebroadcast",        &znodebroadcast,         true  },
     { "zcoin",               "getpoolinfo",           &getpoolinfo,            true  },
-=======
-    { "control",            "help",                   &help,                   true,  {"command"}  },
-    { "control",            "stop",                   &stop,                   true,  {}  },
->>>>>>> a7b486d6
 };
 
 CRPCTable::CRPCTable()
@@ -572,12 +567,4 @@
     return flag;
 }
 
-int RPCSerializationFlags()
-{
-    int flag = 0;
-    if (GetArg("-rpcserialversion", DEFAULT_RPC_SERIALIZE_VERSION) == 0)
-        flag |= SERIALIZE_TRANSACTION_NO_WITNESS;
-    return flag;
-}
-
 CRPCTable tableRPC;