--- conflicted
+++ resolved
@@ -9,8 +9,6 @@
 class JSONRPCRequest;
 
 void RegisterWalletRPCCommands(CRPCTable &t);
-<<<<<<< HEAD
-=======
 
 /**
  * Figures out what wallet, if any, to use for a JSONRPCRequest.
@@ -23,6 +21,5 @@
 std::string HelpRequiringPassphrase(CWallet *);
 void EnsureWalletIsUnlocked(CWallet *);
 bool EnsureWalletIsAvailable(CWallet *, bool avoidException);
->>>>>>> dd549592
 
 #endif //BITCOIN_WALLET_RPCWALLET_H