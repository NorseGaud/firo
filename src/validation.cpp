--- conflicted
+++ resolved
@@ -4578,12 +4578,6 @@
     if (!ActivateBestChain(state, chainparams, pblock))
         return error("%s: ActivateBestChain failed", __func__);
 
-<<<<<<< HEAD
-=======
-    if (pindex->nHeight < chainparams.GetConsensus().DIP0003EnforcementHeight)
-        znodeSync.GetBlockchainSynced(true);
-
->>>>>>> 68eaa577
     return true;
 }
 
