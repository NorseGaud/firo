--- conflicted
+++ resolved
@@ -122,15 +122,11 @@
     }
 
     CHashWriter ss(SER_DISK, CLIENT_VERSION);
-<<<<<<< HEAD
-    ss << CTransaction();
-=======
     CMutableTransaction tx;
     // Note these tests were originally written with tx.nVersion=1
     // and the test would be affected by default tx version bumps if not fixed.
     tx.nVersion = 1;
     ss << tx;
->>>>>>> a7b486d6
     BOOST_CHECK_EQUAL(SipHashUint256(1, 2, ss.GetHash()), 0x79751e980c2a0a35ULL);
 }
 
