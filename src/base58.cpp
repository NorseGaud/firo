// Copyright (c) 2014-2015 The Bitcoin Core developers
// Distributed under the MIT software license, see the accompanying
// file COPYING or http://www.opensource.org/licenses/mit-license.php.

#include "base58.h"

#include "hash.h"
#include "uint256.h"
#include "addresstype.h"

#include <assert.h>
#include <stdint.h>
#include <string.h>
#include <vector>
#include <string>
#include <boost/variant/apply_visitor.hpp>
#include <boost/variant/static_visitor.hpp>

/** All alphanumeric characters except for "0", "I", "O", and "l" */
static const char* pszBase58 = "123456789ABCDEFGHJKLMNPQRSTUVWXYZabcdefghijkmnopqrstuvwxyz";

bool DecodeBase58(const char* psz, std::vector<unsigned char>& vch)
{
    // Skip leading spaces.
    while (*psz && isspace(*psz))
        psz++;
    // Skip and count leading '1's.
    int zeroes = 0;
    while (*psz == '1') {
        zeroes++;
        psz++;
    }
    // Allocate enough space in big-endian base256 representation.
    std::vector<unsigned char> b256(strlen(psz) * 733 / 1000 + 1); // log(58) / log(256), rounded up.
    // Process the characters.
    while (*psz && !isspace(*psz)) {
        // Decode base58 character
        const char* ch = strchr(pszBase58, *psz);
        if (ch == NULL)
            return false;
        // Apply "b256 = b256 * 58 + ch".
        int carry = ch - pszBase58;
        for (std::vector<unsigned char>::reverse_iterator it = b256.rbegin(); it != b256.rend(); it++) {
            carry += 58 * (*it);
            *it = carry % 256;
            carry /= 256;
        }
        assert(carry == 0);
        psz++;
    }
    // Skip trailing spaces.
    while (isspace(*psz))
        psz++;
    if (*psz != 0)
        return false;
    // Skip leading zeroes in b256.
    std::vector<unsigned char>::iterator it = b256.begin();
    while (it != b256.end() && *it == 0)
        it++;
    // Copy result into output vector.
    vch.reserve(zeroes + (b256.end() - it));
    vch.assign(zeroes, 0x00);
    while (it != b256.end())
        vch.push_back(*(it++));
    return true;
}

std::string EncodeBase58(const unsigned char* pbegin, const unsigned char* pend)
{
    // Skip & count leading zeroes.
    int zeroes = 0;
    int length = 0;
    while (pbegin != pend && *pbegin == 0) {
        pbegin++;
        zeroes++;
    }
    // Allocate enough space in big-endian base58 representation.
    int size = (pend - pbegin) * 138 / 100 + 1; // log(256) / log(58), rounded up.
    std::vector<unsigned char> b58(size);
    // Process the bytes.
    while (pbegin != pend) {
        int carry = *pbegin;
        int i = 0;
        // Apply "b58 = b58 * 256 + ch".
        for (std::vector<unsigned char>::reverse_iterator it = b58.rbegin(); (carry != 0 || i < length) && (it != b58.rend()); it++, i++) {
            carry += 256 * (*it);
            *it = carry % 58;
            carry /= 58;
        }

        assert(carry == 0);
        length = i;
        pbegin++;
    }
    // Skip leading zeroes in base58 result.
    std::vector<unsigned char>::iterator it = b58.begin() + (size - length);
    while (it != b58.end() && *it == 0)
        it++;
    // Translate the result into a string.
    std::string str;
    str.reserve(zeroes + (b58.end() - it));
    str.assign(zeroes, '1');
    while (it != b58.end())
        str += pszBase58[*(it++)];
    return str;
}

std::string EncodeBase58(const std::vector<unsigned char>& vch)
{
    return EncodeBase58(&vch[0], &vch[0] + vch.size());
}

bool DecodeBase58(const std::string& str, std::vector<unsigned char>& vchRet)
{
    return DecodeBase58(str.c_str(), vchRet);
}

std::string EncodeBase58Check(const std::vector<unsigned char>& vchIn)
{
    // add 4-byte hash check to the end
    std::vector<unsigned char> vch(vchIn);
    uint256 hash = Hash(vch.begin(), vch.end());
    vch.insert(vch.end(), (unsigned char*)&hash, (unsigned char*)&hash + 4);
    return EncodeBase58(vch);
}

bool DecodeBase58Check(const char* psz, std::vector<unsigned char>& vchRet)
{
    if (!DecodeBase58(psz, vchRet) ||
        (vchRet.size() < 4)) {
        vchRet.clear();
        return false;
    }
    // re-calculate the checksum, insure it matches the included 4-byte checksum
    uint256 hash = Hash(vchRet.begin(), vchRet.end() - 4);
    if (memcmp(&hash, &vchRet.end()[-4], 4) != 0) {
        vchRet.clear();
        return false;
    }
    vchRet.resize(vchRet.size() - 4);
    return true;
}

bool DecodeBase58Check(const std::string& str, std::vector<unsigned char>& vchRet)
{
    return DecodeBase58Check(str.c_str(), vchRet);
}

CBase58Data::CBase58Data()
{
    vchVersion.clear();
    vchData.clear();
}

void CBase58Data::SetData(const std::vector<unsigned char>& vchVersionIn, const void* pdata, size_t nSize)
{
    vchVersion = vchVersionIn;
    vchData.resize(nSize);
    if (!vchData.empty())
        memcpy(&vchData[0], pdata, nSize);
}

void CBase58Data::SetData(const std::vector<unsigned char>& vchVersionIn, const unsigned char* pbegin, const unsigned char* pend)
{
    SetData(vchVersionIn, (void*)pbegin, pend - pbegin);
}

bool CBase58Data::SetString(const char* psz, unsigned int nVersionBytes)
{
    std::vector<unsigned char> vchTemp;
    bool rc58 = DecodeBase58Check(psz, vchTemp);
    if ((!rc58) || (vchTemp.size() < nVersionBytes)) {
        vchData.clear();
        vchVersion.clear();
        return false;
    }
    vchVersion.assign(vchTemp.begin(), vchTemp.begin() + nVersionBytes);
    vchData.resize(vchTemp.size() - nVersionBytes);
    if (!vchData.empty())
        memcpy(&vchData[0], &vchTemp[nVersionBytes], vchData.size());
    memory_cleanse(&vchTemp[0], vchTemp.size());
    return true;
}

bool CBase58Data::SetString(const std::string& str)
{
    return SetString(str.c_str());
}

std::string CBase58Data::ToString() const
{
    std::vector<unsigned char> vch = vchVersion;
    vch.insert(vch.end(), vchData.begin(), vchData.end());
    return EncodeBase58Check(vch);
}

int CBase58Data::CompareTo(const CBase58Data& b58) const
{
    if (vchVersion < b58.vchVersion)
        return -1;
    if (vchVersion > b58.vchVersion)
        return 1;
    if (vchData < b58.vchData)
        return -1;
    if (vchData > b58.vchData)
        return 1;
    return 0;
}

namespace
{
class CBitcoinAddressVisitor : public boost::static_visitor<bool>
{
private:
    CBitcoinAddress* addr;

public:
    CBitcoinAddressVisitor(CBitcoinAddress* addrIn) : addr(addrIn) {}

    bool operator()(const CKeyID& id) const { return addr->Set(id); }
    bool operator()(const CScriptID& id) const { return addr->Set(id); }
    bool operator()(const CNoDestination& no) const { return false; }
};

} // anon namespace

bool CBitcoinAddress::Set(const CKeyID& id)
{
    SetData(Params().Base58Prefix(CChainParams::PUBKEY_ADDRESS), &id, 20);
    return true;
}

bool CBitcoinAddress::Set(const CScriptID& id)
{
    SetData(Params().Base58Prefix(CChainParams::SCRIPT_ADDRESS), &id, 20);
    return true;
}

bool CBitcoinAddress::Set(const CTxDestination& dest)
{
    return boost::apply_visitor(CBitcoinAddressVisitor(this), dest);
}

bool CBitcoinAddress::IsValid() const
{
    return IsValid(Params());
}

bool CBitcoinAddress::IsValid(const CChainParams& params) const
{
    bool fCorrectSize = vchData.size() == 20;
    bool fKnownVersion = vchVersion == params.Base58Prefix(CChainParams::PUBKEY_ADDRESS) ||
                         vchVersion == params.Base58Prefix(CChainParams::SCRIPT_ADDRESS);
    return fCorrectSize && fKnownVersion;
}

CTxDestination CBitcoinAddress::Get() const
{
    if (!IsValid())
        return CNoDestination();
    uint160 id;
    memcpy(&id, &vchData[0], 20);
    if (vchVersion == Params().Base58Prefix(CChainParams::PUBKEY_ADDRESS))
        return CKeyID(id);
    else if (vchVersion == Params().Base58Prefix(CChainParams::SCRIPT_ADDRESS))
        return CScriptID(id);
    else
        return CNoDestination();
}


<<<<<<< HEAD
bool CBitcoinAddress::GetIndexKey(uint160& hashBytes, int& type) const
=======
bool CBitcoinAddress::GetIndexKey(uint160& hashBytes, AddressType & type) const
>>>>>>> 934b5840
{
    if (!IsValid()) {
        return false;
    } else if (vchVersion == Params().Base58Prefix(CChainParams::PUBKEY_ADDRESS)) {
        memcpy(&hashBytes, &vchData[0], 20);
<<<<<<< HEAD
        type = 1;
        return true;
    } else if (vchVersion == Params().Base58Prefix(CChainParams::SCRIPT_ADDRESS)) {
        memcpy(&hashBytes, &vchData[0], 20);
        type = 2;
=======
        type = AddressType::payToPubKeyHash;
        return true;
    } else if (vchVersion == Params().Base58Prefix(CChainParams::SCRIPT_ADDRESS)) {
        memcpy(&hashBytes, &vchData[0], 20);
        type = AddressType::payToScriptHash;
>>>>>>> 934b5840
        return true;
    }

    return false;
}

bool CBitcoinAddress::GetKeyID(CKeyID& keyID) const
{
    if (!IsValid() || vchVersion != Params().Base58Prefix(CChainParams::PUBKEY_ADDRESS))
        return false;
    uint160 id;
    memcpy(&id, &vchData[0], 20);
    keyID = CKeyID(id);
    return true;
}

bool CBitcoinAddress::IsScript() const
{
    return IsValid() && vchVersion == Params().Base58Prefix(CChainParams::SCRIPT_ADDRESS);
}

void CBitcoinSecret::SetKey(const CKey& vchSecret)
{
    assert(vchSecret.IsValid());
    SetData(Params().Base58Prefix(CChainParams::SECRET_KEY), vchSecret.begin(), vchSecret.size());
    if (vchSecret.IsCompressed())
        vchData.push_back(1);
}

CKey CBitcoinSecret::GetKey()
{
    CKey ret;
    assert(vchData.size() >= 32);
    ret.Set(vchData.begin(), vchData.begin() + 32, vchData.size() > 32 && vchData[32] == 1);
    return ret;
}

bool CBitcoinSecret::IsValid() const
{
    bool fExpectedFormat = vchData.size() == 32 || (vchData.size() == 33 && vchData[32] == 1);
    bool fCorrectVersion = vchVersion == Params().Base58Prefix(CChainParams::SECRET_KEY);
    return fExpectedFormat && fCorrectVersion;
}

bool CBitcoinSecret::SetString(const char* pszSecret)
{
    return CBase58Data::SetString(pszSecret) && IsValid();
}

bool CBitcoinSecret::SetString(const std::string& strSecret)
{
    return SetString(strSecret.c_str());
}<|MERGE_RESOLUTION|>--- conflicted
+++ resolved
@@ -269,29 +269,17 @@
 }
 
 
-<<<<<<< HEAD
-bool CBitcoinAddress::GetIndexKey(uint160& hashBytes, int& type) const
-=======
 bool CBitcoinAddress::GetIndexKey(uint160& hashBytes, AddressType & type) const
->>>>>>> 934b5840
 {
     if (!IsValid()) {
         return false;
     } else if (vchVersion == Params().Base58Prefix(CChainParams::PUBKEY_ADDRESS)) {
         memcpy(&hashBytes, &vchData[0], 20);
-<<<<<<< HEAD
-        type = 1;
-        return true;
-    } else if (vchVersion == Params().Base58Prefix(CChainParams::SCRIPT_ADDRESS)) {
-        memcpy(&hashBytes, &vchData[0], 20);
-        type = 2;
-=======
         type = AddressType::payToPubKeyHash;
         return true;
     } else if (vchVersion == Params().Base58Prefix(CChainParams::SCRIPT_ADDRESS)) {
         memcpy(&hashBytes, &vchData[0], 20);
         type = AddressType::payToScriptHash;
->>>>>>> 934b5840
         return true;
     }
 
