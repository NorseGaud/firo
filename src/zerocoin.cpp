--- conflicted
+++ resolved
@@ -563,19 +563,18 @@
                               bool fStatefulZerocoinCheck,
                               CZerocoinTxInfo *zerocoinTxInfo)
 {
-<<<<<<< HEAD
-    // nHeight have special mode which value is INT_MAX so we need this.
-    int realHeight;
-
-    {
-        LOCK(cs_main);
-        realHeight = chainActive.Height();
-=======
     if (tx.IsZerocoinSpend() || tx.IsZerocoinMint()) {
         if ((nHeight != INT_MAX && nHeight >= params.nDisableZerocoinStartBlock)    // transaction is a part of block: disable after specific block number
                     || (nHeight == INT_MAX && !isVerifyDB))                         // transaction is accepted to the memory pool: always disable
             return state.DoS(1, error("Zerocoin is disabled at this point"));
->>>>>>> 856383a8
+    }
+
+    // nHeight have special mode which value is INT_MAX so we need this.
+    int realHeight;
+
+    {
+        LOCK(cs_main);
+        realHeight = chainActive.Height();
     }
 
     // Check Mint Zerocoin Transaction
