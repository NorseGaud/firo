--- conflicted
+++ resolved
@@ -204,13 +204,6 @@
         <source>Confirmed</source>
         <translation>உறுதியாக</translation>
     </message>
-<<<<<<< HEAD
-    <message>
-        <source>Priority</source>
-        <translation>முன்னுரிமை</translation>
-    </message>
-=======
->>>>>>> a7b486d6
     </context>
 <context>
     <name>EditAddressDialog</name>
@@ -396,9 +389,6 @@
     <name>QRImageWidget</name>
     </context>
 <context>
-    <name>QRImageWidget</name>
-    </context>
-<context>
     <name>RPCConsole</name>
     <message>
         <source>N/A</source>
@@ -716,11 +706,7 @@
     <name>WalletView</name>
     </context>
 <context>
-<<<<<<< HEAD
     <name>zcoin-core</name>
-=======
-    <name>bitcoin-core</name>
->>>>>>> a7b486d6
     <message>
         <source>Zcoin Core</source>
         <translation>Zcoin மையம்</translation>
