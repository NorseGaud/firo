--- conflicted
+++ resolved
@@ -310,46 +310,6 @@
     return result;
 }
 
-<<<<<<< HEAD
-=======
-UniValue znsync(const JSONRPCRequest& request)
-{
-    if (request.fHelp || request.params.size() != 1)
-        throw runtime_error(
-                "znsync [status|next|reset]\n"
-                        "Returns the sync status, updates to the next step or resets it entirely.\n"
-        );
-
-    std::string strMode = request.params[0].get_str();
-
-    if(strMode == "status") {
-        UniValue objStatus(UniValue::VOBJ);
-        objStatus.push_back(Pair("AssetID", znodeSync.GetAssetID()));
-        objStatus.push_back(Pair("AssetName", znodeSync.GetAssetName()));
-        objStatus.push_back(Pair("Attempt", znodeSync.GetAttempt()));
-        objStatus.push_back(Pair("IsBlockchainSynced", znodeSync.GetBlockchainSynced()));
-        objStatus.push_back(Pair("IsZnodeListSynced", znodeSync.IsZnodeListSynced()));
-        objStatus.push_back(Pair("IsWinnersListSynced", znodeSync.IsWinnersListSynced()));
-        objStatus.push_back(Pair("IsSynced", znodeSync.IsSynced()));
-        objStatus.push_back(Pair("IsFailed", znodeSync.IsFailed()));
-        return objStatus;
-    }
-
-    if(strMode == "next")
-    {
-        znodeSync.SwitchToNextAsset();
-        return "sync updated to " + znodeSync.GetAssetName();
-    }
-
-    if(strMode == "reset")
-    {
-        znodeSync.Reset();
-        return "success";
-    }
-    return "failure";
-}
-
->>>>>>> 68eaa577
 UniValue mnsync(const JSONRPCRequest& request)
 {
     if (request.fHelp || request.params.size() != 1)
