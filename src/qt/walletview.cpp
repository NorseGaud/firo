--- conflicted
+++ resolved
@@ -50,7 +50,6 @@
     QStackedWidget(parent),
     clientModel(0),
     walletModel(0),
-<<<<<<< HEAD
     overviewPage(0),
     sendExodusView(0),
     sigmaView(0),
@@ -58,12 +57,9 @@
     zc2SigmaPage(0),
     exodusTransactionsView(0),
     zcoinTransactionsView(0),
-    platformStyle(platformStyle),
+    platformStyle(_platformStyle),
     transactionTabs(0),
     sendCoinsTabs(0)
-=======
-    platformStyle(_platformStyle)
->>>>>>> a7b486d6
 {
     overviewPage = new OverviewPage(platformStyle);
     transactionsPage = new QWidget(this);
@@ -95,7 +91,6 @@
     addWidget(znodeListPage);
 
     // Clicking on a transaction on the overview pre-selects the transaction on the transaction history page
-<<<<<<< HEAD
     connect(overviewPage, SIGNAL(transactionClicked(QModelIndex)), this, SLOT(focusBitcoinHistoryTab(QModelIndex)));
     connect(overviewPage, SIGNAL(exodusTransactionClicked(uint256)), this, SLOT(focusExodusTransaction(uint256)));
 }
@@ -131,10 +126,9 @@
     auto zcoinLayout = new QVBoxLayout();
     zcoinLayout->addWidget(zcoinTransactionList);
     zcoinLayout->addLayout(exportLayout);
-=======
-    connect(overviewPage, SIGNAL(transactionClicked(QModelIndex)), transactionView, SLOT(focusTransaction(QModelIndex)));
+    // TODO: fix this
+    //connect(overviewPage, SIGNAL(transactionClicked(QModelIndex)), transactionView, SLOT(focusTransaction(QModelIndex)));
     connect(overviewPage, SIGNAL(outOfSyncWarningClicked()), this, SLOT(requestedSyncWarningInfo()));
->>>>>>> a7b486d6
 
     zcoinTransactionsView = new QWidget();
     zcoinTransactionsView->setLayout(zcoinLayout);
@@ -250,7 +244,6 @@
 {
     this->clientModel = _clientModel;
 
-<<<<<<< HEAD
     overviewPage->setClientModel(clientModel);
     sendZcoinView->setClientModel(clientModel);
     znodeListPage->setClientModel(clientModel);
@@ -267,10 +260,9 @@
     if (sendExodusView) {
         sendExodusView->setClientModel(clientModel);
     }
-=======
     overviewPage->setClientModel(_clientModel);
-    sendCoinsPage->setClientModel(_clientModel);
->>>>>>> a7b486d6
+    // TODO: fix this
+    //sendCoinsPage->setClientModel(_clientModel);
 }
 
 void WalletView::setWalletModel(WalletModel *_walletModel)
@@ -278,41 +270,32 @@
     this->walletModel = _walletModel;
 
     // Put transaction list in tabs
-<<<<<<< HEAD
-    zcoinTransactionList->setModel(walletModel);
-    overviewPage->setWalletModel(walletModel);
-    receiveCoinsPage->setModel(walletModel);
-    zerocoinPage->setModel(walletModel->getAddressTableModel());
-    if (pwalletMain->IsHDSeedAvailable()) {
-        sigmaView->setWalletModel(walletModel);
-    }
-    zc2SigmaPage->createModel();
-    usedReceivingAddressesPage->setModel(walletModel->getAddressTableModel());
-    usedSendingAddressesPage->setModel(walletModel->getAddressTableModel());
-    znodeListPage->setWalletModel(walletModel);
-    sendZcoinView->setModel(walletModel);
-    exoAssetsPage->setWalletModel(walletModel);
-    zc2SigmaPage->setWalletModel(walletModel);
-
-    if (exodusTransactionsView) {
-        exodusTransactionsView->setWalletModel(walletModel);
-    }
-
-    if (sendExodusView) {
-        sendExodusView->setWalletModel(walletModel);
-    }
-
-    if (walletModel)
-=======
-    transactionView->setModel(_walletModel);
+    zcoinTransactionList->setModel(_walletModel);
     overviewPage->setWalletModel(_walletModel);
     receiveCoinsPage->setModel(_walletModel);
-    sendCoinsPage->setModel(_walletModel);
+    // TODO: fix this
+    //sendCoinsPage->setModel(_walletModel);
+    zerocoinPage->setModel(_walletModel->getAddressTableModel());
+    if (pwalletMain->IsHDSeedAvailable()) {
+        sigmaView->setWalletModel(_walletModel);
+    }
+    zc2SigmaPage->createModel();
     usedReceivingAddressesPage->setModel(_walletModel->getAddressTableModel());
     usedSendingAddressesPage->setModel(_walletModel->getAddressTableModel());
+    znodeListPage->setWalletModel(_walletModel);
+    sendZcoinView->setModel(_walletModel);
+    exoAssetsPage->setWalletModel(_walletModel);
+    zc2SigmaPage->setWalletModel(_walletModel);
+
+    if (exodusTransactionsView) {
+        exodusTransactionsView->setWalletModel(_walletModel);
+    }
+
+    if (sendExodusView) {
+        sendExodusView->setWalletModel(_walletModel);
+    }
 
     if (_walletModel)
->>>>>>> a7b486d6
     {
         // Receive and pass through messages from wallet model
         connect(_walletModel, SIGNAL(message(QString,QString,unsigned int)), this, SIGNAL(message(QString,QString,unsigned int)));
