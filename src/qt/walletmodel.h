--- conflicted
+++ resolved
@@ -197,12 +197,8 @@
 
     bool getPubKey(const CKeyID &address, CPubKey& vchPubKeyOut) const;
     bool havePrivKey(const CKeyID &address) const;
-<<<<<<< HEAD
     bool getPrivKey(const CKeyID &address, CKey& vchPrivKeyOut) const;
-    void getOutputs(const std::vector<COutPoint>& vOutpoints, std::vector<COutput>& vOutputs);
-=======
     void getOutputs(const std::vector<COutPoint>& vOutpoints, std::vector<COutput>& vOutputs, boost::optional<bool> fMintTabSelected = boost::none);
->>>>>>> 10b5feae
     bool isSpent(const COutPoint& outpoint) const;
     void listCoins(std::map<QString, std::vector<COutput> >& mapCoins, AvailableCoinsType nCoinType=ALL_COINS) const;
 
