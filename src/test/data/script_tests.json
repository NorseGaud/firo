[
["Format is: [[wit..., amount]?, scriptSig, scriptPubKey, flags, expected_scripterror, ... comments]"],
["It is evaluated as if there was a crediting coinbase transaction with two 0"],
["pushes as scriptSig, and one output of 0 satoshi and given scriptPubKey,"],
["followed by a spending transaction which spends this output as only input (and"],
["correct prevout hash), using the given scriptSig. All nLockTimes are 0, all"],
["nSequences are max."],

["", "DEPTH 0 EQUAL", "P2SH,STRICTENC", "OK", "Test the test: we should have an empty stack after scriptSig evaluation"],
["  ", "DEPTH 0 EQUAL", "P2SH,STRICTENC", "OK", "and multiple spaces should not change that."],
["   ", "DEPTH 0 EQUAL", "P2SH,STRICTENC", "OK"],
["    ", "DEPTH 0 EQUAL", "P2SH,STRICTENC", "OK"],
["1 2", "2 EQUALVERIFY 1 EQUAL", "P2SH,STRICTENC", "OK", "Similarly whitespace around and between symbols"],
["1  2", "2 EQUALVERIFY 1 EQUAL", "P2SH,STRICTENC", "OK"],
["  1  2", "2 EQUALVERIFY 1 EQUAL", "P2SH,STRICTENC", "OK"],
["1  2  ", "2 EQUALVERIFY 1 EQUAL", "P2SH,STRICTENC", "OK"],
["  1  2  ", "2 EQUALVERIFY 1 EQUAL", "P2SH,STRICTENC", "OK"],

["1", "", "P2SH,STRICTENC", "OK"],
["0x02 0x01 0x00", "", "P2SH,STRICTENC", "OK", "all bytes are significant, not only the last one"],
["0x09 0x00000000 0x00000000 0x10", "", "P2SH,STRICTENC", "OK", "equals zero when cast to Int64"],

["0x01 0x0b", "11 EQUAL", "P2SH,STRICTENC", "OK", "push 1 byte"],
["0x02 0x417a", "'Az' EQUAL", "P2SH,STRICTENC", "OK"],
["0x4b 0x417a7a7a7a7a7a7a7a7a7a7a7a7a7a7a7a7a7a7a7a7a7a7a7a7a7a7a7a7a7a7a7a7a7a7a7a7a7a7a7a7a7a7a7a7a7a7a7a7a7a7a7a7a7a7a7a7a7a7a7a7a7a7a7a7a7a7a7a7a7a7a7a7a7a",
 "'Azzzzzzzzzzzzzzzzzzzzzzzzzzzzzzzzzzzzzzzzzzzzzzzzzzzzzzzzzzzzzzzzzzzzzzzzzz' EQUAL", "P2SH,STRICTENC", "OK", "push 75 bytes"],

["0x4c 0x01 0x07","7 EQUAL", "P2SH,STRICTENC", "OK", "0x4c is OP_PUSHDATA1"],
["0x4d 0x0100 0x08","8 EQUAL", "P2SH,STRICTENC", "OK", "0x4d is OP_PUSHDATA2"],
["0x4e 0x01000000 0x09","9 EQUAL", "P2SH,STRICTENC", "OK", "0x4e is OP_PUSHDATA4"],

["0x4c 0x00","0 EQUAL", "P2SH,STRICTENC", "OK"],
["0x4d 0x0000","0 EQUAL", "P2SH,STRICTENC", "OK"],
["0x4e 0x00000000","0 EQUAL", "P2SH,STRICTENC", "OK"],
["0x4f 1000 ADD","999 EQUAL", "P2SH,STRICTENC", "OK"],
["0", "IF 0x50 ENDIF 1", "P2SH,STRICTENC", "OK", "0x50 is reserved (ok if not executed)"],
["0x51", "0x5f ADD 0x60 EQUAL", "P2SH,STRICTENC", "OK", "0x51 through 0x60 push 1 through 16 onto stack"],
["1","NOP", "P2SH,STRICTENC", "OK"],
["0", "IF VER ELSE 1 ENDIF", "P2SH,STRICTENC", "OK", "VER non-functional (ok if not executed)"],
["0", "IF RESERVED RESERVED1 RESERVED2 ELSE 1 ENDIF", "P2SH,STRICTENC", "OK", "RESERVED ok in un-executed IF"],

["1", "DUP IF ENDIF", "P2SH,STRICTENC", "OK"],
["1", "IF 1 ENDIF", "P2SH,STRICTENC", "OK"],
["1", "DUP IF ELSE ENDIF", "P2SH,STRICTENC", "OK"],
["1", "IF 1 ELSE ENDIF", "P2SH,STRICTENC", "OK"],
["0", "IF ELSE 1 ENDIF", "P2SH,STRICTENC", "OK"],

["1 1", "IF IF 1 ELSE 0 ENDIF ENDIF", "P2SH,STRICTENC", "OK"],
["1 0", "IF IF 1 ELSE 0 ENDIF ENDIF", "P2SH,STRICTENC", "OK"],
["1 1", "IF IF 1 ELSE 0 ENDIF ELSE IF 0 ELSE 1 ENDIF ENDIF", "P2SH,STRICTENC", "OK"],
["0 0", "IF IF 1 ELSE 0 ENDIF ELSE IF 0 ELSE 1 ENDIF ENDIF", "P2SH,STRICTENC", "OK"],

["1 0", "NOTIF IF 1 ELSE 0 ENDIF ENDIF", "P2SH,STRICTENC", "OK"],
["1 1", "NOTIF IF 1 ELSE 0 ENDIF ENDIF", "P2SH,STRICTENC", "OK"],
["1 0", "NOTIF IF 1 ELSE 0 ENDIF ELSE IF 0 ELSE 1 ENDIF ENDIF", "P2SH,STRICTENC", "OK"],
["0 1", "NOTIF IF 1 ELSE 0 ENDIF ELSE IF 0 ELSE 1 ENDIF ENDIF", "P2SH,STRICTENC", "OK"],

["0", "IF 0 ELSE 1 ELSE 0 ENDIF", "P2SH,STRICTENC", "OK", "Multiple ELSE's are valid and executed inverts on each ELSE encountered"],
["1", "IF 1 ELSE 0 ELSE ENDIF", "P2SH,STRICTENC", "OK"],
["1", "IF ELSE 0 ELSE 1 ENDIF", "P2SH,STRICTENC", "OK"],
["1", "IF 1 ELSE 0 ELSE 1 ENDIF ADD 2 EQUAL", "P2SH,STRICTENC", "OK"],
["'' 1", "IF SHA1 ELSE ELSE SHA1 ELSE ELSE SHA1 ELSE ELSE SHA1 ELSE ELSE SHA1 ELSE ELSE SHA1 ELSE ELSE SHA1 ELSE ELSE SHA1 ELSE ELSE SHA1 ELSE ELSE SHA1 ELSE ELSE SHA1 ELSE ELSE SHA1 ELSE ELSE SHA1 ELSE ELSE SHA1 ELSE ELSE SHA1 ELSE ELSE SHA1 ELSE ELSE SHA1 ELSE ELSE SHA1 ELSE ELSE SHA1 ELSE ELSE SHA1 ENDIF 0x14 0x68ca4fec736264c13b859bac43d5173df6871682 EQUAL", "P2SH,STRICTENC", "OK"],

["1", "NOTIF 0 ELSE 1 ELSE 0 ENDIF", "P2SH,STRICTENC", "OK", "Multiple ELSE's are valid and execution inverts on each ELSE encountered"],
["0", "NOTIF 1 ELSE 0 ELSE ENDIF", "P2SH,STRICTENC", "OK"],
["0", "NOTIF ELSE 0 ELSE 1 ENDIF", "P2SH,STRICTENC", "OK"],
["0", "NOTIF 1 ELSE 0 ELSE 1 ENDIF ADD 2 EQUAL", "P2SH,STRICTENC", "OK"],
["'' 0", "NOTIF SHA1 ELSE ELSE SHA1 ELSE ELSE SHA1 ELSE ELSE SHA1 ELSE ELSE SHA1 ELSE ELSE SHA1 ELSE ELSE SHA1 ELSE ELSE SHA1 ELSE ELSE SHA1 ELSE ELSE SHA1 ELSE ELSE SHA1 ELSE ELSE SHA1 ELSE ELSE SHA1 ELSE ELSE SHA1 ELSE ELSE SHA1 ELSE ELSE SHA1 ELSE ELSE SHA1 ELSE ELSE SHA1 ELSE ELSE SHA1 ELSE ELSE SHA1 ENDIF 0x14 0x68ca4fec736264c13b859bac43d5173df6871682 EQUAL", "P2SH,STRICTENC", "OK"],

["0", "IF 1 IF RETURN ELSE RETURN ELSE RETURN ENDIF ELSE 1 IF 1 ELSE RETURN ELSE 1 ENDIF ELSE RETURN ENDIF ADD 2 EQUAL", "P2SH,STRICTENC", "OK", "Nested ELSE ELSE"],
["1", "NOTIF 0 NOTIF RETURN ELSE RETURN ELSE RETURN ENDIF ELSE 0 NOTIF 1 ELSE RETURN ELSE 1 ENDIF ELSE RETURN ENDIF ADD 2 EQUAL", "P2SH,STRICTENC", "OK"],

["0", "IF RETURN ENDIF 1", "P2SH,STRICTENC", "OK", "RETURN only works if executed"],

["1 1", "VERIFY", "P2SH,STRICTENC", "OK"],
["1 0x05 0x01 0x00 0x00 0x00 0x00", "VERIFY", "P2SH,STRICTENC", "OK", "values >4 bytes can be cast to boolean"],
["1 0x01 0x80", "IF 0 ENDIF", "P2SH,STRICTENC", "OK", "negative 0 is false"],

["10 0 11 TOALTSTACK DROP FROMALTSTACK", "ADD 21 EQUAL", "P2SH,STRICTENC", "OK"],
["'gavin_was_here' TOALTSTACK 11 FROMALTSTACK", "'gavin_was_here' EQUALVERIFY 11 EQUAL", "P2SH,STRICTENC", "OK"],

["0 IFDUP", "DEPTH 1 EQUALVERIFY 0 EQUAL", "P2SH,STRICTENC", "OK"],
["1 IFDUP", "DEPTH 2 EQUALVERIFY 1 EQUALVERIFY 1 EQUAL", "P2SH,STRICTENC", "OK"],
["0x05 0x0100000000 IFDUP", "DEPTH 2 EQUALVERIFY 0x05 0x0100000000 EQUAL", "P2SH,STRICTENC", "OK", "IFDUP dups non ints"],
["0 DROP", "DEPTH 0 EQUAL", "P2SH,STRICTENC", "OK"],
["0", "DUP 1 ADD 1 EQUALVERIFY 0 EQUAL", "P2SH,STRICTENC", "OK"],
["0 1", "NIP", "P2SH,STRICTENC", "OK"],
["1 0", "OVER DEPTH 3 EQUALVERIFY", "P2SH,STRICTENC", "OK"],
["22 21 20", "0 PICK 20 EQUALVERIFY DEPTH 3 EQUAL", "P2SH,STRICTENC", "OK"],
["22 21 20", "1 PICK 21 EQUALVERIFY DEPTH 3 EQUAL", "P2SH,STRICTENC", "OK"],
["22 21 20", "2 PICK 22 EQUALVERIFY DEPTH 3 EQUAL", "P2SH,STRICTENC", "OK"],
["22 21 20", "0 ROLL 20 EQUALVERIFY DEPTH 2 EQUAL", "P2SH,STRICTENC", "OK"],
["22 21 20", "1 ROLL 21 EQUALVERIFY DEPTH 2 EQUAL", "P2SH,STRICTENC", "OK"],
["22 21 20", "2 ROLL 22 EQUALVERIFY DEPTH 2 EQUAL", "P2SH,STRICTENC", "OK"],
["22 21 20", "ROT 22 EQUAL", "P2SH,STRICTENC", "OK"],
["22 21 20", "ROT DROP 20 EQUAL", "P2SH,STRICTENC", "OK"],
["22 21 20", "ROT DROP DROP 21 EQUAL", "P2SH,STRICTENC", "OK"],
["22 21 20", "ROT ROT 21 EQUAL", "P2SH,STRICTENC", "OK"],
["22 21 20", "ROT ROT ROT 20 EQUAL", "P2SH,STRICTENC", "OK"],
["25 24 23 22 21 20", "2ROT 24 EQUAL", "P2SH,STRICTENC", "OK"],
["25 24 23 22 21 20", "2ROT DROP 25 EQUAL", "P2SH,STRICTENC", "OK"],
["25 24 23 22 21 20", "2ROT 2DROP 20 EQUAL", "P2SH,STRICTENC", "OK"],
["25 24 23 22 21 20", "2ROT 2DROP DROP 21 EQUAL", "P2SH,STRICTENC", "OK"],
["25 24 23 22 21 20", "2ROT 2DROP 2DROP 22 EQUAL", "P2SH,STRICTENC", "OK"],
["25 24 23 22 21 20", "2ROT 2DROP 2DROP DROP 23 EQUAL", "P2SH,STRICTENC", "OK"],
["25 24 23 22 21 20", "2ROT 2ROT 22 EQUAL", "P2SH,STRICTENC", "OK"],
["25 24 23 22 21 20", "2ROT 2ROT 2ROT 20 EQUAL", "P2SH,STRICTENC", "OK"],
["1 0", "SWAP 1 EQUALVERIFY 0 EQUAL", "P2SH,STRICTENC", "OK"],
["0 1", "TUCK DEPTH 3 EQUALVERIFY SWAP 2DROP", "P2SH,STRICTENC", "OK"],
["13 14", "2DUP ROT EQUALVERIFY EQUAL", "P2SH,STRICTENC", "OK"],
["-1 0 1 2", "3DUP DEPTH 7 EQUALVERIFY ADD ADD 3 EQUALVERIFY 2DROP 0 EQUALVERIFY", "P2SH,STRICTENC", "OK"],
["1 2 3 5", "2OVER ADD ADD 8 EQUALVERIFY ADD ADD 6 EQUAL", "P2SH,STRICTENC", "OK"],
["1 3 5 7", "2SWAP ADD 4 EQUALVERIFY ADD 12 EQUAL", "P2SH,STRICTENC", "OK"],
["0", "SIZE 0 EQUAL", "P2SH,STRICTENC", "OK"],
["1", "SIZE 1 EQUAL", "P2SH,STRICTENC", "OK"],
["127", "SIZE 1 EQUAL", "P2SH,STRICTENC", "OK"],
["128", "SIZE 2 EQUAL", "P2SH,STRICTENC", "OK"],
["32767", "SIZE 2 EQUAL", "P2SH,STRICTENC", "OK"],
["32768", "SIZE 3 EQUAL", "P2SH,STRICTENC", "OK"],
["8388607", "SIZE 3 EQUAL", "P2SH,STRICTENC", "OK"],
["8388608", "SIZE 4 EQUAL", "P2SH,STRICTENC", "OK"],
["2147483647", "SIZE 4 EQUAL", "P2SH,STRICTENC", "OK"],
["2147483648", "SIZE 5 EQUAL", "P2SH,STRICTENC", "OK"],
["549755813887", "SIZE 5 EQUAL", "P2SH,STRICTENC", "OK"],
["549755813888", "SIZE 6 EQUAL", "P2SH,STRICTENC", "OK"],
["9223372036854775807", "SIZE 8 EQUAL", "P2SH,STRICTENC", "OK"],
["-1", "SIZE 1 EQUAL", "P2SH,STRICTENC", "OK"],
["-127", "SIZE 1 EQUAL", "P2SH,STRICTENC", "OK"],
["-128", "SIZE 2 EQUAL", "P2SH,STRICTENC", "OK"],
["-32767", "SIZE 2 EQUAL", "P2SH,STRICTENC", "OK"],
["-32768", "SIZE 3 EQUAL", "P2SH,STRICTENC", "OK"],
["-8388607", "SIZE 3 EQUAL", "P2SH,STRICTENC", "OK"],
["-8388608", "SIZE 4 EQUAL", "P2SH,STRICTENC", "OK"],
["-2147483647", "SIZE 4 EQUAL", "P2SH,STRICTENC", "OK"],
["-2147483648", "SIZE 5 EQUAL", "P2SH,STRICTENC", "OK"],
["-549755813887", "SIZE 5 EQUAL", "P2SH,STRICTENC", "OK"],
["-549755813888", "SIZE 6 EQUAL", "P2SH,STRICTENC", "OK"],
["-9223372036854775807", "SIZE 8 EQUAL", "P2SH,STRICTENC", "OK"],
["'abcdefghijklmnopqrstuvwxyz'", "SIZE 26 EQUAL", "P2SH,STRICTENC", "OK"],

["42", "SIZE 1 EQUALVERIFY 42 EQUAL", "P2SH,STRICTENC", "OK", "SIZE does not consume argument"],

["2 -2 ADD", "0 EQUAL", "P2SH,STRICTENC", "OK"],
["2147483647 -2147483647 ADD", "0 EQUAL", "P2SH,STRICTENC", "OK"],
["-1 -1 ADD", "-2 EQUAL", "P2SH,STRICTENC", "OK"],

["0 0","EQUAL", "P2SH,STRICTENC", "OK"],
["1 1 ADD", "2 EQUAL", "P2SH,STRICTENC", "OK"],
["1 1ADD", "2 EQUAL", "P2SH,STRICTENC", "OK"],
["111 1SUB", "110 EQUAL", "P2SH,STRICTENC", "OK"],
["111 1 ADD 12 SUB", "100 EQUAL", "P2SH,STRICTENC", "OK"],
["0 ABS", "0 EQUAL", "P2SH,STRICTENC", "OK"],
["16 ABS", "16 EQUAL", "P2SH,STRICTENC", "OK"],
["-16 ABS", "-16 NEGATE EQUAL", "P2SH,STRICTENC", "OK"],
["0 NOT", "NOP", "P2SH,STRICTENC", "OK"],
["1 NOT", "0 EQUAL", "P2SH,STRICTENC", "OK"],
["11 NOT", "0 EQUAL", "P2SH,STRICTENC", "OK"],
["0 0NOTEQUAL", "0 EQUAL", "P2SH,STRICTENC", "OK"],
["1 0NOTEQUAL", "1 EQUAL", "P2SH,STRICTENC", "OK"],
["111 0NOTEQUAL", "1 EQUAL", "P2SH,STRICTENC", "OK"],
["-111 0NOTEQUAL", "1 EQUAL", "P2SH,STRICTENC", "OK"],
["1 1 BOOLAND", "NOP", "P2SH,STRICTENC", "OK"],
["1 0 BOOLAND", "NOT", "P2SH,STRICTENC", "OK"],
["0 1 BOOLAND", "NOT", "P2SH,STRICTENC", "OK"],
["0 0 BOOLAND", "NOT", "P2SH,STRICTENC", "OK"],
["16 17 BOOLAND", "NOP", "P2SH,STRICTENC", "OK"],
["1 1 BOOLOR", "NOP", "P2SH,STRICTENC", "OK"],
["1 0 BOOLOR", "NOP", "P2SH,STRICTENC", "OK"],
["0 1 BOOLOR", "NOP", "P2SH,STRICTENC", "OK"],
["0 0 BOOLOR", "NOT", "P2SH,STRICTENC", "OK"],
["16 17 BOOLOR", "NOP", "P2SH,STRICTENC", "OK"],
["11 10 1 ADD", "NUMEQUAL", "P2SH,STRICTENC", "OK"],
["11 10 1 ADD", "NUMEQUALVERIFY 1", "P2SH,STRICTENC", "OK"],
["11 10 1 ADD", "NUMNOTEQUAL NOT", "P2SH,STRICTENC", "OK"],
["111 10 1 ADD", "NUMNOTEQUAL", "P2SH,STRICTENC", "OK"],
["11 10", "LESSTHAN NOT", "P2SH,STRICTENC", "OK"],
["4 4", "LESSTHAN NOT", "P2SH,STRICTENC", "OK"],
["10 11", "LESSTHAN", "P2SH,STRICTENC", "OK"],
["-11 11", "LESSTHAN", "P2SH,STRICTENC", "OK"],
["-11 -10", "LESSTHAN", "P2SH,STRICTENC", "OK"],
["11 10", "GREATERTHAN", "P2SH,STRICTENC", "OK"],
["4 4", "GREATERTHAN NOT", "P2SH,STRICTENC", "OK"],
["10 11", "GREATERTHAN NOT", "P2SH,STRICTENC", "OK"],
["-11 11", "GREATERTHAN NOT", "P2SH,STRICTENC", "OK"],
["-11 -10", "GREATERTHAN NOT", "P2SH,STRICTENC", "OK"],
["11 10", "LESSTHANOREQUAL NOT", "P2SH,STRICTENC", "OK"],
["4 4", "LESSTHANOREQUAL", "P2SH,STRICTENC", "OK"],
["10 11", "LESSTHANOREQUAL", "P2SH,STRICTENC", "OK"],
["-11 11", "LESSTHANOREQUAL", "P2SH,STRICTENC", "OK"],
["-11 -10", "LESSTHANOREQUAL", "P2SH,STRICTENC", "OK"],
["11 10", "GREATERTHANOREQUAL", "P2SH,STRICTENC", "OK"],
["4 4", "GREATERTHANOREQUAL", "P2SH,STRICTENC", "OK"],
["10 11", "GREATERTHANOREQUAL NOT", "P2SH,STRICTENC", "OK"],
["-11 11", "GREATERTHANOREQUAL NOT", "P2SH,STRICTENC", "OK"],
["-11 -10", "GREATERTHANOREQUAL NOT", "P2SH,STRICTENC", "OK"],
["1 0 MIN", "0 NUMEQUAL", "P2SH,STRICTENC", "OK"],
["0 1 MIN", "0 NUMEQUAL", "P2SH,STRICTENC", "OK"],
["-1 0 MIN", "-1 NUMEQUAL", "P2SH,STRICTENC", "OK"],
["0 -2147483647 MIN", "-2147483647 NUMEQUAL", "P2SH,STRICTENC", "OK"],
["2147483647 0 MAX", "2147483647 NUMEQUAL", "P2SH,STRICTENC", "OK"],
["0 100 MAX", "100 NUMEQUAL", "P2SH,STRICTENC", "OK"],
["-100 0 MAX", "0 NUMEQUAL", "P2SH,STRICTENC", "OK"],
["0 -2147483647 MAX", "0 NUMEQUAL", "P2SH,STRICTENC", "OK"],
["0 0 1", "WITHIN", "P2SH,STRICTENC", "OK"],
["1 0 1", "WITHIN NOT", "P2SH,STRICTENC", "OK"],
["0 -2147483647 2147483647", "WITHIN", "P2SH,STRICTENC", "OK"],
["-1 -100 100", "WITHIN", "P2SH,STRICTENC", "OK"],
["11 -100 100", "WITHIN", "P2SH,STRICTENC", "OK"],
["-2147483647 -100 100", "WITHIN NOT", "P2SH,STRICTENC", "OK"],
["2147483647 -100 100", "WITHIN NOT", "P2SH,STRICTENC", "OK"],

["2147483647 2147483647 SUB", "0 EQUAL", "P2SH,STRICTENC", "OK"],
["2147483647 DUP ADD", "4294967294 EQUAL", "P2SH,STRICTENC", "OK", ">32 bit EQUAL is valid"],
["2147483647 NEGATE DUP ADD", "-4294967294 EQUAL", "P2SH,STRICTENC", "OK"],

["''", "RIPEMD160 0x14 0x9c1185a5c5e9fc54612808977ee8f548b2258d31 EQUAL", "P2SH,STRICTENC", "OK"],
["'a'", "RIPEMD160 0x14 0x0bdc9d2d256b3ee9daae347be6f4dc835a467ffe EQUAL", "P2SH,STRICTENC", "OK"],
["'abcdefghijklmnopqrstuvwxyz'", "RIPEMD160 0x14 0xf71c27109c692c1b56bbdceb5b9d2865b3708dbc EQUAL", "P2SH,STRICTENC", "OK"],
["''", "SHA1 0x14 0xda39a3ee5e6b4b0d3255bfef95601890afd80709 EQUAL", "P2SH,STRICTENC", "OK"],
["'a'", "SHA1 0x14 0x86f7e437faa5a7fce15d1ddcb9eaeaea377667b8 EQUAL", "P2SH,STRICTENC", "OK"],
["'abcdefghijklmnopqrstuvwxyz'", "SHA1 0x14 0x32d10c7b8cf96570ca04ce37f2a19d84240d3a89 EQUAL", "P2SH,STRICTENC", "OK"],
["''", "SHA256 0x20 0xe3b0c44298fc1c149afbf4c8996fb92427ae41e4649b934ca495991b7852b855 EQUAL", "P2SH,STRICTENC", "OK"],
["'a'", "SHA256 0x20 0xca978112ca1bbdcafac231b39a23dc4da786eff8147c4e72b9807785afee48bb EQUAL", "P2SH,STRICTENC", "OK"],
["'abcdefghijklmnopqrstuvwxyz'", "SHA256 0x20 0x71c480df93d6ae2f1efad1447c66c9525e316218cf51fc8d9ed832f2daf18b73 EQUAL", "P2SH,STRICTENC", "OK"],
["''", "DUP HASH160 SWAP SHA256 RIPEMD160 EQUAL", "P2SH,STRICTENC", "OK"],
["''", "DUP HASH256 SWAP SHA256 SHA256 EQUAL", "P2SH,STRICTENC", "OK"],
["''", "NOP HASH160 0x14 0xb472a266d0bd89c13706a4132ccfb16f7c3b9fcb EQUAL", "P2SH,STRICTENC", "OK"],
["'a'", "HASH160 NOP 0x14 0x994355199e516ff76c4fa4aab39337b9d84cf12b EQUAL", "P2SH,STRICTENC", "OK"],
["'abcdefghijklmnopqrstuvwxyz'", "HASH160 0x4c 0x14 0xc286a1af0947f58d1ad787385b1c2c4a976f9e71 EQUAL", "P2SH,STRICTENC", "OK"],
["''", "HASH256 0x20 0x5df6e0e2761359d30a8275058e299fcc0381534545f55cf43e41983f5d4c9456 EQUAL", "P2SH,STRICTENC", "OK"],
["'a'", "HASH256 0x20 0xbf5d3affb73efd2ec6c36ad3112dd933efed63c4e1cbffcfa88e2759c144f2d8 EQUAL", "P2SH,STRICTENC", "OK"],
["'abcdefghijklmnopqrstuvwxyz'", "HASH256 0x4c 0x20 0xca139bc10c2f660da42666f72e89a225936fc60f193c161124a672050c434671 EQUAL", "P2SH,STRICTENC", "OK"],


["1","NOP1 CHECKLOCKTIMEVERIFY CHECKSEQUENCEVERIFY NOP4 NOP5 NOP6 NOP7 NOP8 NOP9 NOP10 1 EQUAL", "P2SH,STRICTENC", "OK"],
["'NOP_1_to_10' NOP1 CHECKLOCKTIMEVERIFY CHECKSEQUENCEVERIFY NOP4 NOP5 NOP6 NOP7 NOP8 NOP9 NOP10","'NOP_1_to_10' EQUAL", "P2SH,STRICTENC", "OK"],

["1", "NOP", "P2SH,STRICTENC,DISCOURAGE_UPGRADABLE_NOPS", "OK", "Discourage NOPx flag allows OP_NOP"],

["0", "IF NOP10 ENDIF 1", "P2SH,STRICTENC,DISCOURAGE_UPGRADABLE_NOPS", "OK",
 "Discouraged NOPs are allowed if not executed"],

["0", "IF 0xba ELSE 1 ENDIF", "P2SH,STRICTENC", "OK", "opcodes above NOP10 invalid if executed"],
["0", "IF 0xbb ELSE 1 ENDIF", "P2SH,STRICTENC", "OK"],
["0", "IF 0xbc ELSE 1 ENDIF", "P2SH,STRICTENC", "OK"],
["0", "IF 0xbd ELSE 1 ENDIF", "P2SH,STRICTENC", "OK"],
["0", "IF 0xbe ELSE 1 ENDIF", "P2SH,STRICTENC", "OK"],
["0", "IF 0xbf ELSE 1 ENDIF", "P2SH,STRICTENC", "OK"],
["0", "IF 0xc0 ELSE 1 ENDIF", "P2SH,STRICTENC", "OK"],
["0", "IF 0xc1 ELSE 1 ENDIF", "P2SH,STRICTENC", "OK"],
["0", "IF 0xc2 ELSE 1 ENDIF", "P2SH,STRICTENC", "OK"],
<<<<<<< HEAD
["0", "IF 0xc7 ELSE 1 ENDIF", "P2SH,STRICTENC", "OK"],
=======
>>>>>>> 985b37c7
["0", "IF 0xc8 ELSE 1 ENDIF", "P2SH,STRICTENC", "OK"],
["0", "IF 0xc9 ELSE 1 ENDIF", "P2SH,STRICTENC", "OK"],
["0", "IF 0xca ELSE 1 ENDIF", "P2SH,STRICTENC", "OK"],
["0", "IF 0xcb ELSE 1 ENDIF", "P2SH,STRICTENC", "OK"],
["0", "IF 0xcc ELSE 1 ENDIF", "P2SH,STRICTENC", "OK"],
["0", "IF 0xcd ELSE 1 ENDIF", "P2SH,STRICTENC", "OK"],
["0", "IF 0xce ELSE 1 ENDIF", "P2SH,STRICTENC", "OK"],
["0", "IF 0xcf ELSE 1 ENDIF", "P2SH,STRICTENC", "OK"],
["0", "IF 0xd0 ELSE 1 ENDIF", "P2SH,STRICTENC", "OK"],
["0", "IF 0xd1 ELSE 1 ENDIF", "P2SH,STRICTENC", "OK"],
["0", "IF 0xd2 ELSE 1 ENDIF", "P2SH,STRICTENC", "OK"],
["0", "IF 0xd3 ELSE 1 ENDIF", "P2SH,STRICTENC", "OK"],
["0", "IF 0xd4 ELSE 1 ENDIF", "P2SH,STRICTENC", "OK"],
["0", "IF 0xd5 ELSE 1 ENDIF", "P2SH,STRICTENC", "OK"],
["0", "IF 0xd6 ELSE 1 ENDIF", "P2SH,STRICTENC", "OK"],
["0", "IF 0xd7 ELSE 1 ENDIF", "P2SH,STRICTENC", "OK"],
["0", "IF 0xd8 ELSE 1 ENDIF", "P2SH,STRICTENC", "OK"],
["0", "IF 0xd9 ELSE 1 ENDIF", "P2SH,STRICTENC", "OK"],
["0", "IF 0xda ELSE 1 ENDIF", "P2SH,STRICTENC", "OK"],
["0", "IF 0xdb ELSE 1 ENDIF", "P2SH,STRICTENC", "OK"],
["0", "IF 0xdc ELSE 1 ENDIF", "P2SH,STRICTENC", "OK"],
["0", "IF 0xdd ELSE 1 ENDIF", "P2SH,STRICTENC", "OK"],
["0", "IF 0xde ELSE 1 ENDIF", "P2SH,STRICTENC", "OK"],
["0", "IF 0xdf ELSE 1 ENDIF", "P2SH,STRICTENC", "OK"],
["0", "IF 0xe0 ELSE 1 ENDIF", "P2SH,STRICTENC", "OK"],
["0", "IF 0xe1 ELSE 1 ENDIF", "P2SH,STRICTENC", "OK"],
["0", "IF 0xe2 ELSE 1 ENDIF", "P2SH,STRICTENC", "OK"],
["0", "IF 0xe3 ELSE 1 ENDIF", "P2SH,STRICTENC", "OK"],
["0", "IF 0xe4 ELSE 1 ENDIF", "P2SH,STRICTENC", "OK"],
["0", "IF 0xe5 ELSE 1 ENDIF", "P2SH,STRICTENC", "OK"],
["0", "IF 0xe6 ELSE 1 ENDIF", "P2SH,STRICTENC", "OK"],
["0", "IF 0xe7 ELSE 1 ENDIF", "P2SH,STRICTENC", "OK"],
["0", "IF 0xe8 ELSE 1 ENDIF", "P2SH,STRICTENC", "OK"],
["0", "IF 0xe9 ELSE 1 ENDIF", "P2SH,STRICTENC", "OK"],
["0", "IF 0xea ELSE 1 ENDIF", "P2SH,STRICTENC", "OK"],
["0", "IF 0xeb ELSE 1 ENDIF", "P2SH,STRICTENC", "OK"],
["0", "IF 0xec ELSE 1 ENDIF", "P2SH,STRICTENC", "OK"],
["0", "IF 0xed ELSE 1 ENDIF", "P2SH,STRICTENC", "OK"],
["0", "IF 0xee ELSE 1 ENDIF", "P2SH,STRICTENC", "OK"],
["0", "IF 0xef ELSE 1 ENDIF", "P2SH,STRICTENC", "OK"],
["0", "IF 0xf0 ELSE 1 ENDIF", "P2SH,STRICTENC", "OK"],
["0", "IF 0xf1 ELSE 1 ENDIF", "P2SH,STRICTENC", "OK"],
["0", "IF 0xf2 ELSE 1 ENDIF", "P2SH,STRICTENC", "OK"],
["0", "IF 0xf3 ELSE 1 ENDIF", "P2SH,STRICTENC", "OK"],
["0", "IF 0xf4 ELSE 1 ENDIF", "P2SH,STRICTENC", "OK"],
["0", "IF 0xf5 ELSE 1 ENDIF", "P2SH,STRICTENC", "OK"],
["0", "IF 0xf6 ELSE 1 ENDIF", "P2SH,STRICTENC", "OK"],
["0", "IF 0xf7 ELSE 1 ENDIF", "P2SH,STRICTENC", "OK"],
["0", "IF 0xf8 ELSE 1 ENDIF", "P2SH,STRICTENC", "OK"],
["0", "IF 0xf9 ELSE 1 ENDIF", "P2SH,STRICTENC", "OK"],
["0", "IF 0xfa ELSE 1 ENDIF", "P2SH,STRICTENC", "OK"],
["0", "IF 0xfb ELSE 1 ENDIF", "P2SH,STRICTENC", "OK"],
["0", "IF 0xfc ELSE 1 ENDIF", "P2SH,STRICTENC", "OK"],
["0", "IF 0xfd ELSE 1 ENDIF", "P2SH,STRICTENC", "OK"],
["0", "IF 0xfe ELSE 1 ENDIF", "P2SH,STRICTENC", "OK"],
["0", "IF 0xff ELSE 1 ENDIF", "P2SH,STRICTENC", "OK"],

["NOP",
"'bbbbbbbbbbbbbbbbbbbbbbbbbbbbbbbbbbbbbbbbbbbbbbbbbbbbbbbbbbbbbbbbbbbbbbbbbbbbbbbbbbbbbbbbbbbbbbbbbbbbbbbbbbbbbbbbbbbbbbbbbbbbbbbbbbbbbbbbbbbbbbbbbbbbbbbbbbbbbbbbbbbbbbbbbbbbbbbbbbbbbbbbbbbbbbbbbbbbbbbbbbbbbbbbbbbbbbbbbbbbbbbbbbbbbbbbbbbbbbbbbbbbbbbbbbbbbbbbbbbbbbbbbbbbbbbbbbbbbbbbbbbbbbbbbbbbbbbbbbbbbbbbbbbbbbbbbbbbbbbbbbbbbbbbbbbbbbbbbbbbbbbbbbbbbbbbbbbbbbbbbbbbbbbbbbbbbbbbbbbbbbbbbbbbbbbbbbbbbbbbbbbbbbbbbbbbbbbbbbbbbbbbbbbbbbbbbbbbbbbbbbbbbbbbbbbbbbbbbbbbbbbbbbbbbbbbbbbbbbbbbbbbbbbbbbbbbbbbbbbbbbbbbbbbbbbbbbbbbbbb'",
"P2SH,STRICTENC", "OK",
"520 byte push"],
["1",
"0x616161616161616161616161616161616161616161616161616161616161616161616161616161616161616161616161616161616161616161616161616161616161616161616161616161616161616161616161616161616161616161616161616161616161616161616161616161616161616161616161616161616161616161616161616161616161616161616161616161616161616161616161616161616161616161616161616161616161616161616161616161616161616161616161616161616161616161",
"P2SH,STRICTENC", "OK",
"201 opcodes executed. 0x61 is NOP"],
["1 2 3 4 5 0x6f6f6f6f6f6f6f6f6f6f6f6f6f6f6f6f6f6f6f6f6f6f6f6f6f6f6f6f6f6f6f6f6f6f6f6f6f6f6f6f6f6f6f6f6f6f6f6f6f6f6f6f6f6f6f6f6f6f6f6f6f6f6f6f6f6f6f6f6f6f6f6f6f6f6f6f6f6f6f6f6f6f6f6f6f6f6f6f6f6f6f6f6f6f6f6f6f6f6f6f6f6f6f6f6f6f6f6f6f6f6f6f6f6f6f6f6f6f6f6f6f6f6f6f6f6f6f6f6f6f6f6f6f6f6f6f6f6f6f6f6f6f6f6f6f6f6f6f6f6f6f6f6f6f6f6f6f6f6f6f6f6f6f6f6f",
"1 2 3 4 5 0x6f6f6f6f6f6f6f6f6f6f6f6f6f6f6f6f6f6f6f6f6f6f6f6f6f6f6f6f6f6f6f6f6f6f6f6f6f6f6f6f6f6f6f6f6f6f6f6f6f6f6f6f6f6f6f6f6f6f6f6f6f6f6f6f6f6f6f6f6f6f6f6f6f6f6f6f6f6f6f6f6f6f6f6f6f6f6f6f6f6f6f6f6f6f6f6f6f6f6f6f6f6f6f6f6f6f6f6f6f6f6f6f6f6f6f6f6f6f6f6f6f6f6f6f6f6f6f6f6f6f6f6f6f6f6f6f6f6f6f6f6f6f6f6f6f6f6f6f6f6f6f6f6f6f6f6f6f6f6f6f6f6f6f6f6f",
"P2SH,STRICTENC", "OK",
"1,000 stack size (0x6f is 3DUP)"],
["1 TOALTSTACK 2 TOALTSTACK 3 4 5 0x6f6f6f6f6f6f6f6f6f6f6f6f6f6f6f6f6f6f6f6f6f6f6f6f6f6f6f6f6f6f6f6f6f6f6f6f6f6f6f6f6f6f6f6f6f6f6f6f6f6f6f6f6f6f6f6f6f6f6f6f6f6f6f6f6f6f6f6f6f6f6f6f6f6f6f6f6f6f6f6f6f6f6f6f6f6f6f6f6f6f6f6f6f6f6f6f6f6f6f6f6f6f6f6f6f6f6f6f6f6f6f6f6f6f6f6f6f6f6f6f6f6f6f6f6f6f6f6f6f6f6f6f6f6f6f6f6f6f6f6f6f6f6f6f6f6f6f6f6f6f6f6f6f6f6f6f6f6f6f6f6f6f6f6f6f",
"1 2 3 4 5 6 7 0x6f6f6f6f6f6f6f6f6f6f6f6f6f6f6f6f6f6f6f6f6f6f6f6f6f6f6f6f6f6f6f6f6f6f6f6f6f6f6f6f6f6f6f6f6f6f6f6f6f6f6f6f6f6f6f6f6f6f6f6f6f6f6f6f6f6f6f6f6f6f6f6f6f6f6f6f6f6f6f6f6f6f6f6f6f6f6f6f6f6f6f6f6f6f6f6f6f6f6f6f6f6f6f6f6f6f6f6f6f6f6f6f6f6f6f6f6f6f6f6f6f6f6f6f6f6f6f6f6f6f6f6f6f6f6f6f6f6f6f6f6f6f6f6f6f6f6f6f6f6f6f6f6f6f6f6f6f6f6f6f6f6f6f6f6f",
"P2SH,STRICTENC", "OK",
"1,000 stack size (altstack cleared between scriptSig/scriptPubKey)"],
["'aaaaaaaaaaaaaaaaaaaaaaaaaaaaaaaaaaaaaaaaaaaaaaaaaaaaaaaaaaaaaaaaaaaaaaaaaaaaaaaaaaaaaaaaaaaaaaaaaaaaaaaaaaaaaaaaaaaaaaaaaaaaaaaaaaaaaaaaaaaaaaaaaaaaaaaaaaaaaaaaaaaaaaaaaaaaaaaaaaaaaaaaaaaaaaaaaaaaaaaaaaaaaaaaaaaaaaaaaaaaaaaaaaaaaaaaaaaaaaaaaaaaaaaaaaaaaaaaaaaaaaaaaaaaaaaaaaaaaaaaaaaaaaaaaaaaaaaaaaaaaaaaaaaaaaaaaaaaaaaaaaaaaaaaaaaaaaaaaaaaaaaaaaaaaaaaaaaaaaaaaaaaaaaaaaaaaaaaaaaaaa' 'bbbbbbbbbbbbbbbbbbbbbbbbbbbbbbbbbbbbbbbbbbbbbbbbbbbbbbbbbbbbbbbbbbbbbbbbbbbbbbbbbbbbbbbbbbbbbbbbbbbbbbbbbbbbbbbbbbbbbbbbbbbbbbbbbbbbbbbbbbbbbbbbbbbbbbbbbbbbbbbbbbbbbbbbbbbbbbbbbbbbbbbbbbbbbbbbbbbbbbbbbbbbbbbbbbbbbbbbbbbbbbbbbbbbbbbbbbbbbbbbbbbbbbbbbbbbbbbbbbbbbbbbbbbbbbbbbbbbbbbbbbbbbbbbbbbbbbbbbbbbbbbbbbbbbbbbbbbbbbbbbbbbbbbbbbbbbbbbbbbbbbbbbbbbbbbbbbbbbbbbbbbbbbbbbbbbbbbbbbbbbbbbbbbbbbbbbbbbbbbbbbbbbbbbbbbbbbbbbbbbbbbbbbbbbbbbbbbbbbbbbbbbbbbbbbbbbbbbbbbbbbbbbbbbbbbbbbbbbbbbbbbbbbbbbbbbbbbbbbbbbbbbbbbbbbbbbbbbbbbb' 'bbbbbbbbbbbbbbbbbbbbbbbbbbbbbbbbbbbbbbbbbbbbbbbbbbbbbbbbbbbbbbbbbbbbbbbbbbbbbbbbbbbbbbbbbbbbbbbbbbbbbbbbbbbbbbbbbbbbbbbbbbbbbbbbbbbbbbbbbbbbbbbbbbbbbbbbbbbbbbbbbbbbbbbbbbbbbbbbbbbbbbbbbbbbbbbbbbbbbbbbbbbbbbbbbbbbbbbbbbbbbbbbbbbbbbbbbbbbbbbbbbbbbbbbbbbbbbbbbbbbbbbbbbbbbbbbbbbbbbbbbbbbbbbbbbbbbbbbbbbbbbbbbbbbbbbbbbbbbbbbbbbbbbbbbbbbbbbbbbbbbbbbbbbbbbbbbbbbbbbbbbbbbbbbbbbbbbbbbbbbbbbbbbbbbbbbbbbbbbbbbbbbbbbbbbbbbbbbbbbbbbbbbbbbbbbbbbbbbbbbbbbbbbbbbbbbbbbbbbbbbbbbbbbbbbbbbbbbbbbbbbbbbbbbbbbbbbbbbbbbbbbbbbbbbbbbbbbbbbbb' 'bbbbbbbbbbbbbbbbbbbbbbbbbbbbbbbbbbbbbbbbbbbbbbbbbbbbbbbbbbbbbbbbbbbbbbbbbbbbbbbbbbbbbbbbbbbbbbbbbbbbbbbbbbbbbbbbbbbbbbbbbbbbbbbbbbbbbbbbbbbbbbbbbbbbbbbbbbbbbbbbbbbbbbbbbbbbbbbbbbbbbbbbbbbbbbbbbbbbbbbbbbbbbbbbbbbbbbbbbbbbbbbbbbbbbbbbbbbbbbbbbbbbbbbbbbbbbbbbbbbbbbbbbbbbbbbbbbbbbbbbbbbbbbbbbbbbbbbbbbbbbbbbbbbbbbbbbbbbbbbbbbbbbbbbbbbbbbbbbbbbbbbbbbbbbbbbbbbbbbbbbbbbbbbbbbbbbbbbbbbbbbbbbbbbbbbbbbbbbbbbbbbbbbbbbbbbbbbbbbbbbbbbbbbbbbbbbbbbbbbbbbbbbbbbbbbbbbbbbbbbbbbbbbbbbbbbbbbbbbbbbbbbbbbbbbbbbbbbbbbbbbbbbbbbbbbbbbbbbbbb' 'bbbbbbbbbbbbbbbbbbbbbbbbbbbbbbbbbbbbbbbbbbbbbbbbbbbbbbbbbbbbbbbbbbbbbbbbbbbbbbbbbbbbbbbbbbbbbbbbbbbbbbbbbbbbbbbbbbbbbbbbbbbbbbbbbbbbbbbbbbbbbbbbbbbbbbbbbbbbbbbbbbbbbbbbbbbbbbbbbbbbbbbbbbbbbbbbbbbbbbbbbbbbbbbbbbbbbbbbbbbbbbbbbbbbbbbbbbbbbbbbbbbbbbbbbbbbbbbbbbbbbbbbbbbbbbbbbbbbbbbbbbbbbbbbbbbbbbbbbbbbbbbbbbbbbbbbbbbbbbbbbbbbbbbbbbbbbbbbbbbbbbbbbbbbbbbbbbbbbbbbbbbbbbbbbbbbbbbbbbbbbbbbbbbbbbbbbbbbbbbbbbbbbbbbbbbbbbbbbbbbbbbbbbbbbbbbbbbbbbbbbbbbbbbbbbbbbbbbbbbbbbbbbbbbbbbbbbbbbbbbbbbbbbbbbbbbbbbbbbbbbbbbbbbbbbbbbbbbbbbb' 'bbbbbbbbbbbbbbbbbbbbbbbbbbbbbbbbbbbbbbbbbbbbbbbbbbbbbbbbbbbbbbbbbbbbbbbbbbbbbbbbbbbbbbbbbbbbbbbbbbbbbbbbbbbbbbbbbbbbbbbbbbbbbbbbbbbbbbbbbbbbbbbbbbbbbbbbbbbbbbbbbbbbbbbbbbbbbbbbbbbbbbbbbbbbbbbbbbbbbbbbbbbbbbbbbbbbbbbbbbbbbbbbbbbbbbbbbbbbbbbbbbbbbbbbbbbbbbbbbbbbbbbbbbbbbbbbbbbbbbbbbbbbbbbbbbbbbbbbbbbbbbbbbbbbbbbbbbbbbbbbbbbbbbbbbbbbbbbbbbbbbbbbbbbbbbbbbbbbbbbbbbbbbbbbbbbbbbbbbbbbbbbbbbbbbbbbbbbbbbbbbbbbbbbbbbbbbbbbbbbbbbbbbbbbbbbbbbbbbbbbbbbbbbbbbbbbbbbbbbbbbbbbbbbbbbbbbbbbbbbbbbbbbbbbbbbbbbbbbbbbbbbbbbbbbbbbbbbbbbbb' 'bbbbbbbbbbbbbbbbbbbbbbbbbbbbbbbbbbbbbbbbbbbbbbbbbbbbbbbbbbbbbbbbbbbbbbbbbbbbbbbbbbbbbbbbbbbbbbbbbbbbbbbbbbbbbbbbbbbbbbbbbbbbbbbbbbbbbbbbbbbbbbbbbbbbbbbbbbbbbbbbbbbbbbbbbbbbbbbbbbbbbbbbbbbbbbbbbbbbbbbbbbbbbbbbbbbbbbbbbbbbbbbbbbbbbbbbbbbbbbbbbbbbbbbbbbbbbbbbbbbbbbbbbbbbbbbbbbbbbbbbbbbbbbbbbbbbbbbbbbbbbbbbbbbbbbbbbbbbbbbbbbbbbbbbbbbbbbbbbbbbbbbbbbbbbbbbbbbbbbbbbbbbbbbbbbbbbbbbbbbbbbbbbbbbbbbbbbbbbbbbbbbbbbbbbbbbbbbbbbbbbbbbbbbbbbbbbbbbbbbbbbbbbbbbbbbbbbbbbbbbbbbbbbbbbbbbbbbbbbbbbbbbbbbbbbbbbbbbbbbbbbbbbbbbbbbbbbbbbbbb' 'bbbbbbbbbbbbbbbbbbbbbbbbbbbbbbbbbbbbbbbbbbbbbbbbbbbbbbbbbbbbbbbbbbbbbbbbbbbbbbbbbbbbbbbbbbbbbbbbbbbbbbbbbbbbbbbbbbbbbbbbbbbbbbbbbbbbbbbbbbbbbbbbbbbbbbbbbbbbbbbbbbbbbbbbbbbbbbbbbbbbbbbbbbbbbbbbbbbbbbbbbbbbbbbbbbbbbbbbbbbbbbbbbbbbbbbbbbbbbbbbbbbbbbbbbbbbbbbbbbbbbbbbbbbbbbbbbbbbbbbbbbbbbbbbbbbbbbbbbbbbbbbbbbbbbbbbbbbbbbbbbbbbbbbbbbbbbbbbbbbbbbbbbbbbbbbbbbbbbbbbbbbbbbbbbbbbbbbbbbbbbbbbbbbbbbbbbbbbbbbbbbbbbbbbbbbbbbbbbbbbbbbbbbbbbbbbbbbbbbbbbbbbbbbbbbbbbbbbbbbbbbbbbbbbbbbbbbbbbbbbbbbbbbbbbbbbbbbbbbbbbbbbbbbbbbbbbbbbbbbb' 'bbbbbbbbbbbbbbbbbbbbbbbbbbbbbbbbbbbbbbbbbbbbbbbbbbbbbbbbbbbbbbbbbbbbbbbbbbbbbbbbbbbbbbbbbbbbbbbbbbbbbbbbbbbbbbbbbbbbbbbbbbbbbbbbbbbbbbbbbbbbbbbbbbbbbbbbbbbbbbbbbbbbbbbbbbbbbbbbbbbbbbbbbbbbbbbbbbbbbbbbbbbbbbbbbbbbbbbbbbbbbbbbbbbbbbbbbbbbbbbbbbbbbbbbbbbbbbbbbbbbbbbbbbbbbbbbbbbbbbbbbbbbbbbbbbbbbbbbbbbbbbbbbbbbbbbbbbbbbbbbbbbbbbbbbbbbbbbbbbbbbbbbbbbbbbbbbbbbbbbbbbbbbbbbbbbbbbbbbbbbbbbbbbbbbbbbbbbbbbbbbbbbbbbbbbbbbbbbbbbbbbbbbbbbbbbbbbbbbbbbbbbbbbbbbbbbbbbbbbbbbbbbbbbbbbbbbbbbbbbbbbbbbbbbbbbbbbbbbbbbbbbbbbbbbbbbbbbbbbbb' 'bbbbbbbbbbbbbbbbbbbbbbbbbbbbbbbbbbbbbbbbbbbbbbbbbbbbbbbbbbbbbbbbbbbbbbbbbbbbbbbbbbbbbbbbbbbbbbbbbbbbbbbbbbbbbbbbbbbbbbbbbbbbbbbbbbbbbbbbbbbbbbbbbbbbbbbbbbbbbbbbbbbbbbbbbbbbbbbbbbbbbbbbbbbbbbbbbbbbbbbbbbbbbbbbbbbbbbbbbbbbbbbbbbbbbbbbbbbbbbbbbbbbbbbbbbbbbbbbbbbbbbbbbbbbbbbbbbbbbbbbbbbbbbbbbbbbbbbbbbbbbbbbbbbbbbbbbbbbbbbbbbbbbbbbbbbbbbbbbbbbbbbbbbbbbbbbbbbbbbbbbbbbbbbbbbbbbbbbbbbbbbbbbbbbbbbbbbbbbbbbbbbbbbbbbbbbbbbbbbbbbbbbbbbbbbbbbbbbbbbbbbbbbbbbbbbbbbbbbbbbbbbbbbbbbbbbbbbbbbbbbbbbbbbbbbbbbbbbbbbbbbbbbbbbbbbbbbbbbbbb' 'bbbbbbbbbbbbbbbbbbbbbbbbbbbbbbbbbbbbbbbbbbbbbbbbbbbbbbbbbbbbbbbbbbbbbbbbbbbbbbbbbbbbbbbbbbbbbbbbbbbbbbbbbbbbbbbbbbbbbbbbbbbbbbbbbbbbbbbbbbbbbbbbbbbbbbbbbbbbbbbbbbbbbbbbbbbbbbbbbbbbbbbbbbbbbbbbbbbbbbbbbbbbbbbbbbbbbbbbbbbbbbbbbbbbbbbbbbbbbbbbbbbbbbbbbbbbbbbbbbbbbbbbbbbbbbbbbbbbbbbbbbbbbbbbbbbbbbbbbbbbbbbbbbbbbbbbbbbbbbbbbbbbbbbbbbbbbbbbbbbbbbbbbbbbbbbbbbbbbbbbbbbbbbbbbbbbbbbbbbbbbbbbbbbbbbbbbbbbbbbbbbbbbbbbbbbbbbbbbbbbbbbbbbbbbbbbbbbbbbbbbbbbbbbbbbbbbbbbbbbbbbbbbbbbbbbbbbbbbbbbbbbbbbbbbbbbbbbbbbbbbbbbbbbbbbbbbbbbbbbb' 'bbbbbbbbbbbbbbbbbbbbbbbbbbbbbbbbbbbbbbbbbbbbbbbbbbbbbbbbbbbbbbbbbbbbbbbbbbbbbbbbbbbbbbbbbbbbbbbbbbbbbbbbbbbbbbbbbbbbbbbbbbbbbbbbbbbbbbbbbbbbbbbbbbbbbbbbbbbbbbbbbbbbbbbbbbbbbbbbbbbbbbbbbbbbbbbbbbbbbbbbbbbbbbbbbbbbbbbbbbbbbbbbbbbbbbbbbbbbbbbbbbbbbbbbbbbbbbbbbbbbbbbbbbbbbbbbbbbbbbbbbbbbbbbbbbbbbbbbbbbbbbbbbbbbbbbbbbbbbbbbbbbbbbbbbbbbbbbbbbbbbbbbbbbbbbbbbbbbbbbbbbbbbbbbbbbbbbbbbbbbbbbbbbbbbbbbbbbbbbbbbbbbbbbbbbbbbbbbbbbbbbbbbbbbbbbbbbbbbbbbbbbbbbbbbbbbbbbbbbbbbbbbbbbbbbbbbbbbbbbbbbbbbbbbbbbbbbbbbbbbbbbbbbbbbbbbbbbbbbbb' 'bbbbbbbbbbbbbbbbbbbbbbbbbbbbbbbbbbbbbbbbbbbbbbbbbbbbbbbbbbbbbbbbbbbbbbbbbbbbbbbbbbbbbbbbbbbbbbbbbbbbbbbbbbbbbbbbbbbbbbbbbbbbbbbbbbbbbbbbbbbbbbbbbbbbbbbbbbbbbbbbbbbbbbbbbbbbbbbbbbbbbbbbbbbbbbbbbbbbbbbbbbbbbbbbbbbbbbbbbbbbbbbbbbbbbbbbbbbbbbbbbbbbbbbbbbbbbbbbbbbbbbbbbbbbbbbbbbbbbbbbbbbbbbbbbbbbbbbbbbbbbbbbbbbbbbbbbbbbbbbbbbbbbbbbbbbbbbbbbbbbbbbbbbbbbbbbbbbbbbbbbbbbbbbbbbbbbbbbbbbbbbbbbbbbbbbbbbbbbbbbbbbbbbbbbbbbbbbbbbbbbbbbbbbbbbbbbbbbbbbbbbbbbbbbbbbbbbbbbbbbbbbbbbbbbbbbbbbbbbbbbbbbbbbbbbbbbbbbbbbbbbbbbbbbbbbbbbbbbbbb' 'bbbbbbbbbbbbbbbbbbbbbbbbbbbbbbbbbbbbbbbbbbbbbbbbbbbbbbbbbbbbbbbbbbbbbbbbbbbbbbbbbbbbbbbbbbbbbbbbbbbbbbbbbbbbbbbbbbbbbbbbbbbbbbbbbbbbbbbbbbbbbbbbbbbbbbbbbbbbbbbbbbbbbbbbbbbbbbbbbbbbbbbbbbbbbbbbbbbbbbbbbbbbbbbbbbbbbbbbbbbbbbbbbbbbbbbbbbbbbbbbbbbbbbbbbbbbbbbbbbbbbbbbbbbbbbbbbbbbbbbbbbbbbbbbbbbbbbbbbbbbbbbbbbbbbbbbbbbbbbbbbbbbbbbbbbbbbbbbbbbbbbbbbbbbbbbbbbbbbbbbbbbbbbbbbbbbbbbbbbbbbbbbbbbbbbbbbbbbbbbbbbbbbbbbbbbbbbbbbbbbbbbbbbbbbbbbbbbbbbbbbbbbbbbbbbbbbbbbbbbbbbbbbbbbbbbbbbbbbbbbbbbbbbbbbbbbbbbbbbbbbbbbbbbbbbbbbbbbbbbb' 'bbbbbbbbbbbbbbbbbbbbbbbbbbbbbbbbbbbbbbbbbbbbbbbbbbbbbbbbbbbbbbbbbbbbbbbbbbbbbbbbbbbbbbbbbbbbbbbbbbbbbbbbbbbbbbbbbbbbbbbbbbbbbbbbbbbbbbbbbbbbbbbbbbbbbbbbbbbbbbbbbbbbbbbbbbbbbbbbbbbbbbbbbbbbbbbbbbbbbbbbbbbbbbbbbbbbbbbbbbbbbbbbbbbbbbbbbbbbbbbbbbbbbbbbbbbbbbbbbbbbbbbbbbbbbbbbbbbbbbbbbbbbbbbbbbbbbbbbbbbbbbbbbbbbbbbbbbbbbbbbbbbbbbbbbbbbbbbbbbbbbbbbbbbbbbbbbbbbbbbbbbbbbbbbbbbbbbbbbbbbbbbbbbbbbbbbbbbbbbbbbbbbbbbbbbbbbbbbbbbbbbbbbbbbbbbbbbbbbbbbbbbbbbbbbbbbbbbbbbbbbbbbbbbbbbbbbbbbbbbbbbbbbbbbbbbbbbbbbbbbbbbbbbbbbbbbbbbbbbbb' 'bbbbbbbbbbbbbbbbbbbbbbbbbbbbbbbbbbbbbbbbbbbbbbbbbbbbbbbbbbbbbbbbbbbbbbbbbbbbbbbbbbbbbbbbbbbbbbbbbbbbbbbbbbbbbbbbbbbbbbbbbbbbbbbbbbbbbbbbbbbbbbbbbbbbbbbbbbbbbbbbbbbbbbbbbbbbbbbbbbbbbbbbbbbbbbbbbbbbbbbbbbbbbbbbbbbbbbbbbbbbbbbbbbbbbbbbbbbbbbbbbbbbbbbbbbbbbbbbbbbbbbbbbbbbbbbbbbbbbbbbbbbbbbbbbbbbbbbbbbbbbbbbbbbbbbbbbbbbbbbbbbbbbbbbbbbbbbbbbbbbbbbbbbbbbbbbbbbbbbbbbbbbbbbbbbbbbbbbbbbbbbbbbbbbbbbbbbbbbbbbbbbbbbbbbbbbbbbbbbbbbbbbbbbbbbbbbbbbbbbbbbbbbbbbbbbbbbbbbbbbbbbbbbbbbbbbbbbbbbbbbbbbbbbbbbbbbbbbbbbbbbbbbbbbbbbbbbbbbbbb' 'bbbbbbbbbbbbbbbbbbbbbbbbbbbbbbbbbbbbbbbbbbbbbbbbbbbbbbbbbbbbbbbbbbbbbbbbbbbbbbbbbbbbbbbbbbbbbbbbbbbbbbbbbbbbbbbbbbbbbbbbbbbbbbbbbbbbbbbbbbbbbbbbbbbbbbbbbbbbbbbbbbbbbbbbbbbbbbbbbbbbbbbbbbbbbbbbbbbbbbbbbbbbbbbbbbbbbbbbbbbbbbbbbbbbbbbbbbbbbbbbbbbbbbbbbbbbbbbbbbbbbbbbbbbbbbbbbbbbbbbbbbbbbbbbbbbbbbbbbbbbbbbbbbbbbbbbbbbbbbbbbbbbbbbbbbbbbbbbbbbbbbbbbbbbbbbbbbbbbbbbbbbbbbbbbbbbbbbbbbbbbbbbbbbbbbbbbbbbbbbbbbbbbbbbbbbbbbbbbbbbbbbbbbbbbbbbbbbbbbbbbbbbbbbbbbbbbbbbbbbbbbbbbbbbbbbbbbbbbbbbbbbbbbbbbbbbbbbbbbbbbbbbbbbbbbbbbbbbbbbb' 'bbbbbbbbbbbbbbbbbbbbbbbbbbbbbbbbbbbbbbbbbbbbbbbbbbbbbbbbbbbbbbbbbbbbbbbbbbbbbbbbbbbbbbbbbbbbbbbbbbbbbbbbbbbbbbbbbbbbbbbbbbbbbbbbbbbbbbbbbbbbbbbbbbbbbbbbbbbbbbbbbbbbbbbbbbbbbbbbbbbbbbbbbbbbbbbbbbbbbbbbbbbbbbbbbbbbbbbbbbbbbbbbbbbbbbbbbbbbbbbbbbbbbbbbbbbbbbbbbbbbbbbbbbbbbbbbbbbbbbbbbbbbbbbbbbbbbbbbbbbbbbbbbbbbbbbbbbbbbbbbbbbbbbbbbbbbbbbbbbbbbbbbbbbbbbbbbbbbbbbbbbbbbbbbbbbbbbbbbbbbbbbbbbbbbbbbbbbbbbbbbbbbbbbbbbbbbbbbbbbbbbbbbbbbbbbbbbbbbbbbbbbbbbbbbbbbbbbbbbbbbbbbbbbbbbbbbbbbbbbbbbbbbbbbbbbbbbbbbbbbbbbbbbbbbbbbbbbbbbbb' 'bbbbbbbbbbbbbbbbbbbbbbbbbbbbbbbbbbbbbbbbbbbbbbbbbbbbbbbbbbbbbbbbbbbbbbbbbbbbbbbbbbbbbbbbbbbbbbbbbbbbbbbbbbbbbbbbbbbbbbbbbbbbbbbbbbbbbbbbbbbbbbbbbbbbbbbbbbbbbbbbbbbbbbbbbbbbbbbbbbbbbbbbbbbbbbbbbbbbbbbbbbbbbbbbbbbbbbbbbbbbbbbbbbbbbbbbbbbbbbbbbbbbbbbbbbbbbbbbbbbbbbbbbbbbbbbbbbbbbbbbbbbbbbbbbbbbbbbbbbbbbbbbbbbbbbbbbbbbbbbbbbbbbbbbbbbbbbbbbbbbbbbbbbbbbbbbbbbbbbbbbbbbbbbbbbbbbbbbbbbbbbbbbbbbbbbbbbbbbbbbbbbbbbbbbbbbbbbbbbbbbbbbbbbbbbbbbbbbbbbbbbbbbbbbbbbbbbbbbbbbbbbbbbbbbbbbbbbbbbbbbbbbbbbbbbbbbbbbbbbbbbbbbbbbbbbbbbbbbbbb' 0x6f6f6f6f6f6f6f6f6f6f6f6f6f6f6f6f6f6f6f6f6f6f6f6f6f6f6f6f6f6f6f6f6f6f6f6f6f6f6f6f6f6f6f6f6f6f6f6f6f6f6f6f6f6f6f6f6f6f6f6f6f6f6f6f6f6f6f6f6f6f6f6f6f6f6f6f6f6f6f6f6f6f6f6f6f6f6f6f6f6f6f6f6f6f6f6f6f6f6f6f6f6f6f6f6f6f6f6f6f6f6f6f6f6f6f6f6f6f6f6f6f6f6f6f6f6f6f6f6f6f6f6f6f6f6f6f6f6f6f6f6f6f6f6f6f6f6f6f6f6f6f6f6f6f6f6f6f6f6f6f6f6f6f6f6f6f6f6f6f6f6f6f6f6f6f6f6f6f6f6f6f6f6f6f6f6f6f6f6f6f6f6f6f6f6f6f6f6f6f6f6f",
"'aaaaaaaaaaaaaaaaaaaaaaaaaaaaaaaaaaaaaaaaaaaaaaaaaaaaaaaaaaaaaaaaaaaaaaaaaaaaaaaaaaaaaaaaaaaaaaaaaaaaaaaaaaaaaaaaaaaaaaaaaaaaaaaaaaaaaaaaaaaaaaaaaaaaaaaaaaaaaaaaaaaaaaaaaaaaaaaaaaaaaaaaaaaaaaaaaaaaaaaaaaaaaaaaaaaaaaaaaaaaaaaaaaaaaaaaaaaaaaaaaaaaaaaaaaaaaaaaaaaaaaaaaaaaaaaaaaaaaaaaaaaaaaaaaaaaaaaaaaaaaaaaaaaaaaaaaaaaaaaaaaaaaaaaaaaaaaaaaaaaaaaaaaaaaaaaaaaaaaaaaaaaaaaaaaaaaaaaaaaaaa' 'bbbbbbbbbbbbbbbbbbbbbbbbbbbbbbbbbbbbbbbbbbbbbbbbbbbbbbbbbbbbbbbbbbbbbbbbbbbbbbbbbbbbbbbbbbbbbbbbbbbbbbbbbbbbbbbbbbbbbbbbbbbbbbbbbbbbbbbbbbbbbbbbbbbbbbbbbbbbbbbbbbbbbbbbbbbbbbbbbbbbbbbbbbbbbbbbbbbbbbbbbbbbbbbbbbbbbbbbbbbbbbbbbbbbbbbbbbbbbbbbbbbbbbbbbbbbbbbbbbbbbbbbbbbbbbbbbbbbbbbbbbbbbbbbbbbbbbbbbbbbbbbbbbbbbbbbbbbbbbbbbbbbbbbbbbbbbbbbbbbbbbbbbbbbbbbbbbbbbbbbbbbbbbbbbbbbbbbbbbbbbbbbbbbbbbbbbbbbbbbbbbbbbbbbbbbbbbbbbbbbbbbbbbbbbbbbbbbbbbbbbbbbbbbbbbbbbbbbbbbbbbbbbbbbbbbbbbbbbbbbbbbbbbbbbbbbbbbbbbbbbbbbbbbbbbbbbbbbbbbb' 'bbbbbbbbbbbbbbbbbbbbbbbbbbbbbbbbbbbbbbbbbbbbbbbbbbbbbbbbbbbbbbbbbbbbbbbbbbbbbbbbbbbbbbbbbbbbbbbbbbbbbbbbbbbbbbbbbbbbbbbbbbbbbbbbbbbbbbbbbbbbbbbbbbbbbbbbbbbbbbbbbbbbbbbbbbbbbbbbbbbbbbbbbbbbbbbbbbbbbbbbbbbbbbbbbbbbbbbbbbbbbbbbbbbbbbbbbbbbbbbbbbbbbbbbbbbbbbbbbbbbbbbbbbbbbbbbbbbbbbbbbbbbbbbbbbbbbbbbbbbbbbbbbbbbbbbbbbbbbbbbbbbbbbbbbbbbbbbbbbbbbbbbbbbbbbbbbbbbbbbbbbbbbbbbbbbbbbbbbbbbbbbbbbbbbbbbbbbbbbbbbbbbbbbbbbbbbbbbbbbbbbbbbbbbbbbbbbbbbbbbbbbbbbbbbbbbbbbbbbbbbbbbbbbbbbbbbbbbbbbbbbbbbbbbbbbbbbbbbbbbbbbbbbbbbbbbbbbbbbbb' 'bbbbbbbbbbbbbbbbbbbbbbbbbbbbbbbbbbbbbbbbbbbbbbbbbbbbbbbbbbbbbbbbbbbbbbbbbbbbbbbbbbbbbbbbbbbbbbbbbbbbbbbbbbbbbbbbbbbbbbbbbbbbbbbbbbbbbbbbbbbbbbbbbbbbbbbbbbbbbbbbbbbbbbbbbbbbbbbbbbbbbbbbbbbbbbbbbbbbbbbbbbbbbbbbbbbbbbbbbbbbbbbbbbbbbbbbbbbbbbbbbbbbbbbbbbbbbbbbbbbbbbbbbbbbbbbbbbbbbbbbbbbbbbbbbbbbbbbbbbbbbbbbbbbbbbbbbbbbbbbbbbbbbbbbbbbbbbbbbbbbbbbbbbbbbbbbbbbbbbbbbbbbbbbbbbbbbbbbbbbbbbbbbbbbbbbbbbbbbbbbbbbbbbbbbbbbbbbbbbbbbbbbbbbbbbbbbbbbbbbbbbbbbbbbbbbbbbbbbbbbbbbbbbbbbbbbbbbbbbbbbbbbbbbbbbbbbbbbbbbbbbbbbbbbbbbbbbbbbbbb' 'bbbbbbbbbbbbbbbbbbbbbbbbbbbbbbbbbbbbbbbbbbbbbbbbbbbbbbbbbbbbbbbbbbbbbbbbbbbbbbbbbbbbbbbbbbbbbbbbbbbbbbbbbbbbbbbbbbbbbbbbbbbbbbbbbbbbbbbbbbbbbbbbbbbbbbbbbbbbbbbbbbbbbbbbbbbbbbbbbbbbbbbbbbbbbbbbbbbbbbbbbbbbbbbbbbbbbbbbbbbbbbbbbbbbbbbbbbbbbbbbbbbbbbbbbbbbbbbbbbbbbbbbbbbbbbbbbbbbbbbbbbbbbbbbbbbbbbbbbbbbbbbbbbbbbbbbbbbbbbbbbbbbbbbbbbbbbbbbbbbbbbbbbbbbbbbbbbbbbbbbbbbbbbbbbbbbbbbbbbbbbbbbbbbbbbbbbbbbbbbbbbbbbbbbbbbbbbbbbbbbbbbbbbbbbbbbbbbbbbbbbbbbbbbbbbbbbbbbbbbbbbbbbbbbbbbbbbbbbbbbbbbbbbbbbbbbbbbbbbbbbbbbbbbbbbbbbbbbbbbb' 'bbbbbbbbbbbbbbbbbbbbbbbbbbbbbbbbbbbbbbbbbbbbbbbbbbbbbbbbbbbbbbbbbbbbbbbbbbbbbbbbbbbbbbbbbbbbbbbbbbbbbbbbbbbbbbbbbbbbbbbbbbbbbbbbbbbbbbbbbbbbbbbbbbbbbbbbbbbbbbbbbbbbbbbbbbbbbbbbbbbbbbbbbbbbbbbbbbbbbbbbbbbbbbbbbbbbbbbbbbbbbbbbbbbbbbbbbbbbbbbbbbbbbbbbbbbbbbbbbbbbbbbbbbbbbbbbbbbbbbbbbbbbbbbbbbbbbbbbbbbbbbbbbbbbbbbbbbbbbbbbbbbbbbbbbbbbbbbbbbbbbbbbbbbbbbbbbbbbbbbbbbbbbbbbbbbbbbbbbbbbbbbbbbbbbbbbbbbbbbbbbbbbbbbbbbbbbbbbbbbbbbbbbbbbbbbbbbbbbbbbbbbbbbbbbbbbbbbbbbbbbbbbbbbbbbbbbbbbbbbbbbbbbbbbbbbbbbbbbbbbbbbbbbbbbbbbbbbbbbbb' 'bbbbbbbbbbbbbbbbbbbbbbbbbbbbbbbbbbbbbbbbbbbbbbbbbbbbbbbbbbbbbbbbbbbbbbbbbbbbbbbbbbbbbbbbbbbbbbbbbbbbbbbbbbbbbbbbbbbbbbbbbbbbbbbbbbbbbbbbbbbbbbbbbbbbbbbbbbbbbbbbbbbbbbbbbbbbbbbbbbbbbbbbbbbbbbbbbbbbbbbbbbbbbbbbbbbbbbbbbbbbbbbbbbbbbbbbbbbbbbbbbbbbbbbbbbbbbbbbbbbbbbbbbbbbbbbbbbbbbbbbbbbbbbbbbbbbbbbbbbbbbbbbbbbbbbbbbbbbbbbbbbbbbbbbbbbbbbbbbbbbbbbbbbbbbbbbbbbbbbbbbbbbbbbbbbbbbbbbbbbbbbbbbbbbbbbbbbbbbbbbbbbbbbbbbbbbbbbbbbbbbbbbbbbbbbbbbbbbbbbbbbbbbbbbbbbbbbbbbbbbbbbbbbbbbbbbbbbbbbbbbbbbbbbbbbbbbbbbbbbbbbbbbbbbbbbbbbbbbbbb' 'bbbbbbbbbbbbbbbbbbbbbbbbbbbbbbbbbbbbbbbbbbbbbbbbbbbbbbbbbbbbbbbbbbbbbbbbbbbbbbbbbbbbbbbbbbbbbbbbbbbbbbbbbbbbbbbbbbbbbbbbbbbbbbbbbbbbbbbbbbbbbbbbbbbbbbbbbbbbbbbbbbbbbbbbbbbbbbbbbbbbbbbbbbbbbbbbbbbbbbbbbbbbbbbbbbbbbbbbbbbbbbbbbbbbbbbbbbbbbbbbbbbbbbbbbbbbbbbbbbbbbbbbbbbbbbbbbbbbbbbbbbbbbbbbbbbbbbbbbbbbbbbbbbbbbbbbbbbbbbbbbbbbbbbbbbbbbbbbbbbbbbbbbbbbbbbbbbbbbbbbbbbbbbbbbbbbbbbbbbbbbbbbbbbbbbbbbbbbbbbbbbbbbbbbbbbbbbbbbbbbbbbbbbbbbbbbbbbbbbbbbbbbbbbbbbbbbbbbbbbbbbbbbbbbbbbbbbbbbbbbbbbbbbbbbbbbbbbbbbbbbbbbbbbbbbbbbbbbbbbb' 'bbbbbbbbbbbbbbbbbbbbbbbbbbbbbbbbbbbbbbbbbbbbbbbbbbbbbbbbbbbbbbbbbbbbbbbbbbbbbbbbbbbbbbbbbbbbbbbbbbbbbbbbbbbbbbbbbbbbbbbbbbbbbbbbbbbbbbbbbbbbbbbbbbbbbbbbbbbbbbbbbbbbbbbbbbbbbbbbbbbbbbbbbbbbbbbbbbbbbbbbbbbbbbbbbbbbbbbbbbbbbbbbbbbbbbbbbbbbbbbbbbbbbbbbbbbbbbbbbbbbbbbbbbbbbbbbbbbbbbbbbbbbbbbbbbbbbbbbbbbbbbbbbbbbbbbbbbbbbbbbbbbbbbbbbbbbbbbbbbbbbbbbbbbbbbbbbbbbbbbbbbbbbbbbbbbbbbbbbbbbbbbbbbbbbbbbbbbbbbbbbbbbbbbbbbbbbbbbbbbbbbbbbbbbbbbbbbbbbbbbbbbbbbbbbbbbbbbbbbbbbbbbbbbbbbbbbbbbbbbbbbbbbbbbbbbbbbbbbbbbbbbbbbbbbbbbbbbbbbbb' 'bbbbbbbbbbbbbbbbbbbbbbbbbbbbbbbbbbbbbbbbbbbbbbbbbbbbbbbbbbbbbbbbbbbbbbbbbbbbbbbbbbbbbbbbbbbbbbbbbbbbbbbbbbbbbbbbbbbbbbbbbbbbbbbbbbbbbbbbbbbbbbbbbbbbbbbbbbbbbbbbbbbbbbbbbbbbbbbbbbbbbbbbbbbbbbbbbbbbbbbbbbbbbbbbbbbbbbbbbbbbbbbbbbbbbbbbbbbbbbbbbbbbbbbbbbbbbbbbbbbbbbbbbbbbbbbbbbbbbbbbbbbbbbbbbbbbbbbbbbbbbbbbbbbbbbbbbbbbbbbbbbbbbbbbbbbbbbbbbbbbbbbbbbbbbbbbbbbbbbbbbbbbbbbbbbbbbbbbbbbbbbbbbbbbbbbbbbbbbbbbbbbbbbbbbbbbbbbbbbbbbbbbbbbbbbbbbbbbbbbbbbbbbbbbbbbbbbbbbbbbbbbbbbbbbbbbbbbbbbbbbbbbbbbbbbbbbbbbbbbbbbbbbbbbbbbbbbbbbbbb' 'bbbbbbbbbbbbbbbbbbbbbbbbbbbbbbbbbbbbbbbbbbbbbbbbbbbbbbbbbbbbbbbbbbbbbbbbbbbbbbbbbbbbbbbbbbbbbbbbbbbbbbbbbbbbbbbbbbbbbbbbbbbbbbbbbbbbbbbbbbbbbbbbbbbbbbbbbbbbbbbbbbbbbbbbbbbbbbbbbbbbbbbbbbbbbbbbbbbbbbbbbbbbbbbbbbbbbbbbbbbbbbbbbbbbbbbbbbbbbbbbbbbbbbbbbbbbbbbbbbbbbbbbbbbbbbbbbbbbbbbbbbbbbbbbbbbbbbbbbbbbbbbbbbbbbbbbbbbbbbbbbbbbbbbbbbbbbbbbbbbbbbbbbbbbbbbbbbbbbbbbbbbbbbbbbbbbbbbbbbbbbbbbbbbbbbbbbbbbbbbbbbbbbbbbbbbbbbbbbbbbbbbbbbbbbbbbbbbbbbbbbbbbbbbbbbbbbbbbbbbbbbbbbbbbbbbbbbbbbbbbbbbbbbbbbbbbbbbbbbbbbbbbbbbbbbbbbbbbbbbb' 'bbbbbbbbbbbbbbbbbbbbbbbbbbbbbbbbbbbbbbbbbbbbbbbbbbbbbbbbbbbbbbbbbbbbbbbbbbbbbbbbbbbbbbbbbbbbbbbbbbbbbbbbbbbbbbbbbbbbbbbbbbbbbbbbbbbbbbbbbbbbbbbbbbbbbbbbbbbbbbbbbbbbbbbbbbbbbbbbbbbbbbbbbbbbbbbbbbbbbbbbbbbbbbbbbbbbbbbbbbbbbbbbbbbbbbbbbbbbbbbbbbbbbbbbbbbbbbbbbbbbbbbbbbbbbbbbbbbbbbbbbbbbbbbbbbbbbbbbbbbbbbbbbbbbbbbbbbbbbbbbbbbbbbbbbbbbbbbbbbbbbbbbbbbbbbbbbbbbbbbbbbbbbbbbbbbbbbbbbbbbbbbbbbbbbbbbbbbbbbbbbbbbbbbbbbbbbbbbbbbbbbbbbbbbbbbbbbbbbbbbbbbbbbbbbbbbbbbbbbbbbbbbbbbbbbbbbbbbbbbbbbbbbbbbbbbbbbbbbbbbbbbbbbbbbbbbbbbbbbbb' 'bbbbbbbbbbbbbbbbbbbbbbbbbbbbbbbbbbbbbbbbbbbbbbbbbbbbbbbbbbbbbbbbbbbbbbbbbbbbbbbbbbbbbbbbbbbbbbbbbbbbbbbbbbbbbbbbbbbbbbbbbbbbbbbbbbbbbbbbbbbbbbbbbbbbbbbbbbbbbbbbbbbbbbbbbbbbbbbbbbbbbbbbbbbbbbbbbbbbbbbbbbbbbbbbbbbbbbbbbbbbbbbbbbbbbbbbbbbbbbbbbbbbbbbbbbbbbbbbbbbbbbbbbbbbbbbbbbbbbbbbbbbbbbbbbbbbbbbbbbbbbbbbbbbbbbbbbbbbbbbbbbbbbbbbbbbbbbbbbbbbbbbbbbbbbbbbbbbbbbbbbbbbbbbbbbbbbbbbbbbbbbbbbbbbbbbbbbbbbbbbbbbbbbbbbbbbbbbbbbbbbbbbbbbbbbbbbbbbbbbbbbbbbbbbbbbbbbbbbbbbbbbbbbbbbbbbbbbbbbbbbbbbbbbbbbbbbbbbbbbbbbbbbbbbbbbbbbbbbbbb' 'bbbbbbbbbbbbbbbbbbbbbbbbbbbbbbbbbbbbbbbbbbbbbbbbbbbbbbbbbbbbbbbbbbbbbbbbbbbbbbbbbbbbbbbbbbbbbbbbbbbbbbbbbbbbbbbbbbbbbbbbbbbbbbbbbbbbbbbbbbbbbbbbbbbbbbbbbbbbbbbbbbbbbbbbbbbbbbbbbbbbbbbbbbbbbbbbbbbbbbbbbbbbbbbbbbbbbbbbbbbbbbbbbbbbbbbbbbbbbbbbbbbbbbbbbbbbbbbbbbbbbbbbbbbbbbbbbbbbbbbbbbbbbbbbbbbbbbbbbbbbbbbbbbbbbbbbbbbbbbbbbbbbbbbbbbbbbbbbbbbbbbbbbbbbbbbbbbbbbbbbbbbbbbbbbbbbbbbbbbbbbbbbbbbbbbbbbbbbbbbbbbbbbbbbbbbbbbbbbbbbbbbbbbbbbbbbbbbbbbbbbbbbbbbbbbbbbbbbbbbbbbbbbbbbbbbbbbbbbbbbbbbbbbbbbbbbbbbbbbbbbbbbbbbbbbbbbbbbbbbb' 'bbbbbbbbbbbbbbbbbbbbbbbbbbbbbbbbbbbbbbbbbbbbbbbbbbbbbbbbbbbbbbbbbbbbbbbbbbbbbbbbbbbbbbbbbbbbbbbbbbbbbbbbbbbbbbbbbbbbbbbbbbbbbbbbbbbbbbbbbbbbbbbbbbbbbbbbbbbbbbbbbbbbbbbbbbbbbbbbbbbbbbbbbbbbbbbbbbbbbbbbbbbbbbbbbbbbbbbbbbbbbbbbbbbbbbbbbbbbbbbbbbbbbbbbbbbbbbbbbbbbbbbbbbbbbbbbbbbbbbbbbbbbbbbbbbbbbbbbbbbbbbbbbbbbbbbbbbbbbbbbbbbbbbbbbbbbbbbbbbbbbbbbbbbbbbbbbbbbbbbbbbbbbbbbbbbbbbbbbbbbbbbbbbbbbbbbbbbbbbbbbbbbbbbbbbbbbbbbbbbbbbbbbbbbbbbbbbbbbbbbbbbbbbbbbbbbbbbbbbbbbbbbbbbbbbbbbbbbbbbbbbbbbbbbbbbbbbbbbbbbbbbbbbbbbbbbbbbbbbbb' 'bbbbbbbbbbbbbbbbbbbbbbbbbbbbbbbbbbbbbbbbbbbbbbbbbbbbbbbbbbbbbbbbbbbbbbbbbbbbbbbbbbbbbbbbbbbbbbbbbbbbbbbbbbbbbbbbbbbbbbbbbbbbbbbbbbbbbbbbbbbbbbbbbbbbbbbbbbbbbbbbbbbbbbbbbbbbbbbbbbbbbbbbbbbbbbbbbbbbbbbbbbbbbbbbbbbbbbbbbbbbbbbbbbbbbbbbbbbbbbbbbbbbbbbbbbbbbbbbbbbbbbbbbbbbbbbbbbbbbbbbbbbbbbbbbbbbbbbbbbbbbbbbbbbbbbbbbbbbbbbbbbbbbbbbbbbbbbbbbbbbbbbbbbbbbbbbbbbbbbbbbbbbbbbbbbbbbbbbbbbbbbbbbbbbbbbbbbbbbbbbbbbbbbbbbbbbbbbbbbbbbbbbbbbbbbbbbbbbbbbbbbbbbbbbbbbbbbbbbbbbbbbbbbbbbbbbbbbbbbbbbbbbbbbbbbbbbbbbbbbbbbbbbbbbbbbbbbbbbbbb' 'bbbbbbbbbbbbbbbbbbbbbbbbbbbbbbbbbbbbbbbbbbbbbbbbbbbbbbbbbbbbbbbbbbbbbbbbbbbbbbbbbbbbbbbbbbbbbbbbbbbbbbbbbbbbbbbbbbbbbbbbbbbbbbbbbbbbbbbbbbbbbbbbbbbbbbbbbbbbbbbbbbbbbbbbbbbbbbbbbbbbbbbbbbbbbbbbbbbbbbbbbbbbbbbbbbbbbbbbbbbbbbbbbbbbbbbbbbbbbbbbbbbbbbbbbbbbbbbbbbbbbbbbbbbbbbbbbbbbbbbbbbbbbbbbbbbbbbbbbbbbbbbbbbbbbbbbbbbbbbbbbbbbbbbbbbbbbbbbbbbbbbbbbbbbbbbbbbbbbbbbbbbbbbbbbbbbbbbbbbbbbbbbbbbbbbbbbbbbbbbbbbbbbbbbbbbbbbbbbbbbbbbbbbbbbbbbbbbbbbbbbbbbbbbbbbbbbbbbbbbbbbbbbbbbbbbbbbbbbbbbbbbbbbbbbbbbbbbbbbbbbbbbbbbbbbbbbbbbbbbb' 'bbbbbbbbbbbbbbbbbbbbbbbbbbbbbbbbbbbbbbbbbbbbbbbbbbbbbbbbbbbbbbbbbbbbbbbbbbbbbbbbbbbbbbbbbbbbbbbbbbbbbbbbbbbbbbbbbbbbbbbbbbbbbbbbbbbbbbbbbbbbbbbbbbbbbbbbbbbbbbbbbbbbbbbbbbbbbbbbbbbbbbbbbbbbbbbbbbbbbbbbbbbbbbbbbbbbbbbbbbbbbbbbbbbbbbbbbbbbbbbbbbbbbbbbbbbbbbbbbbbbbbbbbbbbbbbbbbbbbbbbbbbbbbbbbbbbbbbbbbbbbbbbbbbbbbbbbbbbbbbbbbbbbbbbbbbbbbbbbbbbbbbbbbbbbbbbbbbbbbbbbbbbbbbbbbbbbbbbbbbbbbbbbbbbbbbbbbbbbbbbbbbbbbbbbbbbbbbbbbbbbbbbbbbbbbbbbbbbbbbbbbbbbbbbbbbbbbbbbbbbbbbbbbbbbbbbbbbbbbbbbbbbbbbbbbbbbbbbbbbbbbbbbbbbbbbbbbbbbbbb' 'bbbbbbbbbbbbbbbbbbbbbbbbbbbbbbbbbbbbbbbbbbbbbbbbbbbbbbbbbbbbbbbbbbbbbbbbbbbbbbbbbbbbbbbbbbbbbbbbbbbbbbbbbbbbbbbbbbbbbbbbbbbbbbbbbbbbbbbbbbbbbbbbbbbbbbbbbbbbbbbbbbbbbbbbbbbbbbbbbbbbbbbbbbbbbbbbbbbbbbbbbbbbbbbbbbbbbbbbbbbbbbbbbbbbbbbbbbbbbbbbbbbbbbbbbbbbbbbbbbbbbbbbbbbbbbbbbbbbbbbbbbbbbbbbbbbbbbbbbbbbbbbbbbbbbbbbbbbbbbbbbbbbbbbbbbbbbbbbbbbbbbbbbbbbbbbbbbbbbbbbbbbbbbbbbbbbbbbbbbbbbbbbbbbbbbbbbbbbbbbbbbbbbbbbbbbbbbbbbbbbbbbbbbbbbbbbbbbbbbbbbbbbbbbbbbbbbbbbbbbbbbbbbbbbbbbbbbbbbbbbbbbbbbbbbbbbbbbbbbbbbbbbbbbbbbbbbbbbbbbb' 0x6f6f6f6f6f6f6f6f6f6f6f6f6f6f6f6f6f6f6f6f6f6f6f6f6f6f6f6f6f6f6f6f6f6f6f6f6f6f6f6f6f6f6f6f6f6f6f6f6f6f6f6f6f6f6f6f6f6f6f6f6f6f6f6f6f6f6f6f6f6f6f6f6f6f6f6f6f6f6f6f6f6f6f6f6f6f6f6f6f6f6f6f6f6f6f6f6f6f6f6f6f6f6f6f6f6f6f6f6f6f6f6f6f6f6f6f6f6f6f 2DUP 0x616161616161616161616161616161616161616161616161616161616161616161616161616161616161616161616161616161616161616161616161616161616161616161616161616161616161616161",
"P2SH,STRICTENC", "OK",
"Max-size (10,000-byte), max-push(520 bytes), max-opcodes(201), max stack size(1,000 items). 0x6f is 3DUP, 0x61 is NOP"],

["0",
"IF 0x5050505050505050505050505050505050505050505050505050505050505050505050505050505050505050505050505050505050505050505050505050505050505050505050505050505050505050505050505050505050505050505050505050505050505050505050505050505050505050505050505050505050505050505050505050505050505050505050505050505050505050505050505050505050505050505050505050505050505050505050505050505050505050505050505050505050505050 ENDIF 1",
"P2SH,STRICTENC", "OK",
">201 opcodes, but RESERVED (0x50) doesn't count towards opcode limit."],

["NOP","1", "P2SH,STRICTENC", "OK"],

["1", "0x01 0x01 EQUAL", "P2SH,STRICTENC", "OK", "The following is useful for checking implementations of BN_bn2mpi"],
["127", "0x01 0x7F EQUAL", "P2SH,STRICTENC", "OK"],
["128", "0x02 0x8000 EQUAL", "P2SH,STRICTENC", "OK", "Leave room for the sign bit"],
["32767", "0x02 0xFF7F EQUAL", "P2SH,STRICTENC", "OK"],
["32768", "0x03 0x008000 EQUAL", "P2SH,STRICTENC", "OK"],
["8388607", "0x03 0xFFFF7F EQUAL", "P2SH,STRICTENC", "OK"],
["8388608", "0x04 0x00008000 EQUAL", "P2SH,STRICTENC", "OK"],
["2147483647", "0x04 0xFFFFFF7F EQUAL", "P2SH,STRICTENC", "OK"],
["2147483648", "0x05 0x0000008000 EQUAL", "P2SH,STRICTENC", "OK"],
["549755813887", "0x05 0xFFFFFFFF7F EQUAL", "P2SH,STRICTENC", "OK"],
["549755813888", "0x06 0xFFFFFFFF7F EQUAL", "P2SH,STRICTENC", "OK"],
["9223372036854775807", "0x08 0xFFFFFFFFFFFFFF7F EQUAL", "P2SH,STRICTENC", "OK"],
["-1", "0x01 0x81 EQUAL", "P2SH,STRICTENC", "OK", "Numbers are little-endian with the MSB being a sign bit"],
["-127", "0x01 0xFF EQUAL", "P2SH,STRICTENC", "OK"],
["-128", "0x02 0x8080 EQUAL", "P2SH,STRICTENC", "OK"],
["-32767", "0x02 0xFFFF EQUAL", "P2SH,STRICTENC", "OK"],
["-32768", "0x03 0x008080 EQUAL", "P2SH,STRICTENC", "OK"],
["-8388607", "0x03 0xFFFFFF EQUAL", "P2SH,STRICTENC", "OK"],
["-8388608", "0x04 0x00008080 EQUAL", "P2SH,STRICTENC", "OK"],
["-2147483647", "0x04 0xFFFFFFFF EQUAL", "P2SH,STRICTENC", "OK"],
["-2147483648", "0x05 0x0000008080 EQUAL", "P2SH,STRICTENC", "OK"],
["-4294967295", "0x05 0xFFFFFFFF80 EQUAL", "P2SH,STRICTENC", "OK"],
["-549755813887", "0x05 0xFFFFFFFFFF EQUAL", "P2SH,STRICTENC", "OK"],
["-549755813888", "0x06 0x000000008080 EQUAL", "P2SH,STRICTENC", "OK"],
["-9223372036854775807", "0x08 0xFFFFFFFFFFFFFFFF EQUAL", "P2SH,STRICTENC", "OK"],

["2147483647", "1ADD 2147483648 EQUAL", "P2SH,STRICTENC", "OK", "We can do math on 4-byte integers, and compare 5-byte ones"],
["2147483647", "1ADD 1", "P2SH,STRICTENC", "OK"],
["-2147483647", "1ADD 1", "P2SH,STRICTENC", "OK"],

["1", "0x02 0x0100 EQUAL NOT", "P2SH,STRICTENC", "OK", "Not the same byte array..."],
["1", "0x02 0x0100 NUMEQUAL", "P2SH,STRICTENC", "OK", "... but they are numerically equal"],
["11", "0x4c 0x03 0x0b0000 NUMEQUAL", "P2SH,STRICTENC", "OK"],
["0", "0x01 0x80 EQUAL NOT", "P2SH,STRICTENC", "OK"],
["0", "0x01 0x80 NUMEQUAL", "P2SH,STRICTENC", "OK", "Zero numerically equals negative zero"],
["0", "0x02 0x0080 NUMEQUAL", "P2SH,STRICTENC", "OK"],
["0x03 0x000080", "0x04 0x00000080 NUMEQUAL", "P2SH,STRICTENC", "OK"],
["0x03 0x100080", "0x04 0x10000080 NUMEQUAL", "P2SH,STRICTENC", "OK"],
["0x03 0x100000", "0x04 0x10000000 NUMEQUAL", "P2SH,STRICTENC", "OK"],

["NOP", "NOP 1", "P2SH,STRICTENC", "OK", "The following tests check the if(stack.size() < N) tests in each opcode"],
["1", "IF 1 ENDIF", "P2SH,STRICTENC", "OK", "They are here to catch copy-and-paste errors"],
["0", "NOTIF 1 ENDIF", "P2SH,STRICTENC", "OK", "Most of them are duplicated elsewhere,"],
["1", "VERIFY 1", "P2SH,STRICTENC", "OK", "but, hey, more is always better, right?"],

["0", "TOALTSTACK 1", "P2SH,STRICTENC", "OK"],
["1", "TOALTSTACK FROMALTSTACK", "P2SH,STRICTENC", "OK"],
["0 0", "2DROP 1", "P2SH,STRICTENC", "OK"],
["0 1", "2DUP", "P2SH,STRICTENC", "OK"],
["0 0 1", "3DUP", "P2SH,STRICTENC", "OK"],
["0 1 0 0", "2OVER", "P2SH,STRICTENC", "OK"],
["0 1 0 0 0 0", "2ROT", "P2SH,STRICTENC", "OK"],
["0 1 0 0", "2SWAP", "P2SH,STRICTENC", "OK"],
["1", "IFDUP", "P2SH,STRICTENC", "OK"],
["NOP", "DEPTH 1", "P2SH,STRICTENC", "OK"],
["0", "DROP 1", "P2SH,STRICTENC", "OK"],
["1", "DUP", "P2SH,STRICTENC", "OK"],
["0 1", "NIP", "P2SH,STRICTENC", "OK"],
["1 0", "OVER", "P2SH,STRICTENC", "OK"],
["1 0 0 0 3", "PICK", "P2SH,STRICTENC", "OK"],
["1 0", "PICK", "P2SH,STRICTENC", "OK"],
["1 0 0 0 3", "ROLL", "P2SH,STRICTENC", "OK"],
["1 0", "ROLL", "P2SH,STRICTENC", "OK"],
["1 0 0", "ROT", "P2SH,STRICTENC", "OK"],
["1 0", "SWAP", "P2SH,STRICTENC", "OK"],
["0 1", "TUCK", "P2SH,STRICTENC", "OK"],

["1", "SIZE", "P2SH,STRICTENC", "OK"],

["0 0", "EQUAL", "P2SH,STRICTENC", "OK"],
["0 0", "EQUALVERIFY 1", "P2SH,STRICTENC", "OK"],
["0 0 1", "EQUAL EQUAL", "P2SH,STRICTENC", "OK", "OP_0 and bools must have identical byte representations"],

["0", "1ADD", "P2SH,STRICTENC", "OK"],
["2", "1SUB", "P2SH,STRICTENC", "OK"],
["-1", "NEGATE", "P2SH,STRICTENC", "OK"],
["-1", "ABS", "P2SH,STRICTENC", "OK"],
["0", "NOT", "P2SH,STRICTENC", "OK"],
["-1", "0NOTEQUAL", "P2SH,STRICTENC", "OK"],

["1 0", "ADD", "P2SH,STRICTENC", "OK"],
["1 0", "SUB", "P2SH,STRICTENC", "OK"],
["-1 -1", "BOOLAND", "P2SH,STRICTENC", "OK"],
["-1 0", "BOOLOR", "P2SH,STRICTENC", "OK"],
["0 0", "NUMEQUAL", "P2SH,STRICTENC", "OK"],
["0 0", "NUMEQUALVERIFY 1", "P2SH,STRICTENC", "OK"],
["-1 0", "NUMNOTEQUAL", "P2SH,STRICTENC", "OK"],
["-1 0", "LESSTHAN", "P2SH,STRICTENC", "OK"],
["1 0", "GREATERTHAN", "P2SH,STRICTENC", "OK"],
["0 0", "LESSTHANOREQUAL", "P2SH,STRICTENC", "OK"],
["0 0", "GREATERTHANOREQUAL", "P2SH,STRICTENC", "OK"],
["-1 0", "MIN", "P2SH,STRICTENC", "OK"],
["1 0", "MAX", "P2SH,STRICTENC", "OK"],
["-1 -1 0", "WITHIN", "P2SH,STRICTENC", "OK"],

["0", "RIPEMD160", "P2SH,STRICTENC", "OK"],
["0", "SHA1", "P2SH,STRICTENC", "OK"],
["0", "SHA256", "P2SH,STRICTENC", "OK"],
["0", "HASH160", "P2SH,STRICTENC", "OK"],
["0", "HASH256", "P2SH,STRICTENC", "OK"],
["NOP", "CODESEPARATOR 1", "P2SH,STRICTENC", "OK"],

["NOP", "NOP1 1", "P2SH,STRICTENC", "OK"],
["NOP", "CHECKLOCKTIMEVERIFY 1", "P2SH,STRICTENC", "OK"],
["NOP", "CHECKSEQUENCEVERIFY 1", "P2SH,STRICTENC", "OK"],
["NOP", "NOP4 1", "P2SH,STRICTENC", "OK"],
["NOP", "NOP5 1", "P2SH,STRICTENC", "OK"],
["NOP", "NOP6 1", "P2SH,STRICTENC", "OK"],
["NOP", "NOP7 1", "P2SH,STRICTENC", "OK"],
["NOP", "NOP8 1", "P2SH,STRICTENC", "OK"],
["NOP", "NOP9 1", "P2SH,STRICTENC", "OK"],
["NOP", "NOP10 1", "P2SH,STRICTENC", "OK"],

["", "0 0 0 CHECKMULTISIG VERIFY DEPTH 0 EQUAL", "P2SH,STRICTENC", "OK", "CHECKMULTISIG is allowed to have zero keys and/or sigs"],
["", "0 0 0 CHECKMULTISIGVERIFY DEPTH 0 EQUAL", "P2SH,STRICTENC", "OK"],
["", "0 0 0 1 CHECKMULTISIG VERIFY DEPTH 0 EQUAL", "P2SH,STRICTENC", "OK", "Zero sigs means no sigs are checked"],
["", "0 0 0 1 CHECKMULTISIGVERIFY DEPTH 0 EQUAL", "P2SH,STRICTENC", "OK"],

["", "0 0 0 CHECKMULTISIG VERIFY DEPTH 0 EQUAL", "P2SH,STRICTENC", "OK", "CHECKMULTISIG is allowed to have zero keys and/or sigs"],
["", "0 0 0 CHECKMULTISIGVERIFY DEPTH 0 EQUAL", "P2SH,STRICTENC", "OK"],
["", "0 0 0 1 CHECKMULTISIG VERIFY DEPTH 0 EQUAL", "P2SH,STRICTENC", "OK", "Zero sigs means no sigs are checked"],
["", "0 0 0 1 CHECKMULTISIGVERIFY DEPTH 0 EQUAL", "P2SH,STRICTENC", "OK"],

["", "0 0 'a' 'b' 2 CHECKMULTISIG VERIFY DEPTH 0 EQUAL", "P2SH,STRICTENC", "OK", "Test from up to 20 pubkeys, all not checked"],
["", "0 0 'a' 'b' 'c' 3 CHECKMULTISIG VERIFY DEPTH 0 EQUAL", "P2SH,STRICTENC", "OK"],
["", "0 0 'a' 'b' 'c' 'd' 4 CHECKMULTISIG VERIFY DEPTH 0 EQUAL", "P2SH,STRICTENC", "OK"],
["", "0 0 'a' 'b' 'c' 'd' 'e' 5 CHECKMULTISIG VERIFY DEPTH 0 EQUAL", "P2SH,STRICTENC", "OK"],
["", "0 0 'a' 'b' 'c' 'd' 'e' 'f' 6 CHECKMULTISIG VERIFY DEPTH 0 EQUAL", "P2SH,STRICTENC", "OK"],
["", "0 0 'a' 'b' 'c' 'd' 'e' 'f' 'g' 7 CHECKMULTISIG VERIFY DEPTH 0 EQUAL", "P2SH,STRICTENC", "OK"],
["", "0 0 'a' 'b' 'c' 'd' 'e' 'f' 'g' 'h' 8 CHECKMULTISIG VERIFY DEPTH 0 EQUAL", "P2SH,STRICTENC", "OK"],
["", "0 0 'a' 'b' 'c' 'd' 'e' 'f' 'g' 'h' 'i' 9 CHECKMULTISIG VERIFY DEPTH 0 EQUAL", "P2SH,STRICTENC", "OK"],
["", "0 0 'a' 'b' 'c' 'd' 'e' 'f' 'g' 'h' 'i' 'j' 10 CHECKMULTISIG VERIFY DEPTH 0 EQUAL", "P2SH,STRICTENC", "OK"],
["", "0 0 'a' 'b' 'c' 'd' 'e' 'f' 'g' 'h' 'i' 'j' 'k' 11 CHECKMULTISIG VERIFY DEPTH 0 EQUAL", "P2SH,STRICTENC", "OK"],
["", "0 0 'a' 'b' 'c' 'd' 'e' 'f' 'g' 'h' 'i' 'j' 'k' 'l' 12 CHECKMULTISIG VERIFY DEPTH 0 EQUAL", "P2SH,STRICTENC", "OK"],
["", "0 0 'a' 'b' 'c' 'd' 'e' 'f' 'g' 'h' 'i' 'j' 'k' 'l' 'm' 13 CHECKMULTISIG VERIFY DEPTH 0 EQUAL", "P2SH,STRICTENC", "OK"],
["", "0 0 'a' 'b' 'c' 'd' 'e' 'f' 'g' 'h' 'i' 'j' 'k' 'l' 'm' 'n' 14 CHECKMULTISIG VERIFY DEPTH 0 EQUAL", "P2SH,STRICTENC", "OK"],
["", "0 0 'a' 'b' 'c' 'd' 'e' 'f' 'g' 'h' 'i' 'j' 'k' 'l' 'm' 'n' 'o' 15 CHECKMULTISIG VERIFY DEPTH 0 EQUAL", "P2SH,STRICTENC", "OK"],
["", "0 0 'a' 'b' 'c' 'd' 'e' 'f' 'g' 'h' 'i' 'j' 'k' 'l' 'm' 'n' 'o' 'p' 16 CHECKMULTISIG VERIFY DEPTH 0 EQUAL", "P2SH,STRICTENC", "OK"],
["", "0 0 'a' 'b' 'c' 'd' 'e' 'f' 'g' 'h' 'i' 'j' 'k' 'l' 'm' 'n' 'o' 'p' 'q' 17 CHECKMULTISIG VERIFY DEPTH 0 EQUAL", "P2SH,STRICTENC", "OK"],
["", "0 0 'a' 'b' 'c' 'd' 'e' 'f' 'g' 'h' 'i' 'j' 'k' 'l' 'm' 'n' 'o' 'p' 'q' 'r' 18 CHECKMULTISIG VERIFY DEPTH 0 EQUAL", "P2SH,STRICTENC", "OK"],
["", "0 0 'a' 'b' 'c' 'd' 'e' 'f' 'g' 'h' 'i' 'j' 'k' 'l' 'm' 'n' 'o' 'p' 'q' 'r' 's' 19 CHECKMULTISIG VERIFY DEPTH 0 EQUAL", "P2SH,STRICTENC", "OK"],
["", "0 0 'a' 'b' 'c' 'd' 'e' 'f' 'g' 'h' 'i' 'j' 'k' 'l' 'm' 'n' 'o' 'p' 'q' 'r' 's' 't' 20 CHECKMULTISIG VERIFY DEPTH 0 EQUAL", "P2SH,STRICTENC", "OK"],
["", "0 0 'a' 1 CHECKMULTISIGVERIFY DEPTH 0 EQUAL", "P2SH,STRICTENC", "OK"],
["", "0 0 'a' 'b' 2 CHECKMULTISIGVERIFY DEPTH 0 EQUAL", "P2SH,STRICTENC", "OK"],
["", "0 0 'a' 'b' 'c' 3 CHECKMULTISIGVERIFY DEPTH 0 EQUAL", "P2SH,STRICTENC", "OK"],
["", "0 0 'a' 'b' 'c' 'd' 4 CHECKMULTISIGVERIFY DEPTH 0 EQUAL", "P2SH,STRICTENC", "OK"],
["", "0 0 'a' 'b' 'c' 'd' 'e' 5 CHECKMULTISIGVERIFY DEPTH 0 EQUAL", "P2SH,STRICTENC", "OK"],
["", "0 0 'a' 'b' 'c' 'd' 'e' 'f' 6 CHECKMULTISIGVERIFY DEPTH 0 EQUAL", "P2SH,STRICTENC", "OK"],
["", "0 0 'a' 'b' 'c' 'd' 'e' 'f' 'g' 7 CHECKMULTISIGVERIFY DEPTH 0 EQUAL", "P2SH,STRICTENC", "OK"],
["", "0 0 'a' 'b' 'c' 'd' 'e' 'f' 'g' 'h' 8 CHECKMULTISIGVERIFY DEPTH 0 EQUAL", "P2SH,STRICTENC", "OK"],
["", "0 0 'a' 'b' 'c' 'd' 'e' 'f' 'g' 'h' 'i' 9 CHECKMULTISIGVERIFY DEPTH 0 EQUAL", "P2SH,STRICTENC", "OK"],
["", "0 0 'a' 'b' 'c' 'd' 'e' 'f' 'g' 'h' 'i' 'j' 10 CHECKMULTISIGVERIFY DEPTH 0 EQUAL", "P2SH,STRICTENC", "OK"],
["", "0 0 'a' 'b' 'c' 'd' 'e' 'f' 'g' 'h' 'i' 'j' 'k' 11 CHECKMULTISIGVERIFY DEPTH 0 EQUAL", "P2SH,STRICTENC", "OK"],
["", "0 0 'a' 'b' 'c' 'd' 'e' 'f' 'g' 'h' 'i' 'j' 'k' 'l' 12 CHECKMULTISIGVERIFY DEPTH 0 EQUAL", "P2SH,STRICTENC", "OK"],
["", "0 0 'a' 'b' 'c' 'd' 'e' 'f' 'g' 'h' 'i' 'j' 'k' 'l' 'm' 13 CHECKMULTISIGVERIFY DEPTH 0 EQUAL", "P2SH,STRICTENC", "OK"],
["", "0 0 'a' 'b' 'c' 'd' 'e' 'f' 'g' 'h' 'i' 'j' 'k' 'l' 'm' 'n' 14 CHECKMULTISIGVERIFY DEPTH 0 EQUAL", "P2SH,STRICTENC", "OK"],
["", "0 0 'a' 'b' 'c' 'd' 'e' 'f' 'g' 'h' 'i' 'j' 'k' 'l' 'm' 'n' 'o' 15 CHECKMULTISIGVERIFY DEPTH 0 EQUAL", "P2SH,STRICTENC", "OK"],
["", "0 0 'a' 'b' 'c' 'd' 'e' 'f' 'g' 'h' 'i' 'j' 'k' 'l' 'm' 'n' 'o' 'p' 16 CHECKMULTISIGVERIFY DEPTH 0 EQUAL", "P2SH,STRICTENC", "OK"],
["", "0 0 'a' 'b' 'c' 'd' 'e' 'f' 'g' 'h' 'i' 'j' 'k' 'l' 'm' 'n' 'o' 'p' 'q' 17 CHECKMULTISIGVERIFY DEPTH 0 EQUAL", "P2SH,STRICTENC", "OK"],
["", "0 0 'a' 'b' 'c' 'd' 'e' 'f' 'g' 'h' 'i' 'j' 'k' 'l' 'm' 'n' 'o' 'p' 'q' 'r' 18 CHECKMULTISIGVERIFY DEPTH 0 EQUAL", "P2SH,STRICTENC", "OK"],
["", "0 0 'a' 'b' 'c' 'd' 'e' 'f' 'g' 'h' 'i' 'j' 'k' 'l' 'm' 'n' 'o' 'p' 'q' 'r' 's' 19 CHECKMULTISIGVERIFY DEPTH 0 EQUAL", "P2SH,STRICTENC", "OK"],
["", "0 0 'a' 'b' 'c' 'd' 'e' 'f' 'g' 'h' 'i' 'j' 'k' 'l' 'm' 'n' 'o' 'p' 'q' 'r' 's' 't' 20 CHECKMULTISIGVERIFY DEPTH 0 EQUAL", "P2SH,STRICTENC", "OK"],

["",
"0 0 0 CHECKMULTISIG 0 0 CHECKMULTISIG 0 0 CHECKMULTISIG 0 0 CHECKMULTISIG 0 0 CHECKMULTISIG 0 0 CHECKMULTISIG 0 0 CHECKMULTISIG 0 0 CHECKMULTISIG 0 0 CHECKMULTISIG 0 0 CHECKMULTISIG 0 0 CHECKMULTISIG 0 0 CHECKMULTISIG 0 0 CHECKMULTISIG 0 0 CHECKMULTISIG 0 0 CHECKMULTISIG 0 0 CHECKMULTISIG 0 0 CHECKMULTISIG 0 0 CHECKMULTISIG 0 0 CHECKMULTISIG 0 0 CHECKMULTISIG 0 0 CHECKMULTISIG 0 0 CHECKMULTISIG 0 0 CHECKMULTISIG 0 0 CHECKMULTISIG 0 0 CHECKMULTISIG 0 0 CHECKMULTISIG 0 0 CHECKMULTISIG 0 0 CHECKMULTISIG 0 0 CHECKMULTISIG 0 0 CHECKMULTISIG 0 0 CHECKMULTISIG 0 0 CHECKMULTISIG 0 0 CHECKMULTISIG 0 0 CHECKMULTISIG 0 0 CHECKMULTISIG 0 0 CHECKMULTISIG 0 0 CHECKMULTISIG 0 0 CHECKMULTISIG 0 0 CHECKMULTISIG 0 0 CHECKMULTISIG 0 0 CHECKMULTISIG 0 0 CHECKMULTISIG 0 0 CHECKMULTISIG 0 0 CHECKMULTISIG 0 0 CHECKMULTISIG 0 0 CHECKMULTISIG 0 0 CHECKMULTISIG 0 0 CHECKMULTISIG 0 0 CHECKMULTISIG 0 0 CHECKMULTISIG 0 0 CHECKMULTISIG 0 0 CHECKMULTISIG 0 0 CHECKMULTISIG 0 0 CHECKMULTISIG 0 0 CHECKMULTISIG 0 0 CHECKMULTISIG 0 0 CHECKMULTISIG 0 0 CHECKMULTISIG 0 0 CHECKMULTISIG 0 0 CHECKMULTISIG 0 0 CHECKMULTISIG 0 0 CHECKMULTISIG 0 0 CHECKMULTISIG 0 0 CHECKMULTISIG 0 0 CHECKMULTISIG 0 0 CHECKMULTISIG 0 0 CHECKMULTISIG 0 0 CHECKMULTISIG 0 0 CHECKMULTISIG 0 0 CHECKMULTISIG 0 0 CHECKMULTISIG 0 0 CHECKMULTISIG 0 0 CHECKMULTISIG 0 0 CHECKMULTISIG 0 0 CHECKMULTISIG 0 0 CHECKMULTISIG 0 0 CHECKMULTISIG 0 0 CHECKMULTISIG 0 0 CHECKMULTISIG 0 0 CHECKMULTISIG 0 0 CHECKMULTISIG 0 0 CHECKMULTISIG 0 0 CHECKMULTISIG 0 0 CHECKMULTISIG 0 0 CHECKMULTISIG 0 0 CHECKMULTISIG 0 0 CHECKMULTISIG 0 0 CHECKMULTISIG 0 0 CHECKMULTISIG 0 0 CHECKMULTISIG 0 0 CHECKMULTISIG 0 0 CHECKMULTISIG 0 0 CHECKMULTISIG 0 0 CHECKMULTISIG 0 0 CHECKMULTISIG 0 0 CHECKMULTISIG 0 0 CHECKMULTISIG 0 0 CHECKMULTISIG 0 0 CHECKMULTISIG 0 0 CHECKMULTISIG 0 0 CHECKMULTISIG 0 0 CHECKMULTISIG 0 0 CHECKMULTISIG 0 0 CHECKMULTISIG 0 0 CHECKMULTISIG 0 0 CHECKMULTISIG 0 0 CHECKMULTISIG 0 0 CHECKMULTISIG 0 0 CHECKMULTISIG 0 0 CHECKMULTISIG 0 0 CHECKMULTISIG 0 0 CHECKMULTISIG 0 0 CHECKMULTISIG 0 0 CHECKMULTISIG 0 0 CHECKMULTISIG 0 0 CHECKMULTISIG 0 0 CHECKMULTISIG 0 0 CHECKMULTISIG 0 0 CHECKMULTISIG 0 0 CHECKMULTISIG 0 0 CHECKMULTISIG 0 0 CHECKMULTISIG 0 0 CHECKMULTISIG 0 0 CHECKMULTISIG 0 0 CHECKMULTISIG 0 0 CHECKMULTISIG 0 0 CHECKMULTISIG 0 0 CHECKMULTISIG 0 0 CHECKMULTISIG 0 0 CHECKMULTISIG 0 0 CHECKMULTISIG 0 0 CHECKMULTISIG 0 0 CHECKMULTISIG 0 0 CHECKMULTISIG 0 0 CHECKMULTISIG 0 0 CHECKMULTISIG 0 0 CHECKMULTISIG 0 0 CHECKMULTISIG 0 0 CHECKMULTISIG 0 0 CHECKMULTISIG 0 0 CHECKMULTISIG 0 0 CHECKMULTISIG 0 0 CHECKMULTISIG 0 0 CHECKMULTISIG 0 0 CHECKMULTISIG 0 0 CHECKMULTISIG 0 0 CHECKMULTISIG 0 0 CHECKMULTISIG 0 0 CHECKMULTISIG 0 0 CHECKMULTISIG 0 0 CHECKMULTISIG 0 0 CHECKMULTISIG 0 0 CHECKMULTISIG 0 0 CHECKMULTISIG 0 0 CHECKMULTISIG 0 0 CHECKMULTISIG 0 0 CHECKMULTISIG 0 0 CHECKMULTISIG 0 0 CHECKMULTISIG 0 0 CHECKMULTISIG 0 0 CHECKMULTISIG 0 0 CHECKMULTISIG 0 0 CHECKMULTISIG 0 0 CHECKMULTISIG 0 0 CHECKMULTISIG 0 0 CHECKMULTISIG 0 0 CHECKMULTISIG 0 0 CHECKMULTISIG 0 0 CHECKMULTISIG 0 0 CHECKMULTISIG 0 0 CHECKMULTISIG 0 0 CHECKMULTISIG 0 0 CHECKMULTISIG 0 0 CHECKMULTISIG 0 0 CHECKMULTISIG 0 0 CHECKMULTISIG 0 0 CHECKMULTISIG 0 0 CHECKMULTISIG 0 0 CHECKMULTISIG 0 0 CHECKMULTISIG 0 0 CHECKMULTISIG 0 0 CHECKMULTISIG 0 0 CHECKMULTISIG 0 0 CHECKMULTISIG 0 0 CHECKMULTISIG 0 0 CHECKMULTISIG 0 0 CHECKMULTISIG 0 0 CHECKMULTISIG 0 0 CHECKMULTISIG 0 0 CHECKMULTISIG 0 0 CHECKMULTISIG 0 0 CHECKMULTISIG 0 0 CHECKMULTISIG 0 0 CHECKMULTISIG 0 0 CHECKMULTISIG 0 0 CHECKMULTISIG 0 0 CHECKMULTISIG 0 0 CHECKMULTISIG 0 0 CHECKMULTISIG 0 0 CHECKMULTISIG 0 0 CHECKMULTISIG",
"P2SH,STRICTENC", "OK",
"nOpCount is incremented by the number of keys evaluated in addition to the usual one op per op. In this case we have zero keys, so we can execute 201 CHECKMULTISIGS"],

["1",
"0 0 0 CHECKMULTISIGVERIFY 0 0 0 CHECKMULTISIGVERIFY 0 0 0 CHECKMULTISIGVERIFY 0 0 0 CHECKMULTISIGVERIFY 0 0 0 CHECKMULTISIGVERIFY 0 0 0 CHECKMULTISIGVERIFY 0 0 0 CHECKMULTISIGVERIFY 0 0 0 CHECKMULTISIGVERIFY 0 0 0 CHECKMULTISIGVERIFY 0 0 0 CHECKMULTISIGVERIFY 0 0 0 CHECKMULTISIGVERIFY 0 0 0 CHECKMULTISIGVERIFY 0 0 0 CHECKMULTISIGVERIFY 0 0 0 CHECKMULTISIGVERIFY 0 0 0 CHECKMULTISIGVERIFY 0 0 0 CHECKMULTISIGVERIFY 0 0 0 CHECKMULTISIGVERIFY 0 0 0 CHECKMULTISIGVERIFY 0 0 0 CHECKMULTISIGVERIFY 0 0 0 CHECKMULTISIGVERIFY 0 0 0 CHECKMULTISIGVERIFY 0 0 0 CHECKMULTISIGVERIFY 0 0 0 CHECKMULTISIGVERIFY 0 0 0 CHECKMULTISIGVERIFY 0 0 0 CHECKMULTISIGVERIFY 0 0 0 CHECKMULTISIGVERIFY 0 0 0 CHECKMULTISIGVERIFY 0 0 0 CHECKMULTISIGVERIFY 0 0 0 CHECKMULTISIGVERIFY 0 0 0 CHECKMULTISIGVERIFY 0 0 0 CHECKMULTISIGVERIFY 0 0 0 CHECKMULTISIGVERIFY 0 0 0 CHECKMULTISIGVERIFY 0 0 0 CHECKMULTISIGVERIFY 0 0 0 CHECKMULTISIGVERIFY 0 0 0 CHECKMULTISIGVERIFY 0 0 0 CHECKMULTISIGVERIFY 0 0 0 CHECKMULTISIGVERIFY 0 0 0 CHECKMULTISIGVERIFY 0 0 0 CHECKMULTISIGVERIFY 0 0 0 CHECKMULTISIGVERIFY 0 0 0 CHECKMULTISIGVERIFY 0 0 0 CHECKMULTISIGVERIFY 0 0 0 CHECKMULTISIGVERIFY 0 0 0 CHECKMULTISIGVERIFY 0 0 0 CHECKMULTISIGVERIFY 0 0 0 CHECKMULTISIGVERIFY 0 0 0 CHECKMULTISIGVERIFY 0 0 0 CHECKMULTISIGVERIFY 0 0 0 CHECKMULTISIGVERIFY 0 0 0 CHECKMULTISIGVERIFY 0 0 0 CHECKMULTISIGVERIFY 0 0 0 CHECKMULTISIGVERIFY 0 0 0 CHECKMULTISIGVERIFY 0 0 0 CHECKMULTISIGVERIFY 0 0 0 CHECKMULTISIGVERIFY 0 0 0 CHECKMULTISIGVERIFY 0 0 0 CHECKMULTISIGVERIFY 0 0 0 CHECKMULTISIGVERIFY 0 0 0 CHECKMULTISIGVERIFY 0 0 0 CHECKMULTISIGVERIFY 0 0 0 CHECKMULTISIGVERIFY 0 0 0 CHECKMULTISIGVERIFY 0 0 0 CHECKMULTISIGVERIFY 0 0 0 CHECKMULTISIGVERIFY 0 0 0 CHECKMULTISIGVERIFY 0 0 0 CHECKMULTISIGVERIFY 0 0 0 CHECKMULTISIGVERIFY 0 0 0 CHECKMULTISIGVERIFY 0 0 0 CHECKMULTISIGVERIFY 0 0 0 CHECKMULTISIGVERIFY 0 0 0 CHECKMULTISIGVERIFY 0 0 0 CHECKMULTISIGVERIFY 0 0 0 CHECKMULTISIGVERIFY 0 0 0 CHECKMULTISIGVERIFY 0 0 0 CHECKMULTISIGVERIFY 0 0 0 CHECKMULTISIGVERIFY 0 0 0 CHECKMULTISIGVERIFY 0 0 0 CHECKMULTISIGVERIFY 0 0 0 CHECKMULTISIGVERIFY 0 0 0 CHECKMULTISIGVERIFY 0 0 0 CHECKMULTISIGVERIFY 0 0 0 CHECKMULTISIGVERIFY 0 0 0 CHECKMULTISIGVERIFY 0 0 0 CHECKMULTISIGVERIFY 0 0 0 CHECKMULTISIGVERIFY 0 0 0 CHECKMULTISIGVERIFY 0 0 0 CHECKMULTISIGVERIFY 0 0 0 CHECKMULTISIGVERIFY 0 0 0 CHECKMULTISIGVERIFY 0 0 0 CHECKMULTISIGVERIFY 0 0 0 CHECKMULTISIGVERIFY 0 0 0 CHECKMULTISIGVERIFY 0 0 0 CHECKMULTISIGVERIFY 0 0 0 CHECKMULTISIGVERIFY 0 0 0 CHECKMULTISIGVERIFY 0 0 0 CHECKMULTISIGVERIFY 0 0 0 CHECKMULTISIGVERIFY 0 0 0 CHECKMULTISIGVERIFY 0 0 0 CHECKMULTISIGVERIFY 0 0 0 CHECKMULTISIGVERIFY 0 0 0 CHECKMULTISIGVERIFY 0 0 0 CHECKMULTISIGVERIFY 0 0 0 CHECKMULTISIGVERIFY 0 0 0 CHECKMULTISIGVERIFY 0 0 0 CHECKMULTISIGVERIFY 0 0 0 CHECKMULTISIGVERIFY 0 0 0 CHECKMULTISIGVERIFY 0 0 0 CHECKMULTISIGVERIFY 0 0 0 CHECKMULTISIGVERIFY 0 0 0 CHECKMULTISIGVERIFY 0 0 0 CHECKMULTISIGVERIFY 0 0 0 CHECKMULTISIGVERIFY 0 0 0 CHECKMULTISIGVERIFY 0 0 0 CHECKMULTISIGVERIFY 0 0 0 CHECKMULTISIGVERIFY 0 0 0 CHECKMULTISIGVERIFY 0 0 0 CHECKMULTISIGVERIFY 0 0 0 CHECKMULTISIGVERIFY 0 0 0 CHECKMULTISIGVERIFY 0 0 0 CHECKMULTISIGVERIFY 0 0 0 CHECKMULTISIGVERIFY 0 0 0 CHECKMULTISIGVERIFY 0 0 0 CHECKMULTISIGVERIFY 0 0 0 CHECKMULTISIGVERIFY 0 0 0 CHECKMULTISIGVERIFY 0 0 0 CHECKMULTISIGVERIFY 0 0 0 CHECKMULTISIGVERIFY 0 0 0 CHECKMULTISIGVERIFY 0 0 0 CHECKMULTISIGVERIFY 0 0 0 CHECKMULTISIGVERIFY 0 0 0 CHECKMULTISIGVERIFY 0 0 0 CHECKMULTISIGVERIFY 0 0 0 CHECKMULTISIGVERIFY 0 0 0 CHECKMULTISIGVERIFY 0 0 0 CHECKMULTISIGVERIFY 0 0 0 CHECKMULTISIGVERIFY 0 0 0 CHECKMULTISIGVERIFY 0 0 0 CHECKMULTISIGVERIFY 0 0 0 CHECKMULTISIGVERIFY 0 0 0 CHECKMULTISIGVERIFY 0 0 0 CHECKMULTISIGVERIFY 0 0 0 CHECKMULTISIGVERIFY 0 0 0 CHECKMULTISIGVERIFY 0 0 0 CHECKMULTISIGVERIFY 0 0 0 CHECKMULTISIGVERIFY 0 0 0 CHECKMULTISIGVERIFY 0 0 0 CHECKMULTISIGVERIFY 0 0 0 CHECKMULTISIGVERIFY 0 0 0 CHECKMULTISIGVERIFY 0 0 0 CHECKMULTISIGVERIFY 0 0 0 CHECKMULTISIGVERIFY 0 0 0 CHECKMULTISIGVERIFY 0 0 0 CHECKMULTISIGVERIFY 0 0 0 CHECKMULTISIGVERIFY 0 0 0 CHECKMULTISIGVERIFY 0 0 0 CHECKMULTISIGVERIFY 0 0 0 CHECKMULTISIGVERIFY 0 0 0 CHECKMULTISIGVERIFY 0 0 0 CHECKMULTISIGVERIFY 0 0 0 CHECKMULTISIGVERIFY 0 0 0 CHECKMULTISIGVERIFY 0 0 0 CHECKMULTISIGVERIFY 0 0 0 CHECKMULTISIGVERIFY 0 0 0 CHECKMULTISIGVERIFY 0 0 0 CHECKMULTISIGVERIFY 0 0 0 CHECKMULTISIGVERIFY 0 0 0 CHECKMULTISIGVERIFY 0 0 0 CHECKMULTISIGVERIFY 0 0 0 CHECKMULTISIGVERIFY 0 0 0 CHECKMULTISIGVERIFY 0 0 0 CHECKMULTISIGVERIFY 0 0 0 CHECKMULTISIGVERIFY 0 0 0 CHECKMULTISIGVERIFY 0 0 0 CHECKMULTISIGVERIFY 0 0 0 CHECKMULTISIGVERIFY 0 0 0 CHECKMULTISIGVERIFY 0 0 0 CHECKMULTISIGVERIFY 0 0 0 CHECKMULTISIGVERIFY 0 0 0 CHECKMULTISIGVERIFY 0 0 0 CHECKMULTISIGVERIFY 0 0 0 CHECKMULTISIGVERIFY 0 0 0 CHECKMULTISIGVERIFY 0 0 0 CHECKMULTISIGVERIFY 0 0 0 CHECKMULTISIGVERIFY 0 0 0 CHECKMULTISIGVERIFY 0 0 0 CHECKMULTISIGVERIFY 0 0 0 CHECKMULTISIGVERIFY 0 0 0 CHECKMULTISIGVERIFY 0 0 0 CHECKMULTISIGVERIFY 0 0 0 CHECKMULTISIGVERIFY 0 0 0 CHECKMULTISIGVERIFY 0 0 0 CHECKMULTISIGVERIFY 0 0 0 CHECKMULTISIGVERIFY 0 0 0 CHECKMULTISIGVERIFY 0 0 0 CHECKMULTISIGVERIFY 0 0 0 CHECKMULTISIGVERIFY 0 0 0 CHECKMULTISIGVERIFY 0 0 0 CHECKMULTISIGVERIFY 0 0 0 CHECKMULTISIGVERIFY 0 0 0 CHECKMULTISIGVERIFY",
"P2SH,STRICTENC", "OK"],

["",
"NOP NOP NOP NOP NOP NOP NOP NOP NOP NOP NOP NOP 0 0 'a' 'b' 'c' 'd' 'e' 'f' 'g' 'h' 'i' 'j' 'k' 'l' 'm' 'n' 'o' 'p' 'q' 'r' 's' 't' 20 CHECKMULTISIG 0 0 'a' 'b' 'c' 'd' 'e' 'f' 'g' 'h' 'i' 'j' 'k' 'l' 'm' 'n' 'o' 'p' 'q' 'r' 's' 't' 20 CHECKMULTISIG 0 0 'a' 'b' 'c' 'd' 'e' 'f' 'g' 'h' 'i' 'j' 'k' 'l' 'm' 'n' 'o' 'p' 'q' 'r' 's' 't' 20 CHECKMULTISIG 0 0 'a' 'b' 'c' 'd' 'e' 'f' 'g' 'h' 'i' 'j' 'k' 'l' 'm' 'n' 'o' 'p' 'q' 'r' 's' 't' 20 CHECKMULTISIG 0 0 'a' 'b' 'c' 'd' 'e' 'f' 'g' 'h' 'i' 'j' 'k' 'l' 'm' 'n' 'o' 'p' 'q' 'r' 's' 't' 20 CHECKMULTISIG 0 0 'a' 'b' 'c' 'd' 'e' 'f' 'g' 'h' 'i' 'j' 'k' 'l' 'm' 'n' 'o' 'p' 'q' 'r' 's' 't' 20 CHECKMULTISIG 0 0 'a' 'b' 'c' 'd' 'e' 'f' 'g' 'h' 'i' 'j' 'k' 'l' 'm' 'n' 'o' 'p' 'q' 'r' 's' 't' 20 CHECKMULTISIG 0 0 'a' 'b' 'c' 'd' 'e' 'f' 'g' 'h' 'i' 'j' 'k' 'l' 'm' 'n' 'o' 'p' 'q' 'r' 's' 't' 20 CHECKMULTISIG 0 0 'a' 'b' 'c' 'd' 'e' 'f' 'g' 'h' 'i' 'j' 'k' 'l' 'm' 'n' 'o' 'p' 'q' 'r' 's' 't' 20 CHECKMULTISIG",
"P2SH,STRICTENC", "OK",
"Even though there are no signatures being checked nOpCount is incremented by the number of keys."],

["1",
"NOP NOP NOP NOP NOP NOP NOP NOP NOP NOP NOP NOP 0 0 'a' 'b' 'c' 'd' 'e' 'f' 'g' 'h' 'i' 'j' 'k' 'l' 'm' 'n' 'o' 'p' 'q' 'r' 's' 't' 20 CHECKMULTISIGVERIFY 0 0 'a' 'b' 'c' 'd' 'e' 'f' 'g' 'h' 'i' 'j' 'k' 'l' 'm' 'n' 'o' 'p' 'q' 'r' 's' 't' 20 CHECKMULTISIGVERIFY 0 0 'a' 'b' 'c' 'd' 'e' 'f' 'g' 'h' 'i' 'j' 'k' 'l' 'm' 'n' 'o' 'p' 'q' 'r' 's' 't' 20 CHECKMULTISIGVERIFY 0 0 'a' 'b' 'c' 'd' 'e' 'f' 'g' 'h' 'i' 'j' 'k' 'l' 'm' 'n' 'o' 'p' 'q' 'r' 's' 't' 20 CHECKMULTISIGVERIFY 0 0 'a' 'b' 'c' 'd' 'e' 'f' 'g' 'h' 'i' 'j' 'k' 'l' 'm' 'n' 'o' 'p' 'q' 'r' 's' 't' 20 CHECKMULTISIGVERIFY 0 0 'a' 'b' 'c' 'd' 'e' 'f' 'g' 'h' 'i' 'j' 'k' 'l' 'm' 'n' 'o' 'p' 'q' 'r' 's' 't' 20 CHECKMULTISIGVERIFY 0 0 'a' 'b' 'c' 'd' 'e' 'f' 'g' 'h' 'i' 'j' 'k' 'l' 'm' 'n' 'o' 'p' 'q' 'r' 's' 't' 20 CHECKMULTISIGVERIFY 0 0 'a' 'b' 'c' 'd' 'e' 'f' 'g' 'h' 'i' 'j' 'k' 'l' 'm' 'n' 'o' 'p' 'q' 'r' 's' 't' 20 CHECKMULTISIGVERIFY 0 0 'a' 'b' 'c' 'd' 'e' 'f' 'g' 'h' 'i' 'j' 'k' 'l' 'm' 'n' 'o' 'p' 'q' 'r' 's' 't' 20 CHECKMULTISIGVERIFY",
"P2SH,STRICTENC", "OK"],

["0 0x01 1", "HASH160 0x14 0xda1745e9b549bd0bfa1a569971c77eba30cd5a4b EQUAL", "P2SH,STRICTENC", "OK", "Very basic P2SH"],
["0x4c 0 0x01 1", "HASH160 0x14 0xda1745e9b549bd0bfa1a569971c77eba30cd5a4b EQUAL", "P2SH,STRICTENC", "OK"],

["0x40 0x42424242424242424242424242424242424242424242424242424242424242424242424242424242424242424242424242424242424242424242424242424242",
"0x4d 0x4000 0x42424242424242424242424242424242424242424242424242424242424242424242424242424242424242424242424242424242424242424242424242424242 EQUAL",
"P2SH,STRICTENC", "OK",
"Basic PUSH signedness check"],

["0x4c 0x40 0x42424242424242424242424242424242424242424242424242424242424242424242424242424242424242424242424242424242424242424242424242424242",
"0x4d 0x4000 0x42424242424242424242424242424242424242424242424242424242424242424242424242424242424242424242424242424242424242424242424242424242 EQUAL",
"P2SH,STRICTENC", "OK",
"Basic PUSHDATA1 signedness check"],

["all PUSHDATA forms are equivalent"],

["0x4c 0x4b 0x111111111111111111111111111111111111111111111111111111111111111111111111111111111111111111111111111111111111111111111111111111111111111111111111111111", "0x4b 0x111111111111111111111111111111111111111111111111111111111111111111111111111111111111111111111111111111111111111111111111111111111111111111111111111111 EQUAL", "", "OK", "PUSHDATA1 of 75 bytes equals direct push of it"],
["0x4d 0xFF00 0x111111111111111111111111111111111111111111111111111111111111111111111111111111111111111111111111111111111111111111111111111111111111111111111111111111111111111111111111111111111111111111111111111111111111111111111111111111111111111111111111111111111111111111111111111111111111111111111111111111111111111111111111111111111111111111111111111111111111111111111111111111111111111111111111111111111111111111111111111111111111111111111111111111111111111111111111111111111111111111111111111111111111111111111111111111", "0x4c 0xFF 0x111111111111111111111111111111111111111111111111111111111111111111111111111111111111111111111111111111111111111111111111111111111111111111111111111111111111111111111111111111111111111111111111111111111111111111111111111111111111111111111111111111111111111111111111111111111111111111111111111111111111111111111111111111111111111111111111111111111111111111111111111111111111111111111111111111111111111111111111111111111111111111111111111111111111111111111111111111111111111111111111111111111111111111111111111111 EQUAL", "", "OK", "PUSHDATA2 of 255 bytes equals PUSHDATA1 of it"],

["0x00", "SIZE 0 EQUAL", "P2SH,STRICTENC", "OK", "Basic OP_0 execution"],

["Numeric pushes"],

["0x01 0x81", "0x4f EQUAL", "", "OK", "OP1_NEGATE pushes 0x81"],
["0x01 0x01", "0x51 EQUAL", "", "OK", "OP_1  pushes 0x01"],
["0x01 0x02", "0x52 EQUAL", "", "OK", "OP_2  pushes 0x02"],
["0x01 0x03", "0x53 EQUAL", "", "OK", "OP_3  pushes 0x03"],
["0x01 0x04", "0x54 EQUAL", "", "OK", "OP_4  pushes 0x04"],
["0x01 0x05", "0x55 EQUAL", "", "OK", "OP_5  pushes 0x05"],
["0x01 0x06", "0x56 EQUAL", "", "OK", "OP_6  pushes 0x06"],
["0x01 0x07", "0x57 EQUAL", "", "OK", "OP_7  pushes 0x07"],
["0x01 0x08", "0x58 EQUAL", "", "OK", "OP_8  pushes 0x08"],
["0x01 0x09", "0x59 EQUAL", "", "OK", "OP_9  pushes 0x09"],
["0x01 0x0a", "0x5a EQUAL", "", "OK", "OP_10 pushes 0x0a"],
["0x01 0x0b", "0x5b EQUAL", "", "OK", "OP_11 pushes 0x0b"],
["0x01 0x0c", "0x5c EQUAL", "", "OK", "OP_12 pushes 0x0c"],
["0x01 0x0d", "0x5d EQUAL", "", "OK", "OP_13 pushes 0x0d"],
["0x01 0x0e", "0x5e EQUAL", "", "OK", "OP_14 pushes 0x0e"],
["0x01 0x0f", "0x5f EQUAL", "", "OK", "OP_15 pushes 0x0f"],
["0x01 0x10", "0x60 EQUAL", "", "OK", "OP_16 pushes 0x10"],

["Equivalency of different numeric encodings"],

["0x02 0x8000", "128 NUMEQUAL", "", "OK", "0x8000 equals 128"],
["0x01 0x00", "0 NUMEQUAL", "", "OK", "0x00 numequals 0"],
["0x01 0x80", "0 NUMEQUAL", "", "OK", "0x80 (negative zero) numequals 0"],
["0x02 0x0080", "0 NUMEQUAL", "", "OK", "0x0080 numequals 0"],
["0x02 0x0500", "5 NUMEQUAL", "", "OK", "0x0500 numequals 5"],
["0x03 0xff7f80", "0x02 0xffff NUMEQUAL", "", "OK", ""],
["0x03 0xff7f00", "0x02 0xff7f NUMEQUAL", "", "OK", ""],
["0x04 0xffff7f80", "0x03 0xffffff NUMEQUAL", "", "OK", ""],
["0x04 0xffff7f00", "0x03 0xffff7f NUMEQUAL", "", "OK", ""],

["Unevaluated non-minimal pushes are ignored"],

["0 IF 0x4c 0x00 ENDIF 1", "", "MINIMALDATA", "OK", "non-minimal PUSHDATA1 ignored"],
["0 IF 0x4d 0x0000 ENDIF 1", "", "MINIMALDATA", "OK", "non-minimal PUSHDATA2 ignored"],
["0 IF 0x4c 0x00000000 ENDIF 1", "", "MINIMALDATA", "OK", "non-minimal PUSHDATA4 ignored"],
["0 IF 0x01 0x81 ENDIF 1", "", "MINIMALDATA", "OK", "1NEGATE equiv"],
["0 IF 0x01 0x01 ENDIF 1", "", "MINIMALDATA", "OK", "OP_1  equiv"],
["0 IF 0x01 0x02 ENDIF 1", "", "MINIMALDATA", "OK", "OP_2  equiv"],
["0 IF 0x01 0x03 ENDIF 1", "", "MINIMALDATA", "OK", "OP_3  equiv"],
["0 IF 0x01 0x04 ENDIF 1", "", "MINIMALDATA", "OK", "OP_4  equiv"],
["0 IF 0x01 0x05 ENDIF 1", "", "MINIMALDATA", "OK", "OP_5  equiv"],
["0 IF 0x01 0x06 ENDIF 1", "", "MINIMALDATA", "OK", "OP_6  equiv"],
["0 IF 0x01 0x07 ENDIF 1", "", "MINIMALDATA", "OK", "OP_7  equiv"],
["0 IF 0x01 0x08 ENDIF 1", "", "MINIMALDATA", "OK", "OP_8  equiv"],
["0 IF 0x01 0x09 ENDIF 1", "", "MINIMALDATA", "OK", "OP_9  equiv"],
["0 IF 0x01 0x0a ENDIF 1", "", "MINIMALDATA", "OK", "OP_10 equiv"],
["0 IF 0x01 0x0b ENDIF 1", "", "MINIMALDATA", "OK", "OP_11 equiv"],
["0 IF 0x01 0x0c ENDIF 1", "", "MINIMALDATA", "OK", "OP_12 equiv"],
["0 IF 0x01 0x0d ENDIF 1", "", "MINIMALDATA", "OK", "OP_13 equiv"],
["0 IF 0x01 0x0e ENDIF 1", "", "MINIMALDATA", "OK", "OP_14 equiv"],
["0 IF 0x01 0x0f ENDIF 1", "", "MINIMALDATA", "OK", "OP_15 equiv"],
["0 IF 0x01 0x10 ENDIF 1", "", "MINIMALDATA", "OK", "OP_16 equiv"],

["Numeric minimaldata rules are only applied when a stack item is numerically evaluated; the push itself is allowed"],

["0x01 0x00", "1", "MINIMALDATA", "OK"],
["0x01 0x80", "1", "MINIMALDATA", "OK"],
["0x02 0x0180", "1", "MINIMALDATA", "OK"],
["0x02 0x0100", "1", "MINIMALDATA", "OK"],
["0x02 0x0200", "1", "MINIMALDATA", "OK"],
["0x02 0x0300", "1", "MINIMALDATA", "OK"],
["0x02 0x0400", "1", "MINIMALDATA", "OK"],
["0x02 0x0500", "1", "MINIMALDATA", "OK"],
["0x02 0x0600", "1", "MINIMALDATA", "OK"],
["0x02 0x0700", "1", "MINIMALDATA", "OK"],
["0x02 0x0800", "1", "MINIMALDATA", "OK"],
["0x02 0x0900", "1", "MINIMALDATA", "OK"],
["0x02 0x0a00", "1", "MINIMALDATA", "OK"],
["0x02 0x0b00", "1", "MINIMALDATA", "OK"],
["0x02 0x0c00", "1", "MINIMALDATA", "OK"],
["0x02 0x0d00", "1", "MINIMALDATA", "OK"],
["0x02 0x0e00", "1", "MINIMALDATA", "OK"],
["0x02 0x0f00", "1", "MINIMALDATA", "OK"],
["0x02 0x1000", "1", "MINIMALDATA", "OK"],

["Valid version of the 'Test every numeric-accepting opcode for correct handling of the numeric minimal encoding rule' script_invalid test"],

["1 0x02 0x0000", "PICK DROP", "", "OK"],
["1 0x02 0x0000", "ROLL DROP 1", "", "OK"],
["0x02 0x0000", "1ADD DROP 1", "", "OK"],
["0x02 0x0000", "1SUB DROP 1", "", "OK"],
["0x02 0x0000", "NEGATE DROP 1", "", "OK"],
["0x02 0x0000", "ABS DROP 1", "", "OK"],
["0x02 0x0000", "NOT DROP 1", "", "OK"],
["0x02 0x0000", "0NOTEQUAL DROP 1", "", "OK"],

["0 0x02 0x0000", "ADD DROP 1", "", "OK"],
["0x02 0x0000 0", "ADD DROP 1", "", "OK"],
["0 0x02 0x0000", "SUB DROP 1", "", "OK"],
["0x02 0x0000 0", "SUB DROP 1", "", "OK"],
["0 0x02 0x0000", "BOOLAND DROP 1", "", "OK"],
["0x02 0x0000 0", "BOOLAND DROP 1", "", "OK"],
["0 0x02 0x0000", "BOOLOR DROP 1", "", "OK"],
["0x02 0x0000 0", "BOOLOR DROP 1", "", "OK"],
["0 0x02 0x0000", "NUMEQUAL DROP 1", "", "OK"],
["0x02 0x0000 1", "NUMEQUAL DROP 1", "", "OK"],
["0 0x02 0x0000", "NUMEQUALVERIFY 1", "", "OK"],
["0x02 0x0000 0", "NUMEQUALVERIFY 1", "", "OK"],
["0 0x02 0x0000", "NUMNOTEQUAL DROP 1", "", "OK"],
["0x02 0x0000 0", "NUMNOTEQUAL DROP 1", "", "OK"],
["0 0x02 0x0000", "LESSTHAN DROP 1", "", "OK"],
["0x02 0x0000 0", "LESSTHAN DROP 1", "", "OK"],
["0 0x02 0x0000", "GREATERTHAN DROP 1", "", "OK"],
["0x02 0x0000 0", "GREATERTHAN DROP 1", "", "OK"],
["0 0x02 0x0000", "LESSTHANOREQUAL DROP 1", "", "OK"],
["0x02 0x0000 0", "LESSTHANOREQUAL DROP 1", "", "OK"],
["0 0x02 0x0000", "GREATERTHANOREQUAL DROP 1", "", "OK"],
["0x02 0x0000 0", "GREATERTHANOREQUAL DROP 1", "", "OK"],
["0 0x02 0x0000", "MIN DROP 1", "", "OK"],
["0x02 0x0000 0", "MIN DROP 1", "", "OK"],
["0 0x02 0x0000", "MAX DROP 1", "", "OK"],
["0x02 0x0000 0", "MAX DROP 1", "", "OK"],

["0x02 0x0000 0 0", "WITHIN DROP 1", "", "OK"],
["0 0x02 0x0000 0", "WITHIN DROP 1", "", "OK"],
["0 0 0x02 0x0000", "WITHIN DROP 1", "", "OK"],

["0 0 0x02 0x0000", "CHECKMULTISIG DROP 1", "", "OK"],
["0 0x02 0x0000 0", "CHECKMULTISIG DROP 1", "", "OK"],
["0 0x02 0x0000 0 1", "CHECKMULTISIG DROP 1", "", "OK"],
["0 0 0x02 0x0000", "CHECKMULTISIGVERIFY 1", "", "OK"],
["0 0x02 0x0000 0", "CHECKMULTISIGVERIFY 1", "", "OK"],

["While not really correctly DER encoded, the empty signature is allowed by"],
["STRICTENC to provide a compact way to provide a delibrately invalid signature."],
["0", "0x21 0x02865c40293a680cb9c020e7b1e106d8c1916d3cef99aa431a56d253e69256dac0 CHECKSIG NOT", "STRICTENC", "OK"],
["0 0", "1 0x21 0x02865c40293a680cb9c020e7b1e106d8c1916d3cef99aa431a56d253e69256dac0 1 CHECKMULTISIG NOT", "STRICTENC", "OK"],

["CHECKMULTISIG evaluation order tests. CHECKMULTISIG evaluates signatures and"],
["pubkeys in a specific order, and will exit early if the number of signatures"],
["left to check is greater than the number of keys left. As STRICTENC fails the"],
["script when it reaches an invalidly encoded signature or pubkey, we can use it"],
["to test the exact order in which signatures and pubkeys are evaluated by"],
["distinguishing CHECKMULTISIG returning false on the stack and the script as a"],
["whole failing."],
["See also the corresponding inverted versions of these tests in script_invalid.json"],
[
    "0 0x47 0x3044022044dc17b0887c161bb67ba9635bf758735bdde503e4b0a0987f587f14a4e1143d022009a215772d49a85dae40d8ca03955af26ad3978a0ff965faa12915e9586249a501 0x47 0x3044022044dc17b0887c161bb67ba9635bf758735bdde503e4b0a0987f587f14a4e1143d022009a215772d49a85dae40d8ca03955af26ad3978a0ff965faa12915e9586249a501",
    "2 0 0x21 0x02865c40293a680cb9c020e7b1e106d8c1916d3cef99aa431a56d253e69256dac0 2 CHECKMULTISIG NOT",
    "STRICTENC", "OK",
    "2-of-2 CHECKMULTISIG NOT with the second pubkey invalid, and both signatures validly encoded. Valid pubkey fails, and CHECKMULTISIG exits early, prior to evaluation of second invalid pubkey."
],
[
    "0 0 0x47 0x3044022044dc17b0887c161bb67ba9635bf758735bdde503e4b0a0987f587f14a4e1143d022009a215772d49a85dae40d8ca03955af26ad3978a0ff965faa12915e9586249a501",
    "2 0x21 0x02865c40293a680cb9c020e7b1e106d8c1916d3cef99aa431a56d253e69256dac0 0x21 0x02865c40293a680cb9c020e7b1e106d8c1916d3cef99aa431a56d253e69256dac0 2 CHECKMULTISIG NOT",
    "STRICTENC", "OK",
    "2-of-2 CHECKMULTISIG NOT with both pubkeys valid, but second signature invalid. Valid pubkey fails, and CHECKMULTISIG exits early, prior to evaluation of second invalid signature."
],

["Increase test coverage for DERSIG"],
["0x4a 0x0000000000000000000000000000000000000000000000000000000000000000000000000000000000000000000000000000000000000000000000000000000000000000000000000000", "0 CHECKSIG NOT", "", "OK", "Overly long signature is correctly encoded"],
["0x25 0x30220220000000000000000000000000000000000000000000000000000000000000000000", "0 CHECKSIG NOT", "", "OK", "Missing S is correctly encoded"],
["0x27 0x3024021077777777777777777777777777777777020a7777777777777777777777777777777701", "0 CHECKSIG NOT", "", "OK", "S with invalid S length is correctly encoded"],
["0x27 0x302403107777777777777777777777777777777702107777777777777777777777777777777701", "0 CHECKSIG NOT", "", "OK", "Non-integer R is correctly encoded"],
["0x27 0x302402107777777777777777777777777777777703107777777777777777777777777777777701", "0 CHECKSIG NOT", "", "OK", "Non-integer S is correctly encoded"],
["0x17 0x3014020002107777777777777777777777777777777701", "0 CHECKSIG NOT", "", "OK", "Zero-length R is correctly encoded"],
["0x17 0x3014021077777777777777777777777777777777020001", "0 CHECKSIG NOT", "", "OK", "Zero-length S is correctly encoded for DERSIG"],
["0x27 0x302402107777777777777777777777777777777702108777777777777777777777777777777701", "0 CHECKSIG NOT", "", "OK", "Negative S is correctly encoded"],

["2147483648", "CHECKSEQUENCEVERIFY", "CHECKSEQUENCEVERIFY", "OK", "CSV passes if stack top bit 1 << 31 is set"],

["", "DEPTH", "P2SH,STRICTENC",   "EVAL_FALSE", "Test the test: we should have an empty stack after scriptSig evaluation"],
["  ", "DEPTH", "P2SH,STRICTENC", "EVAL_FALSE", "and multiple spaces should not change that."],
["   ", "DEPTH", "P2SH,STRICTENC", "EVAL_FALSE"],
["    ", "DEPTH", "P2SH,STRICTENC", "EVAL_FALSE"],

["", "", "P2SH,STRICTENC","EVAL_FALSE"],
["", "NOP", "P2SH,STRICTENC","EVAL_FALSE"],
["", "NOP DEPTH", "P2SH,STRICTENC", "EVAL_FALSE"],
["NOP", "", "P2SH,STRICTENC", "EVAL_FALSE"],
["NOP", "DEPTH", "P2SH,STRICTENC", "EVAL_FALSE"],
["NOP","NOP", "P2SH,STRICTENC", "EVAL_FALSE"],
["NOP","NOP DEPTH", "P2SH,STRICTENC", "EVAL_FALSE"],

["DEPTH", "", "P2SH,STRICTENC", "EVAL_FALSE"],

["0x4c01","0x01 NOP", "P2SH,STRICTENC","BAD_OPCODE", "PUSHDATA1 with not enough bytes"],
["0x4d0200ff","0x01 NOP", "P2SH,STRICTENC","BAD_OPCODE", "PUSHDATA2 with not enough bytes"],
["0x4e03000000ffff","0x01 NOP", "P2SH,STRICTENC","BAD_OPCODE", "PUSHDATA4 with not enough bytes"],

["1", "IF 0x50 ENDIF 1", "P2SH,STRICTENC","BAD_OPCODE", "0x50 is reserved"],
["0x52", "0x5f ADD 0x60 EQUAL", "P2SH,STRICTENC","EVAL_FALSE", "0x51 through 0x60 push 1 through 16 onto stack"],
["0","NOP", "P2SH,STRICTENC","EVAL_FALSE",""],
["1", "IF VER ELSE 1 ENDIF", "P2SH,STRICTENC", "BAD_OPCODE", "VER non-functional"],
["0", "IF VERIF ELSE 1 ENDIF", "P2SH,STRICTENC", "BAD_OPCODE", "VERIF illegal everywhere"],
["0", "IF ELSE 1 ELSE VERIF ENDIF", "P2SH,STRICTENC", "BAD_OPCODE", "VERIF illegal everywhere"],
["0", "IF VERNOTIF ELSE 1 ENDIF", "P2SH,STRICTENC", "BAD_OPCODE", "VERNOTIF illegal everywhere"],
["0", "IF ELSE 1 ELSE VERNOTIF ENDIF", "P2SH,STRICTENC", "BAD_OPCODE", "VERNOTIF illegal everywhere"],

["1 IF", "1 ENDIF", "P2SH,STRICTENC", "UNBALANCED_CONDITIONAL", "IF/ENDIF can't span scriptSig/scriptPubKey"],
["1 IF 0 ENDIF", "1 ENDIF", "P2SH,STRICTENC", "UNBALANCED_CONDITIONAL"],
["1 ELSE 0 ENDIF", "1", "P2SH,STRICTENC", "UNBALANCED_CONDITIONAL"],
["0 NOTIF", "123", "P2SH,STRICTENC", "UNBALANCED_CONDITIONAL"],

["0", "DUP IF ENDIF", "P2SH,STRICTENC", "EVAL_FALSE"],
["0", "IF 1 ENDIF", "P2SH,STRICTENC", "EVAL_FALSE"],
["0", "DUP IF ELSE ENDIF", "P2SH,STRICTENC", "EVAL_FALSE"],
["0", "IF 1 ELSE ENDIF", "P2SH,STRICTENC", "EVAL_FALSE"],
["0", "NOTIF ELSE 1 ENDIF", "P2SH,STRICTENC", "EVAL_FALSE"],

["0 1", "IF IF 1 ELSE 0 ENDIF ENDIF", "P2SH,STRICTENC", "EVAL_FALSE"],
["0 0", "IF IF 1 ELSE 0 ENDIF ENDIF", "P2SH,STRICTENC", "EVAL_FALSE"],
["1 0", "IF IF 1 ELSE 0 ENDIF ELSE IF 0 ELSE 1 ENDIF ENDIF", "P2SH,STRICTENC", "EVAL_FALSE"],
["0 1", "IF IF 1 ELSE 0 ENDIF ELSE IF 0 ELSE 1 ENDIF ENDIF", "P2SH,STRICTENC", "EVAL_FALSE"],

["0 0", "NOTIF IF 1 ELSE 0 ENDIF ENDIF", "P2SH,STRICTENC", "EVAL_FALSE"],
["0 1", "NOTIF IF 1 ELSE 0 ENDIF ENDIF", "P2SH,STRICTENC", "EVAL_FALSE"],
["1 1", "NOTIF IF 1 ELSE 0 ENDIF ELSE IF 0 ELSE 1 ENDIF ENDIF", "P2SH,STRICTENC", "EVAL_FALSE"],
["0 0", "NOTIF IF 1 ELSE 0 ENDIF ELSE IF 0 ELSE 1 ENDIF ENDIF", "P2SH,STRICTENC", "EVAL_FALSE"],

["1", "IF RETURN ELSE ELSE 1 ENDIF", "P2SH,STRICTENC", "OP_RETURN", "Multiple ELSEs"],
["1", "IF 1 ELSE ELSE RETURN ENDIF", "P2SH,STRICTENC", "OP_RETURN"],

["1", "ENDIF", "P2SH,STRICTENC", "UNBALANCED_CONDITIONAL", "Malformed IF/ELSE/ENDIF sequence"],
["1", "ELSE ENDIF", "P2SH,STRICTENC", "UNBALANCED_CONDITIONAL"],
["1", "ENDIF ELSE", "P2SH,STRICTENC", "UNBALANCED_CONDITIONAL"],
["1", "ENDIF ELSE IF", "P2SH,STRICTENC", "UNBALANCED_CONDITIONAL"],
["1", "IF ELSE ENDIF ELSE", "P2SH,STRICTENC", "UNBALANCED_CONDITIONAL"],
["1", "IF ELSE ENDIF ELSE ENDIF", "P2SH,STRICTENC", "UNBALANCED_CONDITIONAL"],
["1", "IF ENDIF ENDIF", "P2SH,STRICTENC", "UNBALANCED_CONDITIONAL"],
["1", "IF ELSE ELSE ENDIF ENDIF", "P2SH,STRICTENC", "UNBALANCED_CONDITIONAL"],

["1", "RETURN", "P2SH,STRICTENC", "OP_RETURN"],
["1", "DUP IF RETURN ENDIF", "P2SH,STRICTENC", "OP_RETURN"],

["1", "RETURN 'data'", "P2SH,STRICTENC", "OP_RETURN", "canonical prunable txout format"],
["0 IF", "RETURN ENDIF 1", "P2SH,STRICTENC", "UNBALANCED_CONDITIONAL", "still prunable because IF/ENDIF can't span scriptSig/scriptPubKey"],

["0", "VERIFY 1", "P2SH,STRICTENC", "VERIFY"],
["1", "VERIFY", "P2SH,STRICTENC", "EVAL_FALSE"],
["1", "VERIFY 0", "P2SH,STRICTENC", "EVAL_FALSE"],

["1 TOALTSTACK", "FROMALTSTACK 1", "P2SH,STRICTENC", "INVALID_ALTSTACK_OPERATION", "alt stack not shared between sig/pubkey"],

["IFDUP", "DEPTH 0 EQUAL", "P2SH,STRICTENC", "INVALID_STACK_OPERATION"],
["DROP", "DEPTH 0 EQUAL", "P2SH,STRICTENC", "INVALID_STACK_OPERATION"],
["DUP", "DEPTH 0 EQUAL", "P2SH,STRICTENC", "INVALID_STACK_OPERATION"],
["1", "DUP 1 ADD 2 EQUALVERIFY 0 EQUAL", "P2SH,STRICTENC", "EVAL_FALSE"],
["NOP", "NIP", "P2SH,STRICTENC", "INVALID_STACK_OPERATION"],
["NOP", "1 NIP", "P2SH,STRICTENC", "INVALID_STACK_OPERATION"],
["NOP", "1 0 NIP", "P2SH,STRICTENC", "EVAL_FALSE"],
["NOP", "OVER 1", "P2SH,STRICTENC", "INVALID_STACK_OPERATION"],
["1", "OVER", "P2SH,STRICTENC", "INVALID_STACK_OPERATION"],
["0 1", "OVER DEPTH 3 EQUALVERIFY", "P2SH,STRICTENC", "EVAL_FALSE"],
["19 20 21", "PICK 19 EQUALVERIFY DEPTH 2 EQUAL", "P2SH,STRICTENC", "INVALID_STACK_OPERATION"],
["NOP", "0 PICK", "P2SH,STRICTENC", "INVALID_STACK_OPERATION"],
["1", "-1 PICK", "P2SH,STRICTENC", "INVALID_STACK_OPERATION"],
["19 20 21", "0 PICK 20 EQUALVERIFY DEPTH 3 EQUAL", "P2SH,STRICTENC", "EQUALVERIFY"],
["19 20 21", "1 PICK 21 EQUALVERIFY DEPTH 3 EQUAL", "P2SH,STRICTENC", "EQUALVERIFY"],
["19 20 21", "2 PICK 22 EQUALVERIFY DEPTH 3 EQUAL", "P2SH,STRICTENC", "EQUALVERIFY"],
["NOP", "0 ROLL", "P2SH,STRICTENC", "INVALID_STACK_OPERATION"],
["1", "-1 ROLL", "P2SH,STRICTENC", "INVALID_STACK_OPERATION"],
["19 20 21", "0 ROLL 20 EQUALVERIFY DEPTH 2 EQUAL", "P2SH,STRICTENC", "EQUALVERIFY"],
["19 20 21", "1 ROLL 21 EQUALVERIFY DEPTH 2 EQUAL", "P2SH,STRICTENC", "EQUALVERIFY"],
["19 20 21", "2 ROLL 22 EQUALVERIFY DEPTH 2 EQUAL", "P2SH,STRICTENC", "EQUALVERIFY"],
["NOP", "ROT 1", "P2SH,STRICTENC", "INVALID_STACK_OPERATION"],
["NOP", "1 ROT 1", "P2SH,STRICTENC", "INVALID_STACK_OPERATION"],
["NOP", "1 2 ROT 1", "P2SH,STRICTENC", "INVALID_STACK_OPERATION"],
["NOP", "0 1 2 ROT", "P2SH,STRICTENC", "EVAL_FALSE"],
["NOP", "SWAP 1", "P2SH,STRICTENC", "INVALID_STACK_OPERATION"],
["1", "SWAP 1", "P2SH,STRICTENC", "INVALID_STACK_OPERATION"],
["0 1", "SWAP 1 EQUALVERIFY", "P2SH,STRICTENC", "EQUALVERIFY"],
["NOP", "TUCK 1", "P2SH,STRICTENC", "INVALID_STACK_OPERATION"],
["1", "TUCK 1", "P2SH,STRICTENC", "INVALID_STACK_OPERATION"],
["1 0", "TUCK DEPTH 3 EQUALVERIFY SWAP 2DROP", "P2SH,STRICTENC", "EVAL_FALSE"],
["NOP", "2DUP 1", "P2SH,STRICTENC", "INVALID_STACK_OPERATION"],
["1", "2DUP 1", "P2SH,STRICTENC", "INVALID_STACK_OPERATION"],
["NOP", "3DUP 1", "P2SH,STRICTENC", "INVALID_STACK_OPERATION"],
["1", "3DUP 1", "P2SH,STRICTENC", "INVALID_STACK_OPERATION"],
["1 2", "3DUP 1", "P2SH,STRICTENC", "INVALID_STACK_OPERATION"],
["NOP", "2OVER 1", "P2SH,STRICTENC", "INVALID_STACK_OPERATION"],
["1", "2 3 2OVER 1", "P2SH,STRICTENC", "INVALID_STACK_OPERATION"],
["NOP", "2SWAP 1", "P2SH,STRICTENC", "INVALID_STACK_OPERATION"],
["1", "2 3 2SWAP 1", "P2SH,STRICTENC", "INVALID_STACK_OPERATION"],

["'a' 'b'", "CAT", "P2SH,STRICTENC", "DISABLED_OPCODE", "CAT disabled"],
["'a' 'b' 0", "IF CAT ELSE 1 ENDIF", "P2SH,STRICTENC", "DISABLED_OPCODE", "CAT disabled"],
["'abc' 1 1", "SUBSTR", "P2SH,STRICTENC", "DISABLED_OPCODE", "SUBSTR disabled"],
["'abc' 1 1 0", "IF SUBSTR ELSE 1 ENDIF", "P2SH,STRICTENC", "DISABLED_OPCODE", "SUBSTR disabled"],
["'abc' 2 0", "IF LEFT ELSE 1 ENDIF", "P2SH,STRICTENC", "DISABLED_OPCODE", "LEFT disabled"],
["'abc' 2 0", "IF RIGHT ELSE 1 ENDIF", "P2SH,STRICTENC", "DISABLED_OPCODE", "RIGHT disabled"],

["NOP", "SIZE 1", "P2SH,STRICTENC", "INVALID_STACK_OPERATION"],

["'abc'", "IF INVERT ELSE 1 ENDIF", "P2SH,STRICTENC", "DISABLED_OPCODE", "INVERT disabled"],
["1 2 0 IF AND ELSE 1 ENDIF", "NOP", "P2SH,STRICTENC", "DISABLED_OPCODE", "AND disabled"],
["1 2 0 IF OR ELSE 1 ENDIF", "NOP", "P2SH,STRICTENC", "DISABLED_OPCODE", "OR disabled"],
["1 2 0 IF XOR ELSE 1 ENDIF", "NOP", "P2SH,STRICTENC", "DISABLED_OPCODE", "XOR disabled"],
["2 0 IF 2MUL ELSE 1 ENDIF", "NOP", "P2SH,STRICTENC", "DISABLED_OPCODE", "2MUL disabled"],
["2 0 IF 2DIV ELSE 1 ENDIF", "NOP", "P2SH,STRICTENC", "DISABLED_OPCODE", "2DIV disabled"],
["2 2 0 IF MUL ELSE 1 ENDIF", "NOP", "P2SH,STRICTENC", "DISABLED_OPCODE", "MUL disabled"],
["2 2 0 IF DIV ELSE 1 ENDIF", "NOP", "P2SH,STRICTENC", "DISABLED_OPCODE", "DIV disabled"],
["2 2 0 IF MOD ELSE 1 ENDIF", "NOP", "P2SH,STRICTENC", "DISABLED_OPCODE", "MOD disabled"],
["2 2 0 IF LSHIFT ELSE 1 ENDIF", "NOP", "P2SH,STRICTENC", "DISABLED_OPCODE", "LSHIFT disabled"],
["2 2 0 IF RSHIFT ELSE 1 ENDIF", "NOP", "P2SH,STRICTENC", "DISABLED_OPCODE", "RSHIFT disabled"],

["", "EQUAL NOT", "P2SH,STRICTENC", "INVALID_STACK_OPERATION", "EQUAL must error when there are no stack items"],
["0", "EQUAL NOT", "P2SH,STRICTENC", "INVALID_STACK_OPERATION", "EQUAL must error when there are not 2 stack items"],
["0 1","EQUAL", "P2SH,STRICTENC", "EVAL_FALSE"],
["1 1 ADD", "0 EQUAL", "P2SH,STRICTENC", "EVAL_FALSE"],
["11 1 ADD 12 SUB", "11 EQUAL", "P2SH,STRICTENC", "EVAL_FALSE"],

["2147483648 0 ADD", "NOP", "P2SH,STRICTENC", "UNKNOWN_ERROR", "arithmetic operands must be in range [-2^31...2^31] "],
["-2147483648 0 ADD", "NOP", "P2SH,STRICTENC", "UNKNOWN_ERROR", "arithmetic operands must be in range [-2^31...2^31] "],
["2147483647 DUP ADD", "4294967294 NUMEQUAL", "P2SH,STRICTENC", "UNKNOWN_ERROR", "NUMEQUAL must be in numeric range"],
["'abcdef' NOT", "0 EQUAL", "P2SH,STRICTENC", "UNKNOWN_ERROR", "NOT is an arithmetic operand"],

["2 DUP MUL", "4 EQUAL", "P2SH,STRICTENC", "DISABLED_OPCODE", "disabled"],
["2 DUP DIV", "1 EQUAL", "P2SH,STRICTENC", "DISABLED_OPCODE", "disabled"],
["2 2MUL", "4 EQUAL", "P2SH,STRICTENC", "DISABLED_OPCODE", "disabled"],
["2 2DIV", "1 EQUAL", "P2SH,STRICTENC", "DISABLED_OPCODE", "disabled"],
["7 3 MOD", "1 EQUAL", "P2SH,STRICTENC", "DISABLED_OPCODE", "disabled"],
["2 2 LSHIFT", "8 EQUAL", "P2SH,STRICTENC", "DISABLED_OPCODE", "disabled"],
["2 1 RSHIFT", "1 EQUAL", "P2SH,STRICTENC", "DISABLED_OPCODE", "disabled"],

["1", "NOP1 CHECKLOCKTIMEVERIFY CHECKSEQUENCEVERIFY NOP4 NOP5 NOP6 NOP7 NOP8 NOP9 NOP10 2 EQUAL", "P2SH,STRICTENC", "EVAL_FALSE"],
["'NOP_1_to_10' NOP1 CHECKLOCKTIMEVERIFY CHECKSEQUENCEVERIFY NOP4 NOP5 NOP6 NOP7 NOP8 NOP9 NOP10","'NOP_1_to_11' EQUAL", "P2SH,STRICTENC", "EVAL_FALSE"],

["Ensure 100% coverage of discouraged NOPS"],
["1", "NOP1",  "P2SH,DISCOURAGE_UPGRADABLE_NOPS", "DISCOURAGE_UPGRADABLE_NOPS"],
["1", "CHECKLOCKTIMEVERIFY",  "P2SH,DISCOURAGE_UPGRADABLE_NOPS", "DISCOURAGE_UPGRADABLE_NOPS"],
["1", "CHECKSEQUENCEVERIFY",  "P2SH,DISCOURAGE_UPGRADABLE_NOPS", "DISCOURAGE_UPGRADABLE_NOPS"],
["1", "NOP4",  "P2SH,DISCOURAGE_UPGRADABLE_NOPS", "DISCOURAGE_UPGRADABLE_NOPS"],
["1", "NOP5",  "P2SH,DISCOURAGE_UPGRADABLE_NOPS", "DISCOURAGE_UPGRADABLE_NOPS"],
["1", "NOP6",  "P2SH,DISCOURAGE_UPGRADABLE_NOPS", "DISCOURAGE_UPGRADABLE_NOPS"],
["1", "NOP7",  "P2SH,DISCOURAGE_UPGRADABLE_NOPS", "DISCOURAGE_UPGRADABLE_NOPS"],
["1", "NOP8",  "P2SH,DISCOURAGE_UPGRADABLE_NOPS", "DISCOURAGE_UPGRADABLE_NOPS"],
["1", "NOP9",  "P2SH,DISCOURAGE_UPGRADABLE_NOPS", "DISCOURAGE_UPGRADABLE_NOPS"],
["1", "NOP10", "P2SH,DISCOURAGE_UPGRADABLE_NOPS", "DISCOURAGE_UPGRADABLE_NOPS"],

["NOP10", "1", "P2SH,DISCOURAGE_UPGRADABLE_NOPS", "DISCOURAGE_UPGRADABLE_NOPS", "Discouraged NOP10 in scriptSig"],

["1 0x01 0xb9", "HASH160 0x14 0x15727299b05b45fdaf9ac9ecf7565cfe27c3e567 EQUAL",
 "P2SH,DISCOURAGE_UPGRADABLE_NOPS", "DISCOURAGE_UPGRADABLE_NOPS", "Discouraged NOP10 in redeemScript"],

["0x50","1", "P2SH,STRICTENC", "BAD_OPCODE", "opcode 0x50 is reserved"],
["1", "IF 0xba ELSE 1 ENDIF", "P2SH,STRICTENC", "BAD_OPCODE", "opcodes above NOP10 invalid if executed"],
["1", "IF 0xbb ELSE 1 ENDIF", "P2SH,STRICTENC", "BAD_OPCODE"],
["1", "IF 0xbc ELSE 1 ENDIF", "P2SH,STRICTENC", "BAD_OPCODE"],
["1", "IF 0xbd ELSE 1 ENDIF", "P2SH,STRICTENC", "BAD_OPCODE"],
["1", "IF 0xbe ELSE 1 ENDIF", "P2SH,STRICTENC", "BAD_OPCODE"],
["1", "IF 0xbf ELSE 1 ENDIF", "P2SH,STRICTENC", "BAD_OPCODE"],
["1", "IF 0xc0 ELSE 1 ENDIF", "P2SH,STRICTENC", "BAD_OPCODE"],
["1", "IF 0xc1 ELSE 1 ENDIF", "P2SH,STRICTENC", "BAD_OPCODE"],
["1", "IF 0xc2 ELSE 1 ENDIF", "P2SH,STRICTENC", "BAD_OPCODE"],
["1", "IF 0xc3 ELSE 1 ENDIF", "P2SH,STRICTENC", "BAD_OPCODE"],
["1", "IF 0xc4 ELSE 1 ENDIF", "P2SH,STRICTENC", "BAD_OPCODE"],
["1", "IF 0xc5 ELSE 1 ENDIF", "P2SH,STRICTENC", "BAD_OPCODE"],
["1", "IF 0xc6 ELSE 1 ENDIF", "P2SH,STRICTENC", "BAD_OPCODE"],
["1", "IF 0xc7 ELSE 1 ENDIF", "P2SH,STRICTENC", "BAD_OPCODE"],
["1", "IF 0xc8 ELSE 1 ENDIF", "P2SH,STRICTENC", "BAD_OPCODE"],
["1", "IF 0xc9 ELSE 1 ENDIF", "P2SH,STRICTENC", "BAD_OPCODE"],
["1", "IF 0xca ELSE 1 ENDIF", "P2SH,STRICTENC", "BAD_OPCODE"],
["1", "IF 0xcb ELSE 1 ENDIF", "P2SH,STRICTENC", "BAD_OPCODE"],
["1", "IF 0xcc ELSE 1 ENDIF", "P2SH,STRICTENC", "BAD_OPCODE"],
["1", "IF 0xcd ELSE 1 ENDIF", "P2SH,STRICTENC", "BAD_OPCODE"],
["1", "IF 0xce ELSE 1 ENDIF", "P2SH,STRICTENC", "BAD_OPCODE"],
["1", "IF 0xcf ELSE 1 ENDIF", "P2SH,STRICTENC", "BAD_OPCODE"],
["1", "IF 0xd0 ELSE 1 ENDIF", "P2SH,STRICTENC", "BAD_OPCODE"],
["1", "IF 0xd1 ELSE 1 ENDIF", "P2SH,STRICTENC", "BAD_OPCODE"],
["1", "IF 0xd2 ELSE 1 ENDIF", "P2SH,STRICTENC", "BAD_OPCODE"],
["1", "IF 0xd3 ELSE 1 ENDIF", "P2SH,STRICTENC", "BAD_OPCODE"],
["1", "IF 0xd4 ELSE 1 ENDIF", "P2SH,STRICTENC", "BAD_OPCODE"],
["1", "IF 0xd5 ELSE 1 ENDIF", "P2SH,STRICTENC", "BAD_OPCODE"],
["1", "IF 0xd6 ELSE 1 ENDIF", "P2SH,STRICTENC", "BAD_OPCODE"],
["1", "IF 0xd7 ELSE 1 ENDIF", "P2SH,STRICTENC", "BAD_OPCODE"],
["1", "IF 0xd8 ELSE 1 ENDIF", "P2SH,STRICTENC", "BAD_OPCODE"],
["1", "IF 0xd9 ELSE 1 ENDIF", "P2SH,STRICTENC", "BAD_OPCODE"],
["1", "IF 0xda ELSE 1 ENDIF", "P2SH,STRICTENC", "BAD_OPCODE"],
["1", "IF 0xdb ELSE 1 ENDIF", "P2SH,STRICTENC", "BAD_OPCODE"],
["1", "IF 0xdc ELSE 1 ENDIF", "P2SH,STRICTENC", "BAD_OPCODE"],
["1", "IF 0xdd ELSE 1 ENDIF", "P2SH,STRICTENC", "BAD_OPCODE"],
["1", "IF 0xde ELSE 1 ENDIF", "P2SH,STRICTENC", "BAD_OPCODE"],
["1", "IF 0xdf ELSE 1 ENDIF", "P2SH,STRICTENC", "BAD_OPCODE"],
["1", "IF 0xe0 ELSE 1 ENDIF", "P2SH,STRICTENC", "BAD_OPCODE"],
["1", "IF 0xe1 ELSE 1 ENDIF", "P2SH,STRICTENC", "BAD_OPCODE"],
["1", "IF 0xe2 ELSE 1 ENDIF", "P2SH,STRICTENC", "BAD_OPCODE"],
["1", "IF 0xe3 ELSE 1 ENDIF", "P2SH,STRICTENC", "BAD_OPCODE"],
["1", "IF 0xe4 ELSE 1 ENDIF", "P2SH,STRICTENC", "BAD_OPCODE"],
["1", "IF 0xe5 ELSE 1 ENDIF", "P2SH,STRICTENC", "BAD_OPCODE"],
["1", "IF 0xe6 ELSE 1 ENDIF", "P2SH,STRICTENC", "BAD_OPCODE"],
["1", "IF 0xe7 ELSE 1 ENDIF", "P2SH,STRICTENC", "BAD_OPCODE"],
["1", "IF 0xe8 ELSE 1 ENDIF", "P2SH,STRICTENC", "BAD_OPCODE"],
["1", "IF 0xe9 ELSE 1 ENDIF", "P2SH,STRICTENC", "BAD_OPCODE"],
["1", "IF 0xea ELSE 1 ENDIF", "P2SH,STRICTENC", "BAD_OPCODE"],
["1", "IF 0xeb ELSE 1 ENDIF", "P2SH,STRICTENC", "BAD_OPCODE"],
["1", "IF 0xec ELSE 1 ENDIF", "P2SH,STRICTENC", "BAD_OPCODE"],
["1", "IF 0xed ELSE 1 ENDIF", "P2SH,STRICTENC", "BAD_OPCODE"],
["1", "IF 0xee ELSE 1 ENDIF", "P2SH,STRICTENC", "BAD_OPCODE"],
["1", "IF 0xef ELSE 1 ENDIF", "P2SH,STRICTENC", "BAD_OPCODE"],
["1", "IF 0xf0 ELSE 1 ENDIF", "P2SH,STRICTENC", "BAD_OPCODE"],
["1", "IF 0xf1 ELSE 1 ENDIF", "P2SH,STRICTENC", "BAD_OPCODE"],
["1", "IF 0xf2 ELSE 1 ENDIF", "P2SH,STRICTENC", "BAD_OPCODE"],
["1", "IF 0xf3 ELSE 1 ENDIF", "P2SH,STRICTENC", "BAD_OPCODE"],
["1", "IF 0xf4 ELSE 1 ENDIF", "P2SH,STRICTENC", "BAD_OPCODE"],
["1", "IF 0xf5 ELSE 1 ENDIF", "P2SH,STRICTENC", "BAD_OPCODE"],
["1", "IF 0xf6 ELSE 1 ENDIF", "P2SH,STRICTENC", "BAD_OPCODE"],
["1", "IF 0xf7 ELSE 1 ENDIF", "P2SH,STRICTENC", "BAD_OPCODE"],
["1", "IF 0xf8 ELSE 1 ENDIF", "P2SH,STRICTENC", "BAD_OPCODE"],
["1", "IF 0xf9 ELSE 1 ENDIF", "P2SH,STRICTENC", "BAD_OPCODE"],
["1", "IF 0xfa ELSE 1 ENDIF", "P2SH,STRICTENC", "BAD_OPCODE"],
["1", "IF 0xfb ELSE 1 ENDIF", "P2SH,STRICTENC", "BAD_OPCODE"],
["1", "IF 0xfc ELSE 1 ENDIF", "P2SH,STRICTENC", "BAD_OPCODE"],
["1", "IF 0xfd ELSE 1 ENDIF", "P2SH,STRICTENC", "BAD_OPCODE"],
["1", "IF 0xfe ELSE 1 ENDIF", "P2SH,STRICTENC", "BAD_OPCODE"],
["1", "IF 0xff ELSE 1 ENDIF", "P2SH,STRICTENC", "BAD_OPCODE"],

["1 IF 1 ELSE", "0xff ENDIF", "P2SH,STRICTENC", "UNBALANCED_CONDITIONAL", "invalid because scriptSig and scriptPubKey are processed separately"],

["NOP", "RIPEMD160", "P2SH,STRICTENC", "INVALID_STACK_OPERATION"],
["NOP", "SHA1", "P2SH,STRICTENC", "INVALID_STACK_OPERATION"],
["NOP", "SHA256", "P2SH,STRICTENC", "INVALID_STACK_OPERATION"],
["NOP", "HASH160", "P2SH,STRICTENC", "INVALID_STACK_OPERATION"],
["NOP", "HASH256", "P2SH,STRICTENC", "INVALID_STACK_OPERATION"],

["NOP",
"'bbbbbbbbbbbbbbbbbbbbbbbbbbbbbbbbbbbbbbbbbbbbbbbbbbbbbbbbbbbbbbbbbbbbbbbbbbbbbbbbbbbbbbbbbbbbbbbbbbbbbbbbbbbbbbbbbbbbbbbbbbbbbbbbbbbbbbbbbbbbbbbbbbbbbbbbbbbbbbbbbbbbbbbbbbbbbbbbbbbbbbbbbbbbbbbbbbbbbbbbbbbbbbbbbbbbbbbbbbbbbbbbbbbbbbbbbbbbbbbbbbbbbbbbbbbbbbbbbbbbbbbbbbbbbbbbbbbbbbbbbbbbbbbbbbbbbbbbbbbbbbbbbbbbbbbbbbbbbbbbbbbbbbbbbbbbbbbbbbbbbbbbbbbbbbbbbbbbbbbbbbbbbbbbbbbbbbbbbbbbbbbbbbbbbbbbbbbbbbbbbbbbbbbbbbbbbbbbbbbbbbbbbbbbbbbbbbbbbbbbbbbbbbbbbbbbbbbbbbbbbbbbbbbbbbbbbbbbbbbbbbbbbbbbbbbbbbbbbbbbbbbbbbbbbbbbbbbbbbbbb'",
"P2SH,STRICTENC",
"PUSH_SIZE",
">520 byte push"],
["0",
"IF 'bbbbbbbbbbbbbbbbbbbbbbbbbbbbbbbbbbbbbbbbbbbbbbbbbbbbbbbbbbbbbbbbbbbbbbbbbbbbbbbbbbbbbbbbbbbbbbbbbbbbbbbbbbbbbbbbbbbbbbbbbbbbbbbbbbbbbbbbbbbbbbbbbbbbbbbbbbbbbbbbbbbbbbbbbbbbbbbbbbbbbbbbbbbbbbbbbbbbbbbbbbbbbbbbbbbbbbbbbbbbbbbbbbbbbbbbbbbbbbbbbbbbbbbbbbbbbbbbbbbbbbbbbbbbbbbbbbbbbbbbbbbbbbbbbbbbbbbbbbbbbbbbbbbbbbbbbbbbbbbbbbbbbbbbbbbbbbbbbbbbbbbbbbbbbbbbbbbbbbbbbbbbbbbbbbbbbbbbbbbbbbbbbbbbbbbbbbbbbbbbbbbbbbbbbbbbbbbbbbbbbbbbbbbbbbbbbbbbbbbbbbbbbbbbbbbbbbbbbbbbbbbbbbbbbbbbbbbbbbbbbbbbbbbbbbbbbbbbbbbbbbbbbbbbbbbbbbbbbbbbb' ENDIF 1",
"P2SH,STRICTENC",
"PUSH_SIZE",
">520 byte push in non-executed IF branch"],
["1",
"0x61616161616161616161616161616161616161616161616161616161616161616161616161616161616161616161616161616161616161616161616161616161616161616161616161616161616161616161616161616161616161616161616161616161616161616161616161616161616161616161616161616161616161616161616161616161616161616161616161616161616161616161616161616161616161616161616161616161616161616161616161616161616161616161616161616161616161616161",
"P2SH,STRICTENC",
"OP_COUNT",
">201 opcodes executed. 0x61 is NOP"],
["0",
"IF 0x6161616161616161616161616161616161616161616161616161616161616161616161616161616161616161616161616161616161616161616161616161616161616161616161616161616161616161616161616161616161616161616161616161616161616161616161616161616161616161616161616161616161616161616161616161616161616161616161616161616161616161616161616161616161616161616161616161616161616161616161616161616161616161616161616161616161616161 ENDIF 1",
"P2SH,STRICTENC",
"OP_COUNT",
">201 opcodes including non-executed IF branch. 0x61 is NOP"],
["1 2 3 4 5 0x6f6f6f6f6f6f6f6f6f6f6f6f6f6f6f6f6f6f6f6f6f6f6f6f6f6f6f6f6f6f6f6f6f6f6f6f6f6f6f6f6f6f6f6f6f6f6f6f6f6f6f6f6f6f6f6f6f6f6f6f6f6f6f6f6f6f6f6f6f6f6f6f6f6f6f6f6f6f6f6f6f6f6f6f6f6f6f6f6f6f6f6f6f6f6f6f6f6f6f6f6f6f6f6f6f6f6f6f6f6f6f6f6f6f6f6f6f6f6f6f6f6f6f6f6f6f6f6f6f6f6f6f6f6f6f6f6f6f6f6f6f6f6f6f6f6f6f6f6f6f6f6f6f6f6f6f6f6f6f6f6f6f6f6f6f",
"1 2 3 4 5 6 0x6f6f6f6f6f6f6f6f6f6f6f6f6f6f6f6f6f6f6f6f6f6f6f6f6f6f6f6f6f6f6f6f6f6f6f6f6f6f6f6f6f6f6f6f6f6f6f6f6f6f6f6f6f6f6f6f6f6f6f6f6f6f6f6f6f6f6f6f6f6f6f6f6f6f6f6f6f6f6f6f6f6f6f6f6f6f6f6f6f6f6f6f6f6f6f6f6f6f6f6f6f6f6f6f6f6f6f6f6f6f6f6f6f6f6f6f6f6f6f6f6f6f6f6f6f6f6f6f6f6f6f6f6f6f6f6f6f6f6f6f6f6f6f6f6f6f6f6f6f6f6f6f6f6f6f6f6f6f6f6f6f6f6f6f6f",
"P2SH,STRICTENC",
"STACK_SIZE",
">1,000 stack size (0x6f is 3DUP)"],
["1 2 3 4 5 0x6f6f6f6f6f6f6f6f6f6f6f6f6f6f6f6f6f6f6f6f6f6f6f6f6f6f6f6f6f6f6f6f6f6f6f6f6f6f6f6f6f6f6f6f6f6f6f6f6f6f6f6f6f6f6f6f6f6f6f6f6f6f6f6f6f6f6f6f6f6f6f6f6f6f6f6f6f6f6f6f6f6f6f6f6f6f6f6f6f6f6f6f6f6f6f6f6f6f6f6f6f6f6f6f6f6f6f6f6f6f6f6f6f6f6f6f6f6f6f6f6f6f6f6f6f6f6f6f6f6f6f6f6f6f6f6f6f6f6f6f6f6f6f6f6f6f6f6f6f6f6f6f6f6f6f6f6f6f6f6f6f6f6f6f6f",
"1 TOALTSTACK 2 TOALTSTACK 3 4 5 6 0x6f6f6f6f6f6f6f6f6f6f6f6f6f6f6f6f6f6f6f6f6f6f6f6f6f6f6f6f6f6f6f6f6f6f6f6f6f6f6f6f6f6f6f6f6f6f6f6f6f6f6f6f6f6f6f6f6f6f6f6f6f6f6f6f6f6f6f6f6f6f6f6f6f6f6f6f6f6f6f6f6f6f6f6f6f6f6f6f6f6f6f6f6f6f6f6f6f6f6f6f6f6f6f6f6f6f6f6f6f6f6f6f6f6f6f6f6f6f6f6f6f6f6f6f6f6f6f6f6f6f6f6f6f6f6f6f6f6f6f6f6f6f6f6f6f6f6f6f6f6f6f6f6f6f6f6f6f6f6f6f6f6f6f6f6f",
"P2SH,STRICTENC",
"STACK_SIZE",
">1,000 stack+altstack size"],
["NOP",
"0 'aaaaaaaaaaaaaaaaaaaaaaaaaaaaaaaaaaaaaaaaaaaaaaaaaaaaaaaaaaaaaaaaaaaaaaaaaaaaaaaaaaaaaaaaaaaaaaaaaaaaaaaaaaaaaaaaaaaaaaaaaaaaaaaaaaaaaaaaaaaaaaaaaaaaaaaaaaaaaaaaaaaaaaaaaaaaaaaaaaaaaaaaaaaaaaaaaaaaaaaaaaaaaaaaaaaaaaaaaaaaaaaaaaaaaaaaaaaaaaaaaaaaaaaaaaaaaaaaaaaaaaaaaaaaaaaaaaaaaaaaaaaaaaaaaaaaaaaaaaaaaaaaaaaaaaaaaaaaaaaaaaaaaaaaaaaaaaaaaaaaaaaaaaaaaaaaaaaaaaaaaaaaaaaaaaaaaaaaaaaaaa' 'bbbbbbbbbbbbbbbbbbbbbbbbbbbbbbbbbbbbbbbbbbbbbbbbbbbbbbbbbbbbbbbbbbbbbbbbbbbbbbbbbbbbbbbbbbbbbbbbbbbbbbbbbbbbbbbbbbbbbbbbbbbbbbbbbbbbbbbbbbbbbbbbbbbbbbbbbbbbbbbbbbbbbbbbbbbbbbbbbbbbbbbbbbbbbbbbbbbbbbbbbbbbbbbbbbbbbbbbbbbbbbbbbbbbbbbbbbbbbbbbbbbbbbbbbbbbbbbbbbbbbbbbbbbbbbbbbbbbbbbbbbbbbbbbbbbbbbbbbbbbbbbbbbbbbbbbbbbbbbbbbbbbbbbbbbbbbbbbbbbbbbbbbbbbbbbbbbbbbbbbbbbbbbbbbbbbbbbbbbbbbbbbbbbbbbbbbbbbbbbbbbbbbbbbbbbbbbbbbbbbbbbbbbbbbbbbbbbbbbbbbbbbbbbbbbbbbbbbbbbbbbbbbbbbbbbbbbbbbbbbbbbbbbbbbbbbbbbbbbbbbbbbbbbbbbbbbbbbbbbb' 'bbbbbbbbbbbbbbbbbbbbbbbbbbbbbbbbbbbbbbbbbbbbbbbbbbbbbbbbbbbbbbbbbbbbbbbbbbbbbbbbbbbbbbbbbbbbbbbbbbbbbbbbbbbbbbbbbbbbbbbbbbbbbbbbbbbbbbbbbbbbbbbbbbbbbbbbbbbbbbbbbbbbbbbbbbbbbbbbbbbbbbbbbbbbbbbbbbbbbbbbbbbbbbbbbbbbbbbbbbbbbbbbbbbbbbbbbbbbbbbbbbbbbbbbbbbbbbbbbbbbbbbbbbbbbbbbbbbbbbbbbbbbbbbbbbbbbbbbbbbbbbbbbbbbbbbbbbbbbbbbbbbbbbbbbbbbbbbbbbbbbbbbbbbbbbbbbbbbbbbbbbbbbbbbbbbbbbbbbbbbbbbbbbbbbbbbbbbbbbbbbbbbbbbbbbbbbbbbbbbbbbbbbbbbbbbbbbbbbbbbbbbbbbbbbbbbbbbbbbbbbbbbbbbbbbbbbbbbbbbbbbbbbbbbbbbbbbbbbbbbbbbbbbbbbbbbbbbbbbbb' 'bbbbbbbbbbbbbbbbbbbbbbbbbbbbbbbbbbbbbbbbbbbbbbbbbbbbbbbbbbbbbbbbbbbbbbbbbbbbbbbbbbbbbbbbbbbbbbbbbbbbbbbbbbbbbbbbbbbbbbbbbbbbbbbbbbbbbbbbbbbbbbbbbbbbbbbbbbbbbbbbbbbbbbbbbbbbbbbbbbbbbbbbbbbbbbbbbbbbbbbbbbbbbbbbbbbbbbbbbbbbbbbbbbbbbbbbbbbbbbbbbbbbbbbbbbbbbbbbbbbbbbbbbbbbbbbbbbbbbbbbbbbbbbbbbbbbbbbbbbbbbbbbbbbbbbbbbbbbbbbbbbbbbbbbbbbbbbbbbbbbbbbbbbbbbbbbbbbbbbbbbbbbbbbbbbbbbbbbbbbbbbbbbbbbbbbbbbbbbbbbbbbbbbbbbbbbbbbbbbbbbbbbbbbbbbbbbbbbbbbbbbbbbbbbbbbbbbbbbbbbbbbbbbbbbbbbbbbbbbbbbbbbbbbbbbbbbbbbbbbbbbbbbbbbbbbbbbbbbbbb' 'bbbbbbbbbbbbbbbbbbbbbbbbbbbbbbbbbbbbbbbbbbbbbbbbbbbbbbbbbbbbbbbbbbbbbbbbbbbbbbbbbbbbbbbbbbbbbbbbbbbbbbbbbbbbbbbbbbbbbbbbbbbbbbbbbbbbbbbbbbbbbbbbbbbbbbbbbbbbbbbbbbbbbbbbbbbbbbbbbbbbbbbbbbbbbbbbbbbbbbbbbbbbbbbbbbbbbbbbbbbbbbbbbbbbbbbbbbbbbbbbbbbbbbbbbbbbbbbbbbbbbbbbbbbbbbbbbbbbbbbbbbbbbbbbbbbbbbbbbbbbbbbbbbbbbbbbbbbbbbbbbbbbbbbbbbbbbbbbbbbbbbbbbbbbbbbbbbbbbbbbbbbbbbbbbbbbbbbbbbbbbbbbbbbbbbbbbbbbbbbbbbbbbbbbbbbbbbbbbbbbbbbbbbbbbbbbbbbbbbbbbbbbbbbbbbbbbbbbbbbbbbbbbbbbbbbbbbbbbbbbbbbbbbbbbbbbbbbbbbbbbbbbbbbbbbbbbbbbbbbb' 'bbbbbbbbbbbbbbbbbbbbbbbbbbbbbbbbbbbbbbbbbbbbbbbbbbbbbbbbbbbbbbbbbbbbbbbbbbbbbbbbbbbbbbbbbbbbbbbbbbbbbbbbbbbbbbbbbbbbbbbbbbbbbbbbbbbbbbbbbbbbbbbbbbbbbbbbbbbbbbbbbbbbbbbbbbbbbbbbbbbbbbbbbbbbbbbbbbbbbbbbbbbbbbbbbbbbbbbbbbbbbbbbbbbbbbbbbbbbbbbbbbbbbbbbbbbbbbbbbbbbbbbbbbbbbbbbbbbbbbbbbbbbbbbbbbbbbbbbbbbbbbbbbbbbbbbbbbbbbbbbbbbbbbbbbbbbbbbbbbbbbbbbbbbbbbbbbbbbbbbbbbbbbbbbbbbbbbbbbbbbbbbbbbbbbbbbbbbbbbbbbbbbbbbbbbbbbbbbbbbbbbbbbbbbbbbbbbbbbbbbbbbbbbbbbbbbbbbbbbbbbbbbbbbbbbbbbbbbbbbbbbbbbbbbbbbbbbbbbbbbbbbbbbbbbbbbbbbbbbbb' 'bbbbbbbbbbbbbbbbbbbbbbbbbbbbbbbbbbbbbbbbbbbbbbbbbbbbbbbbbbbbbbbbbbbbbbbbbbbbbbbbbbbbbbbbbbbbbbbbbbbbbbbbbbbbbbbbbbbbbbbbbbbbbbbbbbbbbbbbbbbbbbbbbbbbbbbbbbbbbbbbbbbbbbbbbbbbbbbbbbbbbbbbbbbbbbbbbbbbbbbbbbbbbbbbbbbbbbbbbbbbbbbbbbbbbbbbbbbbbbbbbbbbbbbbbbbbbbbbbbbbbbbbbbbbbbbbbbbbbbbbbbbbbbbbbbbbbbbbbbbbbbbbbbbbbbbbbbbbbbbbbbbbbbbbbbbbbbbbbbbbbbbbbbbbbbbbbbbbbbbbbbbbbbbbbbbbbbbbbbbbbbbbbbbbbbbbbbbbbbbbbbbbbbbbbbbbbbbbbbbbbbbbbbbbbbbbbbbbbbbbbbbbbbbbbbbbbbbbbbbbbbbbbbbbbbbbbbbbbbbbbbbbbbbbbbbbbbbbbbbbbbbbbbbbbbbbbbbbbbbb' 'bbbbbbbbbbbbbbbbbbbbbbbbbbbbbbbbbbbbbbbbbbbbbbbbbbbbbbbbbbbbbbbbbbbbbbbbbbbbbbbbbbbbbbbbbbbbbbbbbbbbbbbbbbbbbbbbbbbbbbbbbbbbbbbbbbbbbbbbbbbbbbbbbbbbbbbbbbbbbbbbbbbbbbbbbbbbbbbbbbbbbbbbbbbbbbbbbbbbbbbbbbbbbbbbbbbbbbbbbbbbbbbbbbbbbbbbbbbbbbbbbbbbbbbbbbbbbbbbbbbbbbbbbbbbbbbbbbbbbbbbbbbbbbbbbbbbbbbbbbbbbbbbbbbbbbbbbbbbbbbbbbbbbbbbbbbbbbbbbbbbbbbbbbbbbbbbbbbbbbbbbbbbbbbbbbbbbbbbbbbbbbbbbbbbbbbbbbbbbbbbbbbbbbbbbbbbbbbbbbbbbbbbbbbbbbbbbbbbbbbbbbbbbbbbbbbbbbbbbbbbbbbbbbbbbbbbbbbbbbbbbbbbbbbbbbbbbbbbbbbbbbbbbbbbbbbbbbbbbbbb' 'bbbbbbbbbbbbbbbbbbbbbbbbbbbbbbbbbbbbbbbbbbbbbbbbbbbbbbbbbbbbbbbbbbbbbbbbbbbbbbbbbbbbbbbbbbbbbbbbbbbbbbbbbbbbbbbbbbbbbbbbbbbbbbbbbbbbbbbbbbbbbbbbbbbbbbbbbbbbbbbbbbbbbbbbbbbbbbbbbbbbbbbbbbbbbbbbbbbbbbbbbbbbbbbbbbbbbbbbbbbbbbbbbbbbbbbbbbbbbbbbbbbbbbbbbbbbbbbbbbbbbbbbbbbbbbbbbbbbbbbbbbbbbbbbbbbbbbbbbbbbbbbbbbbbbbbbbbbbbbbbbbbbbbbbbbbbbbbbbbbbbbbbbbbbbbbbbbbbbbbbbbbbbbbbbbbbbbbbbbbbbbbbbbbbbbbbbbbbbbbbbbbbbbbbbbbbbbbbbbbbbbbbbbbbbbbbbbbbbbbbbbbbbbbbbbbbbbbbbbbbbbbbbbbbbbbbbbbbbbbbbbbbbbbbbbbbbbbbbbbbbbbbbbbbbbbbbbbbbbbb' 'bbbbbbbbbbbbbbbbbbbbbbbbbbbbbbbbbbbbbbbbbbbbbbbbbbbbbbbbbbbbbbbbbbbbbbbbbbbbbbbbbbbbbbbbbbbbbbbbbbbbbbbbbbbbbbbbbbbbbbbbbbbbbbbbbbbbbbbbbbbbbbbbbbbbbbbbbbbbbbbbbbbbbbbbbbbbbbbbbbbbbbbbbbbbbbbbbbbbbbbbbbbbbbbbbbbbbbbbbbbbbbbbbbbbbbbbbbbbbbbbbbbbbbbbbbbbbbbbbbbbbbbbbbbbbbbbbbbbbbbbbbbbbbbbbbbbbbbbbbbbbbbbbbbbbbbbbbbbbbbbbbbbbbbbbbbbbbbbbbbbbbbbbbbbbbbbbbbbbbbbbbbbbbbbbbbbbbbbbbbbbbbbbbbbbbbbbbbbbbbbbbbbbbbbbbbbbbbbbbbbbbbbbbbbbbbbbbbbbbbbbbbbbbbbbbbbbbbbbbbbbbbbbbbbbbbbbbbbbbbbbbbbbbbbbbbbbbbbbbbbbbbbbbbbbbbbbbbbbbbb' 'bbbbbbbbbbbbbbbbbbbbbbbbbbbbbbbbbbbbbbbbbbbbbbbbbbbbbbbbbbbbbbbbbbbbbbbbbbbbbbbbbbbbbbbbbbbbbbbbbbbbbbbbbbbbbbbbbbbbbbbbbbbbbbbbbbbbbbbbbbbbbbbbbbbbbbbbbbbbbbbbbbbbbbbbbbbbbbbbbbbbbbbbbbbbbbbbbbbbbbbbbbbbbbbbbbbbbbbbbbbbbbbbbbbbbbbbbbbbbbbbbbbbbbbbbbbbbbbbbbbbbbbbbbbbbbbbbbbbbbbbbbbbbbbbbbbbbbbbbbbbbbbbbbbbbbbbbbbbbbbbbbbbbbbbbbbbbbbbbbbbbbbbbbbbbbbbbbbbbbbbbbbbbbbbbbbbbbbbbbbbbbbbbbbbbbbbbbbbbbbbbbbbbbbbbbbbbbbbbbbbbbbbbbbbbbbbbbbbbbbbbbbbbbbbbbbbbbbbbbbbbbbbbbbbbbbbbbbbbbbbbbbbbbbbbbbbbbbbbbbbbbbbbbbbbbbbbbbbbbbb' 'bbbbbbbbbbbbbbbbbbbbbbbbbbbbbbbbbbbbbbbbbbbbbbbbbbbbbbbbbbbbbbbbbbbbbbbbbbbbbbbbbbbbbbbbbbbbbbbbbbbbbbbbbbbbbbbbbbbbbbbbbbbbbbbbbbbbbbbbbbbbbbbbbbbbbbbbbbbbbbbbbbbbbbbbbbbbbbbbbbbbbbbbbbbbbbbbbbbbbbbbbbbbbbbbbbbbbbbbbbbbbbbbbbbbbbbbbbbbbbbbbbbbbbbbbbbbbbbbbbbbbbbbbbbbbbbbbbbbbbbbbbbbbbbbbbbbbbbbbbbbbbbbbbbbbbbbbbbbbbbbbbbbbbbbbbbbbbbbbbbbbbbbbbbbbbbbbbbbbbbbbbbbbbbbbbbbbbbbbbbbbbbbbbbbbbbbbbbbbbbbbbbbbbbbbbbbbbbbbbbbbbbbbbbbbbbbbbbbbbbbbbbbbbbbbbbbbbbbbbbbbbbbbbbbbbbbbbbbbbbbbbbbbbbbbbbbbbbbbbbbbbbbbbbbbbbbbbbbbbbb' 'bbbbbbbbbbbbbbbbbbbbbbbbbbbbbbbbbbbbbbbbbbbbbbbbbbbbbbbbbbbbbbbbbbbbbbbbbbbbbbbbbbbbbbbbbbbbbbbbbbbbbbbbbbbbbbbbbbbbbbbbbbbbbbbbbbbbbbbbbbbbbbbbbbbbbbbbbbbbbbbbbbbbbbbbbbbbbbbbbbbbbbbbbbbbbbbbbbbbbbbbbbbbbbbbbbbbbbbbbbbbbbbbbbbbbbbbbbbbbbbbbbbbbbbbbbbbbbbbbbbbbbbbbbbbbbbbbbbbbbbbbbbbbbbbbbbbbbbbbbbbbbbbbbbbbbbbbbbbbbbbbbbbbbbbbbbbbbbbbbbbbbbbbbbbbbbbbbbbbbbbbbbbbbbbbbbbbbbbbbbbbbbbbbbbbbbbbbbbbbbbbbbbbbbbbbbbbbbbbbbbbbbbbbbbbbbbbbbbbbbbbbbbbbbbbbbbbbbbbbbbbbbbbbbbbbbbbbbbbbbbbbbbbbbbbbbbbbbbbbbbbbbbbbbbbbbbbbbbbbbb' 'bbbbbbbbbbbbbbbbbbbbbbbbbbbbbbbbbbbbbbbbbbbbbbbbbbbbbbbbbbbbbbbbbbbbbbbbbbbbbbbbbbbbbbbbbbbbbbbbbbbbbbbbbbbbbbbbbbbbbbbbbbbbbbbbbbbbbbbbbbbbbbbbbbbbbbbbbbbbbbbbbbbbbbbbbbbbbbbbbbbbbbbbbbbbbbbbbbbbbbbbbbbbbbbbbbbbbbbbbbbbbbbbbbbbbbbbbbbbbbbbbbbbbbbbbbbbbbbbbbbbbbbbbbbbbbbbbbbbbbbbbbbbbbbbbbbbbbbbbbbbbbbbbbbbbbbbbbbbbbbbbbbbbbbbbbbbbbbbbbbbbbbbbbbbbbbbbbbbbbbbbbbbbbbbbbbbbbbbbbbbbbbbbbbbbbbbbbbbbbbbbbbbbbbbbbbbbbbbbbbbbbbbbbbbbbbbbbbbbbbbbbbbbbbbbbbbbbbbbbbbbbbbbbbbbbbbbbbbbbbbbbbbbbbbbbbbbbbbbbbbbbbbbbbbbbbbbbbbbbbb' 'bbbbbbbbbbbbbbbbbbbbbbbbbbbbbbbbbbbbbbbbbbbbbbbbbbbbbbbbbbbbbbbbbbbbbbbbbbbbbbbbbbbbbbbbbbbbbbbbbbbbbbbbbbbbbbbbbbbbbbbbbbbbbbbbbbbbbbbbbbbbbbbbbbbbbbbbbbbbbbbbbbbbbbbbbbbbbbbbbbbbbbbbbbbbbbbbbbbbbbbbbbbbbbbbbbbbbbbbbbbbbbbbbbbbbbbbbbbbbbbbbbbbbbbbbbbbbbbbbbbbbbbbbbbbbbbbbbbbbbbbbbbbbbbbbbbbbbbbbbbbbbbbbbbbbbbbbbbbbbbbbbbbbbbbbbbbbbbbbbbbbbbbbbbbbbbbbbbbbbbbbbbbbbbbbbbbbbbbbbbbbbbbbbbbbbbbbbbbbbbbbbbbbbbbbbbbbbbbbbbbbbbbbbbbbbbbbbbbbbbbbbbbbbbbbbbbbbbbbbbbbbbbbbbbbbbbbbbbbbbbbbbbbbbbbbbbbbbbbbbbbbbbbbbbbbbbbbbbbbbb' 'bbbbbbbbbbbbbbbbbbbbbbbbbbbbbbbbbbbbbbbbbbbbbbbbbbbbbbbbbbbbbbbbbbbbbbbbbbbbbbbbbbbbbbbbbbbbbbbbbbbbbbbbbbbbbbbbbbbbbbbbbbbbbbbbbbbbbbbbbbbbbbbbbbbbbbbbbbbbbbbbbbbbbbbbbbbbbbbbbbbbbbbbbbbbbbbbbbbbbbbbbbbbbbbbbbbbbbbbbbbbbbbbbbbbbbbbbbbbbbbbbbbbbbbbbbbbbbbbbbbbbbbbbbbbbbbbbbbbbbbbbbbbbbbbbbbbbbbbbbbbbbbbbbbbbbbbbbbbbbbbbbbbbbbbbbbbbbbbbbbbbbbbbbbbbbbbbbbbbbbbbbbbbbbbbbbbbbbbbbbbbbbbbbbbbbbbbbbbbbbbbbbbbbbbbbbbbbbbbbbbbbbbbbbbbbbbbbbbbbbbbbbbbbbbbbbbbbbbbbbbbbbbbbbbbbbbbbbbbbbbbbbbbbbbbbbbbbbbbbbbbbbbbbbbbbbbbbbbbbbb' 'bbbbbbbbbbbbbbbbbbbbbbbbbbbbbbbbbbbbbbbbbbbbbbbbbbbbbbbbbbbbbbbbbbbbbbbbbbbbbbbbbbbbbbbbbbbbbbbbbbbbbbbbbbbbbbbbbbbbbbbbbbbbbbbbbbbbbbbbbbbbbbbbbbbbbbbbbbbbbbbbbbbbbbbbbbbbbbbbbbbbbbbbbbbbbbbbbbbbbbbbbbbbbbbbbbbbbbbbbbbbbbbbbbbbbbbbbbbbbbbbbbbbbbbbbbbbbbbbbbbbbbbbbbbbbbbbbbbbbbbbbbbbbbbbbbbbbbbbbbbbbbbbbbbbbbbbbbbbbbbbbbbbbbbbbbbbbbbbbbbbbbbbbbbbbbbbbbbbbbbbbbbbbbbbbbbbbbbbbbbbbbbbbbbbbbbbbbbbbbbbbbbbbbbbbbbbbbbbbbbbbbbbbbbbbbbbbbbbbbbbbbbbbbbbbbbbbbbbbbbbbbbbbbbbbbbbbbbbbbbbbbbbbbbbbbbbbbbbbbbbbbbbbbbbbbbbbbbbbbbb' 'bbbbbbbbbbbbbbbbbbbbbbbbbbbbbbbbbbbbbbbbbbbbbbbbbbbbbbbbbbbbbbbbbbbbbbbbbbbbbbbbbbbbbbbbbbbbbbbbbbbbbbbbbbbbbbbbbbbbbbbbbbbbbbbbbbbbbbbbbbbbbbbbbbbbbbbbbbbbbbbbbbbbbbbbbbbbbbbbbbbbbbbbbbbbbbbbbbbbbbbbbbbbbbbbbbbbbbbbbbbbbbbbbbbbbbbbbbbbbbbbbbbbbbbbbbbbbbbbbbbbbbbbbbbbbbbbbbbbbbbbbbbbbbbbbbbbbbbbbbbbbbbbbbbbbbbbbbbbbbbbbbbbbbbbbbbbbbbbbbbbbbbbbbbbbbbbbbbbbbbbbbbbbbbbbbbbbbbbbbbbbbbbbbbbbbbbbbbbbbbbbbbbbbbbbbbbbbbbbbbbbbbbbbbbbbbbbbbbbbbbbbbbbbbbbbbbbbbbbbbbbbbbbbbbbbbbbbbbbbbbbbbbbbbbbbbbbbbbbbbbbbbbbbbbbbbbbbbbbbbb' 'bbbbbbbbbbbbbbbbbbbbbbbbbbbbbbbbbbbbbbbbbbbbbbbbbbbbbbbbbbbbbbbbbbbbbbbbbbbbbbbbbbbbbbbbbbbbbbbbbbbbbbbbbbbbbbbbbbbbbbbbbbbbbbbbbbbbbbbbbbbbbbbbbbbbbbbbbbbbbbbbbbbbbbbbbbbbbbbbbbbbbbbbbbbbbbbbbbbbbbbbbbbbbbbbbbbbbbbbbbbbbbbbbbbbbbbbbbbbbbbbbbbbbbbbbbbbbbbbbbbbbbbbbbbbbbbbbbbbbbbbbbbbbbbbbbbbbbbbbbbbbbbbbbbbbbbbbbbbbbbbbbbbbbbbbbbbbbbbbbbbbbbbbbbbbbbbbbbbbbbbbbbbbbbbbbbbbbbbbbbbbbbbbbbbbbbbbbbbbbbbbbbbbbbbbbbbbbbbbbbbbbbbbbbbbbbbbbbbbbbbbbbbbbbbbbbbbbbbbbbbbbbbbbbbbbbbbbbbbbbbbbbbbbbbbbbbbbbbbbbbbbbbbbbbbbbbbbbbbbbb' 0x6f6f6f6f6f6f6f6f6f6f6f6f6f6f6f6f6f6f6f6f6f6f6f6f6f6f6f6f6f6f6f6f6f6f6f6f6f6f6f6f6f6f6f6f6f6f6f6f6f6f6f6f6f6f6f6f6f6f6f6f6f6f6f6f6f6f6f6f6f6f6f6f6f6f6f6f6f6f6f6f6f6f6f6f6f6f6f6f6f6f6f6f6f6f6f6f6f6f6f6f6f6f6f6f6f6f6f6f6f6f6f6f6f6f6f6f6f6f6f 2DUP 0x616161616161616161616161616161616161616161616161616161616161616161616161616161616161616161616161616161616161616161616161616161616161616161616161616161616161616161",
"P2SH,STRICTENC",
"SCRIPT_SIZE",
"10,001-byte scriptPubKey"],

["NOP1","NOP10", "P2SH,STRICTENC", "EVAL_FALSE"],

["1","VER", "P2SH,STRICTENC", "BAD_OPCODE", "OP_VER is reserved"],
["1","VERIF", "P2SH,STRICTENC", "BAD_OPCODE", "OP_VERIF is reserved"],
["1","VERNOTIF", "P2SH,STRICTENC", "BAD_OPCODE", "OP_VERNOTIF is reserved"],
["1","RESERVED", "P2SH,STRICTENC", "BAD_OPCODE", "OP_RESERVED is reserved"],
["1","RESERVED1", "P2SH,STRICTENC", "BAD_OPCODE", "OP_RESERVED1 is reserved"],
["1","RESERVED2", "P2SH,STRICTENC", "BAD_OPCODE", "OP_RESERVED2 is reserved"],
["1","0xba", "P2SH,STRICTENC", "BAD_OPCODE", "0xba == OP_NOP10 + 1"],

["2147483648", "1ADD 1", "P2SH,STRICTENC", "UNKNOWN_ERROR", "We cannot do math on 5-byte integers"],
["2147483648", "NEGATE 1", "P2SH,STRICTENC", "UNKNOWN_ERROR", "We cannot do math on 5-byte integers"],
["-2147483648", "1ADD 1", "P2SH,STRICTENC", "UNKNOWN_ERROR", "Because we use a sign bit, -2147483648 is also 5 bytes"],
["2147483647", "1ADD 1SUB 1", "P2SH,STRICTENC", "UNKNOWN_ERROR", "We cannot do math on 5-byte integers, even if the result is 4-bytes"],
["2147483648", "1SUB 1", "P2SH,STRICTENC", "UNKNOWN_ERROR", "We cannot do math on 5-byte integers, even if the result is 4-bytes"],

["2147483648 1", "BOOLOR 1", "P2SH,STRICTENC", "UNKNOWN_ERROR", "We cannot do BOOLOR on 5-byte integers (but we can still do IF etc)"],
["2147483648 1", "BOOLAND 1", "P2SH,STRICTENC", "UNKNOWN_ERROR", "We cannot do BOOLAND on 5-byte integers"],

["1", "1 ENDIF", "P2SH,STRICTENC", "UNBALANCED_CONDITIONAL", "ENDIF without IF"],
["1", "IF 1", "P2SH,STRICTENC", "UNBALANCED_CONDITIONAL", "IF without ENDIF"],
["1 IF 1", "ENDIF", "P2SH,STRICTENC", "UNBALANCED_CONDITIONAL", "IFs don't carry over"],

["NOP", "IF 1 ENDIF", "P2SH,STRICTENC", "UNBALANCED_CONDITIONAL", "The following tests check the if(stack.size() < N) tests in each opcode"],
["NOP", "NOTIF 1 ENDIF", "P2SH,STRICTENC", "UNBALANCED_CONDITIONAL", "They are here to catch copy-and-paste errors"],
["NOP", "VERIFY 1", "P2SH,STRICTENC", "INVALID_STACK_OPERATION", "Most of them are duplicated elsewhere,"],

["NOP", "TOALTSTACK 1", "P2SH,STRICTENC", "INVALID_STACK_OPERATION", "but, hey, more is always better, right?"],
["1", "FROMALTSTACK", "P2SH,STRICTENC", "INVALID_ALTSTACK_OPERATION"],
["1", "2DROP 1", "P2SH,STRICTENC", "INVALID_STACK_OPERATION"],
["1", "2DUP", "P2SH,STRICTENC", "INVALID_STACK_OPERATION"],
["1 1", "3DUP", "P2SH,STRICTENC", "INVALID_STACK_OPERATION"],
["1 1 1", "2OVER", "P2SH,STRICTENC", "INVALID_STACK_OPERATION"],
["1 1 1 1 1", "2ROT", "P2SH,STRICTENC", "INVALID_STACK_OPERATION"],
["1 1 1", "2SWAP", "P2SH,STRICTENC", "INVALID_STACK_OPERATION"],
["NOP", "IFDUP 1", "P2SH,STRICTENC", "INVALID_STACK_OPERATION"],
["NOP", "DROP 1", "P2SH,STRICTENC", "INVALID_STACK_OPERATION"],
["NOP", "DUP 1", "P2SH,STRICTENC", "INVALID_STACK_OPERATION"],
["1", "NIP", "P2SH,STRICTENC", "INVALID_STACK_OPERATION"],
["1", "OVER", "P2SH,STRICTENC", "INVALID_STACK_OPERATION"],
["1 1 1 3", "PICK", "P2SH,STRICTENC", "INVALID_STACK_OPERATION"],
["0", "PICK 1", "P2SH,STRICTENC", "INVALID_STACK_OPERATION"],
["1 1 1 3", "ROLL", "P2SH,STRICTENC", "INVALID_STACK_OPERATION"],
["0", "ROLL 1", "P2SH,STRICTENC", "INVALID_STACK_OPERATION"],
["1 1", "ROT", "P2SH,STRICTENC", "INVALID_STACK_OPERATION"],
["1", "SWAP", "P2SH,STRICTENC", "INVALID_STACK_OPERATION"],
["1", "TUCK", "P2SH,STRICTENC", "INVALID_STACK_OPERATION"],

["NOP", "SIZE 1", "P2SH,STRICTENC", "INVALID_STACK_OPERATION"],

["1", "EQUAL 1", "P2SH,STRICTENC", "INVALID_STACK_OPERATION"],
["1", "EQUALVERIFY 1", "P2SH,STRICTENC", "INVALID_STACK_OPERATION"],

["NOP", "1ADD 1", "P2SH,STRICTENC", "INVALID_STACK_OPERATION"],
["NOP", "1SUB 1", "P2SH,STRICTENC", "INVALID_STACK_OPERATION"],
["NOP", "NEGATE 1", "P2SH,STRICTENC", "INVALID_STACK_OPERATION"],
["NOP", "ABS 1", "P2SH,STRICTENC", "INVALID_STACK_OPERATION"],
["NOP", "NOT 1", "P2SH,STRICTENC", "INVALID_STACK_OPERATION"],
["NOP", "0NOTEQUAL 1", "P2SH,STRICTENC", "INVALID_STACK_OPERATION"],

["1", "ADD", "P2SH,STRICTENC", "INVALID_STACK_OPERATION"],
["1", "SUB", "P2SH,STRICTENC", "INVALID_STACK_OPERATION"],
["1", "BOOLAND", "P2SH,STRICTENC", "INVALID_STACK_OPERATION"],
["1", "BOOLOR", "P2SH,STRICTENC", "INVALID_STACK_OPERATION"],
["1", "NUMEQUAL", "P2SH,STRICTENC", "INVALID_STACK_OPERATION"],
["1", "NUMEQUALVERIFY 1", "P2SH,STRICTENC", "INVALID_STACK_OPERATION"],
["1", "NUMNOTEQUAL", "P2SH,STRICTENC", "INVALID_STACK_OPERATION"],
["1", "LESSTHAN", "P2SH,STRICTENC", "INVALID_STACK_OPERATION"],
["1", "GREATERTHAN", "P2SH,STRICTENC", "INVALID_STACK_OPERATION"],
["1", "LESSTHANOREQUAL", "P2SH,STRICTENC", "INVALID_STACK_OPERATION"],
["1", "GREATERTHANOREQUAL", "P2SH,STRICTENC", "INVALID_STACK_OPERATION"],
["1", "MIN", "P2SH,STRICTENC", "INVALID_STACK_OPERATION"],
["1", "MAX", "P2SH,STRICTENC", "INVALID_STACK_OPERATION"],
["1 1", "WITHIN", "P2SH,STRICTENC", "INVALID_STACK_OPERATION"],

["NOP", "RIPEMD160 1", "P2SH,STRICTENC", "INVALID_STACK_OPERATION"],
["NOP", "SHA1 1", "P2SH,STRICTENC", "INVALID_STACK_OPERATION"],
["NOP", "SHA256 1", "P2SH,STRICTENC", "INVALID_STACK_OPERATION"],
["NOP", "HASH160 1", "P2SH,STRICTENC", "INVALID_STACK_OPERATION"],
["NOP", "HASH256 1", "P2SH,STRICTENC", "INVALID_STACK_OPERATION"],

["Increase CHECKSIG and CHECKMULTISIG negative test coverage"],
["", "CHECKSIG NOT", "STRICTENC", "INVALID_STACK_OPERATION", "CHECKSIG must error when there are no stack items"],
["0", "CHECKSIG NOT", "STRICTENC", "INVALID_STACK_OPERATION", "CHECKSIG must error when there are not 2 stack items"],
["", "CHECKMULTISIG NOT", "STRICTENC", "INVALID_STACK_OPERATION", "CHECKMULTISIG must error when there are no stack items"],
["", "-1 CHECKMULTISIG NOT", "STRICTENC", "PUBKEY_COUNT", "CHECKMULTISIG must error when the specified number of pubkeys is negative"],
["", "1 CHECKMULTISIG NOT", "STRICTENC", "INVALID_STACK_OPERATION", "CHECKMULTISIG must error when there are not enough pubkeys on the stack"],
["", "-1 0 CHECKMULTISIG NOT", "STRICTENC", "SIG_COUNT", "CHECKMULTISIG must error when the specified number of signatures is negative"],
["", "1 'pk1' 1 CHECKMULTISIG NOT", "STRICTENC", "INVALID_STACK_OPERATION", "CHECKMULTISIG must error when there are not enough signatures on the stack"],
["", "'dummy' 'sig1' 1 'pk1' 1 CHECKMULTISIG IF 1 ENDIF", "", "EVAL_FALSE", "CHECKMULTISIG must push false to stack when signature is invalid when NOT in strict enc mode"],

["",
"0 0 0 CHECKMULTISIG 0 0 CHECKMULTISIG 0 0 CHECKMULTISIG 0 0 CHECKMULTISIG 0 0 CHECKMULTISIG 0 0 CHECKMULTISIG 0 0 CHECKMULTISIG 0 0 CHECKMULTISIG 0 0 CHECKMULTISIG 0 0 CHECKMULTISIG 0 0 CHECKMULTISIG 0 0 CHECKMULTISIG 0 0 CHECKMULTISIG 0 0 CHECKMULTISIG 0 0 CHECKMULTISIG 0 0 CHECKMULTISIG 0 0 CHECKMULTISIG 0 0 CHECKMULTISIG 0 0 CHECKMULTISIG 0 0 CHECKMULTISIG 0 0 CHECKMULTISIG 0 0 CHECKMULTISIG 0 0 CHECKMULTISIG 0 0 CHECKMULTISIG 0 0 CHECKMULTISIG 0 0 CHECKMULTISIG 0 0 CHECKMULTISIG 0 0 CHECKMULTISIG 0 0 CHECKMULTISIG 0 0 CHECKMULTISIG 0 0 CHECKMULTISIG 0 0 CHECKMULTISIG 0 0 CHECKMULTISIG 0 0 CHECKMULTISIG 0 0 CHECKMULTISIG 0 0 CHECKMULTISIG 0 0 CHECKMULTISIG 0 0 CHECKMULTISIG 0 0 CHECKMULTISIG 0 0 CHECKMULTISIG 0 0 CHECKMULTISIG 0 0 CHECKMULTISIG 0 0 CHECKMULTISIG 0 0 CHECKMULTISIG 0 0 CHECKMULTISIG 0 0 CHECKMULTISIG 0 0 CHECKMULTISIG 0 0 CHECKMULTISIG 0 0 CHECKMULTISIG 0 0 CHECKMULTISIG 0 0 CHECKMULTISIG 0 0 CHECKMULTISIG 0 0 CHECKMULTISIG 0 0 CHECKMULTISIG 0 0 CHECKMULTISIG 0 0 CHECKMULTISIG 0 0 CHECKMULTISIG 0 0 CHECKMULTISIG 0 0 CHECKMULTISIG 0 0 CHECKMULTISIG 0 0 CHECKMULTISIG 0 0 CHECKMULTISIG 0 0 CHECKMULTISIG 0 0 CHECKMULTISIG 0 0 CHECKMULTISIG 0 0 CHECKMULTISIG 0 0 CHECKMULTISIG 0 0 CHECKMULTISIG 0 0 CHECKMULTISIG 0 0 CHECKMULTISIG 0 0 CHECKMULTISIG 0 0 CHECKMULTISIG 0 0 CHECKMULTISIG 0 0 CHECKMULTISIG 0 0 CHECKMULTISIG 0 0 CHECKMULTISIG 0 0 CHECKMULTISIG 0 0 CHECKMULTISIG 0 0 CHECKMULTISIG 0 0 CHECKMULTISIG 0 0 CHECKMULTISIG 0 0 CHECKMULTISIG 0 0 CHECKMULTISIG 0 0 CHECKMULTISIG 0 0 CHECKMULTISIG 0 0 CHECKMULTISIG 0 0 CHECKMULTISIG 0 0 CHECKMULTISIG 0 0 CHECKMULTISIG 0 0 CHECKMULTISIG 0 0 CHECKMULTISIG 0 0 CHECKMULTISIG 0 0 CHECKMULTISIG 0 0 CHECKMULTISIG 0 0 CHECKMULTISIG 0 0 CHECKMULTISIG 0 0 CHECKMULTISIG 0 0 CHECKMULTISIG 0 0 CHECKMULTISIG 0 0 CHECKMULTISIG 0 0 CHECKMULTISIG 0 0 CHECKMULTISIG 0 0 CHECKMULTISIG 0 0 CHECKMULTISIG 0 0 CHECKMULTISIG 0 0 CHECKMULTISIG 0 0 CHECKMULTISIG 0 0 CHECKMULTISIG 0 0 CHECKMULTISIG 0 0 CHECKMULTISIG 0 0 CHECKMULTISIG 0 0 CHECKMULTISIG 0 0 CHECKMULTISIG 0 0 CHECKMULTISIG 0 0 CHECKMULTISIG 0 0 CHECKMULTISIG 0 0 CHECKMULTISIG 0 0 CHECKMULTISIG 0 0 CHECKMULTISIG 0 0 CHECKMULTISIG 0 0 CHECKMULTISIG 0 0 CHECKMULTISIG 0 0 CHECKMULTISIG 0 0 CHECKMULTISIG 0 0 CHECKMULTISIG 0 0 CHECKMULTISIG 0 0 CHECKMULTISIG 0 0 CHECKMULTISIG 0 0 CHECKMULTISIG 0 0 CHECKMULTISIG 0 0 CHECKMULTISIG 0 0 CHECKMULTISIG 0 0 CHECKMULTISIG 0 0 CHECKMULTISIG 0 0 CHECKMULTISIG 0 0 CHECKMULTISIG 0 0 CHECKMULTISIG 0 0 CHECKMULTISIG 0 0 CHECKMULTISIG 0 0 CHECKMULTISIG 0 0 CHECKMULTISIG 0 0 CHECKMULTISIG 0 0 CHECKMULTISIG 0 0 CHECKMULTISIG 0 0 CHECKMULTISIG 0 0 CHECKMULTISIG 0 0 CHECKMULTISIG 0 0 CHECKMULTISIG 0 0 CHECKMULTISIG 0 0 CHECKMULTISIG 0 0 CHECKMULTISIG 0 0 CHECKMULTISIG 0 0 CHECKMULTISIG 0 0 CHECKMULTISIG 0 0 CHECKMULTISIG 0 0 CHECKMULTISIG 0 0 CHECKMULTISIG 0 0 CHECKMULTISIG 0 0 CHECKMULTISIG 0 0 CHECKMULTISIG 0 0 CHECKMULTISIG 0 0 CHECKMULTISIG 0 0 CHECKMULTISIG 0 0 CHECKMULTISIG 0 0 CHECKMULTISIG 0 0 CHECKMULTISIG 0 0 CHECKMULTISIG 0 0 CHECKMULTISIG 0 0 CHECKMULTISIG 0 0 CHECKMULTISIG 0 0 CHECKMULTISIG 0 0 CHECKMULTISIG 0 0 CHECKMULTISIG 0 0 CHECKMULTISIG 0 0 CHECKMULTISIG 0 0 CHECKMULTISIG 0 0 CHECKMULTISIG 0 0 CHECKMULTISIG 0 0 CHECKMULTISIG 0 0 CHECKMULTISIG 0 0 CHECKMULTISIG 0 0 CHECKMULTISIG 0 0 CHECKMULTISIG 0 0 CHECKMULTISIG 0 0 CHECKMULTISIG 0 0 CHECKMULTISIG 0 0 CHECKMULTISIG 0 0 CHECKMULTISIG 0 0 CHECKMULTISIG 0 0 CHECKMULTISIG 0 0 CHECKMULTISIG 0 0 CHECKMULTISIG 0 0 CHECKMULTISIG 0 0 CHECKMULTISIG 0 0 CHECKMULTISIG 0 0 CHECKMULTISIG 0 0 CHECKMULTISIG 0 0 CHECKMULTISIG 0 0 CHECKMULTISIG 0 0 CHECKMULTISIG 0 0 CHECKMULTISIG 0 0 CHECKMULTISIG",
"P2SH,STRICTENC",
"OP_COUNT",
"202 CHECKMULTISIGS, fails due to 201 op limit"],

["1",
"0 0 0 CHECKMULTISIGVERIFY 0 0 CHECKMULTISIGVERIFY 0 0 CHECKMULTISIGVERIFY 0 0 CHECKMULTISIGVERIFY 0 0 CHECKMULTISIGVERIFY 0 0 CHECKMULTISIGVERIFY 0 0 CHECKMULTISIGVERIFY 0 0 CHECKMULTISIGVERIFY 0 0 CHECKMULTISIGVERIFY 0 0 CHECKMULTISIGVERIFY 0 0 CHECKMULTISIGVERIFY 0 0 CHECKMULTISIGVERIFY 0 0 CHECKMULTISIGVERIFY 0 0 CHECKMULTISIGVERIFY 0 0 CHECKMULTISIGVERIFY 0 0 CHECKMULTISIGVERIFY 0 0 CHECKMULTISIGVERIFY 0 0 CHECKMULTISIGVERIFY 0 0 CHECKMULTISIGVERIFY 0 0 CHECKMULTISIGVERIFY 0 0 CHECKMULTISIGVERIFY 0 0 CHECKMULTISIGVERIFY 0 0 CHECKMULTISIGVERIFY 0 0 CHECKMULTISIGVERIFY 0 0 CHECKMULTISIGVERIFY 0 0 CHECKMULTISIGVERIFY 0 0 CHECKMULTISIGVERIFY 0 0 CHECKMULTISIGVERIFY 0 0 CHECKMULTISIGVERIFY 0 0 CHECKMULTISIGVERIFY 0 0 CHECKMULTISIGVERIFY 0 0 CHECKMULTISIGVERIFY 0 0 CHECKMULTISIGVERIFY 0 0 CHECKMULTISIGVERIFY 0 0 CHECKMULTISIGVERIFY 0 0 CHECKMULTISIGVERIFY 0 0 CHECKMULTISIGVERIFY 0 0 CHECKMULTISIGVERIFY 0 0 CHECKMULTISIGVERIFY 0 0 CHECKMULTISIGVERIFY 0 0 CHECKMULTISIGVERIFY 0 0 CHECKMULTISIGVERIFY 0 0 CHECKMULTISIGVERIFY 0 0 CHECKMULTISIGVERIFY 0 0 CHECKMULTISIGVERIFY 0 0 CHECKMULTISIGVERIFY 0 0 CHECKMULTISIGVERIFY 0 0 CHECKMULTISIGVERIFY 0 0 CHECKMULTISIGVERIFY 0 0 CHECKMULTISIGVERIFY 0 0 CHECKMULTISIGVERIFY 0 0 CHECKMULTISIGVERIFY 0 0 CHECKMULTISIGVERIFY 0 0 CHECKMULTISIGVERIFY 0 0 CHECKMULTISIGVERIFY 0 0 CHECKMULTISIGVERIFY 0 0 CHECKMULTISIGVERIFY 0 0 CHECKMULTISIGVERIFY 0 0 CHECKMULTISIGVERIFY 0 0 CHECKMULTISIGVERIFY 0 0 CHECKMULTISIGVERIFY 0 0 CHECKMULTISIGVERIFY 0 0 CHECKMULTISIGVERIFY 0 0 CHECKMULTISIGVERIFY 0 0 CHECKMULTISIGVERIFY 0 0 CHECKMULTISIGVERIFY 0 0 CHECKMULTISIGVERIFY 0 0 CHECKMULTISIGVERIFY 0 0 CHECKMULTISIGVERIFY 0 0 CHECKMULTISIGVERIFY 0 0 CHECKMULTISIGVERIFY 0 0 CHECKMULTISIGVERIFY 0 0 CHECKMULTISIGVERIFY 0 0 CHECKMULTISIGVERIFY 0 0 CHECKMULTISIGVERIFY 0 0 CHECKMULTISIGVERIFY 0 0 CHECKMULTISIGVERIFY 0 0 CHECKMULTISIGVERIFY 0 0 CHECKMULTISIGVERIFY 0 0 CHECKMULTISIGVERIFY 0 0 CHECKMULTISIGVERIFY 0 0 CHECKMULTISIGVERIFY 0 0 CHECKMULTISIGVERIFY 0 0 CHECKMULTISIGVERIFY 0 0 CHECKMULTISIGVERIFY 0 0 CHECKMULTISIGVERIFY 0 0 CHECKMULTISIGVERIFY 0 0 CHECKMULTISIGVERIFY 0 0 CHECKMULTISIGVERIFY 0 0 CHECKMULTISIGVERIFY 0 0 CHECKMULTISIGVERIFY 0 0 CHECKMULTISIGVERIFY 0 0 CHECKMULTISIGVERIFY 0 0 CHECKMULTISIGVERIFY 0 0 CHECKMULTISIGVERIFY 0 0 CHECKMULTISIGVERIFY 0 0 CHECKMULTISIGVERIFY 0 0 CHECKMULTISIGVERIFY 0 0 CHECKMULTISIGVERIFY 0 0 CHECKMULTISIGVERIFY 0 0 CHECKMULTISIGVERIFY 0 0 CHECKMULTISIGVERIFY 0 0 CHECKMULTISIGVERIFY 0 0 CHECKMULTISIGVERIFY 0 0 CHECKMULTISIGVERIFY 0 0 CHECKMULTISIGVERIFY 0 0 CHECKMULTISIGVERIFY 0 0 CHECKMULTISIGVERIFY 0 0 CHECKMULTISIGVERIFY 0 0 CHECKMULTISIGVERIFY 0 0 CHECKMULTISIGVERIFY 0 0 CHECKMULTISIGVERIFY 0 0 CHECKMULTISIGVERIFY 0 0 CHECKMULTISIGVERIFY 0 0 CHECKMULTISIGVERIFY 0 0 CHECKMULTISIGVERIFY 0 0 CHECKMULTISIGVERIFY 0 0 CHECKMULTISIGVERIFY 0 0 CHECKMULTISIGVERIFY 0 0 CHECKMULTISIGVERIFY 0 0 CHECKMULTISIGVERIFY 0 0 CHECKMULTISIGVERIFY 0 0 CHECKMULTISIGVERIFY 0 0 CHECKMULTISIGVERIFY 0 0 CHECKMULTISIGVERIFY 0 0 CHECKMULTISIGVERIFY 0 0 CHECKMULTISIGVERIFY 0 0 CHECKMULTISIGVERIFY 0 0 CHECKMULTISIGVERIFY 0 0 CHECKMULTISIGVERIFY 0 0 CHECKMULTISIGVERIFY 0 0 CHECKMULTISIGVERIFY 0 0 CHECKMULTISIGVERIFY 0 0 CHECKMULTISIGVERIFY 0 0 CHECKMULTISIGVERIFY 0 0 CHECKMULTISIGVERIFY 0 0 CHECKMULTISIGVERIFY 0 0 CHECKMULTISIGVERIFY 0 0 CHECKMULTISIGVERIFY 0 0 CHECKMULTISIGVERIFY 0 0 CHECKMULTISIGVERIFY 0 0 CHECKMULTISIGVERIFY 0 0 CHECKMULTISIGVERIFY 0 0 CHECKMULTISIGVERIFY 0 0 CHECKMULTISIGVERIFY 0 0 CHECKMULTISIGVERIFY 0 0 CHECKMULTISIGVERIFY 0 0 CHECKMULTISIGVERIFY 0 0 CHECKMULTISIGVERIFY 0 0 CHECKMULTISIGVERIFY 0 0 CHECKMULTISIGVERIFY 0 0 CHECKMULTISIGVERIFY 0 0 CHECKMULTISIGVERIFY 0 0 CHECKMULTISIGVERIFY 0 0 CHECKMULTISIGVERIFY 0 0 CHECKMULTISIGVERIFY 0 0 CHECKMULTISIGVERIFY 0 0 CHECKMULTISIGVERIFY 0 0 CHECKMULTISIGVERIFY 0 0 CHECKMULTISIGVERIFY 0 0 CHECKMULTISIGVERIFY 0 0 CHECKMULTISIGVERIFY 0 0 CHECKMULTISIGVERIFY 0 0 CHECKMULTISIGVERIFY 0 0 CHECKMULTISIGVERIFY 0 0 CHECKMULTISIGVERIFY 0 0 CHECKMULTISIGVERIFY 0 0 CHECKMULTISIGVERIFY 0 0 CHECKMULTISIGVERIFY 0 0 CHECKMULTISIGVERIFY 0 0 CHECKMULTISIGVERIFY 0 0 CHECKMULTISIGVERIFY 0 0 CHECKMULTISIGVERIFY 0 0 CHECKMULTISIGVERIFY 0 0 CHECKMULTISIGVERIFY 0 0 CHECKMULTISIGVERIFY 0 0 CHECKMULTISIGVERIFY 0 0 CHECKMULTISIGVERIFY 0 0 CHECKMULTISIGVERIFY 0 0 CHECKMULTISIGVERIFY 0 0 CHECKMULTISIGVERIFY 0 0 CHECKMULTISIGVERIFY 0 0 CHECKMULTISIGVERIFY 0 0 CHECKMULTISIGVERIFY 0 0 CHECKMULTISIGVERIFY 0 0 CHECKMULTISIGVERIFY 0 0 CHECKMULTISIGVERIFY 0 0 CHECKMULTISIGVERIFY 0 0 CHECKMULTISIGVERIFY 0 0 CHECKMULTISIGVERIFY 0 0 CHECKMULTISIGVERIFY 0 0 CHECKMULTISIGVERIFY 0 0 CHECKMULTISIGVERIFY 0 0 CHECKMULTISIGVERIFY 0 0 CHECKMULTISIGVERIFY 0 0 CHECKMULTISIGVERIFY 0 0 CHECKMULTISIGVERIFY 0 0 CHECKMULTISIGVERIFY 0 0 CHECKMULTISIGVERIFY 0 0 CHECKMULTISIGVERIFY 0 0 CHECKMULTISIGVERIFY 0 0 CHECKMULTISIGVERIFY",
"P2SH,STRICTENC",
"INVALID_STACK_OPERATION",
""],

["",
"NOP NOP NOP NOP NOP NOP NOP NOP NOP NOP NOP NOP NOP 0 0 'a' 'b' 'c' 'd' 'e' 'f' 'g' 'h' 'i' 'j' 'k' 'l' 'm' 'n' 'o' 'p' 'q' 'r' 's' 't' 20 CHECKMULTISIG 0 0 'a' 'b' 'c' 'd' 'e' 'f' 'g' 'h' 'i' 'j' 'k' 'l' 'm' 'n' 'o' 'p' 'q' 'r' 's' 't' 20 CHECKMULTISIG 0 0 'a' 'b' 'c' 'd' 'e' 'f' 'g' 'h' 'i' 'j' 'k' 'l' 'm' 'n' 'o' 'p' 'q' 'r' 's' 't' 20 CHECKMULTISIG 0 0 'a' 'b' 'c' 'd' 'e' 'f' 'g' 'h' 'i' 'j' 'k' 'l' 'm' 'n' 'o' 'p' 'q' 'r' 's' 't' 20 CHECKMULTISIG 0 0 'a' 'b' 'c' 'd' 'e' 'f' 'g' 'h' 'i' 'j' 'k' 'l' 'm' 'n' 'o' 'p' 'q' 'r' 's' 't' 20 CHECKMULTISIG 0 0 'a' 'b' 'c' 'd' 'e' 'f' 'g' 'h' 'i' 'j' 'k' 'l' 'm' 'n' 'o' 'p' 'q' 'r' 's' 't' 20 CHECKMULTISIG 0 0 'a' 'b' 'c' 'd' 'e' 'f' 'g' 'h' 'i' 'j' 'k' 'l' 'm' 'n' 'o' 'p' 'q' 'r' 's' 't' 20 CHECKMULTISIG 0 0 'a' 'b' 'c' 'd' 'e' 'f' 'g' 'h' 'i' 'j' 'k' 'l' 'm' 'n' 'o' 'p' 'q' 'r' 's' 't' 20 CHECKMULTISIG 0 0 'a' 'b' 'c' 'd' 'e' 'f' 'g' 'h' 'i' 'j' 'k' 'l' 'm' 'n' 'o' 'p' 'q' 'r' 's' 't' 20 CHECKMULTISIG",
"P2SH,STRICTENC",
"OP_COUNT",
"Fails due to 201 script operation limit"],

["1",
"NOP NOP NOP NOP NOP NOP NOP NOP NOP NOP NOP NOP NOP 0 0 'a' 'b' 'c' 'd' 'e' 'f' 'g' 'h' 'i' 'j' 'k' 'l' 'm' 'n' 'o' 'p' 'q' 'r' 's' 't' 20 CHECKMULTISIGVERIFY 0 0 'a' 'b' 'c' 'd' 'e' 'f' 'g' 'h' 'i' 'j' 'k' 'l' 'm' 'n' 'o' 'p' 'q' 'r' 's' 't' 20 CHECKMULTISIGVERIFY 0 0 'a' 'b' 'c' 'd' 'e' 'f' 'g' 'h' 'i' 'j' 'k' 'l' 'm' 'n' 'o' 'p' 'q' 'r' 's' 't' 20 CHECKMULTISIGVERIFY 0 0 'a' 'b' 'c' 'd' 'e' 'f' 'g' 'h' 'i' 'j' 'k' 'l' 'm' 'n' 'o' 'p' 'q' 'r' 's' 't' 20 CHECKMULTISIGVERIFY 0 0 'a' 'b' 'c' 'd' 'e' 'f' 'g' 'h' 'i' 'j' 'k' 'l' 'm' 'n' 'o' 'p' 'q' 'r' 's' 't' 20 CHECKMULTISIGVERIFY 0 0 'a' 'b' 'c' 'd' 'e' 'f' 'g' 'h' 'i' 'j' 'k' 'l' 'm' 'n' 'o' 'p' 'q' 'r' 's' 't' 20 CHECKMULTISIGVERIFY 0 0 'a' 'b' 'c' 'd' 'e' 'f' 'g' 'h' 'i' 'j' 'k' 'l' 'm' 'n' 'o' 'p' 'q' 'r' 's' 't' 20 CHECKMULTISIGVERIFY 0 0 'a' 'b' 'c' 'd' 'e' 'f' 'g' 'h' 'i' 'j' 'k' 'l' 'm' 'n' 'o' 'p' 'q' 'r' 's' 't' 20 CHECKMULTISIGVERIFY 0 0 'a' 'b' 'c' 'd' 'e' 'f' 'g' 'h' 'i' 'j' 'k' 'l' 'm' 'n' 'o' 'p' 'q' 'r' 's' 't' 20 CHECKMULTISIGVERIFY",
"P2SH,STRICTENC",
"OP_COUNT",
""],


["0 0 1 2 3 4 5 6 7 8 9 10 11 12 13 14 15 16 17 18 19 20 21", "21 CHECKMULTISIG 1", "P2SH,STRICTENC", "PUBKEY_COUNT", "nPubKeys > 20"],
["0 'sig' 1 0", "CHECKMULTISIG 1", "P2SH,STRICTENC", "SIG_COUNT", "nSigs > nPubKeys"],


["NOP 0x01 1", "HASH160 0x14 0xda1745e9b549bd0bfa1a569971c77eba30cd5a4b EQUAL", "P2SH,STRICTENC", "SIG_PUSHONLY", "Tests for Script.IsPushOnly()"],
["NOP1 0x01 1", "HASH160 0x14 0xda1745e9b549bd0bfa1a569971c77eba30cd5a4b EQUAL", "P2SH,STRICTENC", "SIG_PUSHONLY"],

["0 0x01 0x50", "HASH160 0x14 0xece424a6bb6ddf4db592c0faed60685047a361b1 EQUAL", "P2SH,STRICTENC", "BAD_OPCODE", "OP_RESERVED in P2SH should fail"],
["0 0x01 VER", "HASH160 0x14 0x0f4d7845db968f2a81b530b6f3c1d6246d4c7e01 EQUAL", "P2SH,STRICTENC", "BAD_OPCODE", "OP_VER in P2SH should fail"],

["0x00", "'00' EQUAL", "P2SH,STRICTENC", "EVAL_FALSE", "Basic OP_0 execution"],

["MINIMALDATA enforcement for PUSHDATAs"],

["0x4c 0x00", "DROP 1", "MINIMALDATA", "MINIMALDATA", "Empty vector minimally represented by OP_0"],
["0x01 0x81", "DROP 1", "MINIMALDATA", "MINIMALDATA", "-1 minimally represented by OP_1NEGATE"],
["0x01 0x01", "DROP 1", "MINIMALDATA", "MINIMALDATA", "1 to 16 minimally represented by OP_1 to OP_16"],
["0x01 0x02", "DROP 1", "MINIMALDATA", "MINIMALDATA"],
["0x01 0x03", "DROP 1", "MINIMALDATA", "MINIMALDATA"],
["0x01 0x04", "DROP 1", "MINIMALDATA", "MINIMALDATA"],
["0x01 0x05", "DROP 1", "MINIMALDATA", "MINIMALDATA"],
["0x01 0x06", "DROP 1", "MINIMALDATA", "MINIMALDATA"],
["0x01 0x07", "DROP 1", "MINIMALDATA", "MINIMALDATA"],
["0x01 0x08", "DROP 1", "MINIMALDATA", "MINIMALDATA"],
["0x01 0x09", "DROP 1", "MINIMALDATA", "MINIMALDATA"],
["0x01 0x0a", "DROP 1", "MINIMALDATA", "MINIMALDATA"],
["0x01 0x0b", "DROP 1", "MINIMALDATA", "MINIMALDATA"],
["0x01 0x0c", "DROP 1", "MINIMALDATA", "MINIMALDATA"],
["0x01 0x0d", "DROP 1", "MINIMALDATA", "MINIMALDATA"],
["0x01 0x0e", "DROP 1", "MINIMALDATA", "MINIMALDATA"],
["0x01 0x0f", "DROP 1", "MINIMALDATA", "MINIMALDATA"],
["0x01 0x10", "DROP 1", "MINIMALDATA", "MINIMALDATA"],

["0x4c 0x48 0x111111111111111111111111111111111111111111111111111111111111111111111111111111111111111111111111111111111111111111111111111111111111111111111111", "DROP 1", "MINIMALDATA",
 "MINIMALDATA",
 "PUSHDATA1 of 72 bytes minimally represented by direct push"],

["0x4d 0xFF00 0x111111111111111111111111111111111111111111111111111111111111111111111111111111111111111111111111111111111111111111111111111111111111111111111111111111111111111111111111111111111111111111111111111111111111111111111111111111111111111111111111111111111111111111111111111111111111111111111111111111111111111111111111111111111111111111111111111111111111111111111111111111111111111111111111111111111111111111111111111111111111111111111111111111111111111111111111111111111111111111111111111111111111111111111111111111", "DROP 1", "MINIMALDATA",
 "MINIMALDATA",
 "PUSHDATA2 of 255 bytes minimally represented by PUSHDATA1"],

["0x4e 0x00010000 0x11111111111111111111111111111111111111111111111111111111111111111111111111111111111111111111111111111111111111111111111111111111111111111111111111111111111111111111111111111111111111111111111111111111111111111111111111111111111111111111111111111111111111111111111111111111111111111111111111111111111111111111111111111111111111111111111111111111111111111111111111111111111111111111111111111111111111111111111111111111111111111111111111111111111111111111111111111111111111111111111111111111111111111111111111111111", "DROP 1", "MINIMALDATA",
 "MINIMALDATA",
 "PUSHDATA4 of 256 bytes minimally represented by PUSHDATA2"],

["MINIMALDATA enforcement for numeric arguments"],

["0x01 0x00", "NOT DROP 1", "MINIMALDATA", "UNKNOWN_ERROR", "numequals 0"],
["0x02 0x0000", "NOT DROP 1", "MINIMALDATA", "UNKNOWN_ERROR", "numequals 0"],
["0x01 0x80", "NOT DROP 1", "MINIMALDATA", "UNKNOWN_ERROR", "0x80 (negative zero) numequals 0"],
["0x02 0x0080", "NOT DROP 1", "MINIMALDATA", "UNKNOWN_ERROR", "numequals 0"],
["0x02 0x0500", "NOT DROP 1", "MINIMALDATA", "UNKNOWN_ERROR", "numequals 5"],
["0x03 0x050000", "NOT DROP 1", "MINIMALDATA", "UNKNOWN_ERROR", "numequals 5"],
["0x02 0x0580", "NOT DROP 1", "MINIMALDATA", "UNKNOWN_ERROR", "numequals -5"],
["0x03 0x050080", "NOT DROP 1", "MINIMALDATA", "UNKNOWN_ERROR", "numequals -5"],
["0x03 0xff7f80", "NOT DROP 1", "MINIMALDATA", "UNKNOWN_ERROR", "Minimal encoding is 0xffff"],
["0x03 0xff7f00", "NOT DROP 1", "MINIMALDATA", "UNKNOWN_ERROR", "Minimal encoding is 0xff7f"],
["0x04 0xffff7f80", "NOT DROP 1", "MINIMALDATA", "UNKNOWN_ERROR", "Minimal encoding is 0xffffff"],
["0x04 0xffff7f00", "NOT DROP 1", "MINIMALDATA", "UNKNOWN_ERROR", "Minimal encoding is 0xffff7f"],

["Test every numeric-accepting opcode for correct handling of the numeric minimal encoding rule"],

["1 0x02 0x0000", "PICK DROP", "MINIMALDATA", "UNKNOWN_ERROR"],
["1 0x02 0x0000", "ROLL DROP 1", "MINIMALDATA", "UNKNOWN_ERROR"],
["0x02 0x0000", "1ADD DROP 1", "MINIMALDATA", "UNKNOWN_ERROR"],
["0x02 0x0000", "1SUB DROP 1", "MINIMALDATA", "UNKNOWN_ERROR"],
["0x02 0x0000", "NEGATE DROP 1", "MINIMALDATA", "UNKNOWN_ERROR"],
["0x02 0x0000", "ABS DROP 1", "MINIMALDATA", "UNKNOWN_ERROR"],
["0x02 0x0000", "NOT DROP 1", "MINIMALDATA", "UNKNOWN_ERROR"],
["0x02 0x0000", "0NOTEQUAL DROP 1", "MINIMALDATA", "UNKNOWN_ERROR"],

["0 0x02 0x0000", "ADD DROP 1", "MINIMALDATA", "UNKNOWN_ERROR"],
["0x02 0x0000 0", "ADD DROP 1", "MINIMALDATA", "UNKNOWN_ERROR"],
["0 0x02 0x0000", "SUB DROP 1", "MINIMALDATA", "UNKNOWN_ERROR"],
["0x02 0x0000 0", "SUB DROP 1", "MINIMALDATA", "UNKNOWN_ERROR"],
["0 0x02 0x0000", "BOOLAND DROP 1", "MINIMALDATA", "UNKNOWN_ERROR"],
["0x02 0x0000 0", "BOOLAND DROP 1", "MINIMALDATA", "UNKNOWN_ERROR"],
["0 0x02 0x0000", "BOOLOR DROP 1", "MINIMALDATA", "UNKNOWN_ERROR"],
["0x02 0x0000 0", "BOOLOR DROP 1", "MINIMALDATA", "UNKNOWN_ERROR"],
["0 0x02 0x0000", "NUMEQUAL DROP 1", "MINIMALDATA", "UNKNOWN_ERROR"],
["0x02 0x0000 1", "NUMEQUAL DROP 1", "MINIMALDATA", "UNKNOWN_ERROR"],
["0 0x02 0x0000", "NUMEQUALVERIFY 1", "MINIMALDATA", "UNKNOWN_ERROR"],
["0x02 0x0000 0", "NUMEQUALVERIFY 1", "MINIMALDATA", "UNKNOWN_ERROR"],
["0 0x02 0x0000", "NUMNOTEQUAL DROP 1", "MINIMALDATA", "UNKNOWN_ERROR"],
["0x02 0x0000 0", "NUMNOTEQUAL DROP 1", "MINIMALDATA", "UNKNOWN_ERROR"],
["0 0x02 0x0000", "LESSTHAN DROP 1", "MINIMALDATA", "UNKNOWN_ERROR"],
["0x02 0x0000 0", "LESSTHAN DROP 1", "MINIMALDATA", "UNKNOWN_ERROR"],
["0 0x02 0x0000", "GREATERTHAN DROP 1", "MINIMALDATA", "UNKNOWN_ERROR"],
["0x02 0x0000 0", "GREATERTHAN DROP 1", "MINIMALDATA", "UNKNOWN_ERROR"],
["0 0x02 0x0000", "LESSTHANOREQUAL DROP 1", "MINIMALDATA", "UNKNOWN_ERROR"],
["0x02 0x0000 0", "LESSTHANOREQUAL DROP 1", "MINIMALDATA", "UNKNOWN_ERROR"],
["0 0x02 0x0000", "GREATERTHANOREQUAL DROP 1", "MINIMALDATA", "UNKNOWN_ERROR"],
["0x02 0x0000 0", "GREATERTHANOREQUAL DROP 1", "MINIMALDATA", "UNKNOWN_ERROR"],
["0 0x02 0x0000", "MIN DROP 1", "MINIMALDATA", "UNKNOWN_ERROR"],
["0x02 0x0000 0", "MIN DROP 1", "MINIMALDATA", "UNKNOWN_ERROR"],
["0 0x02 0x0000", "MAX DROP 1", "MINIMALDATA", "UNKNOWN_ERROR"],
["0x02 0x0000 0", "MAX DROP 1", "MINIMALDATA", "UNKNOWN_ERROR"],

["0x02 0x0000 0 0", "WITHIN DROP 1", "MINIMALDATA", "UNKNOWN_ERROR"],
["0 0x02 0x0000 0", "WITHIN DROP 1", "MINIMALDATA", "UNKNOWN_ERROR"],
["0 0 0x02 0x0000", "WITHIN DROP 1", "MINIMALDATA", "UNKNOWN_ERROR"],

["0 0 0x02 0x0000", "CHECKMULTISIG DROP 1", "MINIMALDATA", "UNKNOWN_ERROR"],
["0 0x02 0x0000 0", "CHECKMULTISIG DROP 1", "MINIMALDATA", "UNKNOWN_ERROR"],
["0 0x02 0x0000 0 1", "CHECKMULTISIG DROP 1", "MINIMALDATA", "UNKNOWN_ERROR"],
["0 0 0x02 0x0000", "CHECKMULTISIGVERIFY 1", "MINIMALDATA", "UNKNOWN_ERROR"],
["0 0x02 0x0000 0", "CHECKMULTISIGVERIFY 1", "MINIMALDATA", "UNKNOWN_ERROR"],


["Order of CHECKMULTISIG evaluation tests, inverted by swapping the order of"],
["pubkeys/signatures so they fail due to the STRICTENC rules on validly encoded"],
["signatures and pubkeys."],
[
    "0 0x47 0x3044022044dc17b0887c161bb67ba9635bf758735bdde503e4b0a0987f587f14a4e1143d022009a215772d49a85dae40d8ca03955af26ad3978a0ff965faa12915e9586249a501 0x47 0x3044022044dc17b0887c161bb67ba9635bf758735bdde503e4b0a0987f587f14a4e1143d022009a215772d49a85dae40d8ca03955af26ad3978a0ff965faa12915e9586249a501",
    "2 0x21 0x02865c40293a680cb9c020e7b1e106d8c1916d3cef99aa431a56d253e69256dac0 0 2 CHECKMULTISIG NOT",
    "STRICTENC",
    "PUBKEYTYPE",
    "2-of-2 CHECKMULTISIG NOT with the first pubkey invalid, and both signatures validly encoded."
],
[
    "0 0x47 0x3044022044dc17b0887c161bb67ba9635bf758735bdde503e4b0a0987f587f14a4e1143d022009a215772d49a85dae40d8ca03955af26ad3978a0ff965faa12915e9586249a501 1",
    "2 0x21 0x02865c40293a680cb9c020e7b1e106d8c1916d3cef99aa431a56d253e69256dac0 0x21 0x02865c40293a680cb9c020e7b1e106d8c1916d3cef99aa431a56d253e69256dac0 2 CHECKMULTISIG NOT",
    "STRICTENC",
    "SIG_DER",
    "2-of-2 CHECKMULTISIG NOT with both pubkeys valid, but first signature invalid."
],
[
    "0 0x47 0x304402205451ce65ad844dbb978b8bdedf5082e33b43cae8279c30f2c74d9e9ee49a94f802203fe95a7ccf74da7a232ee523ef4a53cb4d14bdd16289680cdb97a63819b8f42f01 0x46 0x304402205451ce65ad844dbb978b8bdedf5082e33b43cae8279c30f2c74d9e9ee49a94f802203fe95a7ccf74da7a232ee523ef4a53cb4d14bdd16289680cdb97a63819b8f42f",
    "2 0x21 0x02a673638cb9587cb68ea08dbef685c6f2d2a751a8b3c6f2a7e9a4999e6e4bfaf5 0x21 0x02a673638cb9587cb68ea08dbef685c6f2d2a751a8b3c6f2a7e9a4999e6e4bfaf5 0x21 0x02a673638cb9587cb68ea08dbef685c6f2d2a751a8b3c6f2a7e9a4999e6e4bfaf5 3 CHECKMULTISIG",
    "P2SH,STRICTENC",
    "SIG_DER",
    "2-of-3 with one valid and one invalid signature due to parse error, nSigs > validSigs"
],

["Increase DERSIG test coverage"],
["0x4a 0x0000000000000000000000000000000000000000000000000000000000000000000000000000000000000000000000000000000000000000000000000000000000000000000000000000", "0 CHECKSIG NOT", "DERSIG", "SIG_DER", "Overly long signature is incorrectly encoded for DERSIG"],
["0x25 0x30220220000000000000000000000000000000000000000000000000000000000000000000", "0 CHECKSIG NOT", "DERSIG", "SIG_DER", "Missing S is incorrectly encoded for DERSIG"],
["0x27 0x3024021077777777777777777777777777777777020a7777777777777777777777777777777701", "0 CHECKSIG NOT", "DERSIG", "SIG_DER", "S with invalid S length is incorrectly encoded for DERSIG"],
["0x27 0x302403107777777777777777777777777777777702107777777777777777777777777777777701", "0 CHECKSIG NOT", "DERSIG", "SIG_DER", "Non-integer R is incorrectly encoded for DERSIG"],
["0x27 0x302402107777777777777777777777777777777703107777777777777777777777777777777701", "0 CHECKSIG NOT", "DERSIG", "SIG_DER", "Non-integer S is incorrectly encoded for DERSIG"],
["0x17 0x3014020002107777777777777777777777777777777701", "0 CHECKSIG NOT", "DERSIG", "SIG_DER", "Zero-length R is incorrectly encoded for DERSIG"],
["0x17 0x3014021077777777777777777777777777777777020001", "0 CHECKSIG NOT", "DERSIG", "SIG_DER", "Zero-length S is incorrectly encoded for DERSIG"],
["0x27 0x302402107777777777777777777777777777777702108777777777777777777777777777777701", "0 CHECKSIG NOT", "DERSIG", "SIG_DER", "Negative S is incorrectly encoded for DERSIG"],

["Some basic segwit checks"],
[["00", 0.00000000 ], "", "0 0x206e340b9cffb37a989ca544e6bb780a2c78901d3fb33738768511a30617afa01d", "P2SH,WITNESS", "EVAL_FALSE", "Invalid witness script"],
[["51", 0.00000000 ], "", "0 0x206e340b9cffb37a989ca544e6bb780a2c78901d3fb33738768511a30617afa01d", "P2SH,WITNESS", "WITNESS_PROGRAM_MISMATCH", "Witness script hash mismatch"],
[["00", 0.00000000 ], "", "0 0x206e340b9cffb37a989ca544e6bb780a2c78901d3fb33738768511a30617afa01d", "", "OK", "Invalid witness script without WITNESS"],
[["51", 0.00000000 ], "", "0 0x206e340b9cffb37a989ca544e6bb780a2c78901d3fb33738768511a30617afa01d", "", "OK", "Witness script hash mismatch without WITNESS"],

["Automatically generated test cases"],
[
    "0x47 0x304402200a5c6163f07b8d3b013c4d1d6dba25e780b39658d79ba37af7057a3b7f15ffa102201fd9b4eaa9943f734928b99a83592c2e7bf342ea2680f6a2bb705167966b742001",
    "0x41 0x0479be667ef9dcbbac55a06295ce870b07029bfcdb2dce28d959f2815b16f81798483ada7726a3c4655da4fbfc0e1108a8fd17b448a68554199c47d08ffb10d4b8 CHECKSIG",
    "",
    "OK",
    "P2PK"
],
[
    "0x47 0x304402200a5c6163f07b8c3b013c4d1d6dba25e780b39658d79ba37af7057a3b7f15ffa102201fd9b4eaa9943f734928b99a83592c2e7bf342ea2680f6a2bb705167966b742001",
    "0x41 0x0479be667ef9dcbbac55a06295ce870b07029bfcdb2dce28d959f2815b16f81798483ada7726a3c4655da4fbfc0e1108a8fd17b448a68554199c47d08ffb10d4b8 CHECKSIG",
    "",
    "EVAL_FALSE",
    "P2PK, bad sig"
],
[
    "0x47 0x304402206e05a6fe23c59196ffe176c9ddc31e73a9885638f9d1328d47c0c703863b8876022076feb53811aa5b04e0e79f938eb19906cc5e67548bc555a8e8b8b0fc603d840c01 0x21 0x038282263212c609d9ea2a6e3e172de238d8c39cabd5ac1ca10646e23fd5f51508",
    "DUP HASH160 0x14 0x1018853670f9f3b0582c5b9ee8ce93764ac32b93 EQUALVERIFY CHECKSIG",
    "",
    "OK",
    "P2PKH"
],
[
    "0x47 0x3044022034bb0494b50b8ef130e2185bb220265b9284ef5b4b8a8da4d8415df489c83b5102206259a26d9cc0a125ac26af6153b17c02956855ebe1467412f066e402f5f05d1201 0x21 0x03363d90d446b00c9c99ceac05b6262ee053441c7e55552ffe526bad8f83ff4640",
    "DUP HASH160 0x14 0xc0834c0c158f53be706d234c38fd52de7eece656 EQUALVERIFY CHECKSIG",
    "",
    "EQUALVERIFY",
    "P2PKH, bad pubkey"
],
[
    "0x47 0x304402204710a85181663b32d25c70ec2bbd14adff5ddfff6cb50d09e155ef5f541fc86c0220056b0cc949be9386ecc5f6c2ac0493269031dbb185781db90171b54ac127790281",
    "0x41 0x048282263212c609d9ea2a6e3e172de238d8c39cabd5ac1ca10646e23fd5f5150811f8a8098557dfe45e8256e830b60ace62d613ac2f7b17bed31b6eaff6e26caf CHECKSIG",
    "",
    "OK",
    "P2PK anyonecanpay"
],
[
    "0x47 0x304402204710a85181663b32d25c70ec2bbd14adff5ddfff6cb50d09e155ef5f541fc86c0220056b0cc949be9386ecc5f6c2ac0493269031dbb185781db90171b54ac127790201",
    "0x41 0x048282263212c609d9ea2a6e3e172de238d8c39cabd5ac1ca10646e23fd5f5150811f8a8098557dfe45e8256e830b60ace62d613ac2f7b17bed31b6eaff6e26caf CHECKSIG",
    "",
    "EVAL_FALSE",
    "P2PK anyonecanpay marked with normal hashtype"
],
[
    "0x47 0x3044022003fef42ed6c7be8917441218f525a60e2431be978e28b7aca4d7a532cc413ae8022067a1f82c74e8d69291b90d148778405c6257bbcfc2353cc38a3e1f22bf44254601 0x23 0x210279be667ef9dcbbac55a06295ce870b07029bfcdb2dce28d959f2815b16f81798ac",
    "HASH160 0x14 0x23b0ad3477f2178bc0b3eed26e4e6316f4e83aa1 EQUAL",
    "P2SH",
    "OK",
    "P2SH(P2PK)"
],
[
    "0x47 0x3044022003fef42ed6c7be8917441218f525a60e2431be978e28b7aca4d7a532cc413ae8022067a1f82c74e8d69291b90d148778405c6257bbcfc2353cc38a3e1f22bf44254601 0x23 0x210279be667ef9dcbbac54a06295ce870b07029bfcdb2dce28d959f2815b16f81798ac",
    "HASH160 0x14 0x23b0ad3477f2178bc0b3eed26e4e6316f4e83aa1 EQUAL",
    "P2SH",
    "EVAL_FALSE",
    "P2SH(P2PK), bad redeemscript"
],
[
    "0x47 0x30440220781ba4f59a7b207a10db87628bc2168df4d59b844b397d2dbc9a5835fb2f2b7602206ed8fbcc1072fe2dfc5bb25909269e5dc42ffcae7ec2bc81d59692210ff30c2b01 0x41 0x0479be667ef9dcbbac55a06295ce870b07029bfcdb2dce28d959f2815b16f81798483ada7726a3c4655da4fbfc0e1108a8fd17b448a68554199c47d08ffb10d4b8 0x19 0x76a91491b24bf9f5288532960ac687abb035127b1d28a588ac",
    "HASH160 0x14 0x7f67f0521934a57d3039f77f9f32cf313f3ac74b EQUAL",
    "P2SH",
    "OK",
    "P2SH(P2PKH)"
],
[
    "0x47 0x304402204e2eb034be7b089534ac9e798cf6a2c79f38bcb34d1b179efd6f2de0841735db022071461beb056b5a7be1819da6a3e3ce3662831ecc298419ca101eb6887b5dd6a401 0x19 0x76a9147cf9c846cd4882efec4bf07e44ebdad495c94f4b88ac",
    "HASH160 0x14 0x2df519943d5acc0ef5222091f9dfe3543f489a82 EQUAL",
    "",
    "OK",
    "P2SH(P2PKH), bad sig but no VERIFY_P2SH"
],
[
    "0x47 0x304402204e2eb034be7b089534ac9e798cf6a2c79f38bcb34d1b179efd6f2de0841735db022071461beb056b5a7be1819da6a3e3ce3662831ecc298419ca101eb6887b5dd6a401 0x19 0x76a9147cf9c846cd4882efec4bf07e44ebdad495c94f4b88ac",
    "HASH160 0x14 0x2df519943d5acc0ef5222091f9dfe3543f489a82 EQUAL",
    "P2SH",
    "EQUALVERIFY",
    "P2SH(P2PKH), bad sig"
],
[
    "0 0x47 0x3044022051254b9fb476a52d85530792b578f86fea70ec1ffb4393e661bcccb23d8d63d3022076505f94a403c86097841944e044c70c2045ce90e36de51f7e9d3828db98a07501 0x47 0x304402200a358f750934b3feb822f1966bfcd8bbec9eeaa3a8ca941e11ee5960e181fa01022050bf6b5a8e7750f70354ae041cb68a7bade67ec6c3ab19eb359638974410626e01 0x47 0x304402200955d031fff71d8653221e85e36c3c85533d2312fc3045314b19650b7ae2f81002202a6bb8505e36201909d0921f01abff390ae6b7ff97bbf959f98aedeb0a56730901",
    "3 0x21 0x0279be667ef9dcbbac55a06295ce870b07029bfcdb2dce28d959f2815b16f81798 0x21 0x038282263212c609d9ea2a6e3e172de238d8c39cabd5ac1ca10646e23fd5f51508 0x21 0x03363d90d447b00c9c99ceac05b6262ee053441c7e55552ffe526bad8f83ff4640 3 CHECKMULTISIG",
    "",
    "OK",
    "3-of-3"
],
[
    "0 0x47 0x3044022051254b9fb476a52d85530792b578f86fea70ec1ffb4393e661bcccb23d8d63d3022076505f94a403c86097841944e044c70c2045ce90e36de51f7e9d3828db98a07501 0x47 0x304402200a358f750934b3feb822f1966bfcd8bbec9eeaa3a8ca941e11ee5960e181fa01022050bf6b5a8e7750f70354ae041cb68a7bade67ec6c3ab19eb359638974410626e01 0",
    "3 0x21 0x0279be667ef9dcbbac55a06295ce870b07029bfcdb2dce28d959f2815b16f81798 0x21 0x038282263212c609d9ea2a6e3e172de238d8c39cabd5ac1ca10646e23fd5f51508 0x21 0x03363d90d447b00c9c99ceac05b6262ee053441c7e55552ffe526bad8f83ff4640 3 CHECKMULTISIG",
    "",
    "EVAL_FALSE",
    "3-of-3, 2 sigs"
],
[
    "0 0x47 0x304402205b7d2c2f177ae76cfbbf14d589c113b0b35db753d305d5562dd0b61cbf366cfb02202e56f93c4f08a27f986cd424ffc48a462c3202c4902104d4d0ff98ed28f4bf8001 0x47 0x30440220563e5b3b1fc11662a84bc5ea2a32cc3819703254060ba30d639a1aaf2d5068ad0220601c1f47ddc76d93284dd9ed68f7c9974c4a0ea7cbe8a247d6bc3878567a5fca01 0x4c69 0x52210279be667ef9dcbbac55a06295ce870b07029bfcdb2dce28d959f2815b16f8179821038282263212c609d9ea2a6e3e172de238d8c39cabd5ac1ca10646e23fd5f515082103363d90d447b00c9c99ceac05b6262ee053441c7e55552ffe526bad8f83ff464053ae",
    "HASH160 0x14 0xc9e4a896d149702d0d1695434feddd52e24ad78d EQUAL",
    "P2SH",
    "OK",
    "P2SH(2-of-3)"
],
[
    "0 0x47 0x304402205b7d2c2f177ae76cfbbf14d589c113b0b35db753d305d5562dd0b61cbf366cfb02202e56f93c4f08a27f986cd424ffc48a462c3202c4902104d4d0ff98ed28f4bf8001 0 0x4c69 0x52210279be667ef9dcbbac55a06295ce870b07029bfcdb2dce28d959f2815b16f8179821038282263212c609d9ea2a6e3e172de238d8c39cabd5ac1ca10646e23fd5f515082103363d90d447b00c9c99ceac05b6262ee053441c7e55552ffe526bad8f83ff464053ae",
    "HASH160 0x14 0xc9e4a896d149702d0d1695434feddd52e24ad78d EQUAL",
    "P2SH",
    "EVAL_FALSE",
    "P2SH(2-of-3), 1 sig"
],
[
    "0x47 0x304402200060558477337b9022e70534f1fea71a318caf836812465a2509931c5e7c4987022078ec32bd50ac9e03a349ba953dfd9fe1c8d2dd8bdb1d38ddca844d3d5c78c11801",
    "0x21 0x038282263212c609d9ea2a6e3e172de238d8c39cabd5ac1ca10646e23fd5f51508 CHECKSIG",
    "",
    "OK",
    "P2PK with too much R padding but no DERSIG"
],
[
    "0x47 0x304402200060558477337b9022e70534f1fea71a318caf836812465a2509931c5e7c4987022078ec32bd50ac9e03a349ba953dfd9fe1c8d2dd8bdb1d38ddca844d3d5c78c11801",
    "0x21 0x038282263212c609d9ea2a6e3e172de238d8c39cabd5ac1ca10646e23fd5f51508 CHECKSIG",
    "DERSIG",
    "SIG_DER",
    "P2PK with too much R padding"
],
[
    "0x48 0x304502202de8c03fc525285c9c535631019a5f2af7c6454fa9eb392a3756a4917c420edd02210046130bf2baf7cfc065067c8b9e33a066d9c15edcea9feb0ca2d233e3597925b401",
    "0x21 0x038282263212c609d9ea2a6e3e172de238d8c39cabd5ac1ca10646e23fd5f51508 CHECKSIG",
    "",
    "OK",
    "P2PK with too much S padding but no DERSIG"
],
[
    "0x48 0x304502202de8c03fc525285c9c535631019a5f2af7c6454fa9eb392a3756a4917c420edd02210046130bf2baf7cfc065067c8b9e33a066d9c15edcea9feb0ca2d233e3597925b401",
    "0x21 0x038282263212c609d9ea2a6e3e172de238d8c39cabd5ac1ca10646e23fd5f51508 CHECKSIG",
    "DERSIG",
    "SIG_DER",
    "P2PK with too much S padding"
],
[
    "0x47 0x30440220d7a0417c3f6d1a15094d1cf2a3378ca0503eb8a57630953a9e2987e21ddd0a6502207a6266d686c99090920249991d3d42065b6d43eb70187b219c0db82e4f94d1a201",
    "0x21 0x038282263212c609d9ea2a6e3e172de238d8c39cabd5ac1ca10646e23fd5f51508 CHECKSIG",
    "",
    "OK",
    "P2PK with too little R padding but no DERSIG"
],
[
    "0x47 0x30440220d7a0417c3f6d1a15094d1cf2a3378ca0503eb8a57630953a9e2987e21ddd0a6502207a6266d686c99090920249991d3d42065b6d43eb70187b219c0db82e4f94d1a201",
    "0x21 0x038282263212c609d9ea2a6e3e172de238d8c39cabd5ac1ca10646e23fd5f51508 CHECKSIG",
    "DERSIG",
    "SIG_DER",
    "P2PK with too little R padding"
],
[
    "0x47 0x30440220005ece1335e7f757a1a1f476a7fb5bd90964e8a022489f890614a04acfb734c002206c12b8294a6513c7710e8c82d3c23d75cdbfe83200eb7efb495701958501a5d601",
    "0x21 0x03363d90d447b00c9c99ceac05b6262ee053441c7e55552ffe526bad8f83ff4640 CHECKSIG NOT",
    "",
    "OK",
    "P2PK NOT with bad sig with too much R padding but no DERSIG"
],
[
    "0x47 0x30440220005ece1335e7f757a1a1f476a7fb5bd90964e8a022489f890614a04acfb734c002206c12b8294a6513c7710e8c82d3c23d75cdbfe83200eb7efb495701958501a5d601",
    "0x21 0x03363d90d447b00c9c99ceac05b6262ee053441c7e55552ffe526bad8f83ff4640 CHECKSIG NOT",
    "DERSIG",
    "SIG_DER",
    "P2PK NOT with bad sig with too much R padding"
],
[
    "0x47 0x30440220005ece1335e7f657a1a1f476a7fb5bd90964e8a022489f890614a04acfb734c002206c12b8294a6513c7710e8c82d3c23d75cdbfe83200eb7efb495701958501a5d601",
    "0x21 0x03363d90d447b00c9c99ceac05b6262ee053441c7e55552ffe526bad8f83ff4640 CHECKSIG NOT",
    "",
    "EVAL_FALSE",
    "P2PK NOT with too much R padding but no DERSIG"
],
[
    "0x47 0x30440220005ece1335e7f657a1a1f476a7fb5bd90964e8a022489f890614a04acfb734c002206c12b8294a6513c7710e8c82d3c23d75cdbfe83200eb7efb495701958501a5d601",
    "0x21 0x03363d90d447b00c9c99ceac05b6262ee053441c7e55552ffe526bad8f83ff4640 CHECKSIG NOT",
    "DERSIG",
    "SIG_DER",
    "P2PK NOT with too much R padding"
],
[
    "0x47 0x30440220d7a0417c3f6d1a15094d1cf2a3378ca0503eb8a57630953a9e2987e21ddd0a6502207a6266d686c99090920249991d3d42065b6d43eb70187b219c0db82e4f94d1a201",
    "0x21 0x038282263212c609d9ea2a6e3e172de238d8c39cabd5ac1ca10646e23fd5f51508 CHECKSIG",
    "",
    "OK",
    "BIP66 example 1, without DERSIG"
],
[
    "0x47 0x30440220d7a0417c3f6d1a15094d1cf2a3378ca0503eb8a57630953a9e2987e21ddd0a6502207a6266d686c99090920249991d3d42065b6d43eb70187b219c0db82e4f94d1a201",
    "0x21 0x038282263212c609d9ea2a6e3e172de238d8c39cabd5ac1ca10646e23fd5f51508 CHECKSIG",
    "DERSIG",
    "SIG_DER",
    "BIP66 example 1, with DERSIG"
],
[
    "0x47 0x304402208e43c0b91f7c1e5bc58e41c8185f8a6086e111b0090187968a86f2822462d3c902200a58f4076b1133b18ff1dc83ee51676e44c60cc608d9534e0df5ace0424fc0be01",
    "0x21 0x038282263212c609d9ea2a6e3e172de238d8c39cabd5ac1ca10646e23fd5f51508 CHECKSIG NOT",
    "",
    "EVAL_FALSE",
    "BIP66 example 2, without DERSIG"
],
[
    "0x47 0x304402208e43c0b91f7c1e5bc58e41c8185f8a6086e111b0090187968a86f2822462d3c902200a58f4076b1133b18ff1dc83ee51676e44c60cc608d9534e0df5ace0424fc0be01",
    "0x21 0x038282263212c609d9ea2a6e3e172de238d8c39cabd5ac1ca10646e23fd5f51508 CHECKSIG NOT",
    "DERSIG",
    "SIG_DER",
    "BIP66 example 2, with DERSIG"
],
[
    "0",
    "0x21 0x038282263212c609d9ea2a6e3e172de238d8c39cabd5ac1ca10646e23fd5f51508 CHECKSIG",
    "",
    "EVAL_FALSE",
    "BIP66 example 3, without DERSIG"
],
[
    "0",
    "0x21 0x038282263212c609d9ea2a6e3e172de238d8c39cabd5ac1ca10646e23fd5f51508 CHECKSIG",
    "DERSIG",
    "EVAL_FALSE",
    "BIP66 example 3, with DERSIG"
],
[
    "0",
    "0x21 0x038282263212c609d9ea2a6e3e172de238d8c39cabd5ac1ca10646e23fd5f51508 CHECKSIG NOT",
    "",
    "OK",
    "BIP66 example 4, without DERSIG"
],
[
    "0",
    "0x21 0x038282263212c609d9ea2a6e3e172de238d8c39cabd5ac1ca10646e23fd5f51508 CHECKSIG NOT",
    "DERSIG",
    "OK",
    "BIP66 example 4, with DERSIG"
],
[
    "0x09 0x300602010102010101",
    "0x21 0x038282263212c609d9ea2a6e3e172de238d8c39cabd5ac1ca10646e23fd5f51508 CHECKSIG NOT",
    "DERSIG",
    "OK",
    "BIP66 example 4, with DERSIG, non-null DER-compliant signature"
],
[
    "0",
    "0x21 0x038282263212c609d9ea2a6e3e172de238d8c39cabd5ac1ca10646e23fd5f51508 CHECKSIG NOT",
    "DERSIG,NULLFAIL",
    "OK",
    "BIP66 example 4, with DERSIG and NULLFAIL"
],
[
    "0x09 0x300602010102010101",
    "0x21 0x038282263212c609d9ea2a6e3e172de238d8c39cabd5ac1ca10646e23fd5f51508 CHECKSIG NOT",
    "DERSIG,NULLFAIL",
    "NULLFAIL",
    "BIP66 example 4, with DERSIG and NULLFAIL, non-null DER-compliant signature"
],
[
    "1",
    "0x21 0x038282263212c609d9ea2a6e3e172de238d8c39cabd5ac1ca10646e23fd5f51508 CHECKSIG",
    "",
    "EVAL_FALSE",
    "BIP66 example 5, without DERSIG"
],
[
    "1",
    "0x21 0x038282263212c609d9ea2a6e3e172de238d8c39cabd5ac1ca10646e23fd5f51508 CHECKSIG",
    "DERSIG",
    "SIG_DER",
    "BIP66 example 5, with DERSIG"
],
[
    "1",
    "0x21 0x038282263212c609d9ea2a6e3e172de238d8c39cabd5ac1ca10646e23fd5f51508 CHECKSIG NOT",
    "",
    "OK",
    "BIP66 example 6, without DERSIG"
],
[
    "1",
    "0x21 0x038282263212c609d9ea2a6e3e172de238d8c39cabd5ac1ca10646e23fd5f51508 CHECKSIG NOT",
    "DERSIG",
    "SIG_DER",
    "BIP66 example 6, with DERSIG"
],
[
    "0 0x47 0x30440220cae00b1444babfbf6071b0ba8707f6bd373da3df494d6e74119b0430c5db810502205d5231b8c5939c8ff0c82242656d6e06edb073d42af336c99fe8837c36ea39d501 0x47 0x3044022027c2714269ca5aeecc4d70edc88ba5ee0e3da4986e9216028f489ab4f1b8efce022022bd545b4951215267e4c5ceabd4c5350331b2e4a0b6494c56f361fa5a57a1a201",
    "2 0x21 0x038282263212c609d9ea2a6e3e172de238d8c39cabd5ac1ca10646e23fd5f51508 0x21 0x03363d90d447b00c9c99ceac05b6262ee053441c7e55552ffe526bad8f83ff4640 2 CHECKMULTISIG",
    "",
    "OK",
    "BIP66 example 7, without DERSIG"
],
[
    "0 0x47 0x30440220cae00b1444babfbf6071b0ba8707f6bd373da3df494d6e74119b0430c5db810502205d5231b8c5939c8ff0c82242656d6e06edb073d42af336c99fe8837c36ea39d501 0x47 0x3044022027c2714269ca5aeecc4d70edc88ba5ee0e3da4986e9216028f489ab4f1b8efce022022bd545b4951215267e4c5ceabd4c5350331b2e4a0b6494c56f361fa5a57a1a201",
    "2 0x21 0x038282263212c609d9ea2a6e3e172de238d8c39cabd5ac1ca10646e23fd5f51508 0x21 0x03363d90d447b00c9c99ceac05b6262ee053441c7e55552ffe526bad8f83ff4640 2 CHECKMULTISIG",
    "DERSIG",
    "SIG_DER",
    "BIP66 example 7, with DERSIG"
],
[
    "0 0x47 0x30440220b119d67d389315308d1745f734a51ff3ec72e06081e84e236fdf9dc2f5d2a64802204b04e3bc38674c4422ea317231d642b56dc09d214a1ecbbf16ecca01ed996e2201 0x47 0x3044022079ea80afd538d9ada421b5101febeb6bc874e01dde5bca108c1d0479aec339a4022004576db8f66130d1df686ccf00935703689d69cf539438da1edab208b0d63c4801",
    "2 0x21 0x038282263212c609d9ea2a6e3e172de238d8c39cabd5ac1ca10646e23fd5f51508 0x21 0x03363d90d447b00c9c99ceac05b6262ee053441c7e55552ffe526bad8f83ff4640 2 CHECKMULTISIG NOT",
    "",
    "EVAL_FALSE",
    "BIP66 example 8, without DERSIG"
],
[
    "0 0x47 0x30440220b119d67d389315308d1745f734a51ff3ec72e06081e84e236fdf9dc2f5d2a64802204b04e3bc38674c4422ea317231d642b56dc09d214a1ecbbf16ecca01ed996e2201 0x47 0x3044022079ea80afd538d9ada421b5101febeb6bc874e01dde5bca108c1d0479aec339a4022004576db8f66130d1df686ccf00935703689d69cf539438da1edab208b0d63c4801",
    "2 0x21 0x038282263212c609d9ea2a6e3e172de238d8c39cabd5ac1ca10646e23fd5f51508 0x21 0x03363d90d447b00c9c99ceac05b6262ee053441c7e55552ffe526bad8f83ff4640 2 CHECKMULTISIG NOT",
    "DERSIG",
    "SIG_DER",
    "BIP66 example 8, with DERSIG"
],
[
    "0 0 0x47 0x3044022081aa9d436f2154e8b6d600516db03d78de71df685b585a9807ead4210bd883490220534bb6bdf318a419ac0749660b60e78d17d515558ef369bf872eff405b676b2e01",
    "2 0x21 0x038282263212c609d9ea2a6e3e172de238d8c39cabd5ac1ca10646e23fd5f51508 0x21 0x03363d90d447b00c9c99ceac05b6262ee053441c7e55552ffe526bad8f83ff4640 2 CHECKMULTISIG",
    "",
    "EVAL_FALSE",
    "BIP66 example 9, without DERSIG"
],
[
    "0 0 0x47 0x3044022081aa9d436f2154e8b6d600516db03d78de71df685b585a9807ead4210bd883490220534bb6bdf318a419ac0749660b60e78d17d515558ef369bf872eff405b676b2e01",
    "2 0x21 0x038282263212c609d9ea2a6e3e172de238d8c39cabd5ac1ca10646e23fd5f51508 0x21 0x03363d90d447b00c9c99ceac05b6262ee053441c7e55552ffe526bad8f83ff4640 2 CHECKMULTISIG",
    "DERSIG",
    "SIG_DER",
    "BIP66 example 9, with DERSIG"
],
[
    "0 0 0x47 0x30440220da6f441dc3b4b2c84cfa8db0cd5b34ed92c9e01686de5a800d40498b70c0dcac02207c2cf91b0c32b860c4cd4994be36cfb84caf8bb7c3a8e4d96a31b2022c5299c501",
    "2 0x21 0x038282263212c609d9ea2a6e3e172de238d8c39cabd5ac1ca10646e23fd5f51508 0x21 0x03363d90d447b00c9c99ceac05b6262ee053441c7e55552ffe526bad8f83ff4640 2 CHECKMULTISIG NOT",
    "",
    "OK",
    "BIP66 example 10, without DERSIG"
],
[
    "0 0 0x47 0x30440220da6f441dc3b4b2c84cfa8db0cd5b34ed92c9e01686de5a800d40498b70c0dcac02207c2cf91b0c32b860c4cd4994be36cfb84caf8bb7c3a8e4d96a31b2022c5299c501",
    "2 0x21 0x038282263212c609d9ea2a6e3e172de238d8c39cabd5ac1ca10646e23fd5f51508 0x21 0x03363d90d447b00c9c99ceac05b6262ee053441c7e55552ffe526bad8f83ff4640 2 CHECKMULTISIG NOT",
    "DERSIG",
    "SIG_DER",
    "BIP66 example 10, with DERSIG"
],
[
    "0 0x47 0x30440220cae00b1444babfbf6071b0ba8707f6bd373da3df494d6e74119b0430c5db810502205d5231b8c5939c8ff0c82242656d6e06edb073d42af336c99fe8837c36ea39d501 0",
    "2 0x21 0x038282263212c609d9ea2a6e3e172de238d8c39cabd5ac1ca10646e23fd5f51508 0x21 0x03363d90d447b00c9c99ceac05b6262ee053441c7e55552ffe526bad8f83ff4640 2 CHECKMULTISIG",
    "",
    "EVAL_FALSE",
    "BIP66 example 11, without DERSIG"
],
[
    "0 0x47 0x30440220cae00b1444babfbf6071b0ba8707f6bd373da3df494d6e74119b0430c5db810502205d5231b8c5939c8ff0c82242656d6e06edb073d42af336c99fe8837c36ea39d501 0",
    "2 0x21 0x038282263212c609d9ea2a6e3e172de238d8c39cabd5ac1ca10646e23fd5f51508 0x21 0x03363d90d447b00c9c99ceac05b6262ee053441c7e55552ffe526bad8f83ff4640 2 CHECKMULTISIG",
    "DERSIG",
    "EVAL_FALSE",
    "BIP66 example 11, with DERSIG"
],
[
    "0 0x47 0x30440220b119d67d389315308d1745f734a51ff3ec72e06081e84e236fdf9dc2f5d2a64802204b04e3bc38674c4422ea317231d642b56dc09d214a1ecbbf16ecca01ed996e2201 0",
    "2 0x21 0x038282263212c609d9ea2a6e3e172de238d8c39cabd5ac1ca10646e23fd5f51508 0x21 0x03363d90d447b00c9c99ceac05b6262ee053441c7e55552ffe526bad8f83ff4640 2 CHECKMULTISIG NOT",
    "",
    "OK",
    "BIP66 example 12, without DERSIG"
],
[
    "0 0x47 0x30440220b119d67d389315308d1745f734a51ff3ec72e06081e84e236fdf9dc2f5d2a64802204b04e3bc38674c4422ea317231d642b56dc09d214a1ecbbf16ecca01ed996e2201 0",
    "2 0x21 0x038282263212c609d9ea2a6e3e172de238d8c39cabd5ac1ca10646e23fd5f51508 0x21 0x03363d90d447b00c9c99ceac05b6262ee053441c7e55552ffe526bad8f83ff4640 2 CHECKMULTISIG NOT",
    "DERSIG",
    "OK",
    "BIP66 example 12, with DERSIG"
],
[
    "0x48 0x304402203e4516da7253cf068effec6b95c41221c0cf3a8e6ccb8cbf1725b562e9afde2c022054e1c258c2981cdfba5df1f46661fb6541c44f77ca0092f3600331abfffb12510101",
    "0x21 0x03363d90d447b00c9c99ceac05b6262ee053441c7e55552ffe526bad8f83ff4640 CHECKSIG",
    "",
    "OK",
    "P2PK with multi-byte hashtype, without DERSIG"
],
[
    "0x48 0x304402203e4516da7253cf068effec6b95c41221c0cf3a8e6ccb8cbf1725b562e9afde2c022054e1c258c2981cdfba5df1f46661fb6541c44f77ca0092f3600331abfffb12510101",
    "0x21 0x03363d90d447b00c9c99ceac05b6262ee053441c7e55552ffe526bad8f83ff4640 CHECKSIG",
    "DERSIG",
    "SIG_DER",
    "P2PK with multi-byte hashtype, with DERSIG"
],
[
    "0x48 0x304502203e4516da7253cf068effec6b95c41221c0cf3a8e6ccb8cbf1725b562e9afde2c022100ab1e3da73d67e32045a20e0b999e049978ea8d6ee5480d485fcf2ce0d03b2ef001",
    "0x21 0x03363d90d447b00c9c99ceac05b6262ee053441c7e55552ffe526bad8f83ff4640 CHECKSIG",
    "",
    "OK",
    "P2PK with high S but no LOW_S"
],
[
    "0x48 0x304502203e4516da7253cf068effec6b95c41221c0cf3a8e6ccb8cbf1725b562e9afde2c022100ab1e3da73d67e32045a20e0b999e049978ea8d6ee5480d485fcf2ce0d03b2ef001",
    "0x21 0x03363d90d447b00c9c99ceac05b6262ee053441c7e55552ffe526bad8f83ff4640 CHECKSIG",
    "LOW_S",
    "SIG_HIGH_S",
    "P2PK with high S"
],
[
    "0x47 0x3044022057292e2d4dfe775becdd0a9e6547997c728cdf35390f6a017da56d654d374e4902206b643be2fc53763b4e284845bfea2c597d2dc7759941dce937636c9d341b71ed01",
    "0x41 0x0679be667ef9dcbbac55a06295ce870b07029bfcdb2dce28d959f2815b16f81798483ada7726a3c4655da4fbfc0e1108a8fd17b448a68554199c47d08ffb10d4b8 CHECKSIG",
    "",
    "OK",
    "P2PK with hybrid pubkey but no STRICTENC"
],
[
    "0x47 0x3044022057292e2d4dfe775becdd0a9e6547997c728cdf35390f6a017da56d654d374e4902206b643be2fc53763b4e284845bfea2c597d2dc7759941dce937636c9d341b71ed01",
    "0x41 0x0679be667ef9dcbbac55a06295ce870b07029bfcdb2dce28d959f2815b16f81798483ada7726a3c4655da4fbfc0e1108a8fd17b448a68554199c47d08ffb10d4b8 CHECKSIG",
    "STRICTENC",
    "PUBKEYTYPE",
    "P2PK with hybrid pubkey"
],
[
    "0x47 0x30440220035d554e3153c14950c9993f41c496607a8e24093db0595be7bf875cf64fcf1f02204731c8c4e5daf15e706cec19cdd8f2c5b1d05490e11dab8465ed426569b6e92101",
    "0x41 0x0679be667ef9dcbbac55a06295ce870b07029bfcdb2dce28d959f2815b16f81798483ada7726a3c4655da4fbfc0e1108a8fd17b448a68554199c47d08ffb10d4b8 CHECKSIG NOT",
    "",
    "EVAL_FALSE",
    "P2PK NOT with hybrid pubkey but no STRICTENC"
],
[
    "0x47 0x30440220035d554e3153c14950c9993f41c496607a8e24093db0595be7bf875cf64fcf1f02204731c8c4e5daf15e706cec19cdd8f2c5b1d05490e11dab8465ed426569b6e92101",
    "0x41 0x0679be667ef9dcbbac55a06295ce870b07029bfcdb2dce28d959f2815b16f81798483ada7726a3c4655da4fbfc0e1108a8fd17b448a68554199c47d08ffb10d4b8 CHECKSIG NOT",
    "STRICTENC",
    "PUBKEYTYPE",
    "P2PK NOT with hybrid pubkey"
],
[
    "0x47 0x30440220035d554e3153c04950c9993f41c496607a8e24093db0595be7bf875cf64fcf1f02204731c8c4e5daf15e706cec19cdd8f2c5b1d05490e11dab8465ed426569b6e92101",
    "0x41 0x0679be667ef9dcbbac55a06295ce870b07029bfcdb2dce28d959f2815b16f81798483ada7726a3c4655da4fbfc0e1108a8fd17b448a68554199c47d08ffb10d4b8 CHECKSIG NOT",
    "",
    "OK",
    "P2PK NOT with invalid hybrid pubkey but no STRICTENC"
],
[
    "0x47 0x30440220035d554e3153c04950c9993f41c496607a8e24093db0595be7bf875cf64fcf1f02204731c8c4e5daf15e706cec19cdd8f2c5b1d05490e11dab8465ed426569b6e92101",
    "0x41 0x0679be667ef9dcbbac55a06295ce870b07029bfcdb2dce28d959f2815b16f81798483ada7726a3c4655da4fbfc0e1108a8fd17b448a68554199c47d08ffb10d4b8 CHECKSIG NOT",
    "STRICTENC",
    "PUBKEYTYPE",
    "P2PK NOT with invalid hybrid pubkey"
],
[
    "0 0x47 0x304402202e79441ad1baf5a07fb86bae3753184f6717d9692680947ea8b6e8b777c69af1022079a262e13d868bb5a0964fefe3ba26942e1b0669af1afb55ef3344bc9d4fc4c401",
    "1 0x41 0x0679be667ef9dcbbac55a06295ce870b07029bfcdb2dce28d959f2815b16f81798483ada7726a3c4655da4fbfc0e1108a8fd17b448a68554199c47d08ffb10d4b8 0x21 0x038282263212c609d9ea2a6e3e172de238d8c39cabd5ac1ca10646e23fd5f51508 2 CHECKMULTISIG",
    "",
    "OK",
    "1-of-2 with the second 1 hybrid pubkey and no STRICTENC"
],
[
    "0 0x47 0x304402202e79441ad1baf5a07fb86bae3753184f6717d9692680947ea8b6e8b777c69af1022079a262e13d868bb5a0964fefe3ba26942e1b0669af1afb55ef3344bc9d4fc4c401",
    "1 0x41 0x0679be667ef9dcbbac55a06295ce870b07029bfcdb2dce28d959f2815b16f81798483ada7726a3c4655da4fbfc0e1108a8fd17b448a68554199c47d08ffb10d4b8 0x21 0x038282263212c609d9ea2a6e3e172de238d8c39cabd5ac1ca10646e23fd5f51508 2 CHECKMULTISIG",
    "STRICTENC",
    "OK",
    "1-of-2 with the second 1 hybrid pubkey"
],
[
    "0 0x47 0x3044022079c7824d6c868e0e1a273484e28c2654a27d043c8a27f49f52cb72efed0759090220452bbbf7089574fa082095a4fc1b3a16bafcf97a3a34d745fafc922cce66b27201",
    "1 0x21 0x038282263212c609d9ea2a6e3e172de238d8c39cabd5ac1ca10646e23fd5f51508 0x41 0x0679be667ef9dcbbac55a06295ce870b07029bfcdb2dce28d959f2815b16f81798483ada7726a3c4655da4fbfc0e1108a8fd17b448a68554199c47d08ffb10d4b8 2 CHECKMULTISIG",
    "STRICTENC",
    "PUBKEYTYPE",
    "1-of-2 with the first 1 hybrid pubkey"
],
[
    "0x47 0x304402206177d513ec2cda444c021a1f4f656fc4c72ba108ae063e157eb86dc3575784940220666fc66702815d0e5413bb9b1df22aed44f5f1efb8b99d41dd5dc9a5be6d205205",
    "0x41 0x048282263212c609d9ea2a6e3e172de238d8c39cabd5ac1ca10646e23fd5f5150811f8a8098557dfe45e8256e830b60ace62d613ac2f7b17bed31b6eaff6e26caf CHECKSIG",
    "",
    "OK",
    "P2PK with undefined hashtype but no STRICTENC"
],
[
    "0x47 0x304402206177d513ec2cda444c021a1f4f656fc4c72ba108ae063e157eb86dc3575784940220666fc66702815d0e5413bb9b1df22aed44f5f1efb8b99d41dd5dc9a5be6d205205",
    "0x41 0x048282263212c609d9ea2a6e3e172de238d8c39cabd5ac1ca10646e23fd5f5150811f8a8098557dfe45e8256e830b60ace62d613ac2f7b17bed31b6eaff6e26caf CHECKSIG",
    "STRICTENC",
    "SIG_HASHTYPE",
    "P2PK with undefined hashtype"
],
[
    "0x47 0x304402207409b5b320296e5e2136a7b281a7f803028ca4ca44e2b83eebd46932677725de02202d4eea1c8d3c98e6f42614f54764e6e5e6542e213eb4d079737e9a8b6e9812ec05",
    "0x41 0x048282263212c609d9ea2a6e3e172de238d8c39cabd5ac1ca10646e23fd5f5150811f8a8098557dfe45e8256e830b60ace62d613ac2f7b17bed31b6eaff6e26caf CHECKSIG NOT",
    "",
    "OK",
    "P2PK NOT with invalid sig and undefined hashtype but no STRICTENC"
],
[
    "0x47 0x304402207409b5b320296e5e2136a7b281a7f803028ca4ca44e2b83eebd46932677725de02202d4eea1c8d3c98e6f42614f54764e6e5e6542e213eb4d079737e9a8b6e9812ec05",
    "0x41 0x048282263212c609d9ea2a6e3e172de238d8c39cabd5ac1ca10646e23fd5f5150811f8a8098557dfe45e8256e830b60ace62d613ac2f7b17bed31b6eaff6e26caf CHECKSIG NOT",
    "STRICTENC",
    "SIG_HASHTYPE",
    "P2PK NOT with invalid sig and undefined hashtype"
],
[
    "1 0x47 0x3044022051254b9fb476a52d85530792b578f86fea70ec1ffb4393e661bcccb23d8d63d3022076505f94a403c86097841944e044c70c2045ce90e36de51f7e9d3828db98a07501 0x47 0x304402200a358f750934b3feb822f1966bfcd8bbec9eeaa3a8ca941e11ee5960e181fa01022050bf6b5a8e7750f70354ae041cb68a7bade67ec6c3ab19eb359638974410626e01 0x47 0x304402200955d031fff71d8653221e85e36c3c85533d2312fc3045314b19650b7ae2f81002202a6bb8505e36201909d0921f01abff390ae6b7ff97bbf959f98aedeb0a56730901",
    "3 0x21 0x0279be667ef9dcbbac55a06295ce870b07029bfcdb2dce28d959f2815b16f81798 0x21 0x038282263212c609d9ea2a6e3e172de238d8c39cabd5ac1ca10646e23fd5f51508 0x21 0x03363d90d447b00c9c99ceac05b6262ee053441c7e55552ffe526bad8f83ff4640 3 CHECKMULTISIG",
    "",
    "OK",
    "3-of-3 with nonzero dummy but no NULLDUMMY"
],
[
    "1 0x47 0x3044022051254b9fb476a52d85530792b578f86fea70ec1ffb4393e661bcccb23d8d63d3022076505f94a403c86097841944e044c70c2045ce90e36de51f7e9d3828db98a07501 0x47 0x304402200a358f750934b3feb822f1966bfcd8bbec9eeaa3a8ca941e11ee5960e181fa01022050bf6b5a8e7750f70354ae041cb68a7bade67ec6c3ab19eb359638974410626e01 0x47 0x304402200955d031fff71d8653221e85e36c3c85533d2312fc3045314b19650b7ae2f81002202a6bb8505e36201909d0921f01abff390ae6b7ff97bbf959f98aedeb0a56730901",
    "3 0x21 0x0279be667ef9dcbbac55a06295ce870b07029bfcdb2dce28d959f2815b16f81798 0x21 0x038282263212c609d9ea2a6e3e172de238d8c39cabd5ac1ca10646e23fd5f51508 0x21 0x03363d90d447b00c9c99ceac05b6262ee053441c7e55552ffe526bad8f83ff4640 3 CHECKMULTISIG",
    "NULLDUMMY",
    "SIG_NULLDUMMY",
    "3-of-3 with nonzero dummy"
],
[
    "1 0x47 0x304402201bb2edab700a5d020236df174fefed78087697143731f659bea59642c759c16d022061f42cdbae5bcd3e8790f20bf76687443436e94a634321c16a72aa54cbc7c2ea01 0x47 0x304402204bb4a64f2a6e5c7fb2f07fef85ee56fde5e6da234c6a984262307a20e99842d702206f8303aaba5e625d223897e2ffd3f88ef1bcffef55f38dc3768e5f2e94c923f901 0x47 0x3044022040c2809b71fffb155ec8b82fe7a27f666bd97f941207be4e14ade85a1249dd4d02204d56c85ec525dd18e29a0533d5ddf61b6b1bb32980c2f63edf951aebf7a27bfe01",
    "3 0x21 0x0279be667ef9dcbbac55a06295ce870b07029bfcdb2dce28d959f2815b16f81798 0x21 0x038282263212c609d9ea2a6e3e172de238d8c39cabd5ac1ca10646e23fd5f51508 0x21 0x03363d90d447b00c9c99ceac05b6262ee053441c7e55552ffe526bad8f83ff4640 3 CHECKMULTISIG NOT",
    "",
    "OK",
    "3-of-3 NOT with invalid sig and nonzero dummy but no NULLDUMMY"
],
[
    "1 0x47 0x304402201bb2edab700a5d020236df174fefed78087697143731f659bea59642c759c16d022061f42cdbae5bcd3e8790f20bf76687443436e94a634321c16a72aa54cbc7c2ea01 0x47 0x304402204bb4a64f2a6e5c7fb2f07fef85ee56fde5e6da234c6a984262307a20e99842d702206f8303aaba5e625d223897e2ffd3f88ef1bcffef55f38dc3768e5f2e94c923f901 0x47 0x3044022040c2809b71fffb155ec8b82fe7a27f666bd97f941207be4e14ade85a1249dd4d02204d56c85ec525dd18e29a0533d5ddf61b6b1bb32980c2f63edf951aebf7a27bfe01",
    "3 0x21 0x0279be667ef9dcbbac55a06295ce870b07029bfcdb2dce28d959f2815b16f81798 0x21 0x038282263212c609d9ea2a6e3e172de238d8c39cabd5ac1ca10646e23fd5f51508 0x21 0x03363d90d447b00c9c99ceac05b6262ee053441c7e55552ffe526bad8f83ff4640 3 CHECKMULTISIG NOT",
    "NULLDUMMY",
    "SIG_NULLDUMMY",
    "3-of-3 NOT with invalid sig with nonzero dummy"
],
[
    "0 0x47 0x304402200abeb4bd07f84222f474aed558cfbdfc0b4e96cde3c2935ba7098b1ff0bd74c302204a04c1ca67b2a20abee210cf9a21023edccbbf8024b988812634233115c6b73901 DUP",
    "2 0x21 0x038282263212c609d9ea2a6e3e172de238d8c39cabd5ac1ca10646e23fd5f51508 0x21 0x038282263212c609d9ea2a6e3e172de238d8c39cabd5ac1ca10646e23fd5f51508 2 CHECKMULTISIG",
    "",
    "OK",
    "2-of-2 with two identical keys and sigs pushed using OP_DUP but no SIGPUSHONLY"
],
[
    "0 0x47 0x304402200abeb4bd07f84222f474aed558cfbdfc0b4e96cde3c2935ba7098b1ff0bd74c302204a04c1ca67b2a20abee210cf9a21023edccbbf8024b988812634233115c6b73901 DUP",
    "2 0x21 0x038282263212c609d9ea2a6e3e172de238d8c39cabd5ac1ca10646e23fd5f51508 0x21 0x038282263212c609d9ea2a6e3e172de238d8c39cabd5ac1ca10646e23fd5f51508 2 CHECKMULTISIG",
    "SIGPUSHONLY",
    "SIG_PUSHONLY",
    "2-of-2 with two identical keys and sigs pushed using OP_DUP"
],
[
    "0x47 0x3044022018a2a81a93add5cb5f5da76305718e4ea66045ec4888b28d84cb22fae7f4645b02201e6daa5ed5d2e4b2b2027cf7ffd43d8d9844dd49f74ef86899ec8e669dfd39aa01 NOP8 0x23 0x2103363d90d447b00c9c99ceac05b6262ee053441c7e55552ffe526bad8f83ff4640ac",
    "HASH160 0x14 0x215640c2f72f0d16b4eced26762035a42ffed39a EQUAL",
    "",
    "OK",
    "P2SH(P2PK) with non-push scriptSig but no P2SH or SIGPUSHONLY"
],
[
    "0x47 0x304402203e4516da7253cf068effec6b95c41221c0cf3a8e6ccb8cbf1725b562e9afde2c022054e1c258c2981cdfba5df1f46661fb6541c44f77ca0092f3600331abfffb125101 NOP8",
    "0x21 0x03363d90d447b00c9c99ceac05b6262ee053441c7e55552ffe526bad8f83ff4640 CHECKSIG",
    "",
    "OK",
    "P2PK with non-push scriptSig but with P2SH validation"
],
[
    "0x47 0x3044022018a2a81a93add5cb5f5da76305718e4ea66045ec4888b28d84cb22fae7f4645b02201e6daa5ed5d2e4b2b2027cf7ffd43d8d9844dd49f74ef86899ec8e669dfd39aa01 NOP8 0x23 0x2103363d90d447b00c9c99ceac05b6262ee053441c7e55552ffe526bad8f83ff4640ac",
    "HASH160 0x14 0x215640c2f72f0d16b4eced26762035a42ffed39a EQUAL",
    "P2SH",
    "SIG_PUSHONLY",
    "P2SH(P2PK) with non-push scriptSig but no SIGPUSHONLY"
],
[
    "0x47 0x3044022018a2a81a93add5cb5f5da76305718e4ea66045ec4888b28d84cb22fae7f4645b02201e6daa5ed5d2e4b2b2027cf7ffd43d8d9844dd49f74ef86899ec8e669dfd39aa01 NOP8 0x23 0x2103363d90d447b00c9c99ceac05b6262ee053441c7e55552ffe526bad8f83ff4640ac",
    "HASH160 0x14 0x215640c2f72f0d16b4eced26762035a42ffed39a EQUAL",
    "SIGPUSHONLY",
    "SIG_PUSHONLY",
    "P2SH(P2PK) with non-push scriptSig but not P2SH"
],
[
    "0 0x47 0x304402200abeb4bd07f84222f474aed558cfbdfc0b4e96cde3c2935ba7098b1ff0bd74c302204a04c1ca67b2a20abee210cf9a21023edccbbf8024b988812634233115c6b73901 0x47 0x304402200abeb4bd07f84222f474aed558cfbdfc0b4e96cde3c2935ba7098b1ff0bd74c302204a04c1ca67b2a20abee210cf9a21023edccbbf8024b988812634233115c6b73901",
    "2 0x21 0x038282263212c609d9ea2a6e3e172de238d8c39cabd5ac1ca10646e23fd5f51508 0x21 0x038282263212c609d9ea2a6e3e172de238d8c39cabd5ac1ca10646e23fd5f51508 2 CHECKMULTISIG",
    "SIGPUSHONLY",
    "OK",
    "2-of-2 with two identical keys and sigs pushed"
],
[
    "11 0x47 0x304402200a5c6163f07b8d3b013c4d1d6dba25e780b39658d79ba37af7057a3b7f15ffa102201fd9b4eaa9943f734928b99a83592c2e7bf342ea2680f6a2bb705167966b742001",
    "0x41 0x0479be667ef9dcbbac55a06295ce870b07029bfcdb2dce28d959f2815b16f81798483ada7726a3c4655da4fbfc0e1108a8fd17b448a68554199c47d08ffb10d4b8 CHECKSIG",
    "P2SH",
    "OK",
    "P2PK with unnecessary input but no CLEANSTACK"
],
[
    "11 0x47 0x304402200a5c6163f07b8d3b013c4d1d6dba25e780b39658d79ba37af7057a3b7f15ffa102201fd9b4eaa9943f734928b99a83592c2e7bf342ea2680f6a2bb705167966b742001",
    "0x41 0x0479be667ef9dcbbac55a06295ce870b07029bfcdb2dce28d959f2815b16f81798483ada7726a3c4655da4fbfc0e1108a8fd17b448a68554199c47d08ffb10d4b8 CHECKSIG",
    "CLEANSTACK,P2SH",
    "CLEANSTACK",
    "P2PK with unnecessary input"
],
[
    "11 0x47 0x304402202f7505132be14872581f35d74b759212d9da40482653f1ffa3116c3294a4a51702206adbf347a2240ca41c66522b1a22a41693610b76a8e7770645dc721d1635854f01 0x43 0x410479be667ef9dcbbac55a06295ce870b07029bfcdb2dce28d959f2815b16f81798483ada7726a3c4655da4fbfc0e1108a8fd17b448a68554199c47d08ffb10d4b8ac",
    "HASH160 0x14 0x31edc23bdafda4639e669f89ad6b2318dd79d032 EQUAL",
    "P2SH",
    "OK",
    "P2SH with unnecessary input but no CLEANSTACK"
],
[
    "11 0x47 0x304402202f7505132be14872581f35d74b759212d9da40482653f1ffa3116c3294a4a51702206adbf347a2240ca41c66522b1a22a41693610b76a8e7770645dc721d1635854f01 0x43 0x410479be667ef9dcbbac55a06295ce870b07029bfcdb2dce28d959f2815b16f81798483ada7726a3c4655da4fbfc0e1108a8fd17b448a68554199c47d08ffb10d4b8ac",
    "HASH160 0x14 0x31edc23bdafda4639e669f89ad6b2318dd79d032 EQUAL",
    "CLEANSTACK,P2SH",
    "CLEANSTACK",
    "P2SH with unnecessary input"
],
[
    "0x47 0x304402202f7505132be14872581f35d74b759212d9da40482653f1ffa3116c3294a4a51702206adbf347a2240ca41c66522b1a22a41693610b76a8e7770645dc721d1635854f01 0x43 0x410479be667ef9dcbbac55a06295ce870b07029bfcdb2dce28d959f2815b16f81798483ada7726a3c4655da4fbfc0e1108a8fd17b448a68554199c47d08ffb10d4b8ac",
    "HASH160 0x14 0x31edc23bdafda4639e669f89ad6b2318dd79d032 EQUAL",
    "CLEANSTACK,P2SH",
    "OK",
    "P2SH with CLEANSTACK"
],

["Testing with uncompressed keys in witness v0 without WITNESS_PUBKEYTYPE"],
[
    [
        "304402200d461c140cfdfcf36b94961db57ae8c18d1cb80e9d95a9e47ac22470c1bf125502201c8dc1cbfef6a3ef90acbbb992ca22fe9466ee6f9d4898eda277a7ac3ab4b25101",
        "410479be667ef9dcbbac55a06295ce870b07029bfcdb2dce28d959f2815b16f81798483ada7726a3c4655da4fbfc0e1108a8fd17b448a68554199c47d08ffb10d4b8ac",
        0.00000001
    ],
    "",
    "0 0x20 0xb95237b48faaa69eb078e1170be3b5cbb3fddf16d0a991e14ad274f7b33a4f64",
    "P2SH,WITNESS",
    "OK",
    "Basic P2WSH"
],
[
    [
        "304402201e7216e5ccb3b61d46946ec6cc7e8c4e0117d13ac2fd4b152197e4805191c74202203e9903e33e84d9ee1dd13fb057afb7ccfb47006c23f6a067185efbc9dd780fc501",
        "0479be667ef9dcbbac55a06295ce870b07029bfcdb2dce28d959f2815b16f81798483ada7726a3c4655da4fbfc0e1108a8fd17b448a68554199c47d08ffb10d4b8",
        0.00000001
    ],
    "",
    "0 0x14 0x91b24bf9f5288532960ac687abb035127b1d28a5",
    "P2SH,WITNESS",
    "OK",
    "Basic P2WPKH"
],
[
    [
        "3044022066e02c19a513049d49349cf5311a1b012b7c4fae023795a18ab1d91c23496c22022025e216342c8e07ce8ef51e8daee88f84306a9de66236cab230bb63067ded1ad301",
        "410479be667ef9dcbbac55a06295ce870b07029bfcdb2dce28d959f2815b16f81798483ada7726a3c4655da4fbfc0e1108a8fd17b448a68554199c47d08ffb10d4b8ac",
        0.00000001
    ],
    "0x22 0x0020b95237b48faaa69eb078e1170be3b5cbb3fddf16d0a991e14ad274f7b33a4f64",
    "HASH160 0x14 0xf386c2ba255cc56d20cfa6ea8b062f8b59945518 EQUAL",
    "P2SH,WITNESS",
    "OK",
    "Basic P2SH(P2WSH)"
],
[
    [
        "304402200929d11561cd958460371200f82e9cae64c727a495715a31828e27a7ad57b36d0220361732ced04a6f97351ecca21a56d0b8cd4932c1da1f8f569a2b68e5e48aed7801",
        "0479be667ef9dcbbac55a06295ce870b07029bfcdb2dce28d959f2815b16f81798483ada7726a3c4655da4fbfc0e1108a8fd17b448a68554199c47d08ffb10d4b8",
        0.00000001
    ],
    "0x16 0x001491b24bf9f5288532960ac687abb035127b1d28a5",
    "HASH160 0x14 0x17743beb429c55c942d2ec703b98c4d57c2df5c6 EQUAL",
    "P2SH,WITNESS",
    "OK",
    "Basic P2SH(P2WPKH)"
],
[
    [
        "304402202589f0512cb2408fb08ed9bd24f85eb3059744d9e4f2262d0b7f1338cff6e8b902206c0978f449693e0578c71bc543b11079fd0baae700ee5e9a6bee94db490af9fc01",
        "41048282263212c609d9ea2a6e3e172de238d8c39cabd5ac1ca10646e23fd5f5150811f8a8098557dfe45e8256e830b60ace62d613ac2f7b17bed31b6eaff6e26cafac",
        0.00000000
    ],
    "",
    "0 0x20 0xac8ebd9e52c17619a381fa4f71aebb696087c6ef17c960fd0587addad99c0610",
    "P2SH,WITNESS",
    "EVAL_FALSE",
    "Basic P2WSH with the wrong key"
],
[
    [
        "304402206ef7fdb2986325d37c6eb1a8bb24aeb46dede112ed8fc76c7d7500b9b83c0d3d02201edc2322c794fe2d6b0bd73ed319e714aa9b86d8891961530d5c9b7156b60d4e01",
        "048282263212c609d9ea2a6e3e172de238d8c39cabd5ac1ca10646e23fd5f5150811f8a8098557dfe45e8256e830b60ace62d613ac2f7b17bed31b6eaff6e26caf",
        0.00000000
    ],
    "",
    "0 0x14 0x7cf9c846cd4882efec4bf07e44ebdad495c94f4b",
    "P2SH,WITNESS",
    "EVAL_FALSE",
    "Basic P2WPKH with the wrong key"
],
[
    [
        "30440220069ea3581afaf8187f63feee1fd2bd1f9c0dc71ea7d6e8a8b07ee2ebcf824bf402201a4fdef4c532eae59223be1eda6a397fc835142d4ddc6c74f4aa85b766a5c16f01",
        "41048282263212c609d9ea2a6e3e172de238d8c39cabd5ac1ca10646e23fd5f5150811f8a8098557dfe45e8256e830b60ace62d613ac2f7b17bed31b6eaff6e26cafac",
        0.00000000
    ],
    "0x22 0x0020ac8ebd9e52c17619a381fa4f71aebb696087c6ef17c960fd0587addad99c0610",
    "HASH160 0x14 0x61039a003883787c0d6ebc66d97fdabe8e31449d EQUAL",
    "P2SH,WITNESS",
    "EVAL_FALSE",
    "Basic P2SH(P2WSH) with the wrong key"
],
[
    [
        "304402204209e49457c2358f80d0256bc24535b8754c14d08840fc4be762d6f5a0aed80b02202eaf7d8fc8d62f60c67adcd99295528d0e491ae93c195cec5a67e7a09532a88001",
        "048282263212c609d9ea2a6e3e172de238d8c39cabd5ac1ca10646e23fd5f5150811f8a8098557dfe45e8256e830b60ace62d613ac2f7b17bed31b6eaff6e26caf",
        0.00000000
    ],
    "0x16 0x00147cf9c846cd4882efec4bf07e44ebdad495c94f4b",
    "HASH160 0x14 0x4e0c2aed91315303fc6a1dc4c7bc21c88f75402e EQUAL",
    "P2SH,WITNESS",
    "EVAL_FALSE",
    "Basic P2SH(P2WPKH) with the wrong key"
],
[
    [
        "304402202589f0512cb2408fb08ed9bd24f85eb3059744d9e4f2262d0b7f1338cff6e8b902206c0978f449693e0578c71bc543b11079fd0baae700ee5e9a6bee94db490af9fc01",
        "41048282263212c609d9ea2a6e3e172de238d8c39cabd5ac1ca10646e23fd5f5150811f8a8098557dfe45e8256e830b60ace62d613ac2f7b17bed31b6eaff6e26cafac",
        0.00000000
    ],
    "",
    "0 0x20 0xac8ebd9e52c17619a381fa4f71aebb696087c6ef17c960fd0587addad99c0610",
    "P2SH",
    "OK",
    "Basic P2WSH with the wrong key but no WITNESS"
],
[
    [
        "304402206ef7fdb2986325d37c6eb1a8bb24aeb46dede112ed8fc76c7d7500b9b83c0d3d02201edc2322c794fe2d6b0bd73ed319e714aa9b86d8891961530d5c9b7156b60d4e01",
        "048282263212c609d9ea2a6e3e172de238d8c39cabd5ac1ca10646e23fd5f5150811f8a8098557dfe45e8256e830b60ace62d613ac2f7b17bed31b6eaff6e26caf",
        0.00000000
    ],
    "",
    "0 0x14 0x7cf9c846cd4882efec4bf07e44ebdad495c94f4b",
    "P2SH",
    "OK",
    "Basic P2WPKH with the wrong key but no WITNESS"
],
[
    [
        "30440220069ea3581afaf8187f63feee1fd2bd1f9c0dc71ea7d6e8a8b07ee2ebcf824bf402201a4fdef4c532eae59223be1eda6a397fc835142d4ddc6c74f4aa85b766a5c16f01",
        "41048282263212c609d9ea2a6e3e172de238d8c39cabd5ac1ca10646e23fd5f5150811f8a8098557dfe45e8256e830b60ace62d613ac2f7b17bed31b6eaff6e26cafac",
        0.00000000
    ],
    "0x22 0x0020ac8ebd9e52c17619a381fa4f71aebb696087c6ef17c960fd0587addad99c0610",
    "HASH160 0x14 0x61039a003883787c0d6ebc66d97fdabe8e31449d EQUAL",
    "P2SH",
    "OK",
    "Basic P2SH(P2WSH) with the wrong key but no WITNESS"
],
[
    [
        "304402204209e49457c2358f80d0256bc24535b8754c14d08840fc4be762d6f5a0aed80b02202eaf7d8fc8d62f60c67adcd99295528d0e491ae93c195cec5a67e7a09532a88001",
        "048282263212c609d9ea2a6e3e172de238d8c39cabd5ac1ca10646e23fd5f5150811f8a8098557dfe45e8256e830b60ace62d613ac2f7b17bed31b6eaff6e26caf",
        0.00000000
    ],
    "0x16 0x00147cf9c846cd4882efec4bf07e44ebdad495c94f4b",
    "HASH160 0x14 0x4e0c2aed91315303fc6a1dc4c7bc21c88f75402e EQUAL",
    "P2SH",
    "OK",
    "Basic P2SH(P2WPKH) with the wrong key but no WITNESS"
],
[
    [
        "3044022066faa86e74e8b30e82691b985b373de4f9e26dc144ec399c4f066aa59308e7c202204712b86f28c32503faa051dbeabff2c238ece861abc36c5e0b40b1139ca222f001",
        "410479be667ef9dcbbac55a06295ce870b07029bfcdb2dce28d959f2815b16f81798483ada7726a3c4655da4fbfc0e1108a8fd17b448a68554199c47d08ffb10d4b8ac",
        0.00000000
    ],
    "",
    "0 0x20 0xb95237b48faaa69eb078e1170be3b5cbb3fddf16d0a991e14ad274f7b33a4f64",
    "P2SH,WITNESS",
    "EVAL_FALSE",
    "Basic P2WSH with wrong value"
],
[
    [
        "304402203b3389b87448d7dfdb5e82fb854fcf92d7925f9938ea5444e36abef02c3d6a9602202410bc3265049abb07fd2e252c65ab7034d95c9d5acccabe9fadbdc63a52712601",
        "0479be667ef9dcbbac55a06295ce870b07029bfcdb2dce28d959f2815b16f81798483ada7726a3c4655da4fbfc0e1108a8fd17b448a68554199c47d08ffb10d4b8",
        0.00000000
    ],
    "",
    "0 0x14 0x91b24bf9f5288532960ac687abb035127b1d28a5",
    "P2SH,WITNESS",
    "EVAL_FALSE",
    "Basic P2WPKH with wrong value"
],
[
    [
        "3044022000a30c4cfc10e4387be528613575434826ad3c15587475e0df8ce3b1746aa210022008149265e4f8e9dafe1f3ea50d90cb425e9e40ea7ebdd383069a7cfa2b77004701",
        "410479be667ef9dcbbac55a06295ce870b07029bfcdb2dce28d959f2815b16f81798483ada7726a3c4655da4fbfc0e1108a8fd17b448a68554199c47d08ffb10d4b8ac",
        0.00000000
    ],
    "0x22 0x0020b95237b48faaa69eb078e1170be3b5cbb3fddf16d0a991e14ad274f7b33a4f64",
    "HASH160 0x14 0xf386c2ba255cc56d20cfa6ea8b062f8b59945518 EQUAL",
    "P2SH,WITNESS",
    "EVAL_FALSE",
    "Basic P2SH(P2WSH) with wrong value"
],
[
    [
        "304402204fc3a2cd61a47913f2a5f9107d0ad4a504c7b31ee2d6b3b2f38c2b10ee031e940220055d58b7c3c281aaa381d8f486ac0f3e361939acfd568046cb6a311cdfa974cf01",
        "0479be667ef9dcbbac55a06295ce870b07029bfcdb2dce28d959f2815b16f81798483ada7726a3c4655da4fbfc0e1108a8fd17b448a68554199c47d08ffb10d4b8",
        0.00000000
    ],
    "0x16 0x001491b24bf9f5288532960ac687abb035127b1d28a5",
    "HASH160 0x14 0x17743beb429c55c942d2ec703b98c4d57c2df5c6 EQUAL",
    "P2SH,WITNESS",
    "EVAL_FALSE",
    "Basic P2SH(P2WPKH) with wrong value"
],
[
    [
        "304402205ae57ae0534c05ca9981c8a6cdf353b505eaacb7375f96681a2d1a4ba6f02f84022056248e68643b7d8ce7c7d128c9f1f348bcab8be15d094ad5cadd24251a28df8001",
        "0479be667ef9dcbbac55a06295ce870b07029bfcdb2dce28d959f2815b16f81798483ada7726a3c4655da4fbfc0e1108a8fd17b448a68554199c47d08ffb10d4b8",
        0.00000000
    ],
    "",
    "1 0x14 0x91b24bf9f5288532960ac687abb035127b1d28a5",
    "DISCOURAGE_UPGRADABLE_WITNESS_PROGRAM,P2SH,WITNESS",
    "DISCOURAGE_UPGRADABLE_WITNESS_PROGRAM",
    "P2WPKH with future witness version"
],
[
    [
        "3044022064100ca0e2a33332136775a86cd83d0230e58b9aebb889c5ac952abff79a46ef02205f1bf900e022039ad3091bdaf27ac2aef3eae9ed9f190d821d3e508405b9513101",
        "0479be667ef9dcbbac55a06295ce870b07029bfcdb2dce28d959f2815b16f81798483ada7726a3c4655da4fbfc0e1108a8fd17b448a68554199c47d08ffb10d4b8",
        0.00000000
    ],
    "",
    "0 0x1f 0xb34b78da162751647974d5cb7410aa428ad339dbf7d1e16e833f68a0cbf1c3",
    "P2SH,WITNESS",
    "WITNESS_PROGRAM_WRONG_LENGTH",
    "P2WPKH with wrong witness program length"
],
[
    "",
    "0 0x20 0xb95237b48faaa69eb078e1170be3b5cbb3fddf16d0a991e14ad274f7b33a4f64",
    "P2SH,WITNESS",
    "WITNESS_PROGRAM_WITNESS_EMPTY",
    "P2WSH with empty witness"
],
[
    [
        "3044022039105b995a5f448639a997a5c90fda06f50b49df30c3bdb6663217bf79323db002206fecd54269dec569fcc517178880eb58bb40f381a282bb75766ff3637d5f4b4301",
        "400479be667ef9dcbbac55a06295ce870b07029bfcdb2dce28d959f2815b16f81798483ada7726a3c4655da4fbfc0e1108a8fd17b448a68554199c47d08ffb10d4b8ac",
        0.00000000
    ],
    "",
    "0 0x20 0xb95237b48faaa69eb078e1170be3b5cbb3fddf16d0a991e14ad274f7b33a4f64",
    "P2SH,WITNESS",
    "WITNESS_PROGRAM_MISMATCH",
    "P2WSH with witness program mismatch"
],
[
    [
        "304402201a96950593cb0af32d080b0f193517f4559241a8ebd1e95e414533ad64a3f423022047f4f6d3095c23235bdff3aeff480d0529c027a3f093cb265b7cbf148553b85101",
        "0479be667ef9dcbbac55a06295ce870b07029bfcdb2dce28d959f2815b16f81798483ada7726a3c4655da4fbfc0e1108a8fd17b448a68554199c47d08ffb10d4b8",
        "",
        0.00000000
    ],
    "",
    "0 0x14 0x91b24bf9f5288532960ac687abb035127b1d28a5",
    "P2SH,WITNESS",
    "WITNESS_PROGRAM_MISMATCH",
    "P2WPKH with witness program mismatch"
],
[
    [
        "304402201a96950593cb0af32d080b0f193517f4559241a8ebd1e95e414533ad64a3f423022047f4f6d3095c23235bdff3aeff480d0529c027a3f093cb265b7cbf148553b85101",
        "0479be667ef9dcbbac55a06295ce870b07029bfcdb2dce28d959f2815b16f81798483ada7726a3c4655da4fbfc0e1108a8fd17b448a68554199c47d08ffb10d4b8",
        0.00000000
    ],
    "11",
    "0 0x14 0x91b24bf9f5288532960ac687abb035127b1d28a5",
    "P2SH,WITNESS",
    "WITNESS_MALLEATED",
    "P2WPKH with non-empty scriptSig"
],
[
    [
        "304402204209e49457c2358f80d0256bc24535b8754c14d08840fc4be762d6f5a0aed80b02202eaf7d8fc8d62f60c67adcd99295528d0e491ae93c195cec5a67e7a09532a88001",
        "048282263212c609d9ea2a6e3e172de238d8c39cabd5ac1ca10646e23fd5f5150811f8a8098557dfe45e8256e830b60ace62d613ac2f7b17bed31b6eaff6e26caf",
        0.00000000
    ],
    "11 0x16 0x00147cf9c846cd4882efec4bf07e44ebdad495c94f4b",
    "HASH160 0x14 0x4e0c2aed91315303fc6a1dc4c7bc21c88f75402e EQUAL",
    "P2SH,WITNESS",
    "WITNESS_MALLEATED_P2SH",
    "P2SH(P2WPKH) with superfluous push in scriptSig"
],
[
    [
        "",
        0.00000000
    ],
    "0x47 0x304402200a5c6163f07b8d3b013c4d1d6dba25e780b39658d79ba37af7057a3b7f15ffa102201fd9b4eaa9943f734928b99a83592c2e7bf342ea2680f6a2bb705167966b742001",
    "0x41 0x0479be667ef9dcbbac55a06295ce870b07029bfcdb2dce28d959f2815b16f81798483ada7726a3c4655da4fbfc0e1108a8fd17b448a68554199c47d08ffb10d4b8 CHECKSIG",
    "P2SH,WITNESS",
    "WITNESS_UNEXPECTED",
    "P2PK with witness"
],

["Testing with compressed keys in witness v0 with WITNESS_PUBKEYTYPE"],
[
    [
        "304402204256146fcf8e73b0fd817ffa2a4e408ff0418ff987dd08a4f485b62546f6c43c02203f3c8c3e2febc051e1222867f5f9d0eaf039d6792911c10940aa3cc74123378e01",
        "210279be667ef9dcbbac55a06295ce870b07029bfcdb2dce28d959f2815b16f81798ac",
        0.00000001
    ],
    "",
    "0 0x20 0x1863143c14c5166804bd19203356da136c985678cd4d27a1b8c6329604903262",
    "P2SH,WITNESS,WITNESS_PUBKEYTYPE",
    "OK",
    "Basic P2WSH with compressed key"
],
[
    [
        "304402204edf27486f11432466b744df533e1acac727e0c83e5f912eb289a3df5bf8035f022075809fdd876ede40ad21667eba8b7e96394938f9c9c50f11b6a1280cce2cea8601",
        "0279be667ef9dcbbac55a06295ce870b07029bfcdb2dce28d959f2815b16f81798",
        0.00000001
    ],
    "",
    "0 0x14 0x751e76e8199196d454941c45d1b3a323f1433bd6",
    "P2SH,WITNESS,WITNESS_PUBKEYTYPE",
    "OK",
    "Basic P2WPKH with compressed key"
],
[
    [
        "304402203a549090cc46bce1e5e95c4922ea2c12747988e0207b04c42f81cdbe87bb1539022050f57a245b875fd5119c419aaf050bcdf41384f0765f04b809e5bced1fe7093d01",
        "210279be667ef9dcbbac55a06295ce870b07029bfcdb2dce28d959f2815b16f81798ac",
        0.00000001
    ],
    "0x22 0x00201863143c14c5166804bd19203356da136c985678cd4d27a1b8c6329604903262",
    "HASH160 0x14 0xe4300531190587e3880d4c3004f5355d88ff928d EQUAL",
    "P2SH,WITNESS,WITNESS_PUBKEYTYPE",
    "OK",
    "Basic P2SH(P2WSH) with compressed key"
],
[
    [
        "304402201bc0d53046827f4a35a3166e33e3b3366c4085540dc383b95d21ed2ab11e368a0220333e78c6231214f5f8e59621e15d7eeab0d4e4d0796437e00bfbd2680c5f9c1701",
        "0279be667ef9dcbbac55a06295ce870b07029bfcdb2dce28d959f2815b16f81798",
        0.00000001
    ],
    "0x16 0x0014751e76e8199196d454941c45d1b3a323f1433bd6",
    "HASH160 0x14 0xbcfeb728b584253d5f3f70bcb780e9ef218a68f4 EQUAL",
    "P2SH,WITNESS,WITNESS_PUBKEYTYPE",
    "OK",
    "Basic P2SH(P2WPKH) with compressed key"
],

["Testing with uncompressed keys in witness v0 with WITNESS_PUBKEYTYPE"],
[
    [
        "304402200d461c140cfdfcf36b94961db57ae8c18d1cb80e9d95a9e47ac22470c1bf125502201c8dc1cbfef6a3ef90acbbb992ca22fe9466ee6f9d4898eda277a7ac3ab4b25101",
        "410479be667ef9dcbbac55a06295ce870b07029bfcdb2dce28d959f2815b16f81798483ada7726a3c4655da4fbfc0e1108a8fd17b448a68554199c47d08ffb10d4b8ac",
        0.00000001
    ],
    "",
    "0 0x20 0xb95237b48faaa69eb078e1170be3b5cbb3fddf16d0a991e14ad274f7b33a4f64",
    "P2SH,WITNESS,WITNESS_PUBKEYTYPE",
    "WITNESS_PUBKEYTYPE",
    "Basic P2WSH"
],
[
    [
        "304402201e7216e5ccb3b61d46946ec6cc7e8c4e0117d13ac2fd4b152197e4805191c74202203e9903e33e84d9ee1dd13fb057afb7ccfb47006c23f6a067185efbc9dd780fc501",
        "0479be667ef9dcbbac55a06295ce870b07029bfcdb2dce28d959f2815b16f81798483ada7726a3c4655da4fbfc0e1108a8fd17b448a68554199c47d08ffb10d4b8",
        0.00000001
    ],
    "",
    "0 0x14 0x91b24bf9f5288532960ac687abb035127b1d28a5",
    "P2SH,WITNESS,WITNESS_PUBKEYTYPE",
    "WITNESS_PUBKEYTYPE",
    "Basic P2WPKH"
],
[
    [
        "3044022066e02c19a513049d49349cf5311a1b012b7c4fae023795a18ab1d91c23496c22022025e216342c8e07ce8ef51e8daee88f84306a9de66236cab230bb63067ded1ad301",
        "410479be667ef9dcbbac55a06295ce870b07029bfcdb2dce28d959f2815b16f81798483ada7726a3c4655da4fbfc0e1108a8fd17b448a68554199c47d08ffb10d4b8ac",
        0.00000001
    ],
    "0x22 0x0020b95237b48faaa69eb078e1170be3b5cbb3fddf16d0a991e14ad274f7b33a4f64",
    "HASH160 0x14 0xf386c2ba255cc56d20cfa6ea8b062f8b59945518 EQUAL",
    "P2SH,WITNESS,WITNESS_PUBKEYTYPE",
    "WITNESS_PUBKEYTYPE",
    "Basic P2SH(P2WSH)"
],
[
    [
        "304402200929d11561cd958460371200f82e9cae64c727a495715a31828e27a7ad57b36d0220361732ced04a6f97351ecca21a56d0b8cd4932c1da1f8f569a2b68e5e48aed7801",
        "0479be667ef9dcbbac55a06295ce870b07029bfcdb2dce28d959f2815b16f81798483ada7726a3c4655da4fbfc0e1108a8fd17b448a68554199c47d08ffb10d4b8",
        0.00000001
    ],
    "0x16 0x001491b24bf9f5288532960ac687abb035127b1d28a5",
    "HASH160 0x14 0x17743beb429c55c942d2ec703b98c4d57c2df5c6 EQUAL",
    "P2SH,WITNESS,WITNESS_PUBKEYTYPE",
    "WITNESS_PUBKEYTYPE",
    "Basic P2SH(P2WPKH)"
],

["Testing P2WSH multisig with compressed keys"],
[
    [
        "",
        "304402207eb8a59b5c65fc3f6aeef77066556ed5c541948a53a3ba7f7c375b8eed76ee7502201e036a7a9a98ff919ff94dc905d67a1ec006f79ef7cff0708485c8bb79dce38e01",
        "5121038282263212c609d9ea2a6e3e172de238d8c39cabd5ac1ca10646e23fd5f51508210279be667ef9dcbbac55a06295ce870b07029bfcdb2dce28d959f2815b16f8179852ae",
        0.00000001
    ],
    "",
    "0 0x20 0x06c24420938f0fa3c1cb2707d867154220dca365cdbfa0dd2a83854730221460",
    "P2SH,WITNESS,WITNESS_PUBKEYTYPE",
    "OK",
    "P2WSH CHECKMULTISIG with compressed keys"
],
[
    [
        "",
        "3044022033706aed33b8155d5486df3b9bca8cdd3bd4bdb5436dce46d72cdaba51d22b4002203626e94fe53a178af46624f17315c6931f20a30b103f5e044e1eda0c3fe185c601",
        "5121038282263212c609d9ea2a6e3e172de238d8c39cabd5ac1ca10646e23fd5f51508210279be667ef9dcbbac55a06295ce870b07029bfcdb2dce28d959f2815b16f8179852ae",
        0.00000001
    ],
    "0x22 0x002006c24420938f0fa3c1cb2707d867154220dca365cdbfa0dd2a83854730221460",
    "HASH160 0x14 0x26282aad7c29369d15fed062a778b6100d31a340 EQUAL",
    "P2SH,WITNESS,WITNESS_PUBKEYTYPE",
    "OK",
    "P2SH(P2WSH) CHECKMULTISIG with compressed keys"
],
[
    [
        "",
        "304402204048b7371ab1c544362efb89af0c80154747d665aa4fcfb2edfd2d161e57b42e02207e043748e96637080ffc3acbd4dcc6fee1e58d30f6d1269535f32188e5ddae7301",
        "5121038282263212c609d9ea2a6e3e172de238d8c39cabd5ac1ca10646e23fd5f51508210279be667ef9dcbbac55a06295ce870b07029bfcdb2dce28d959f2815b16f8179852ae",
        0.00000001
    ],
    "",
    "0 0x20 0x06c24420938f0fa3c1cb2707d867154220dca365cdbfa0dd2a83854730221460",
    "P2SH,WITNESS,WITNESS_PUBKEYTYPE",
    "OK",
    "P2WSH CHECKMULTISIG with compressed keys"
],
[
    [
        "",
        "3044022073902ef0b8a554c36c44cc03c1b64df96ce2914ebcf946f5bb36078fd5245cdf02205b148f1ba127065fb8c83a5a9576f2dcd111739788ed4bb3ee08b2bd3860c91c01",
        "5121038282263212c609d9ea2a6e3e172de238d8c39cabd5ac1ca10646e23fd5f51508210279be667ef9dcbbac55a06295ce870b07029bfcdb2dce28d959f2815b16f8179852ae",
        0.00000001
    ],
    "0x22 0x002006c24420938f0fa3c1cb2707d867154220dca365cdbfa0dd2a83854730221460",
    "HASH160 0x14 0x26282aad7c29369d15fed062a778b6100d31a340 EQUAL",
    "P2SH,WITNESS,WITNESS_PUBKEYTYPE",
    "OK",
    "P2SH(P2WSH) CHECKMULTISIG with compressed keys"
],

["Testing P2WSH multisig with compressed and uncompressed keys (first key being the key closer to the top of stack)"],
[
    [
        "",
        "304402202d092ededd1f060609dbf8cb76950634ff42b3e62cf4adb69ab92397b07d742302204ff886f8d0817491a96d1daccdcc820f6feb122ee6230143303100db37dfa79f01",
        "5121038282263212c609d9ea2a6e3e172de238d8c39cabd5ac1ca10646e23fd5f51508410479be667ef9dcbbac55a06295ce870b07029bfcdb2dce28d959f2815b16f81798483ada7726a3c4655da4fbfc0e1108a8fd17b448a68554199c47d08ffb10d4b852ae",
        0.00000001
    ],
    "",
    "0 0x20 0x08a6665ebfd43b02323423e764e185d98d1587f903b81507dbb69bfc41005efa",
    "P2SH,WITNESS",
    "OK",
    "P2WSH CHECKMULTISIG with first key uncompressed and signing with the first key"
],
[
    [
        "",
        "304402202dd7e91243f2235481ffb626c3b7baf2c859ae3a5a77fb750ef97b99a8125dc002204960de3d3c3ab9496e218ec57e5240e0e10a6f9546316fe240c216d45116d29301",
        "5121038282263212c609d9ea2a6e3e172de238d8c39cabd5ac1ca10646e23fd5f51508410479be667ef9dcbbac55a06295ce870b07029bfcdb2dce28d959f2815b16f81798483ada7726a3c4655da4fbfc0e1108a8fd17b448a68554199c47d08ffb10d4b852ae",
        0.00000001
    ],
    "0x22 0x002008a6665ebfd43b02323423e764e185d98d1587f903b81507dbb69bfc41005efa",
    "HASH160 0x14 0x6f5ecd4b83b77f3c438f5214eff96454934fc5d1 EQUAL",
    "P2SH,WITNESS",
    "OK",
    "P2SH(P2WSH) CHECKMULTISIG first key uncompressed and signing with the first key"
],
[
    [
        "",
        "304402202d092ededd1f060609dbf8cb76950634ff42b3e62cf4adb69ab92397b07d742302204ff886f8d0817491a96d1daccdcc820f6feb122ee6230143303100db37dfa79f01",
        "5121038282263212c609d9ea2a6e3e172de238d8c39cabd5ac1ca10646e23fd5f51508410479be667ef9dcbbac55a06295ce870b07029bfcdb2dce28d959f2815b16f81798483ada7726a3c4655da4fbfc0e1108a8fd17b448a68554199c47d08ffb10d4b852ae",
        0.00000001
    ],
    "",
    "0 0x20 0x08a6665ebfd43b02323423e764e185d98d1587f903b81507dbb69bfc41005efa",
    "P2SH,WITNESS,WITNESS_PUBKEYTYPE",
    "WITNESS_PUBKEYTYPE",
    "P2WSH CHECKMULTISIG with first key uncompressed and signing with the first key"
],
[
    [
        "",
        "304402202dd7e91243f2235481ffb626c3b7baf2c859ae3a5a77fb750ef97b99a8125dc002204960de3d3c3ab9496e218ec57e5240e0e10a6f9546316fe240c216d45116d29301",
        "5121038282263212c609d9ea2a6e3e172de238d8c39cabd5ac1ca10646e23fd5f51508410479be667ef9dcbbac55a06295ce870b07029bfcdb2dce28d959f2815b16f81798483ada7726a3c4655da4fbfc0e1108a8fd17b448a68554199c47d08ffb10d4b852ae",
        0.00000001
    ],
    "0x22 0x002008a6665ebfd43b02323423e764e185d98d1587f903b81507dbb69bfc41005efa",
    "HASH160 0x14 0x6f5ecd4b83b77f3c438f5214eff96454934fc5d1 EQUAL",
    "P2SH,WITNESS,WITNESS_PUBKEYTYPE",
    "WITNESS_PUBKEYTYPE",
    "P2SH(P2WSH) CHECKMULTISIG with first key uncompressed and signing with the first key"
],
[
    [
        "",
        "304402201e9e6f7deef5b2f21d8223c5189b7d5e82d237c10e97165dd08f547c4e5ce6ed02206796372eb1cc6acb52e13ee2d7f45807780bf96b132cb6697f69434be74b1af901",
        "5121038282263212c609d9ea2a6e3e172de238d8c39cabd5ac1ca10646e23fd5f51508410479be667ef9dcbbac55a06295ce870b07029bfcdb2dce28d959f2815b16f81798483ada7726a3c4655da4fbfc0e1108a8fd17b448a68554199c47d08ffb10d4b852ae",
        0.00000001
    ],
    "",
    "0 0x20 0x08a6665ebfd43b02323423e764e185d98d1587f903b81507dbb69bfc41005efa",
    "P2SH,WITNESS",
    "OK",
    "P2WSH CHECKMULTISIG with first key uncompressed and signing with the second key"
],
[
    [
        "",
        "3044022045e667f3f0f3147b95597a24babe9afecea1f649fd23637dfa7ed7e9f3ac18440220295748e81005231135289fe3a88338dabba55afa1bdb4478691337009d82b68d01",
        "5121038282263212c609d9ea2a6e3e172de238d8c39cabd5ac1ca10646e23fd5f51508410479be667ef9dcbbac55a06295ce870b07029bfcdb2dce28d959f2815b16f81798483ada7726a3c4655da4fbfc0e1108a8fd17b448a68554199c47d08ffb10d4b852ae",
        0.00000001
    ],
    "0x22 0x002008a6665ebfd43b02323423e764e185d98d1587f903b81507dbb69bfc41005efa",
    "HASH160 0x14 0x6f5ecd4b83b77f3c438f5214eff96454934fc5d1 EQUAL",
    "P2SH,WITNESS",
    "OK",
    "P2SH(P2WSH) CHECKMULTISIG with first key uncompressed and signing with the second key"
],
[
    [
        "",
        "304402201e9e6f7deef5b2f21d8223c5189b7d5e82d237c10e97165dd08f547c4e5ce6ed02206796372eb1cc6acb52e13ee2d7f45807780bf96b132cb6697f69434be74b1af901",
        "5121038282263212c609d9ea2a6e3e172de238d8c39cabd5ac1ca10646e23fd5f51508410479be667ef9dcbbac55a06295ce870b07029bfcdb2dce28d959f2815b16f81798483ada7726a3c4655da4fbfc0e1108a8fd17b448a68554199c47d08ffb10d4b852ae",
        0.00000001
    ],
    "",
    "0 0x20 0x08a6665ebfd43b02323423e764e185d98d1587f903b81507dbb69bfc41005efa",
    "P2SH,WITNESS,WITNESS_PUBKEYTYPE",
    "WITNESS_PUBKEYTYPE",
    "P2WSH CHECKMULTISIG with first key uncompressed and signing with the second key"
],
[
    [
        "",
        "3044022045e667f3f0f3147b95597a24babe9afecea1f649fd23637dfa7ed7e9f3ac18440220295748e81005231135289fe3a88338dabba55afa1bdb4478691337009d82b68d01",
        "5121038282263212c609d9ea2a6e3e172de238d8c39cabd5ac1ca10646e23fd5f51508410479be667ef9dcbbac55a06295ce870b07029bfcdb2dce28d959f2815b16f81798483ada7726a3c4655da4fbfc0e1108a8fd17b448a68554199c47d08ffb10d4b852ae",
        0.00000001
    ],
    "0x22 0x002008a6665ebfd43b02323423e764e185d98d1587f903b81507dbb69bfc41005efa",
    "HASH160 0x14 0x6f5ecd4b83b77f3c438f5214eff96454934fc5d1 EQUAL",
    "P2SH,WITNESS,WITNESS_PUBKEYTYPE",
    "WITNESS_PUBKEYTYPE",
    "P2SH(P2WSH) CHECKMULTISIG with first key uncompressed and signing with the second key"
],
[
    [
        "",
        "3044022046f5367a261fd8f8d7de6eb390491344f8ec2501638fb9a1095a0599a21d3f4c02205c1b3b51d20091c5f1020841bbca87b44ebe25405c64e4acf758f2eae8665f8401",
        "5141048282263212c609d9ea2a6e3e172de238d8c39cabd5ac1ca10646e23fd5f5150811f8a8098557dfe45e8256e830b60ace62d613ac2f7b17bed31b6eaff6e26caf210279be667ef9dcbbac55a06295ce870b07029bfcdb2dce28d959f2815b16f8179852ae",
        0.00000001
    ],
    "",
    "0 0x20 0x230828ed48871f0f362ce9432aa52f620f442cc8d9ce7a8b5e798365595a38bb",
    "P2SH,WITNESS",
    "OK",
    "P2WSH CHECKMULTISIG with second key uncompressed and signing with the first key"
],
[
    [
        "",
        "3044022053e210e4fb1881e6092fd75c3efc5163105599e246ded661c0ee2b5682cc2d6c02203a26b7ada8682a095b84c6d1b881637000b47d761fc837c4cee33555296d63f101",
        "5141048282263212c609d9ea2a6e3e172de238d8c39cabd5ac1ca10646e23fd5f5150811f8a8098557dfe45e8256e830b60ace62d613ac2f7b17bed31b6eaff6e26caf210279be667ef9dcbbac55a06295ce870b07029bfcdb2dce28d959f2815b16f8179852ae",
        0.00000001
    ],
    "0x22 0x0020230828ed48871f0f362ce9432aa52f620f442cc8d9ce7a8b5e798365595a38bb",
    "HASH160 0x14 0x3478e7019ce61a68148f87549579b704cbe4c393 EQUAL",
    "P2SH,WITNESS",
    "OK",
    "P2SH(P2WSH) CHECKMULTISIG second key uncompressed and signing with the first key"
],
[
    [
        "",
        "3044022046f5367a261fd8f8d7de6eb390491344f8ec2501638fb9a1095a0599a21d3f4c02205c1b3b51d20091c5f1020841bbca87b44ebe25405c64e4acf758f2eae8665f8401",
        "5141048282263212c609d9ea2a6e3e172de238d8c39cabd5ac1ca10646e23fd5f5150811f8a8098557dfe45e8256e830b60ace62d613ac2f7b17bed31b6eaff6e26caf210279be667ef9dcbbac55a06295ce870b07029bfcdb2dce28d959f2815b16f8179852ae",
        0.00000001
    ],
    "",
    "0 0x20 0x230828ed48871f0f362ce9432aa52f620f442cc8d9ce7a8b5e798365595a38bb",
    "P2SH,WITNESS,WITNESS_PUBKEYTYPE",
    "OK",
    "P2WSH CHECKMULTISIG with second key uncompressed and signing with the first key should pass as the uncompressed key is not used"
],
[
    [
        "",
        "3044022053e210e4fb1881e6092fd75c3efc5163105599e246ded661c0ee2b5682cc2d6c02203a26b7ada8682a095b84c6d1b881637000b47d761fc837c4cee33555296d63f101",
        "5141048282263212c609d9ea2a6e3e172de238d8c39cabd5ac1ca10646e23fd5f5150811f8a8098557dfe45e8256e830b60ace62d613ac2f7b17bed31b6eaff6e26caf210279be667ef9dcbbac55a06295ce870b07029bfcdb2dce28d959f2815b16f8179852ae",
        0.00000001
    ],
    "0x22 0x0020230828ed48871f0f362ce9432aa52f620f442cc8d9ce7a8b5e798365595a38bb",
    "HASH160 0x14 0x3478e7019ce61a68148f87549579b704cbe4c393 EQUAL",
    "P2SH,WITNESS,WITNESS_PUBKEYTYPE",
    "OK",
    "P2SH(P2WSH) CHECKMULTISIG with second key uncompressed and signing with the first key should pass as the uncompressed key is not used"
],
[
    [
        "",
        "304402206c6d9f5daf85b54af2a93ec38b15ab27f205dbf5c735365ff12451e43613d1f40220736a44be63423ed5ebf53491618b7cc3d8a5093861908da853739c73717938b701",
        "5141048282263212c609d9ea2a6e3e172de238d8c39cabd5ac1ca10646e23fd5f5150811f8a8098557dfe45e8256e830b60ace62d613ac2f7b17bed31b6eaff6e26caf210279be667ef9dcbbac55a06295ce870b07029bfcdb2dce28d959f2815b16f8179852ae",
        0.00000001
    ],
    "",
    "0 0x20 0x230828ed48871f0f362ce9432aa52f620f442cc8d9ce7a8b5e798365595a38bb",
    "P2SH,WITNESS",
    "OK",
    "P2WSH CHECKMULTISIG with second key uncompressed and signing with the second key"
],
[
    [
        "",
        "30440220687871bc6144012d75baf585bb26ce13997f7d8c626f4d8825b069c3b2d064470220108936fe1c57327764782253e99090b09c203ec400ed35ce9e026ce2ecf842a001",
        "5141048282263212c609d9ea2a6e3e172de238d8c39cabd5ac1ca10646e23fd5f5150811f8a8098557dfe45e8256e830b60ace62d613ac2f7b17bed31b6eaff6e26caf210279be667ef9dcbbac55a06295ce870b07029bfcdb2dce28d959f2815b16f8179852ae",
        0.00000001
    ],
    "0x22 0x0020230828ed48871f0f362ce9432aa52f620f442cc8d9ce7a8b5e798365595a38bb",
    "HASH160 0x14 0x3478e7019ce61a68148f87549579b704cbe4c393 EQUAL",
    "P2SH,WITNESS",
    "OK",
    "P2SH(P2WSH) CHECKMULTISIG with second key uncompressed and signing with the second key"
],
[
    [
        "",
        "304402206c6d9f5daf85b54af2a93ec38b15ab27f205dbf5c735365ff12451e43613d1f40220736a44be63423ed5ebf53491618b7cc3d8a5093861908da853739c73717938b701",
        "5141048282263212c609d9ea2a6e3e172de238d8c39cabd5ac1ca10646e23fd5f5150811f8a8098557dfe45e8256e830b60ace62d613ac2f7b17bed31b6eaff6e26caf210279be667ef9dcbbac55a06295ce870b07029bfcdb2dce28d959f2815b16f8179852ae",
        0.00000001
    ],
    "",
    "0 0x20 0x230828ed48871f0f362ce9432aa52f620f442cc8d9ce7a8b5e798365595a38bb",
    "P2SH,WITNESS,WITNESS_PUBKEYTYPE",
    "WITNESS_PUBKEYTYPE",
    "P2WSH CHECKMULTISIG with second key uncompressed and signing with the second key"
],
[
    [
        "",
        "30440220687871bc6144012d75baf585bb26ce13997f7d8c626f4d8825b069c3b2d064470220108936fe1c57327764782253e99090b09c203ec400ed35ce9e026ce2ecf842a001",
        "5141048282263212c609d9ea2a6e3e172de238d8c39cabd5ac1ca10646e23fd5f5150811f8a8098557dfe45e8256e830b60ace62d613ac2f7b17bed31b6eaff6e26caf210279be667ef9dcbbac55a06295ce870b07029bfcdb2dce28d959f2815b16f8179852ae",
        0.00000001
    ],
    "0x22 0x0020230828ed48871f0f362ce9432aa52f620f442cc8d9ce7a8b5e798365595a38bb",
    "HASH160 0x14 0x3478e7019ce61a68148f87549579b704cbe4c393 EQUAL",
    "P2SH,WITNESS,WITNESS_PUBKEYTYPE",
    "WITNESS_PUBKEYTYPE",
    "P2SH(P2WSH) CHECKMULTISIG with second key uncompressed and signing with the second key"
],

["CHECKSEQUENCEVERIFY tests"],
["", "CHECKSEQUENCEVERIFY", "CHECKSEQUENCEVERIFY", "INVALID_STACK_OPERATION", "CSV automatically fails on a empty stack"],
["-1", "CHECKSEQUENCEVERIFY", "CHECKSEQUENCEVERIFY", "NEGATIVE_LOCKTIME", "CSV automatically fails if stack top is negative"],
["0x0100", "CHECKSEQUENCEVERIFY", "CHECKSEQUENCEVERIFY,MINIMALDATA", "UNKNOWN_ERROR", "CSV fails if stack top is not minimally encoded"],
["0", "CHECKSEQUENCEVERIFY", "CHECKSEQUENCEVERIFY", "UNSATISFIED_LOCKTIME", "CSV fails if stack top bit 1 << 31 is set and the tx version < 2"],
["4294967296", "CHECKSEQUENCEVERIFY", "CHECKSEQUENCEVERIFY", "UNSATISFIED_LOCKTIME",
  "CSV fails if stack top bit 1 << 31 is not set, and tx version < 2"],

["MINIMALIF tests"],
["MINIMALIF is not applied to non-segwit scripts"],
["1", "IF 1 ENDIF", "P2SH,WITNESS,MINIMALIF", "OK"],
["2", "IF 1 ENDIF", "P2SH,WITNESS,MINIMALIF", "OK"],
["0x02 0x0100", "IF 1 ENDIF", "P2SH,WITNESS,MINIMALIF", "OK"],
["0", "IF 1 ENDIF", "P2SH,WITNESS,MINIMALIF", "EVAL_FALSE"],
["0x01 0x00", "IF 1 ENDIF", "P2SH,WITNESS,MINIMALIF", "EVAL_FALSE"],
["1", "NOTIF 1 ENDIF", "P2SH,WITNESS,MINIMALIF", "EVAL_FALSE"],
["2", "NOTIF 1 ENDIF", "P2SH,WITNESS,MINIMALIF", "EVAL_FALSE"],
["0x02 0x0100", "NOTIF 1 ENDIF", "P2SH,WITNESS,MINIMALIF", "EVAL_FALSE"],
["0", "NOTIF 1 ENDIF", "P2SH,WITNESS,MINIMALIF", "OK"],
["0x01 0x00", "NOTIF 1 ENDIF", "P2SH,WITNESS,MINIMALIF", "OK"],
["Normal P2SH IF 1 ENDIF"],
["1 0x03 0x635168", "HASH160 0x14 0xe7309652a8e3f600f06f5d8d52d6df03d2176cc3 EQUAL", "P2SH,WITNESS,MINIMALIF", "OK"],
["2 0x03 0x635168", "HASH160 0x14 0xe7309652a8e3f600f06f5d8d52d6df03d2176cc3 EQUAL", "P2SH,WITNESS,MINIMALIF", "OK"],
["0x02 0x0100 0x03 0x635168", "HASH160 0x14 0xe7309652a8e3f600f06f5d8d52d6df03d2176cc3 EQUAL", "P2SH,WITNESS,MINIMALIF", "OK"],
["0 0x03 0x635168", "HASH160 0x14 0xe7309652a8e3f600f06f5d8d52d6df03d2176cc3 EQUAL", "P2SH,WITNESS,MINIMALIF", "EVAL_FALSE"],
["0x01 0x00 0x03 0x635168", "HASH160 0x14 0xe7309652a8e3f600f06f5d8d52d6df03d2176cc3 EQUAL", "P2SH,WITNESS,MINIMALIF", "EVAL_FALSE"],
["0x03 0x635168", "HASH160 0x14 0xe7309652a8e3f600f06f5d8d52d6df03d2176cc3 EQUAL", "P2SH,WITNESS,MINIMALIF", "UNBALANCED_CONDITIONAL"],
["Normal P2SH NOTIF 1 ENDIF"],
["1 0x03 0x645168", "HASH160 0x14 0x0c3f8fe3d6ca266e76311ecda544c67d15fdd5b0 EQUAL", "P2SH,WITNESS,MINIMALIF", "EVAL_FALSE"],
["2 0x03 0x645168", "HASH160 0x14 0x0c3f8fe3d6ca266e76311ecda544c67d15fdd5b0 EQUAL", "P2SH,WITNESS,MINIMALIF", "EVAL_FALSE"],
["0x02 0x0100 0x03 0x645168", "HASH160 0x14 0x0c3f8fe3d6ca266e76311ecda544c67d15fdd5b0 EQUAL", "P2SH,WITNESS,MINIMALIF", "EVAL_FALSE"],
["0 0x03 0x645168", "HASH160 0x14 0x0c3f8fe3d6ca266e76311ecda544c67d15fdd5b0 EQUAL", "P2SH,WITNESS,MINIMALIF", "OK"],
["0x01 0x00 0x03 0x645168", "HASH160 0x14 0x0c3f8fe3d6ca266e76311ecda544c67d15fdd5b0 EQUAL", "P2SH,WITNESS,MINIMALIF", "OK"],
["0x03 0x645168", "HASH160 0x14 0x0c3f8fe3d6ca266e76311ecda544c67d15fdd5b0 EQUAL", "P2SH,WITNESS,MINIMALIF", "UNBALANCED_CONDITIONAL"],
["P2WSH IF 1 ENDIF"],
[["01", "635168", 0.00000001], "", "0 0x20 0xc7eaf06d5ae01a58e376e126eb1e6fab2036076922b96b2711ffbec1e590665d", "P2SH,WITNESS", "OK"],
[["02", "635168", 0.00000001], "", "0 0x20 0xc7eaf06d5ae01a58e376e126eb1e6fab2036076922b96b2711ffbec1e590665d", "P2SH,WITNESS", "OK"],
[["0100", "635168", 0.00000001], "", "0 0x20 0xc7eaf06d5ae01a58e376e126eb1e6fab2036076922b96b2711ffbec1e590665d", "P2SH,WITNESS", "OK"],
[["", "635168", 0.00000001], "", "0 0x20 0xc7eaf06d5ae01a58e376e126eb1e6fab2036076922b96b2711ffbec1e590665d", "P2SH,WITNESS", "EVAL_FALSE"],
[["00", "635168", 0.00000001], "", "0 0x20 0xc7eaf06d5ae01a58e376e126eb1e6fab2036076922b96b2711ffbec1e590665d", "P2SH,WITNESS", "EVAL_FALSE"],
[["01", "635168", 0.00000001], "", "0 0x20 0xc7eaf06d5ae01a58e376e126eb1e6fab2036076922b96b2711ffbec1e590665d", "P2SH,WITNESS,MINIMALIF", "OK"],
[["02", "635168", 0.00000001], "", "0 0x20 0xc7eaf06d5ae01a58e376e126eb1e6fab2036076922b96b2711ffbec1e590665d", "P2SH,WITNESS,MINIMALIF", "MINIMALIF"],
[["0100", "635168", 0.00000001], "", "0 0x20 0xc7eaf06d5ae01a58e376e126eb1e6fab2036076922b96b2711ffbec1e590665d", "P2SH,WITNESS,MINIMALIF", "MINIMALIF"],
[["", "635168", 0.00000001], "", "0 0x20 0xc7eaf06d5ae01a58e376e126eb1e6fab2036076922b96b2711ffbec1e590665d", "P2SH,WITNESS,MINIMALIF", "EVAL_FALSE"],
[["00", "635168", 0.00000001], "", "0 0x20 0xc7eaf06d5ae01a58e376e126eb1e6fab2036076922b96b2711ffbec1e590665d", "P2SH,WITNESS,MINIMALIF", "MINIMALIF"],
[["635168", 0.00000001], "", "0 0x20 0xc7eaf06d5ae01a58e376e126eb1e6fab2036076922b96b2711ffbec1e590665d", "P2SH,WITNESS", "UNBALANCED_CONDITIONAL"],
[["635168", 0.00000001], "", "0 0x20 0xc7eaf06d5ae01a58e376e126eb1e6fab2036076922b96b2711ffbec1e590665d", "P2SH,WITNESS,MINIMALIF", "UNBALANCED_CONDITIONAL"],
["P2WSH NOTIF 1 ENDIF"],
[["01", "645168", 0.00000001], "", "0 0x20 0xf913eacf2e38a5d6fc3a8311d72ae704cb83866350a984dd3e5eb76d2a8c28e8", "P2SH,WITNESS", "EVAL_FALSE"],
[["02", "645168", 0.00000001], "", "0 0x20 0xf913eacf2e38a5d6fc3a8311d72ae704cb83866350a984dd3e5eb76d2a8c28e8", "P2SH,WITNESS", "EVAL_FALSE"],
[["0100", "645168", 0.00000001], "", "0 0x20 0xf913eacf2e38a5d6fc3a8311d72ae704cb83866350a984dd3e5eb76d2a8c28e8", "P2SH,WITNESS", "EVAL_FALSE"],
[["", "645168", 0.00000001], "", "0 0x20 0xf913eacf2e38a5d6fc3a8311d72ae704cb83866350a984dd3e5eb76d2a8c28e8", "P2SH,WITNESS", "OK"],
[["00", "645168", 0.00000001], "", "0 0x20 0xf913eacf2e38a5d6fc3a8311d72ae704cb83866350a984dd3e5eb76d2a8c28e8", "P2SH,WITNESS", "OK"],
[["01", "645168", 0.00000001], "", "0 0x20 0xf913eacf2e38a5d6fc3a8311d72ae704cb83866350a984dd3e5eb76d2a8c28e8", "P2SH,WITNESS,MINIMALIF", "EVAL_FALSE"],
[["02", "645168", 0.00000001], "", "0 0x20 0xf913eacf2e38a5d6fc3a8311d72ae704cb83866350a984dd3e5eb76d2a8c28e8", "P2SH,WITNESS,MINIMALIF", "MINIMALIF"],
[["0100", "645168", 0.00000001], "", "0 0x20 0xf913eacf2e38a5d6fc3a8311d72ae704cb83866350a984dd3e5eb76d2a8c28e8", "P2SH,WITNESS,MINIMALIF", "MINIMALIF"],
[["", "645168", 0.00000001], "", "0 0x20 0xf913eacf2e38a5d6fc3a8311d72ae704cb83866350a984dd3e5eb76d2a8c28e8", "P2SH,WITNESS,MINIMALIF", "OK"],
[["00", "645168", 0.00000001], "", "0 0x20 0xf913eacf2e38a5d6fc3a8311d72ae704cb83866350a984dd3e5eb76d2a8c28e8", "P2SH,WITNESS,MINIMALIF", "MINIMALIF"],
[["645168", 0.00000001], "", "0 0x20 0xf913eacf2e38a5d6fc3a8311d72ae704cb83866350a984dd3e5eb76d2a8c28e8", "P2SH,WITNESS", "UNBALANCED_CONDITIONAL"],
[["645168", 0.00000001], "", "0 0x20 0xf913eacf2e38a5d6fc3a8311d72ae704cb83866350a984dd3e5eb76d2a8c28e8", "P2SH,WITNESS,MINIMALIF", "UNBALANCED_CONDITIONAL"],



["P2SH-P2WSH IF 1 ENDIF"],
[["01", "635168", 0.00000001], "0x22 0x0020c7eaf06d5ae01a58e376e126eb1e6fab2036076922b96b2711ffbec1e590665d", "HASH160 0x14 0x9b27ee6d9010c21bf837b334d043be5d150e7ba7 EQUAL", "P2SH,WITNESS", "OK"],
[["02", "635168", 0.00000001], "0x22 0x0020c7eaf06d5ae01a58e376e126eb1e6fab2036076922b96b2711ffbec1e590665d", "HASH160 0x14 0x9b27ee6d9010c21bf837b334d043be5d150e7ba7 EQUAL", "P2SH,WITNESS", "OK"],
[["0100", "635168", 0.00000001], "0x22 0x0020c7eaf06d5ae01a58e376e126eb1e6fab2036076922b96b2711ffbec1e590665d", "HASH160 0x14 0x9b27ee6d9010c21bf837b334d043be5d150e7ba7 EQUAL", "P2SH,WITNESS", "OK"],
[["", "635168", 0.00000001], "0x22 0x0020c7eaf06d5ae01a58e376e126eb1e6fab2036076922b96b2711ffbec1e590665d", "HASH160 0x14 0x9b27ee6d9010c21bf837b334d043be5d150e7ba7 EQUAL", "P2SH,WITNESS", "EVAL_FALSE"],
[["00", "635168", 0.00000001], "0x22 0x0020c7eaf06d5ae01a58e376e126eb1e6fab2036076922b96b2711ffbec1e590665d", "HASH160 0x14 0x9b27ee6d9010c21bf837b334d043be5d150e7ba7 EQUAL", "P2SH,WITNESS", "EVAL_FALSE"],
[["01", "635168", 0.00000001], "0x22 0x0020c7eaf06d5ae01a58e376e126eb1e6fab2036076922b96b2711ffbec1e590665d", "HASH160 0x14 0x9b27ee6d9010c21bf837b334d043be5d150e7ba7 EQUAL", "P2SH,WITNESS,MINIMALIF", "OK"],
[["02", "635168", 0.00000001], "0x22 0x0020c7eaf06d5ae01a58e376e126eb1e6fab2036076922b96b2711ffbec1e590665d", "HASH160 0x14 0x9b27ee6d9010c21bf837b334d043be5d150e7ba7 EQUAL", "P2SH,WITNESS,MINIMALIF", "MINIMALIF"],
[["0100", "635168", 0.00000001], "0x22 0x0020c7eaf06d5ae01a58e376e126eb1e6fab2036076922b96b2711ffbec1e590665d", "HASH160 0x14 0x9b27ee6d9010c21bf837b334d043be5d150e7ba7 EQUAL", "P2SH,WITNESS,MINIMALIF", "MINIMALIF"],
[["", "635168", 0.00000001], "0x22 0x0020c7eaf06d5ae01a58e376e126eb1e6fab2036076922b96b2711ffbec1e590665d", "HASH160 0x14 0x9b27ee6d9010c21bf837b334d043be5d150e7ba7 EQUAL", "P2SH,WITNESS,MINIMALIF", "EVAL_FALSE"],
[["00", "635168", 0.00000001], "0x22 0x0020c7eaf06d5ae01a58e376e126eb1e6fab2036076922b96b2711ffbec1e590665d", "HASH160 0x14 0x9b27ee6d9010c21bf837b334d043be5d150e7ba7 EQUAL", "P2SH,WITNESS,MINIMALIF", "MINIMALIF"],
[["635168", 0.00000001], "0x22 0x0020c7eaf06d5ae01a58e376e126eb1e6fab2036076922b96b2711ffbec1e590665d", "HASH160 0x14 0x9b27ee6d9010c21bf837b334d043be5d150e7ba7 EQUAL", "P2SH,WITNESS", "UNBALANCED_CONDITIONAL"],
[["635168", 0.00000001], "0x22 0x0020c7eaf06d5ae01a58e376e126eb1e6fab2036076922b96b2711ffbec1e590665d", "HASH160 0x14 0x9b27ee6d9010c21bf837b334d043be5d150e7ba7 EQUAL", "P2SH,WITNESS,MINIMALIF", "UNBALANCED_CONDITIONAL"],
["P2SH-P2WSH NOTIF 1 ENDIF"],
[["01", "645168", 0.00000001], "0x22 0x0020f913eacf2e38a5d6fc3a8311d72ae704cb83866350a984dd3e5eb76d2a8c28e8", "HASH160 0x14 0xdbb7d1c0a56b7a9c423300c8cca6e6e065baf1dc EQUAL", "P2SH,WITNESS", "EVAL_FALSE"],
[["02", "645168", 0.00000001], "0x22 0x0020f913eacf2e38a5d6fc3a8311d72ae704cb83866350a984dd3e5eb76d2a8c28e8", "HASH160 0x14 0xdbb7d1c0a56b7a9c423300c8cca6e6e065baf1dc EQUAL", "P2SH,WITNESS", "EVAL_FALSE"],
[["0100", "645168", 0.00000001], "0x22 0x0020f913eacf2e38a5d6fc3a8311d72ae704cb83866350a984dd3e5eb76d2a8c28e8", "HASH160 0x14 0xdbb7d1c0a56b7a9c423300c8cca6e6e065baf1dc EQUAL", "P2SH,WITNESS", "EVAL_FALSE"],
[["", "645168", 0.00000001], "0x22 0x0020f913eacf2e38a5d6fc3a8311d72ae704cb83866350a984dd3e5eb76d2a8c28e8", "HASH160 0x14 0xdbb7d1c0a56b7a9c423300c8cca6e6e065baf1dc EQUAL", "P2SH,WITNESS", "OK"],
[["00", "645168", 0.00000001], "0x22 0x0020f913eacf2e38a5d6fc3a8311d72ae704cb83866350a984dd3e5eb76d2a8c28e8", "HASH160 0x14 0xdbb7d1c0a56b7a9c423300c8cca6e6e065baf1dc EQUAL", "P2SH,WITNESS", "OK"],
[["01", "645168", 0.00000001], "0x22 0x0020f913eacf2e38a5d6fc3a8311d72ae704cb83866350a984dd3e5eb76d2a8c28e8", "HASH160 0x14 0xdbb7d1c0a56b7a9c423300c8cca6e6e065baf1dc EQUAL", "P2SH,WITNESS,MINIMALIF", "EVAL_FALSE"],
[["02", "645168", 0.00000001], "0x22 0x0020f913eacf2e38a5d6fc3a8311d72ae704cb83866350a984dd3e5eb76d2a8c28e8", "HASH160 0x14 0xdbb7d1c0a56b7a9c423300c8cca6e6e065baf1dc EQUAL", "P2SH,WITNESS,MINIMALIF", "MINIMALIF"],
[["0100", "645168", 0.00000001], "0x22 0x0020f913eacf2e38a5d6fc3a8311d72ae704cb83866350a984dd3e5eb76d2a8c28e8", "HASH160 0x14 0xdbb7d1c0a56b7a9c423300c8cca6e6e065baf1dc EQUAL", "P2SH,WITNESS,MINIMALIF", "MINIMALIF"],
[["", "645168", 0.00000001], "0x22 0x0020f913eacf2e38a5d6fc3a8311d72ae704cb83866350a984dd3e5eb76d2a8c28e8", "HASH160 0x14 0xdbb7d1c0a56b7a9c423300c8cca6e6e065baf1dc EQUAL", "P2SH,WITNESS,MINIMALIF", "OK"],
[["00", "645168", 0.00000001], "0x22 0x0020f913eacf2e38a5d6fc3a8311d72ae704cb83866350a984dd3e5eb76d2a8c28e8", "HASH160 0x14 0xdbb7d1c0a56b7a9c423300c8cca6e6e065baf1dc EQUAL", "P2SH,WITNESS,MINIMALIF", "MINIMALIF"],
[["645168", 0.00000001], "0x22 0x0020f913eacf2e38a5d6fc3a8311d72ae704cb83866350a984dd3e5eb76d2a8c28e8", "HASH160 0x14 0xdbb7d1c0a56b7a9c423300c8cca6e6e065baf1dc EQUAL", "P2SH,WITNESS", "UNBALANCED_CONDITIONAL"],
[["645168", 0.00000001], "0x22 0x0020f913eacf2e38a5d6fc3a8311d72ae704cb83866350a984dd3e5eb76d2a8c28e8", "HASH160 0x14 0xdbb7d1c0a56b7a9c423300c8cca6e6e065baf1dc EQUAL", "P2SH,WITNESS,MINIMALIF", "UNBALANCED_CONDITIONAL"],

["NULLFAIL should cover all signatures and signatures only"],
["0 0 0 0 0 0 0 0 0 0 0 0 0 0 0 0 0 0 0 0 0", "0x01 0x14 1 1 1 1 1 1 1 1 1 1 1 1 1 1 1 1 1 1 1 1 0x01 0x14 CHECKMULTISIG NOT", "DERSIG", "OK", "BIP66 and NULLFAIL-compliant"],
["0 0 0 0 0 0 0 0 0 0 0 0 0 0 0 0 0 0 0 0 0", "0x01 0x14 1 1 1 1 1 1 1 1 1 1 1 1 1 1 1 1 1 1 1 1 0x01 0x14 CHECKMULTISIG NOT", "DERSIG,NULLFAIL", "OK", "BIP66 and NULLFAIL-compliant"],
["1 0 0 0 0 0 0 0 0 0 0 0 0 0 0 0 0 0 0 0 0", "0x01 0x14 1 1 1 1 1 1 1 1 1 1 1 1 1 1 1 1 1 1 1 1 0x01 0x14 CHECKMULTISIG NOT", "DERSIG,NULLFAIL", "OK", "BIP66 and NULLFAIL-compliant, not NULLDUMMY-compliant"],
["1 0 0 0 0 0 0 0 0 0 0 0 0 0 0 0 0 0 0 0 0", "0x01 0x14 1 1 1 1 1 1 1 1 1 1 1 1 1 1 1 1 1 1 1 1 0x01 0x14 CHECKMULTISIG NOT", "DERSIG,NULLFAIL,NULLDUMMY", "SIG_NULLDUMMY", "BIP66 and NULLFAIL-compliant, not NULLDUMMY-compliant"],
["0 0 0 0 0 0 0 0 0 0 0 0 0 0 0 0 0 0 0 0 0x09 0x300602010102010101", "0x01 0x14 1 1 1 1 1 1 1 1 1 1 1 1 1 1 1 1 1 1 1 1 0x01 0x14 CHECKMULTISIG NOT", "DERSIG", "OK", "BIP66-compliant but not NULLFAIL-compliant"],
["0 0 0 0 0 0 0 0 0 0 0 0 0 0 0 0 0 0 0 0 0x09 0x300602010102010101", "0x01 0x14 1 1 1 1 1 1 1 1 1 1 1 1 1 1 1 1 1 1 1 1 0x01 0x14 CHECKMULTISIG NOT", "DERSIG,NULLFAIL", "NULLFAIL", "BIP66-compliant but not NULLFAIL-compliant"],
["0 0x09 0x300602010102010101 0 0 0 0 0 0 0 0 0 0 0 0 0 0 0 0 0 0 0", "0x01 0x14 1 1 1 1 1 1 1 1 1 1 1 1 1 1 1 1 1 1 1 1 0x01 0x14 CHECKMULTISIG NOT", "DERSIG", "OK", "BIP66-compliant but not NULLFAIL-compliant"],
["0 0x09 0x300602010102010101 0 0 0 0 0 0 0 0 0 0 0 0 0 0 0 0 0 0 0", "0x01 0x14 1 1 1 1 1 1 1 1 1 1 1 1 1 1 1 1 1 1 1 1 0x01 0x14 CHECKMULTISIG NOT", "DERSIG,NULLFAIL", "NULLFAIL", "BIP66-compliant but not NULLFAIL-compliant"],

["The End"]
]<|MERGE_RESOLUTION|>--- conflicted
+++ resolved
@@ -249,10 +249,6 @@
 ["0", "IF 0xc0 ELSE 1 ENDIF", "P2SH,STRICTENC", "OK"],
 ["0", "IF 0xc1 ELSE 1 ENDIF", "P2SH,STRICTENC", "OK"],
 ["0", "IF 0xc2 ELSE 1 ENDIF", "P2SH,STRICTENC", "OK"],
-<<<<<<< HEAD
-["0", "IF 0xc7 ELSE 1 ENDIF", "P2SH,STRICTENC", "OK"],
-=======
->>>>>>> 985b37c7
 ["0", "IF 0xc8 ELSE 1 ENDIF", "P2SH,STRICTENC", "OK"],
 ["0", "IF 0xc9 ELSE 1 ENDIF", "P2SH,STRICTENC", "OK"],
 ["0", "IF 0xca ELSE 1 ENDIF", "P2SH,STRICTENC", "OK"],
