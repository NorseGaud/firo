--- conflicted
+++ resolved
@@ -51,12 +51,9 @@
         Ri += Cin[i].first.getRandomness() * x_m + Yk_sum[i];
     }
     Y_ = Ro * x_m - Ri;
-<<<<<<< HEAD
+
     SchnorrProver<Scalar, GroupElement> schnorrProver(params->get_g(), params->get_h0());
-=======
 
-    SchnorrProver<Scalar, GroupElement> schnorrProver(params->get_g(), params->get_h1());
->>>>>>> e1553df4
     schnorrProver.proof(X_, Y_, proof_out.schnorrProof);
 
 }
