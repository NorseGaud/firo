--- conflicted
+++ resolved
@@ -1046,11 +1046,7 @@
         auto joinSplit = wallet->CreateLelantusJoinSplit(propertyId, amount, metaData, spendables, reservation, changeValue);
 
         boost::optional<JoinSplitMint> joinSplitMint;
-<<<<<<< HEAD
-        if (reservation.has_value()) {
-=======
         if (reservation.get_ptr() != nullptr) {
->>>>>>> 06a8d072
             auto pub = reservation->coin.getPublicCoin();
             EncryptedValue enc;
             EncryptMintAmount(changeValue, pub.getValue(), enc);
@@ -1095,11 +1091,7 @@
             wallet->SetLelantusMintUsedTransaction(s.id, txid);
         }
 
-<<<<<<< HEAD
-        if (reservation.has_value()) {
-=======
         if (reservation.get_ptr() != nullptr) {
->>>>>>> 06a8d072
             reservation->Commit();
         }
 
