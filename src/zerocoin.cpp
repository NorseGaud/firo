--- conflicted
+++ resolved
@@ -55,12 +55,8 @@
 }
 
 bool CheckSpendZcoinTransaction(const CTransaction &tx,
-<<<<<<< HEAD
                                 const Consensus::Params &params,
-                                libzerocoin::CoinDenomination targetDenomination,
-=======
                                 const vector<libzerocoin::CoinDenomination>& targetDenominations,
->>>>>>> 63a8f8c3
                                 CValidationState &state,
                                 uint256 hashTx,
                                 bool isVerifyDB,
@@ -68,9 +64,6 @@
                                 bool isCheckWallet,
                                 CZerocoinTxInfo *zerocoinTxInfo) {
 
-    //LogPrintf("CheckSpendZcoinTransaction denomination=%d nHeight=%d\n", targetDenominations[vinIndex], nHeight);
-
-    auto chainParams = Params();
     int txHeight = chainActive.Height();
     bool hasZerocoinSpendInputs = false, hasNonZerocoinInputs = false;
     int vinIndex = -1;
@@ -119,11 +112,7 @@
                 "CTransaction::CheckTransaction() : Error: incorrect spend transaction verion");
         }
 
-<<<<<<< HEAD
-        if (IsZerocoinTxV2(targetDenomination, params, pubcoinId)) {
-=======
-        if (IsZerocoinTxV2(targetDenominations[vinIndex], pubcoinId)) {
->>>>>>> 63a8f8c3
+        if (IsZerocoinTxV2(targetDenominations[vinIndex], params, pubcoinId)) {
             // After threshold id all spends should be strictly 2.0
             if (spendVersion != ZEROCOIN_TX_VERSION_2)
                 return state.DoS(100,
@@ -159,11 +148,8 @@
 
         LogPrintf("CheckSpendZcoinTransaction: tx version=%d, tx metadata hash=%s, serial=%s\n", newSpend.getVersion(), txHashForMetadata.ToString(), newSpend.getCoinSerialNumber().ToString());
 
-<<<<<<< HEAD
         int txHeight = chainActive.Height();
 
-=======
->>>>>>> 63a8f8c3
         if (spendVersion == ZEROCOIN_TX_VERSION_1 && nHeight == INT_MAX) {
             int allowedV1Height = params.nSpendV15StartBlock;
             if (txHeight >= allowedV1Height + ZC_V1_5_GRACEFUL_MEMPOOL_PERIOD) {
@@ -306,8 +292,8 @@
         }
         else if (tx.vin.size() > 1) {
             // having tx with several zerocoin spend inputs is possible since nMultipleSpendInputsInOneTxStartBlock
-            if ((nHeight == INT_MAX && txHeight < chainParams.nMultipleSpendInputsInOneTxStartBlock) ||
-                    (nHeight < chainParams.nMultipleSpendInputsInOneTxStartBlock)) {
+            if ((nHeight == INT_MAX && txHeight < params.nMultipleSpendInputsInOneTxStartBlock) ||
+                    (nHeight < params.nMultipleSpendInputsInOneTxStartBlock)) {
                 return state.DoS(100, false,
                              REJECT_MALFORMED,
                              "CheckSpendZcoinTransaction: can't have more than one input");
@@ -536,30 +522,8 @@
         if (!txout.scriptPubKey.empty() && txout.scriptPubKey.IsZerocoinMint()) {
             if (!CheckMintZcoinTransaction(txout, state, hashTx, zerocoinTxInfo))
                 return false;
-<<<<<<< HEAD
-		}
-	}
-
-	// Check Spend Zerocoin Transaction
-	if(tx.IsZerocoinSpend()) {
-		// Check vOut
-		// Only one loop, we checked on the format before enter this case
-		BOOST_FOREACH(const CTxOut &txout, tx.vout)
-		{
-			if (!isVerifyDB) {
-                switch (txout.nValue) {
-                case libzerocoin::ZQ_LOVELACE*COIN:
-                case libzerocoin::ZQ_GOLDWASSER*COIN:
-                case libzerocoin::ZQ_RACKOFF*COIN:
-                case libzerocoin::ZQ_PEDERSEN*COIN:
-                case libzerocoin::ZQ_WILLIAMSON*COIN:
-                    if(!CheckSpendZcoinTransaction(tx, params, (libzerocoin::CoinDenomination)(txout.nValue / COIN), state, hashTx, isVerifyDB, nHeight, isCheckWallet, zerocoinTxInfo))
-                        return false;
-                    break;
-=======
-        }
-    }
->>>>>>> 63a8f8c3
+        }
+    }
 
     // Check Spend Zerocoin Transaction
     vector<libzerocoin::CoinDenomination> denominations;
@@ -592,7 +556,7 @@
         BOOST_FOREACH(const CTxOut &txout, tx.vout)
         {
             if ((txout.nValue == totalValue * COIN) && !isVerifyDB) {
-                    if(!CheckSpendZcoinTransaction(tx, denominations, state, hashTx, isVerifyDB, nHeight, isCheckWallet, zerocoinTxInfo)){
+                    if(!CheckSpendZcoinTransaction(tx, params, denominations, state, hashTx, isVerifyDB, nHeight, isCheckWallet, zerocoinTxInfo)){
                         return false;
                     }
             }else{
@@ -641,17 +605,10 @@
             }
         }
 
-<<<<<<< HEAD
 	    if (!fJustCheck)
 			pindexNew->spentSerials.clear();
 	    
         if (pindexNew->nHeight > chainParams.GetConsensus().nCheckBugFixedAtBlock) {
-=======
-        if (!fJustCheck)
-            pindexNew->spentSerials.clear();
-        
-        if (pindexNew->nHeight > Params().nCheckBugFixedAtBlock) {
->>>>>>> 63a8f8c3
             BOOST_FOREACH(const PAIRTYPE(CBigNum,int) &serial, pblock->zerocoinTxInfo->spentSerials) {
                 if (!CheckZerocoinSpendSerial(state, chainParams.GetConsensus(), pblock->zerocoinTxInfo.get(), (libzerocoin::CoinDenomination)serial.second, serial.first, pindexNew->nHeight, true))
                     return false;
@@ -789,12 +746,8 @@
     // There is a limit of 10 coins per group but mints belonging to the same block must have the same id thus going
     // beyond 10
     CoinGroupInfo &coinGroup = coinGroups[make_pair(denomination, mintId)];
-<<<<<<< HEAD
-	int coinsPerId = IsZerocoinTxV2((libzerocoin::CoinDenomination)denomination, 
+    int coinsPerId = IsZerocoinTxV2((libzerocoin::CoinDenomination)denomination,
                         Params().GetConsensus(), mintId) ? ZC_SPEND_V2_COINSPERID : ZC_SPEND_V1_COINSPERID;
-=======
-    int coinsPerId = IsZerocoinTxV2((libzerocoin::CoinDenomination)denomination, mintId) ? ZC_SPEND_V2_COINSPERID : ZC_SPEND_V1_COINSPERID;
->>>>>>> 63a8f8c3
     if (coinGroup.nCoins < coinsPerId || coinGroup.lastBlock == index) {
         if (coinGroup.nCoins++ == 0) {
             // first groups of coins for given denomination
