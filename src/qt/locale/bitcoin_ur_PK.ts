--- conflicted
+++ resolved
@@ -41,11 +41,6 @@
         <source>&amp;Delete</source>
         <translation>مٹا</translation>
     </message>
-<<<<<<< HEAD
-    </context>
-<context>
-    <name>AddressTableModel</name>
-=======
     <message>
         <source>Choose the address to send coins to</source>
         <translation>کوئین وصول کرنے والے کا پتہ</translation>
@@ -65,7 +60,6 @@
         <source>Address</source>
         <translation> پتہ</translation>
     </message>
->>>>>>> a7b486d6
     </context>
 <context>
     <name>AskPassphraseDialog</name>
@@ -157,12 +151,9 @@
     </message>
     </context>
 <context>
-<<<<<<< HEAD
-=======
     <name>QObject::QObject</name>
     </context>
 <context>
->>>>>>> a7b486d6
     <name>QRImageWidget</name>
     </context>
 <context>
@@ -186,9 +177,6 @@
     <name>RecentRequestsTableModel</name>
     </context>
 <context>
-    <name>RecentRequestsTableModel</name>
-    </context>
-<context>
     <name>SendCoinsDialog</name>
     <message>
         <source>Insufficient funds!</source>
@@ -232,13 +220,10 @@
     </context>
 <context>
     <name>TransactionView</name>
-<<<<<<< HEAD
-=======
     <message>
         <source>Address</source>
         <translation> پتہ</translation>
     </message>
->>>>>>> a7b486d6
     </context>
 <context>
     <name>UnitDisplayStatusBarControl</name>
@@ -253,11 +238,7 @@
     <name>WalletView</name>
     </context>
 <context>
-<<<<<<< HEAD
     <name>zcoin-core</name>
-=======
-    <name>bitcoin-core</name>
->>>>>>> a7b486d6
     <message>
         <source>Insufficient funds</source>
         <translation>ناکافی فنڈز</translation>
