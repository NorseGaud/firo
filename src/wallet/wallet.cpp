--- conflicted
+++ resolved
@@ -624,22 +624,14 @@
             return InitError(strprintf(_("Error initializing wallet database environment %s!"), GetDataDir()));
         }
     }
-<<<<<<< HEAD
-
-=======
-    
->>>>>>> dd549592
+
     if (GetBoolArg("-salvagewallet", false))
     {
         // Recover readable keypairs:
         if (!CWalletDB::Recover(bitdb, walletFile, true))
             return false;
     }
-<<<<<<< HEAD
-
-=======
-    
->>>>>>> dd549592
+
     if (boost::filesystem::exists(GetDataDir() / walletFile))
     {
         CDBEnv::VerifyResult r = bitdb.Verify(walletFile, CWalletDB::Recover);
@@ -654,11 +646,7 @@
         if (r == CDBEnv::RECOVER_FAIL)
             return InitError(strprintf(_("%s corrupt, salvage failed"), walletFile));
     }
-<<<<<<< HEAD
-
-=======
-    
->>>>>>> dd549592
+
     return true;
 }
 
@@ -792,11 +780,7 @@
         return;
 
     BOOST_FOREACH(const CTxIn& txin, thisTx.tx->vin) {
-<<<<<<< HEAD
         if (!txin.IsZerocoinSpend() && !txin.IsSigmaSpend() && !txin.IsLelantusJoinSplit()) {
-=======
-        if (!txin.IsZerocoinSpend() && !txin.IsSigmaSpend()) {
->>>>>>> dd549592
             AddToSpends(txin.prevout, wtxid);
         }
     }
@@ -1118,8 +1102,6 @@
         wtx.nOrderPos = IncOrderPosNext(&walletdb);
         wtxOrdered.insert(make_pair(wtx.nOrderPos, TxPair(&wtx, (CAccountingEntry*)0)));
 
-<<<<<<< HEAD
-=======
         auto mnList = deterministicMNManager->GetListAtChainTip();
         for(unsigned int i = 0; i < wtx.tx->vout.size(); ++i) {
             if (IsMine(wtx.tx->vout[i]) && !IsSpent(hash, i)) {
@@ -1130,7 +1112,6 @@
             }
         }
 
->>>>>>> dd549592
         wtx.nTimeSmart = wtx.nTimeReceived;
         if (!wtxIn.hashUnset())
         {
@@ -1186,7 +1167,6 @@
         {
             wtx.hashBlock = wtxIn.hashBlock;
             fUpdated = true;
-<<<<<<< HEAD
         }
         // If no longer abandoned, update
         if (wtxIn.hashBlock.IsNull() && wtx.isAbandoned())
@@ -1199,20 +1179,6 @@
             wtx.nIndex = wtxIn.nIndex;
             fUpdated = true;
         }
-=======
-        }
-        // If no longer abandoned, update
-        if (wtxIn.hashBlock.IsNull() && wtx.isAbandoned())
-        {
-            wtx.hashBlock = wtxIn.hashBlock;
-            fUpdated = true;
-        }
-        if (wtxIn.nIndex != -1 && (wtxIn.nIndex != wtx.nIndex))
-        {
-            wtx.nIndex = wtxIn.nIndex;
-            fUpdated = true;
-        }
->>>>>>> dd549592
         if (wtxIn.fFromMe && wtxIn.fFromMe != wtx.fFromMe)
         {
             wtx.fFromMe = wtxIn.fFromMe;
@@ -1242,7 +1208,6 @@
         boost::replace_all(strCmd, "%s", wtxIn.GetHash().GetHex());
         boost::thread t(runCommand, strCmd); // thread runs free
     }
-<<<<<<< HEAD
 
     return true;
 }
@@ -1251,16 +1216,6 @@
 {
     uint256 hash = wtxIn.GetHash();
 
-=======
-
-    return true;
-}
-
-bool CWallet::LoadToWallet(const CWalletTx& wtxIn)
-{
-    uint256 hash = wtxIn.GetHash();
-
->>>>>>> dd549592
     mapWallet[hash] = wtxIn;
     CWalletTx& wtx = mapWallet[hash];
     wtx.BindWallet(this);
@@ -1297,11 +1252,7 @@
         AssertLockHeld(cs_wallet);
 
         if (posInBlock != -1) {
-<<<<<<< HEAD
             if(!(tx.IsCoinBase() || tx.IsSigmaSpend() || tx.IsZerocoinRemint() || tx.IsZerocoinSpend()) || tx.IsLelantusJoinSplit()) {
-=======
-            if(!(tx.IsCoinBase() || tx.IsSigmaSpend() || tx.IsZerocoinRemint() || tx.IsZerocoinSpend())) {
->>>>>>> dd549592
                 BOOST_FOREACH(const CTxIn& txin, tx.vin) {
                     std::pair<TxSpends::const_iterator, TxSpends::const_iterator> range = mapTxSpends.equal_range(txin.prevout);
                     while (range.first != range.second) {
@@ -2083,17 +2034,12 @@
     CAmount nDebit = GetDebit(filter);
     if (nDebit > 0) // debit>0 means we signed/sent this transaction
     {
-<<<<<<< HEAD
         if (!tx->IsLelantusJoinSplit()) {
             CAmount nValueOut = tx->GetValueOut();
             nFee = nDebit - nValueOut;
         }
         else
             nFee = lelantus::ParseLelantusJoinSplit(tx->vin[0])->getFee();
-=======
-        CAmount nValueOut = tx->GetValueOut();
-        nFee = nDebit - nValueOut;
->>>>>>> dd549592
     }
 
     // Sent/received.
@@ -2116,11 +2062,7 @@
         // In either case, we need to get the destination address
         CTxDestination address;
 
-<<<<<<< HEAD
         if (txout.scriptPubKey.IsZerocoinMint() || txout.scriptPubKey.IsSigmaMint() || txout.scriptPubKey.IsLelantusMint() || txout.scriptPubKey.IsLelantusJMint())
-=======
-        if (txout.scriptPubKey.IsZerocoinMint() || txout.scriptPubKey.IsSigmaMint())
->>>>>>> dd549592
         {
             address = CNoDestination();
         }
@@ -2131,7 +2073,6 @@
             address = CNoDestination();
         }
 
-<<<<<<< HEAD
         CAmount nValue;
         if(txout.scriptPubKey.IsLelantusJMint())
             nValue = pwallet->GetCredit(txout, ISMINE_SPENDABLE);
@@ -2139,9 +2080,6 @@
             nValue = txout.nValue;
 
         COutputEntry output = {address, nValue, (int)i};
-=======
-        COutputEntry output = {address, txout.nValue, (int)i};
->>>>>>> dd549592
 
         // If we are debited by the transaction, add the output as a "sent" entry
         if (nDebit > 0)
@@ -2312,15 +2250,10 @@
             }
             else {
                 // LogPrintf("Relaying wtx %s\n", GetHash().ToString());
-<<<<<<< HEAD
-                g_connman->RelayTransaction(*this);
-                return true;
-=======
                 if (connman) {
                     connman->RelayTransaction(*this);
                     return true;
                 }
->>>>>>> dd549592
             }
         }
     }
@@ -2427,11 +2360,7 @@
         return 0;
 
     // We cannot use cache if vout contains mints due to it will not update when it spend
-<<<<<<< HEAD
     if (fUseCache && fAvailableCreditCached && !tx->IsZerocoinMint() && !tx->IsSigmaMint() && !tx->IsLelantusMint() && !fExcludeLocked)
-=======
-    if (fUseCache && fAvailableCreditCached && !tx->IsZerocoinMint() && !tx->IsSigmaMint() && !fExcludeLocked)
->>>>>>> dd549592
         return nAvailableCreditCached;
 
     CAmount nCredit = 0;
@@ -2441,11 +2370,7 @@
         if (!pwallet->IsSpent(hashTx, i))
         {
             const CTxOut &txout = tx->vout[i];
-<<<<<<< HEAD
             bool isPrivate = txout.scriptPubKey.IsZerocoinMint() || txout.scriptPubKey.IsSigmaMint() || txout.scriptPubKey.IsLelantusMint() || txout.scriptPubKey.IsLelantusJMint();
-=======
-            bool isPrivate = txout.scriptPubKey.IsZerocoinMint() || txout.scriptPubKey.IsSigmaMint();
->>>>>>> dd549592
             bool condition = isPrivate;
             if (fExcludeLocked)
                 condition = (isPrivate || pwallet->IsLockedCoin(hashTx, i));
@@ -3408,7 +3333,6 @@
 
                 if(nCoinType == ALL_COINS){
                     // We are now taking ALL_COINS to mean everything sans mints
-<<<<<<< HEAD
                     found = !(vout.scriptPubKey.IsZerocoinMint()
                         || vout.scriptPubKey.IsSigmaMint()
                         || vout.scriptPubKey.IsZerocoinRemint()
@@ -3424,83 +3348,18 @@
                         || vout.scriptPubKey.IsLelantusJMint();
 
                 } else if (nCoinType == ONLY_NOT1000IFMN) {
-                    found = !(fZNode && vout.nValue == ZNODE_COIN_REQUIRED * COIN);
+                    found = !(fMasternodeMode && vout.nValue == ZNODE_COIN_REQUIRED * COIN);
 
                 } else if (nCoinType == ONLY_NONDENOMINATED_NOT1000IFMN) {
-                    if (fZNode) found = vout.nValue != ZNODE_COIN_REQUIRED * COIN; // do not use Hot MN funds
+                    if (fMasternodeMode) found = vout.nValue != ZNODE_COIN_REQUIRED * COIN; // do not use Hot MN funds
 
                 } else if (nCoinType == ONLY_1000) {
                     found = vout.nValue == ZNODE_COIN_REQUIRED * COIN;
-
-=======
-                    found = !(pcoin->tx->vout[i].scriptPubKey.IsZerocoinMint() || pcoin->tx->vout[i].scriptPubKey.IsSigmaMint()) || pcoin->tx->vout[i].scriptPubKey.IsZerocoinRemint();
-                } else if(nCoinType == ONLY_MINTS){
-                    // Do not consider anything other than mints
-                    found = (pcoin->tx->vout[i].scriptPubKey.IsZerocoinMint() || pcoin->tx->vout[i].scriptPubKey.IsSigmaMint() || pcoin->tx->vout[i].scriptPubKey.IsZerocoinRemint());
-                } else if (nCoinType == ONLY_NOT1000IFMN) {
-                    found = !(fMasternodeMode && pcoin->tx->vout[i].nValue == ZNODE_COIN_REQUIRED * COIN);
-                } else if (nCoinType == ONLY_NONDENOMINATED_NOT1000IFMN) {
-                    if (fMasternodeMode) found = pcoin->tx->vout[i].nValue != ZNODE_COIN_REQUIRED * COIN; // do not use Hot MN funds
-                } else if (nCoinType == ONLY_1000) {
-                    found = pcoin->tx->vout[i].nValue == ZNODE_COIN_REQUIRED * COIN;
->>>>>>> dd549592
                 } else {
                     found = true;
                 }
                 if (!found) continue;
 
-<<<<<<< HEAD
-                isminetype mine = IsMine(vout);
-                if (!(IsSpent(wtxid, i))
-                    && mine != ISMINE_NO
-                    && !IsLockedCoin((*it).first, i)
-                    && (vout.nValue > 0 || fIncludeZeroValue)
-                    && (!coinControl
-                        || !coinControl->HasSelected()
-                        || coinControl->fAllowOtherInputs
-                        || coinControl->IsSelected(COutPoint((*it).first, i)))) {
-                        vCoins.push_back(COutput(pcoin, i, nDepth,
-                            ((mine & ISMINE_SPENDABLE) != ISMINE_NO) ||
-                            (coinControl && coinControl->fAllowWatchOnly && (mine & ISMINE_WATCH_SOLVABLE) != ISMINE_NO),
-                            (mine & (ISMINE_SPENDABLE | ISMINE_WATCH_SOLVABLE)) != ISMINE_NO));
-                }
-            }
-        }
-    }
-}
-
-void CWallet::AvailableCoinsForLMint(std::vector<std::pair<CAmount, std::vector<COutput>>>& valueAndUTXO, const CCoinControl *coinControl) const
-{
-    valueAndUTXO.clear();
-    std::vector<COutput> vAvailableCoins;
-    AvailableCoins(vAvailableCoins, true, coinControl);
-
-    std::map<CTxDestination, std::pair<CAmount, std::vector<COutput>>> mapAddrToUTXO;
-    for(const auto& coin : vAvailableCoins)
-    {
-        CTxDestination address;
-        const auto& scriptPubKey = coin.tx->tx->vout[coin.i].scriptPubKey;
-
-        if (!ExtractDestination(scriptPubKey, address) && !scriptPubKey.IsUnspendable())
-            continue;
-
-        auto& element = mapAddrToUTXO[address];
-        if(element.second.empty())
-            element.first = coin.tx->tx->vout[coin.i].nValue;
-        else
-            element.first += coin.tx->tx->vout[coin.i].nValue;
-        element.second.push_back(coin);
-    }
-
-    valueAndUTXO.reserve(mapAddrToUTXO.size());
-    for(const auto& element : mapAddrToUTXO)
-        valueAndUTXO.emplace_back(element.second);
-
-    std::sort(valueAndUTXO.begin(), valueAndUTXO.end(), [](const std::pair<CAmount,std::vector<COutput>> &left, const std::pair<CAmount,std::vector<COutput>> &right) {
-        return left.first > right.first;
-    });
-
-=======
                 isminetype mine = IsMine(pcoin->tx->vout[i]);
 
 
@@ -3516,7 +3375,6 @@
             }
         }
     }
->>>>>>> dd549592
 }
 
 bool CWallet::GetZnodeVinAndKeys(CTxIn &txinRet, CPubKey &pubKeyRet, CKey &keyRet, std::string strTxHash,
@@ -3687,7 +3545,6 @@
     }
 }
 
-<<<<<<< HEAD
 void CWallet::ListAvailableLelantusMintCoins(vector<COutput> &vCoins, bool fOnlyConfirmed) const {
     EnsureMintWalletAvailable();
 
@@ -3741,8 +3598,6 @@
     }
 }
 
-=======
->>>>>>> dd549592
 static void ApproximateBestSubset(vector<pair<CAmount, pair<const CWalletTx*,unsigned int> > >vValue, const CAmount& nTotalLower, const CAmount& nTargetValue,
                                   vector<char>& vfBest, CAmount& nBest, int iterations = 1000)
 {
@@ -4168,26 +4023,6 @@
                 setCoins.clear();
                 if (!SelectCoins(vAvailableCoins, nValueToSelect, setCoins, nValueIn, coinControl, nCoinType, fUseInstantSend))
                 {
-<<<<<<< HEAD
-                    strFailReason = _("Insufficient funds");
-                    return false;
-                }
-                if (fUseInstantSend && nValueIn > sporkManager.GetSporkValue(SPORK_5_INSTANTSEND_MAX_VALUE)*COIN) {
-                    strFailReason += " " + strprintf(_("InstantSend doesn't support sending values that high yet. Transactions are currently limited to %1 DASH."), sporkManager.GetSporkValue(SPORK_5_INSTANTSEND_MAX_VALUE));
-                    return false;
-                }
-
-                const CAmount nChange = nValueIn - nValueToSelect;
-                CTxOut newTxOut;
-
-                if (nChange > 0)
-                {
-                    // Fill a vout to ourself
-                    // TODO: pass in scriptChange instead of reservekey so
-                    // change transaction isn't always pay-to-dash-address
-                    CScript scriptChange;
-
-=======
                     strFailReason = _("Insufficient funds");                            
                     return false;
                 }
@@ -4206,7 +4041,6 @@
                     // change transaction isn't always pay-to-dash-address
                     CScript scriptChange;
 
->>>>>>> dd549592
                     // coin control: send change to custom address
                     if (coinControl && !boost::get<CNoDestination>(&coinControl->destChange))
                         scriptChange = GetScriptForDestination(coinControl->destChange);
@@ -4234,12 +4068,6 @@
                         scriptChange = GetScriptForDestination(vchPubKey.GetID());
                     }
 
-<<<<<<< HEAD
-                        scriptChange = GetScriptForDestination(vchPubKey.GetID());
-                    }
-
-=======
->>>>>>> dd549592
                     newTxOut = CTxOut(nChange, scriptChange);
 
                     // We do not move dust-change to fees, because the sender would end up paying more than requested.
@@ -4278,21 +4106,12 @@
                         {
                             // Insert change txn at random position:
                             nChangePosInOut = GetRandInt(txNew.vout.size()+1);
-<<<<<<< HEAD
                         }
                         else if ((unsigned int)nChangePosInOut > txNew.vout.size())
                         {
                             strFailReason = _("Change index out of range");
                             return false;
                         }
-=======
-                        }
-                        else if ((unsigned int)nChangePosInOut > txNew.vout.size())
-                        {
-                            strFailReason = _("Change index out of range");
-                            return false;
-                        }
->>>>>>> dd549592
 
                         std::vector<CTxOut>::iterator position = txNew.vout.begin()+nChangePosInOut;
                         txNew.vout.insert(position, newTxOut);
@@ -4324,7 +4143,17 @@
 
                 unsigned int nBytes = ::GetSerializeSize(txNew, SER_NETWORK, PROTOCOL_VERSION);
 
-<<<<<<< HEAD
+                if (nExtraPayloadSize != 0) {
+                    // account for extra payload in fee calculation
+                    nBytes += GetSizeOfCompactSize(nExtraPayloadSize) + nExtraPayloadSize;
+                }
+
+                if (nBytes > MAX_STANDARD_TX_SIZE) {
+                    // Do not create oversized transactions (bad-txns-oversize).
+                    strFailReason = _("Transaction too large");
+                    return false;
+                }
+
                 CTransaction txNewConst(txNew);
                 dPriority = txNewConst.ComputePriority(dPriority, nBytes);
 
@@ -4334,28 +4163,6 @@
                     vin.scriptWitness.SetNull();
                 }
 
-=======
-                if (nExtraPayloadSize != 0) {
-                    // account for extra payload in fee calculation
-                    nBytes += GetSizeOfCompactSize(nExtraPayloadSize) + nExtraPayloadSize;
-                }
-
-                if (nBytes > MAX_STANDARD_TX_SIZE) {
-                    // Do not create oversized transactions (bad-txns-oversize).
-                    strFailReason = _("Transaction too large");
-                    return false;
-                }
-
-                CTransaction txNewConst(txNew);
-                dPriority = txNewConst.ComputePriority(dPriority, nBytes);
-
-                // Remove scriptSigs to eliminate the fee calculation dummy signatures
-                for (auto& vin : txNew.vin) {
-                    vin.scriptSig = CScript();
-                    vin.scriptWitness.SetNull();
-                }
-
->>>>>>> dd549592
                 // Allow to override the default confirmation target over the CoinControl instance
                 int currentConfirmationTarget = nTxConfirmTarget;
                 if (coinControl && coinControl->nConfirmTarget > 0)
@@ -4452,11 +4259,8 @@
     if (GetBoolArg("-walletrejectlongchains", DEFAULT_WALLET_REJECT_LONG_CHAINS)) {
         // Lastly, ensure this tx will pass the mempool's chain limits
         LockPoints lp;
-<<<<<<< HEAD
-        CTxMemPoolEntry entry(wtxNew.tx, 0, 0, 0, 0, 0, false, 0, lp);
-=======
         CTxMemPoolEntry entry(wtxNew.tx, 0, 0, 0, 0, false, 0, lp);
->>>>>>> dd549592
+
         CTxMemPool::setEntries setAncestors;
         size_t nLimitAncestors = GetArg("-limitancestorcount", DEFAULT_ANCESTOR_LIMIT);
         size_t nLimitAncestorSize = GetArg("-limitancestorsize", DEFAULT_ANCESTOR_SIZE_LIMIT)*1000;
@@ -5566,15 +5370,9 @@
                         }
                         scriptChange = GetScriptForDestination(keyID);
                     }
-<<<<<<< HEAD
-
+                    
                     // no coin control: send change to newly generated address
                     else
-=======
-                    
-                    // no coin control: send change to newly generated address
-                    else 
->>>>>>> dd549592
                     {
                         // Note: We use a new key here to keep it from being obvious which side is the change.
                         //  The drawback is that by not reusing a previous key, the change may be lost if a
@@ -5667,7 +5465,6 @@
                     SignatureData sigdata;
                     if (sign)
                         signSuccess = ProduceSignature(TransactionSignatureCreator(this, &txNewConst, nIn, coin.first->tx->vout[coin.second].nValue, SIGHASH_ALL), scriptPubKey, sigdata);
-<<<<<<< HEAD
                     else
                         signSuccess = ProduceSignature(DummySignatureCreator(this), scriptPubKey, sigdata);
 
@@ -5748,7 +5545,7 @@
     if (GetBoolArg("-walletrejectlongchains", DEFAULT_WALLET_REJECT_LONG_CHAINS)) {
         // Lastly, ensure this tx will pass the mempool's chain limits
         LockPoints lp;
-        CTxMemPoolEntry entry(MakeTransactionRef(txNew), 0, 0, 0, 0, 0, false, 0, lp);
+        CTxMemPoolEntry entry(MakeTransactionRef(txNew), 0, 0, 0, 0, false, 0, lp);
         CTxMemPool::setEntries setAncestors;
         size_t nLimitAncestors = GetArg("-limitancestorcount", DEFAULT_ANCESTOR_LIMIT);
         size_t nLimitAncestorSize = GetArg("-limitancestorsize", DEFAULT_ANCESTOR_SIZE_LIMIT) * 1000;
@@ -5928,12 +5725,9 @@
                             wtx.changes.insert(static_cast<uint32_t>(nChangePosInOut));
                         }
                     }
-=======
->>>>>>> dd549592
                     else
                         reservekey.ReturnKey();
 
-<<<<<<< HEAD
                     // Fill vin
                     //
                     // Note how the sequence number is set to max()-1 so that the
@@ -5989,32 +5783,6 @@
                             break;
                     }
                     CAmount nFeeNeeded = GetMinimumFee(nBytes, nTxConfirmTarget, mempool);
-=======
-                    if (!signSuccess)
-                    {
-                        strFailReason = _("Signing transaction failed");
-                        return false;
-                    } else {
-                        UpdateTransaction(txNew, nIn, sigdata);
-                    }
-                    nIn++;
-                }
-                unsigned int nBytes = GetVirtualTransactionSize(txNew);
-                // Remove scriptSigs if we used dummy signatures for fee calculation
-                if (!sign) {
-                    BOOST_FOREACH(CTxIn & vin, txNew.vin)
-                    vin.scriptSig = CScript();
-                }
-                // Embed the constructed transaction data in wtxNew.
-                wtxNew.SetTx(MakeTransactionRef(std::move(txNew)));
-
-                // Limit size
-                if (GetTransactionWeight(*wtxNew.tx) >= MAX_STANDARD_TX_WEIGHT) {
-                    strFailReason = _("Transaction too large");
-                    return false;
-                }
-                dPriority = wtxNew.tx->ComputePriority(dPriority, nBytes);
->>>>>>> dd549592
 
                     if (coinControl && nFeeNeeded > 0 && coinControl->nMinimumTotalFee > nFeeNeeded) {
                         nFeeNeeded = coinControl->nMinimumTotalFee;
@@ -6025,7 +5793,6 @@
 
                     // If we made it here and we aren't even able to meet the relay fee on the next pass, give up
                     // because we must be at the maximum allowed fee.
-<<<<<<< HEAD
                     if (nFeeNeeded < ::minRelayTxFee.GetFee(nBytes)) {
                         strFailReason = _("Transaction too large for fee policy");
                         return false;
@@ -6045,23 +5812,6 @@
                             valueAndUTXO.erase(itr);
 
                         break; // Done, enough fee included.
-=======
-//                if (nFeeNeeded < ::minRelayTxFee.GetFee(nBytes)) {
-//                    strFailReason = _("Transaction too large for fee policy");
-//                    return false;
-//                }
-                } else{
-                    int64_t nPayFee = payTxFee.GetFeePerK() * (1 + (int64_t) GetTransactionWeight(*wtxNew.tx) / 1000);
-                    //                bool fAllowFree = false;                                 // No free TXs in XZC
-
-                    int currentConfirmationTarget = nTxConfirmTarget;
-                    if (coinControl && coinControl->nConfirmTarget > 0)
-                        currentConfirmationTarget = coinControl->nConfirmTarget;                    
-                    int64_t nMinFee = GetMinimumFee(nBytes, currentConfirmationTarget, mempool);
-                    nFeeNeeded = nPayFee;
-                    if (nFeeNeeded < nMinFee) {
-                        nFeeNeeded = nMinFee;
->>>>>>> dd549592
                     }
 
                     // Include more fee and try again.
@@ -6072,7 +5822,7 @@
                 if (GetBoolArg("-walletrejectlongchains", DEFAULT_WALLET_REJECT_LONG_CHAINS)) {
                     // Lastly, ensure this tx will pass the mempool's chain limits
                     LockPoints lp;
-                    CTxMemPoolEntry entry(MakeTransactionRef(tx), 0, 0, 0, 0, 0, false, 0, lp);
+                    CTxMemPoolEntry entry(MakeTransactionRef(tx), 0, 0, 0, 0, false, 0, lp);
                     CTxMemPool::setEntries setAncestors;
                     size_t nLimitAncestors = GetArg("-limitancestorcount", DEFAULT_ANCESTOR_LIMIT);
                     size_t nLimitAncestorSize = GetArg("-limitancestorsize", DEFAULT_ANCESTOR_SIZE_LIMIT) * 1000;
@@ -6098,25 +5848,6 @@
         }
     }
 
-<<<<<<< HEAD
-=======
-    if (GetBoolArg("-walletrejectlongchains", DEFAULT_WALLET_REJECT_LONG_CHAINS)) {
-        // Lastly, ensure this tx will pass the mempool's chain limits
-        LockPoints lp;
-        CTxMemPoolEntry entry(MakeTransactionRef(txNew), 0, 0, 0, 0, false, 0, lp);
-        CTxMemPool::setEntries setAncestors;
-        size_t nLimitAncestors = GetArg("-limitancestorcount", DEFAULT_ANCESTOR_LIMIT);
-        size_t nLimitAncestorSize = GetArg("-limitancestorsize", DEFAULT_ANCESTOR_SIZE_LIMIT) * 1000;
-        size_t nLimitDescendants = GetArg("-limitdescendantcount", DEFAULT_DESCENDANT_LIMIT);
-        size_t nLimitDescendantSize = GetArg("-limitdescendantsize", DEFAULT_DESCENDANT_SIZE_LIMIT) * 1000;
-        std::string errString;
-        if (!mempool.CalculateMemPoolAncestors(entry, setAncestors, nLimitAncestors, nLimitAncestorSize,
-                                               nLimitDescendants, nLimitDescendantSize, errString)) {
-            strFailReason = _("Transaction has too long of a mempool chain");
-            return false;
-        }
-    }
->>>>>>> dd549592
     return true;
 }
 
@@ -8227,7 +7958,6 @@
      return true;
 }
 
-<<<<<<< HEAD
 bool CWallet::GetMint(const uint256& hashSerial, CLelantusEntry& mint) const
 {
     EnsureMintWalletAvailable();
@@ -8252,8 +7982,6 @@
 
 }
 
-=======
->>>>>>> dd549592
 void CWallet::ListAccountCreditDebit(const std::string& strAccount, std::list<CAccountingEntry>& entries) {
     CWalletDB walletdb(strWalletFile);
     return walletdb.ListAccountCreditDebit(strAccount, entries);
@@ -8350,8 +8078,6 @@
     return DB_LOAD_OK;
 }
 
-<<<<<<< HEAD
-=======
 // Goes through all wallet transactions and checks if they are masternode collaterals, in which case these are locked
 // This avoids accidential spending of collaterals. They can still be unlocked manually if a spend is really intended.
 void CWallet::AutoLockMasternodeCollaterals()
@@ -8370,7 +8096,6 @@
     }
 }
 
->>>>>>> dd549592
 DBErrors CWallet::ZapSelectTx(vector<uint256>& vHashIn, vector<uint256>& vHashOut)
 {
     if (!fFileBacked)
@@ -8696,11 +8421,7 @@
         CWalletTx *pcoin = &walletEntry.second;
 
         if (pcoin->tx->vin.size() > 0 &&
-<<<<<<< HEAD
             !(pcoin->tx->IsZerocoinSpend() || pcoin->tx->IsSigmaSpend() || pcoin->tx->IsZerocoinRemint()) || pcoin->tx->IsLelantusJoinSplit()) { /* Spends have no standard input */
-=======
-            !(pcoin->tx->IsZerocoinSpend() || pcoin->tx->IsSigmaSpend() || pcoin->tx->IsZerocoinRemint())) { /* Spends have no standard input */
->>>>>>> dd549592
             bool any_mine = false;
             // group all input addresses with each other
             BOOST_FOREACH(CTxIn txin, pcoin->tx->vin)
@@ -8881,11 +8602,7 @@
     }
 }
 
-<<<<<<< HEAD
-void CWallet::UpdatedTransaction(const uint256 &hashTx)
-=======
 bool CWallet::UpdatedTransaction(const uint256 &hashTx)
->>>>>>> dd549592
 {
     {
         LOCK(cs_wallet);
@@ -9160,12 +8877,8 @@
 
         CWallet *tempWallet = new CWallet(walletFile);
         DBErrors nZapMintRet = tempWallet->ZapSigmaMints();
-<<<<<<< HEAD
         DBErrors nZapLelantusMintRet = tempWallet->ZapLelantusMints();
         if (nZapMintRet != DB_LOAD_OK || nZapLelantusMintRet != DB_LOAD_OK) {
-=======
-        if (nZapMintRet != DB_LOAD_OK) {
->>>>>>> dd549592
             InitError(strprintf(_("Error loading %s: Wallet corrupted"), walletFile));
             return NULL;
         }
@@ -9421,15 +9134,12 @@
 
     std::string walletFile = GetArg("-wallet", DEFAULT_WALLET_DAT);
 
-<<<<<<< HEAD
-=======
     if (walletFile.find_first_of("/\\") != std::string::npos) {
         return InitError(_("-wallet parameter must only specify a filename (not a path)"));
     } else if (SanitizeString(walletFile, SAFE_CHARS_FILENAME) != walletFile) {
         return InitError(_("Invalid characters in -wallet filename"));
     }
 
->>>>>>> dd549592
     CWallet * const pwallet = CreateWalletFromFile(walletFile);
     if (!pwallet) {
         return false;
