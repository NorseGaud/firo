--- conflicted
+++ resolved
@@ -65,7 +65,6 @@
     return const_cast<T*>(val);
 }
 
-<<<<<<< HEAD
 /**
  * Get begin pointer of vector (non-const version).
  * @note These functions avoid the undefined case of indexing into an empty
@@ -95,8 +94,6 @@
     return v.empty() ? NULL : (&v[0] + v.size());
 }
 
-=======
->>>>>>> a7b486d6
 /*
  * Lowest-level serialization and conversion.
  * @note Sizes of these types are verified in the tests
@@ -254,22 +251,16 @@
 using CArithType = typename std::enable_if<std::is_arithmetic<ItemType>::value>::type;
 
 template<typename Stream, typename ItemType, int ArraySize, typename = CArithType<ItemType>>
-inline void Serialize(Stream &s, const ItemType (&a) [ArraySize], int, int=0) { s.write((const char *)&a, sizeof(a)); }
+inline void Serialize(Stream &s, const ItemType (&a) [ArraySize]) { s.write((const char *)&a, sizeof(a)); }
 
 template<typename Stream, typename ItemType, int ArraySize, typename = CArithType<ItemType>>
-inline void Unserialize(Stream &s, ItemType (&a)[ArraySize], int, int=0) { s.read((char *)&a, sizeof(a)); }
-
-template<typename Stream, typename ItemType, int ArraySize, typename = CArithType<ItemType>>
-inline unsigned int GetSerializeSize(const ItemType (&a)[ArraySize], int, int=0) { return sizeof(ItemType[ArraySize]); }
+inline void Unserialize(Stream &s, ItemType (&a)[ArraySize]) { s.read((char *)&a, sizeof(a)); }
 
 template<typename Stream, typename ItemType, int ArraySize1, int ArraySize2, typename = CArithType<ItemType>>
-inline void Serialize(Stream &s, const ItemType (&a)[ArraySize1][ArraySize2], int, int=0) { s.write((const char *)&a, sizeof(a)); }
+inline void Serialize(Stream &s, const ItemType (&a)[ArraySize1][ArraySize2]) { s.write((const char *)&a, sizeof(a)); }
 
 template<typename Stream, typename ItemType, int ArraySize1, int ArraySize2, typename = CArithType<ItemType>>
-inline void Unserialize(Stream &s, ItemType (&a)[ArraySize1][ArraySize2], int, int=0) { s.read((char *)&a, sizeof(a)); }
-
-template<typename Stream, typename ItemType, int ArraySize1, int ArraySize2, typename = CArithType<ItemType>>
-inline unsigned int GetSerializeSize(const ItemType (&a)[ArraySize1][ArraySize2], int, int=0) { return sizeof(ItemType[ArraySize1][ArraySize2]); }
+inline void Unserialize(Stream &s, ItemType (&a)[ArraySize1][ArraySize2]) { s.read((char *)&a, sizeof(a)); }
 
 /**
  * Compact Size
@@ -571,33 +562,20 @@
 /**
  * 3 tuples
  */
-<<<<<<< HEAD
-template<typename T0, typename T1, typename T2> unsigned int GetSerializeSize(const std::tuple<T0, T1, T2>& item, int nType, int nVersion);
-template<typename Stream, typename T0, typename T1, typename T2> void Serialize(Stream& os, const std::tuple<T0, T1, T2>& item, int nType, int nVersion);
-template<typename Stream, typename T0, typename T1, typename T2> void Unserialize(Stream& is, std::tuple<T0, T1, T2>& item, int nType, int nVersion);
-=======
-template<typename Stream, typename K, typename T, typename Pred, typename A> void Serialize(Stream& os, const std::map<K, T, Pred, A>& m);
-template<typename Stream, typename K, typename T, typename Pred, typename A> void Unserialize(Stream& is, std::map<K, T, Pred, A>& m);
->>>>>>> a7b486d6
+template<typename Stream, typename T0, typename T1, typename T2> void Serialize(Stream& os, const std::tuple<T0, T1, T2>& item);
+template<typename Stream, typename T0, typename T1, typename T2> void Unserialize(Stream& is, std::tuple<T0, T1, T2>& item);
 
 /**
  * 4 tuple
  */
-<<<<<<< HEAD
-
-template<typename T0, typename T1, typename T2, typename T3> unsigned int GetSerializeSize(const std::tuple<T0, T1, T2, T3>& item, int nType, int nVersion);
-template<typename Stream, typename T0, typename T1, typename T2, typename T3> void Serialize(Stream& os, const std::tuple<T0, T1, T2, T3>& item, int nType, int nVersion);
-template<typename Stream, typename T0, typename T1, typename T2, typename T3> void Unserialize(Stream& is, std::tuple<T0, T1, T2, T3>& item, int nType, int nVersion);
-=======
-template<typename Stream, typename K, typename Pred, typename A> void Serialize(Stream& os, const std::set<K, Pred, A>& m);
-template<typename Stream, typename K, typename Pred, typename A> void Unserialize(Stream& is, std::set<K, Pred, A>& m);
+template<typename Stream, typename T0, typename T1, typename T2, typename T3> void Serialize(Stream& os, const std::tuple<T0, T1, T2, T3>& item);
+template<typename Stream, typename T0, typename T1, typename T2, typename T3> void Unserialize(Stream& is, std::tuple<T0, T1, T2, T3>& item);
 
 /**
  * shared_ptr
  */
 template<typename Stream, typename T> void Serialize(Stream& os, const std::shared_ptr<const T>& p);
 template<typename Stream, typename T> void Unserialize(Stream& os, std::shared_ptr<const T>& p);
->>>>>>> a7b486d6
 
 /**
  * unique_ptr
@@ -606,29 +584,16 @@
 template<typename Stream, typename T> void Unserialize(Stream& os, std::unique_ptr<const T>& p);
 
 /**
- * shared_ptr
- */
-
-template<typename T>
-unsigned int GetSerializeSize(const std::shared_ptr <T> &item, int nType, int nVersion);
-
+ * If none of the specialized versions above matched, default to calling member function.
+ */
 template<typename Stream, typename T>
-void Serialize(Stream &s, const std::shared_ptr <T> &item, int nType, int nVersion);
+inline auto Serialize(Stream& os, const T& a) -> decltype(a.Serialize(os))
+{
+    a.Serialize(os);
+}
 
 template<typename Stream, typename T>
-void Unserialize(Stream &s, std::shared_ptr <T> &item, int nType, int nVersion);
-
-/**
- * If none of the specialized versions above matched, default to calling member function.
- */
-template<typename Stream, typename T>
-inline void Serialize(Stream& os, const T& a)
-{
-    a.Serialize(os);
-}
-
-template<typename Stream, typename T>
-inline void Unserialize(Stream& is, T& a)
+inline auto Unserialize(Stream& is, T& a) -> decltype(a.Unserialize(is))
 {
     a.Unserialize(is);
 }
@@ -816,100 +781,57 @@
 * 3 tuples
 */
 
-template<typename T0, typename T1, typename T2>
-unsigned int GetSerializeSize(const std::tuple<T0, T1, T2>& item, int nType, int nVersion)
-{
-    unsigned int nSize = 0;
-    nSize += GetSerializeSize(std::get<0>(item), nType, nVersion);
-    nSize += GetSerializeSize(std::get<1>(item), nType, nVersion);
-    nSize += GetSerializeSize(std::get<2>(item), nType, nVersion);
-    return nSize;
-}
-
 template<typename Stream, typename T0, typename T1, typename T2>
-void Serialize(Stream& os, const std::tuple<T0, T1, T2>& item, int nType, int nVersion)
-{
-    Serialize(os, std::get<0>(item), nType, nVersion);
-    Serialize(os, std::get<1>(item), nType, nVersion);
-    Serialize(os, std::get<2>(item), nType, nVersion);
+void Serialize(Stream& os, const std::tuple<T0, T1, T2>& item)
+{
+    Serialize(os, std::get<0>(item));
+    Serialize(os, std::get<1>(item));
+    Serialize(os, std::get<2>(item));
 }
 
 template<typename Stream, typename T0, typename T1, typename T2>
-void Unserialize(Stream& is, std::tuple<T0, T1, T2>& item, int nType, int nVersion)
-{
-    Unserialize(is, std::get<0>(item), nType, nVersion);
-    Unserialize(is, std::get<1>(item), nType, nVersion);
-    Unserialize(is, std::get<2>(item), nType, nVersion);
+void Unserialize(Stream& is, std::tuple<T0, T1, T2>& item)
+{
+    Unserialize(is, std::get<0>(item));
+    Unserialize(is, std::get<1>(item));
+    Unserialize(is, std::get<2>(item));
 }
 
 /**
 * 4 tuples
 */
-template<typename T0, typename T1, typename T2, typename T3>
-unsigned int GetSerializeSize(const std::tuple<T0, T1, T2, T3>& item, int nType, int nVersion)
-{
-    unsigned int nSize = 0;
-    nSize += GetSerializeSize(std::get<0>(item), nType, nVersion);
-    nSize += GetSerializeSize(std::get<1>(item), nType, nVersion);
-    nSize += GetSerializeSize(std::get<2>(item), nType, nVersion);
-    nSize += GetSerializeSize(std::get<3>(item), nType, nVersion);
-    return nSize;
-}
-
 template<typename Stream, typename T0, typename T1, typename T2, typename T3>
-void Serialize(Stream& os, const std::tuple<T0, T1, T2, T3>& item, int nType, int nVersion)
-{
-    Serialize(os, std::get<0>(item), nType, nVersion);
-    Serialize(os, std::get<1>(item), nType, nVersion);
-    Serialize(os, std::get<2>(item), nType, nVersion);
-    Serialize(os, std::get<3>(item), nType, nVersion);
+void Serialize(Stream& os, const std::tuple<T0, T1, T2, T3>& item)
+{
+    Serialize(os, std::get<0>(item));
+    Serialize(os, std::get<1>(item));
+    Serialize(os, std::get<2>(item));
+    Serialize(os, std::get<3>(item));
 }
 
 template<typename Stream, typename T0, typename T1, typename T2, typename T3>
-void Unserialize(Stream& is, std::tuple<T0, T1, T2, T3>& item, int nType, int nVersion)
-{
-    Unserialize(is, std::get<0>(item), nType, nVersion);
-    Unserialize(is, std::get<1>(item), nType, nVersion);
-    Unserialize(is, std::get<2>(item), nType, nVersion);
-    Unserialize(is, std::get<3>(item), nType, nVersion);
+void Unserialize(Stream& is, std::tuple<T0, T1, T2, T3>& item)
+{
+    Unserialize(is, std::get<0>(item));
+    Unserialize(is, std::get<1>(item));
+    Unserialize(is, std::get<2>(item));
+    Unserialize(is, std::get<3>(item));
 }
 
 /**
  * map
  */
-<<<<<<< HEAD
-
-template <typename MapType, typename K = typename MapType::key_type, typename T = typename MapType::mapped_type>
-unsigned int GetSerializeSize(MapType const &m, int nType, int nVersion)
-{
-    unsigned int nSize = GetSizeOfCompactSize(m.size());
-    for (typename MapType::const_iterator mi = m.begin(); mi != m.end(); ++mi)
-        nSize += GetSerializeSize((*mi), nType, nVersion);
-    return nSize;
-}
 
 template <typename Stream, typename MapType, typename K = typename MapType::key_type, typename T = typename MapType::mapped_type>
-void Serialize(Stream& os, MapType const &m, int nType, int nVersion)
+void Serialize(Stream& os, MapType const &m)
 {
     WriteCompactSize(os, m.size());
     for (typename MapType::const_iterator mi = m.begin(); mi != m.end(); ++mi)
-        Serialize(os, (*mi), nType, nVersion);
+        Serialize(os, (*mi));
 }
 
 template <typename Stream, typename MapType, typename K = typename MapType::key_type, typename T = typename MapType::mapped_type>
-void Unserialize(Stream& is, MapType & m, int nType, int nVersion)
-=======
-template<typename Stream, typename K, typename T, typename Pred, typename A>
-void Serialize(Stream& os, const std::map<K, T, Pred, A>& m)
-{
-    WriteCompactSize(os, m.size());
-    for (typename std::map<K, T, Pred, A>::const_iterator mi = m.begin(); mi != m.end(); ++mi)
-        Serialize(os, (*mi));
-}
-
-template<typename Stream, typename K, typename T, typename Pred, typename A>
-void Unserialize(Stream& is, std::map<K, T, Pred, A>& m)
->>>>>>> a7b486d6
+void Unserialize(Stream& is, MapType & m)
 {
     m.clear();
     unsigned int nSize = ReadCompactSize(is);
@@ -926,88 +848,31 @@
 /**
  * set
  */
-<<<<<<< HEAD
 
 template <typename SetType>
 using CIsSet = typename std::enable_if<std::is_same<typename SetType::key_type, typename SetType::value_type>::value, SetType>::type;
 
-template<typename SetType, typename Enabled = CIsSet<SetType>>
-unsigned int GetSerializeSize(const SetType& m, int nType, int nVersion)
-{
-    unsigned int nSize = GetSizeOfCompactSize(m.size());
-    for (typename SetType::const_iterator it = m.begin(); it != m.end(); ++it)
-        nSize += GetSerializeSize((*it), nType, nVersion);
-    return nSize;
-}
-
 template<typename Stream, typename SetType, typename Enabled = CIsSet<SetType>>
-void Serialize(Stream& os, const SetType & m, int nType, int nVersion)
+void Serialize(Stream& os, const SetType & m)
 {
     WriteCompactSize(os, m.size());
     for (typename SetType::const_iterator it = m.begin(); it != m.end(); ++it)
-        Serialize(os, (*it), nType, nVersion);
+        Serialize(os, (*it));
 }
 
 template<typename Stream, typename SetType, typename Enabled = CIsSet<SetType>>
-void Unserialize(Stream& is, SetType & m, int nType, int nVersion)
-=======
-template<typename Stream, typename K, typename Pred, typename A>
-void Serialize(Stream& os, const std::set<K, Pred, A>& m)
-{
-    WriteCompactSize(os, m.size());
-    for (typename std::set<K, Pred, A>::const_iterator it = m.begin(); it != m.end(); ++it)
-        Serialize(os, (*it));
-}
-
-template<typename Stream, typename K, typename Pred, typename A>
-void Unserialize(Stream& is, std::set<K, Pred, A>& m)
->>>>>>> a7b486d6
+void Unserialize(Stream& is, SetType & m)
 {
     m.clear();
     unsigned int nSize = ReadCompactSize(is);
     typename SetType::iterator it = m.begin();
     for (unsigned int i = 0; i < nSize; i++)
     {
-<<<<<<< HEAD
         typename SetType::key_type key;
-        Unserialize(is, key, nType, nVersion);
-=======
-        K key;
         Unserialize(is, key);
->>>>>>> a7b486d6
         it = m.insert(it, key);
     }
 }
-
-/**
- * shared_ptr
- */
-template<typename T>
-unsigned int GetSerializeSize(const std::shared_ptr <T> &item, int nType, int nVersion) {
-    if (nVersion & BLOCK_VERSION_AUXPOW) {
-        return ::GetSerializeSize(*item, nType, nVersion);
-    }
-    return 0;
-}
-
-template<typename Stream, typename T>
-void Serialize(Stream &os, const std::shared_ptr <T> &item, int nType, int nVersion) {
-    if (nVersion & BLOCK_VERSION_AUXPOW) {
-        ::Serialize(os, item, nType, nVersion);
-    }
-}
-
-template<typename Stream, typename T>
-void Unserialize(Stream &os, std::shared_ptr <T> &item, int nType, int nVersion) {
-    if (nVersion & BLOCK_VERSION_AUXPOW) {
-        item.reset();
-        ::Unserialize(os, item, nType, nVersion);
-    } else {
-        item.reset();
-    }
-}
-
-
 
 
 
@@ -1184,7 +1049,7 @@
 }
 
 template <typename T>
-size_t GetSerializeSize(const T& t, int nType, int nVersion = 0)
+size_t GetSerializeSize(const T& t, int nType, int nVersion=0)
 {
     return (CSizeComputer(nType, nVersion) << t).size();
 }
