#include "main.h"
#include "zerocoin.h"
#include "timedata.h"
#include "chainparams.h"
#include "util.h"
#include "base58.h"
#include "definition.h"
#include "wallet/wallet.h"
#include "wallet/walletdb.h"
#include "znode-payments.h"
#include "znode-sync.h"

#include <atomic>
#include <sstream>
#include <chrono>

#include <boost/foreach.hpp>

using namespace std;

// Settings
int64_t nTransactionFee = 0;
int64_t nMinimumInputValue = DUST_HARD_LIMIT;

// btzc: add zerocoin init
// zerocoin init
static CBigNum bnTrustedModulus(ZEROCOIN_MODULUS), bnTrustedModulusV2(ZEROCOIN_MODULUS_V2);

// Set up the Zerocoin Params object
uint32_t securityLevel = 80;
libzerocoin::Params *ZCParams = new libzerocoin::Params(bnTrustedModulus, bnTrustedModulus);
libzerocoin::Params *ZCParamsV2 = new libzerocoin::Params(bnTrustedModulusV2, bnTrustedModulus);

static CZerocoinState zerocoinState;

static bool CheckZerocoinSpendSerial(CValidationState &state, const Consensus::Params &params, CZerocoinTxInfo *zerocoinTxInfo, libzerocoin::CoinDenomination denomination, const CBigNum &serial, int nHeight, bool fConnectTip) {
    if (nHeight > params.nCheckBugFixedAtBlock) {
        // check for zerocoin transaction in this block as well
        if (zerocoinTxInfo && !zerocoinTxInfo->fInfoIsComplete && zerocoinTxInfo->spentSerials.count(serial) > 0)
            return state.DoS(0, error("CTransaction::CheckTransaction() : two or more spends with same serial in the same block"));

        // check for used serials in zerocoinState
        if (zerocoinState.IsUsedCoinSerial(serial)) {
            // Proceed with checks ONLY if we're accepting tx into the memory pool or connecting block to the existing blockchain
            if (nHeight == INT_MAX || fConnectTip) {
                if (nHeight < params.nSpendV15StartBlock)
                    LogPrintf("ZCSpend: height=%d, denomination=%d, serial=%s\n", nHeight, (int)denomination, serial.ToString());
                else
                    return state.DoS(0, error("CTransaction::CheckTransaction() : The CoinSpend serial has been used"));
            }
        }
    }

    return true;
}

bool CheckSpendZcoinTransaction(const CTransaction &tx,
                                const Consensus::Params &params,
                                libzerocoin::CoinDenomination targetDenomination,
                                CValidationState &state,
                                uint256 hashTx,
                                bool isVerifyDB,
                                int nHeight,
                                bool isCheckWallet,
                                CZerocoinTxInfo *zerocoinTxInfo) {

    // Check for inputs only, everything else was checked before
	LogPrintf("CheckSpendZcoinTransaction denomination=%d nHeight=%d\n", targetDenomination, nHeight);

	BOOST_FOREACH(const CTxIn &txin, tx.vin)
	{
        if (!txin.scriptSig.IsZerocoinSpend())
            continue;

        if (tx.vin.size() > 1)
            return state.DoS(100, false,
                             REJECT_MALFORMED,
                             "CheckSpendZcoinTransaction: can't have more than one input");

        uint32_t pubcoinId = txin.nSequence;
        if (pubcoinId < 1 || pubcoinId >= INT_MAX) {
             // coin id should be positive integer
            return state.DoS(100,
                false,
                NSEQUENCE_INCORRECT,
                "CTransaction::CheckTransaction() : Error: zerocoin spend nSequence is incorrect");
        }

        bool fModulusV2 = pubcoinId >= ZC_MODULUS_V2_BASE_ID, fModulusV2InIndex = false;
        if (fModulusV2)
            pubcoinId -= ZC_MODULUS_V2_BASE_ID;
        libzerocoin::Params *zcParams = fModulusV2 ? ZCParamsV2 : ZCParams;

        if (txin.scriptSig.size() < 4)
            return state.DoS(100,
                             false,
                             REJECT_MALFORMED,
                             "CheckSpendZcoinTransaction: invalid spend transaction");

        // Deserialize the CoinSpend intro a fresh object
        CDataStream serializedCoinSpend((const char *)&*(txin.scriptSig.begin() + 4),
                                        (const char *)&*txin.scriptSig.end(),
                                        SER_NETWORK, PROTOCOL_VERSION);
        libzerocoin::CoinSpend newSpend(zcParams, serializedCoinSpend);

        int spendVersion = newSpend.getVersion();
        if (spendVersion != ZEROCOIN_TX_VERSION_1 &&
                spendVersion != ZEROCOIN_TX_VERSION_1_5 &&
                spendVersion != ZEROCOIN_TX_VERSION_2) {
            return state.DoS(100,
                false,
                NSEQUENCE_INCORRECT,
                "CTransaction::CheckTransaction() : Error: incorrect spend transaction verion");
        }

        if (IsZerocoinTxV2(targetDenomination, params, pubcoinId)) {
            // After threshold id all spends should be strictly 2.0
            if (spendVersion != ZEROCOIN_TX_VERSION_2)
                return state.DoS(100,
                    false,
                    NSEQUENCE_INCORRECT,
                    "CTransaction::CheckTransaction() : Error: zerocoin spend should be version 2.0");
            fModulusV2InIndex = true;
        }
        else {
            // old spends v2.0s are probably incorrect, force spend to version 1
            if (spendVersion == ZEROCOIN_TX_VERSION_2) {
                spendVersion = ZEROCOIN_TX_VERSION_1;
                newSpend.setVersion(ZEROCOIN_TX_VERSION_1);
            }
        }

        if (fModulusV2InIndex != fModulusV2)
            zerocoinState.CalculateAlternativeModulusAccumulatorValues(&chainActive, (int)targetDenomination, pubcoinId);

        uint256 txHashForMetadata;

        if (spendVersion > ZEROCOIN_TX_VERSION_1) {
            // Obtain the hash of the transaction sans the zerocoin part
            CMutableTransaction txTemp = tx;
            BOOST_FOREACH(CTxIn &txTempIn, txTemp.vin) {
                if (txTempIn.scriptSig.IsZerocoinSpend()) {
                    txTempIn.scriptSig.clear();
                    txTempIn.prevout.SetNull();
                }
            }
            txHashForMetadata = txTemp.GetHash();
        }

        LogPrintf("CheckSpendZcoinTransaction: tx version=%d, tx metadata hash=%s, serial=%s\n", newSpend.getVersion(), txHashForMetadata.ToString(), newSpend.getCoinSerialNumber().ToString());

        int txHeight = chainActive.Height();

        if (spendVersion == ZEROCOIN_TX_VERSION_1 && nHeight == INT_MAX) {
            int allowedV1Height = params.nSpendV15StartBlock;
            if (txHeight >= allowedV1Height + ZC_V1_5_GRACEFUL_MEMPOOL_PERIOD) {
                LogPrintf("CheckSpendZcoinTransaction: cannot allow spend v1 into mempool after block %d\n",
                          allowedV1Height + ZC_V1_5_GRACEFUL_MEMPOOL_PERIOD);
                return false;
            }
        }

        // test if given modulus version is allowed at this point
        if (fModulusV2) {
            if ((nHeight == INT_MAX && txHeight < params.nModulusV2StartBlock) || nHeight < params.nModulusV2StartBlock)
                return state.DoS(100, false,
                                 NSEQUENCE_INCORRECT,
                                 "CheckSpendZcoinTransaction: cannon use modulus v2 at this point");
        }
        else {
            if ((nHeight == INT_MAX && txHeight >= params.nModulusV1MempoolStopBlock) ||
                    (nHeight != INT_MAX && nHeight >= params.nModulusV1StopBlock))
                return state.DoS(100, false,
                                 NSEQUENCE_INCORRECT,
                                 "CheckSpendZcoinTransaction: cannon use modulus v1 at this point");
        }

        libzerocoin::SpendMetaData newMetadata(txin.nSequence, txHashForMetadata);

        CZerocoinState::CoinGroupInfo coinGroup;
        if (!zerocoinState.GetCoinGroupInfo(targetDenomination, pubcoinId, coinGroup))
            return state.DoS(100, false, NO_MINT_ZEROCOIN, "CheckSpendZcoinTransaction: Error: no coins were minted with such parameters");

        bool passVerify = false;
        CBlockIndex *index = coinGroup.lastBlock;
        pair<int,int> denominationAndId = make_pair(targetDenomination, pubcoinId);

		bool spendHasBlockHash = false;

        // Zerocoin v1.5/v2 transaction can cointain block hash of the last mint tx seen at the moment of spend. It speeds
		// up verification
        if (spendVersion > ZEROCOIN_TX_VERSION_1 && !newSpend.getAccumulatorBlockHash().IsNull()) {
			spendHasBlockHash = true;
			uint256 accumulatorBlockHash = newSpend.getAccumulatorBlockHash();

			// find index for block with hash of accumulatorBlockHash or set index to the coinGroup.firstBlock if not found
			while (index != coinGroup.firstBlock && index->GetBlockHash() != accumulatorBlockHash)
				index = index->pprev;
		}

        decltype(&CBlockIndex::accumulatorChanges) accChanges = fModulusV2 == fModulusV2InIndex ?
                    &CBlockIndex::accumulatorChanges : &CBlockIndex::alternativeAccumulatorChanges;

        // Enumerate all the accumulator changes seen in the blockchain starting with the latest block
        // In most cases the latest accumulator value will be used for verification
        do {
            if ((index->*accChanges).count(denominationAndId) > 0) {
                libzerocoin::Accumulator accumulator(zcParams,
                                                     (index->*accChanges)[denominationAndId].first,
                                                     targetDenomination);
                LogPrintf("CheckSpendZcoinTransaction: accumulator=%s\n", accumulator.getValue().ToString().substr(0,15));
                passVerify = newSpend.Verify(accumulator, newMetadata);
            }

	        // if spend has block hash we don't need to look further
			if (index == coinGroup.firstBlock || spendHasBlockHash)
                break;
            else
                index = index->pprev;
        } while (!passVerify);

        // Rare case: accumulator value contains some but NOT ALL coins from one block. In this case we will
        // have to enumerate over coins manually. No optimization is really needed here because it's a rarity
        // This can't happen if spend is of version 1.5 or 2.0
        if (!passVerify && spendVersion == ZEROCOIN_TX_VERSION_1) {
            // Build vector of coins sorted by the time of mint
            index = coinGroup.lastBlock;
            vector<CBigNum> pubCoins = index->mintedPubCoins[denominationAndId];
            if (index != coinGroup.firstBlock) {
                do {
                    index = index->pprev;
                    if (index->mintedPubCoins.count(denominationAndId) > 0)
                        pubCoins.insert(pubCoins.begin(),
                                        index->mintedPubCoins[denominationAndId].cbegin(),
                                        index->mintedPubCoins[denominationAndId].cend());
                } while (index != coinGroup.firstBlock);
            }

            libzerocoin::Accumulator accumulator(zcParams, targetDenomination);
            BOOST_FOREACH(const CBigNum &pubCoin, pubCoins) {
                accumulator += libzerocoin::PublicCoin(zcParams, pubCoin, (libzerocoin::CoinDenomination)targetDenomination);
                LogPrintf("CheckSpendZcoinTransaction: accumulator=%s\n", accumulator.getValue().ToString().substr(0,15));
                if ((passVerify = newSpend.Verify(accumulator, newMetadata)) == true)
                    break;
            }

            if (!passVerify) {
                // One more time now in reverse direction. The only reason why it's required is compatibility with
                // previous client versions
                libzerocoin::Accumulator accumulator(zcParams, targetDenomination);
                BOOST_REVERSE_FOREACH(const CBigNum &pubCoin, pubCoins) {
                    accumulator += libzerocoin::PublicCoin(zcParams, pubCoin, (libzerocoin::CoinDenomination)targetDenomination);
                    LogPrintf("CheckSpendZcoinTransaction: accumulatorRev=%s\n", accumulator.getValue().ToString().substr(0,15));
                    if ((passVerify = newSpend.Verify(accumulator, newMetadata)) == true)
                        break;
                }
            }
        }


        if (passVerify) {
            CBigNum serial = newSpend.getCoinSerialNumber();
            // do not check for duplicates in case we've seen exact copy of this tx in this block before
            if (!(zerocoinTxInfo && zerocoinTxInfo->zcTransactions.count(hashTx) > 0)) {
                if (!CheckZerocoinSpendSerial(state, params, zerocoinTxInfo, newSpend.getDenomination(), serial, nHeight, false))
                    return false;
            }

            if(!isVerifyDB && !isCheckWallet) {
                if (zerocoinTxInfo && !zerocoinTxInfo->fInfoIsComplete) {
                    // add spend information to the index
                    zerocoinTxInfo->spentSerials[serial] = (int)newSpend.getDenomination();
                    zerocoinTxInfo->zcTransactions.insert(hashTx);

                    if (newSpend.getVersion() == ZEROCOIN_TX_VERSION_1)
                        zerocoinTxInfo->fHasSpendV1 = true;
                }
            }
        }
        else {
            LogPrintf("CheckSpendZCoinTransaction: verification failed at block %d\n", nHeight);
            return false;
        }
	}
	return true;
}

bool CheckMintZcoinTransaction(const CTxOut &txout,
                               CValidationState &state,
                               uint256 hashTx,
                               CZerocoinTxInfo *zerocoinTxInfo) {

    LogPrintf("CheckMintZcoinTransaction txHash = %s\n", txout.GetHash().ToString());
    LogPrintf("nValue = %d\n", txout.nValue);

    if (txout.scriptPubKey.size() < 6)
        return state.DoS(100,
            false,
            PUBCOIN_NOT_VALIDATE,
            "CTransaction::CheckTransaction() : PubCoin validation failed");

    CBigNum pubCoin(vector<unsigned char>(txout.scriptPubKey.begin()+6, txout.scriptPubKey.end()));

    bool hasCoin = zerocoinState.HasCoin(pubCoin);

    if (!hasCoin && zerocoinTxInfo && !zerocoinTxInfo->fInfoIsComplete) {
        BOOST_FOREACH(const PAIRTYPE(int,CBigNum) &mint, zerocoinTxInfo->mints) {
            if (mint.second == pubCoin) {
                hasCoin = true;
                break;
            }
        }
    }

    if (hasCoin) {
        /*return state.DoS(100,
                         false,
                         PUBCOIN_NOT_VALIDATE,
                         "CheckZerocoinTransaction: duplicate mint");*/
        LogPrintf("CheckMintZerocoinTransaction: double mint, tx=%s\n", txout.GetHash().ToString());
    }

    switch (txout.nValue) {
    default:
        return state.DoS(100,
            false,
            PUBCOIN_NOT_VALIDATE,
            "CheckZerocoinTransaction : PubCoin denomination is invalid");

    case libzerocoin::ZQ_LOVELACE*COIN:
    case libzerocoin::ZQ_GOLDWASSER*COIN:
    case libzerocoin::ZQ_RACKOFF*COIN:
    case libzerocoin::ZQ_PEDERSEN*COIN:
    case libzerocoin::ZQ_WILLIAMSON*COIN:
        libzerocoin::CoinDenomination denomination = (libzerocoin::CoinDenomination)(txout.nValue / COIN);
        libzerocoin::PublicCoin checkPubCoin(ZCParamsV2, pubCoin, denomination);
        if (!checkPubCoin.validate())
            return state.DoS(100,
                false,
                PUBCOIN_NOT_VALIDATE,
                "CheckZerocoinTransaction : PubCoin validation failed");

        if (zerocoinTxInfo != NULL && !zerocoinTxInfo->fInfoIsComplete) {
            // Update public coin list in the info
            zerocoinTxInfo->mints.push_back(make_pair(denomination, pubCoin));
            zerocoinTxInfo->zcTransactions.insert(hashTx);
        }

        break;
    }

    return true;
}

bool CheckZerocoinFoundersInputs(const CTransaction &tx, CValidationState &state, const Consensus::Params &params, int nHeight, bool fMTP) {
    // Check for founders inputs
    if ((nHeight > params.nCheckBugFixedAtBlock) && (nHeight < 210000)) {
        // Reduce everything by a factor of two when MTP is in place
        int reductionFactor = fMTP ? params.nMTPRewardReduction : 1;

        bool found_1 = false;
        bool found_2 = false;
        bool found_3 = false;
        bool found_4 = false;
        bool found_5 = false;
        int total_payment_tx = 0; // no more than 1 output for payment
        CScript FOUNDER_1_SCRIPT;
        CScript FOUNDER_2_SCRIPT;
        CScript FOUNDER_3_SCRIPT;
        CScript FOUNDER_4_SCRIPT;
        CScript FOUNDER_5_SCRIPT;
        if (nHeight < params.nZnodePaymentsStartBlock) {
            if (params.IsMain() && GetAdjustedTime() > nStartRewardTime) {
                FOUNDER_1_SCRIPT = GetScriptForDestination(CBitcoinAddress("aCAgTPgtYcA4EysU4UKC86EQd5cTtHtCcr").Get());
                if (nHeight < 14000) {
                    FOUNDER_2_SCRIPT = GetScriptForDestination(
                            CBitcoinAddress("aLrg41sXbXZc5MyEj7dts8upZKSAtJmRDR").Get());
                } else {
                    FOUNDER_2_SCRIPT = GetScriptForDestination(
                            CBitcoinAddress("aHu897ivzmeFuLNB6956X6gyGeVNHUBRgD").Get());
                }
                FOUNDER_3_SCRIPT = GetScriptForDestination(CBitcoinAddress("aQ18FBVFtnueucZKeVg4srhmzbpAeb1KoN").Get());
                FOUNDER_4_SCRIPT = GetScriptForDestination(CBitcoinAddress("a1HwTdCmQV3NspP2QqCGpehoFpi8NY4Zg3").Get());
                FOUNDER_5_SCRIPT = GetScriptForDestination(CBitcoinAddress("a1kCCGddf5pMXSipLVD9hBG2MGGVNaJ15U").Get());
            } else if (params.IsMain() && GetAdjustedTime() <= nStartRewardTime) {
                return state.DoS(100, false, REJECT_TRANSACTION_TOO_EARLY,
                                 "CTransaction::CheckTransaction() : transaction is too early");
            } else {
                FOUNDER_1_SCRIPT = GetScriptForDestination(CBitcoinAddress("TDk19wPKYq91i18qmY6U9FeTdTxwPeSveo").Get());
                FOUNDER_2_SCRIPT = GetScriptForDestination(CBitcoinAddress("TWZZcDGkNixTAMtRBqzZkkMHbq1G6vUTk5").Get());
                FOUNDER_3_SCRIPT = GetScriptForDestination(CBitcoinAddress("TRZTFdNCKCKbLMQV8cZDkQN9Vwuuq4gDzT").Get());
                FOUNDER_4_SCRIPT = GetScriptForDestination(CBitcoinAddress("TG2ruj59E5b1u9G3F7HQVs6pCcVDBxrQve").Get());
                FOUNDER_5_SCRIPT = GetScriptForDestination(CBitcoinAddress("TCsTzQZKVn4fao8jDmB9zQBk9YQNEZ3XfS").Get());
            }

            BOOST_FOREACH(const CTxOut &output, tx.vout) {
                if (output.scriptPubKey == FOUNDER_1_SCRIPT && output.nValue == (int64_t)(2 * COIN)/reductionFactor) {
                    found_1 = true;
                }
                if (output.scriptPubKey == FOUNDER_2_SCRIPT && output.nValue == (int64_t)(2 * COIN)/reductionFactor) {
                    found_2 = true;
                }
                if (output.scriptPubKey == FOUNDER_3_SCRIPT && output.nValue == (int64_t)(2 * COIN)/reductionFactor) {
                    found_3 = true;
                }
                if (output.scriptPubKey == FOUNDER_4_SCRIPT && output.nValue == (int64_t)(2 * COIN)/reductionFactor) {
                    found_4 = true;
                }
                if (output.scriptPubKey == FOUNDER_5_SCRIPT && output.nValue == (int64_t)(2 * COIN)/reductionFactor) {
                    found_5 = true;
                }
            }
        } else {

            if (params.IsMain() && GetAdjustedTime() > nStartRewardTime) {
                FOUNDER_1_SCRIPT = GetScriptForDestination(CBitcoinAddress("aCAgTPgtYcA4EysU4UKC86EQd5cTtHtCcr").Get());
                if (nHeight < 14000) {
                    FOUNDER_2_SCRIPT = GetScriptForDestination(
                            CBitcoinAddress("aLrg41sXbXZc5MyEj7dts8upZKSAtJmRDR").Get());
                } else {
                    FOUNDER_2_SCRIPT = GetScriptForDestination(
                            CBitcoinAddress("aHu897ivzmeFuLNB6956X6gyGeVNHUBRgD").Get());
                }
                FOUNDER_3_SCRIPT = GetScriptForDestination(CBitcoinAddress("aQ18FBVFtnueucZKeVg4srhmzbpAeb1KoN").Get());
                FOUNDER_4_SCRIPT = GetScriptForDestination(CBitcoinAddress("a1HwTdCmQV3NspP2QqCGpehoFpi8NY4Zg3").Get());
                FOUNDER_5_SCRIPT = GetScriptForDestination(CBitcoinAddress("a1kCCGddf5pMXSipLVD9hBG2MGGVNaJ15U").Get());
            } else if (params.IsMain() && GetAdjustedTime() <= nStartRewardTime) {
                return state.DoS(100, false, REJECT_TRANSACTION_TOO_EARLY,
                                 "CTransaction::CheckTransaction() : transaction is too early");
            } else {
                FOUNDER_1_SCRIPT = GetScriptForDestination(CBitcoinAddress("TDk19wPKYq91i18qmY6U9FeTdTxwPeSveo").Get());
                FOUNDER_2_SCRIPT = GetScriptForDestination(CBitcoinAddress("TWZZcDGkNixTAMtRBqzZkkMHbq1G6vUTk5").Get());
                FOUNDER_3_SCRIPT = GetScriptForDestination(CBitcoinAddress("TRZTFdNCKCKbLMQV8cZDkQN9Vwuuq4gDzT").Get());
                FOUNDER_4_SCRIPT = GetScriptForDestination(CBitcoinAddress("TG2ruj59E5b1u9G3F7HQVs6pCcVDBxrQve").Get());
                FOUNDER_5_SCRIPT = GetScriptForDestination(CBitcoinAddress("TCsTzQZKVn4fao8jDmB9zQBk9YQNEZ3XfS").Get());
            }

            CAmount znodePayment = GetZnodePayment(params, fMTP);
            BOOST_FOREACH(const CTxOut &output, tx.vout) {
                if (output.scriptPubKey == FOUNDER_1_SCRIPT && output.nValue == (int64_t)(1 * COIN)/reductionFactor) {
                    found_1 = true;
                    continue;
                }
                if (output.scriptPubKey == FOUNDER_2_SCRIPT && output.nValue == (int64_t)(1 * COIN)/reductionFactor) {
                    found_2 = true;
                    continue;
                }
                if (output.scriptPubKey == FOUNDER_3_SCRIPT && output.nValue == (int64_t)(1 * COIN)/reductionFactor) {
                    found_3 = true;
                    continue;
                }
                if (output.scriptPubKey == FOUNDER_4_SCRIPT && output.nValue == (int64_t)(3 * COIN)/reductionFactor) {
                    found_4 = true;
                    continue;
                }
                if (output.scriptPubKey == FOUNDER_5_SCRIPT && output.nValue == (int64_t)(1 * COIN)/reductionFactor) {
                    found_5 = true;
                    continue;
                }
                if (znodePayment == output.nValue) {
                    total_payment_tx = total_payment_tx + 1;
                }
            }

            bool validZnodePayment;

            if (nHeight > ZC_ZNODE_PAYMENT_BUG_FIXED_AT_BLOCK) {
                if (!znodeSync.IsSynced()) {
                    validZnodePayment = true;
                } else {
                    validZnodePayment = mnpayments.IsTransactionValid(tx, nHeight);
                }
            } else {
                validZnodePayment = total_payment_tx <= 1;
            }

            if (!validZnodePayment) {
                return state.DoS(100, false, REJECT_INVALID_ZNODE_PAYMENT,
                                 "CTransaction::CheckTransaction() : invalid znode payment");
            }
        }

        if (!(found_1 && found_2 && found_3 && found_4 && found_5)) {
            return state.DoS(100, false, REJECT_FOUNDER_REWARD_MISSING,
                             "CTransaction::CheckTransaction() : founders reward missing");
        }
    }

	return true;
}

bool CheckZerocoinTransaction(const CTransaction &tx,
                              CValidationState &state,
                              const Consensus::Params &params,
                              uint256 hashTx,
                              bool isVerifyDB,
                              int nHeight,
                              bool isCheckWallet,
                              CZerocoinTxInfo *zerocoinTxInfo)
{
	// Check Mint Zerocoin Transaction
	BOOST_FOREACH(const CTxOut &txout, tx.vout) {
		if (!txout.scriptPubKey.empty() && txout.scriptPubKey.IsZerocoinMint()) {
            if (!CheckMintZcoinTransaction(txout, state, hashTx, zerocoinTxInfo))
                return false;
		}
	}

	// Check Spend Zerocoin Transaction
	if(tx.IsZerocoinSpend()) {
		// Check vOut
		// Only one loop, we checked on the format before enter this case
		BOOST_FOREACH(const CTxOut &txout, tx.vout)
		{
			if (!isVerifyDB) {
                switch (txout.nValue) {
                case libzerocoin::ZQ_LOVELACE*COIN:
                case libzerocoin::ZQ_GOLDWASSER*COIN:
                case libzerocoin::ZQ_RACKOFF*COIN:
                case libzerocoin::ZQ_PEDERSEN*COIN:
                case libzerocoin::ZQ_WILLIAMSON*COIN:
                    if(!CheckSpendZcoinTransaction(tx, params, (libzerocoin::CoinDenomination)(txout.nValue / COIN), state, hashTx, isVerifyDB, nHeight, isCheckWallet, zerocoinTxInfo))
                        return false;
                    break;

                default:
                    return state.DoS(100, error("CheckZerocoinTransaction : invalid spending txout value"));
                }
			}
		}
	}

	return true;
}

void DisconnectTipZC(CBlock & /*block*/, CBlockIndex *pindexDelete) {
    zerocoinState.RemoveBlock(pindexDelete);
}

CBigNum ZerocoinGetSpendSerialNumber(const CTransaction &tx) {
    if (!tx.IsZerocoinSpend() || tx.vin.size() != 1)
        return CBigNum(0);

    const CTxIn &txin = tx.vin[0];

    try {
        CDataStream serializedCoinSpend((const char *)&*(txin.scriptSig.begin() + 4),
                                    (const char *)&*txin.scriptSig.end(),
                                    SER_NETWORK, PROTOCOL_VERSION);
        libzerocoin::CoinSpend spend(txin.nSequence >= ZC_MODULUS_V2_BASE_ID ? ZCParamsV2 : ZCParams, serializedCoinSpend);
        return spend.getCoinSerialNumber();
    }
    catch (const std::runtime_error &) {
        return CBigNum(0);
    }
}

/**
 * Connect a new ZCblock to chainActive. pblock is either NULL or a pointer to a CBlock
 * corresponding to pindexNew, to bypass loading it again from disk.
 */
bool ConnectBlockZC(CValidationState &state, const CChainParams &chainParams, CBlockIndex *pindexNew, const CBlock *pblock, bool fJustCheck) {

    // Add zerocoin transaction information to index
    if (pblock && pblock->zerocoinTxInfo) {
        if (pblock->zerocoinTxInfo->fHasSpendV1) {
            // Don't allow spend v1s after some point of time
            int allowV1Height = chainParams.GetConsensus().nSpendV15StartBlock;
            if (pindexNew->nHeight >= allowV1Height + ZC_V1_5_GRACEFUL_PERIOD) {
                LogPrintf("ConnectTipZC: spend v1 is not allowed after block %d\n", allowV1Height);
                return false;
            }
        }

	    if (!fJustCheck)
			pindexNew->spentSerials.clear();
<<<<<<< HEAD
	    
        if (pindexNew->nHeight > chainParams.GetConsensus().nCheckBugFixedAtBlock) {
=======

        if (pindexNew->nHeight > Params().nCheckBugFixedAtBlock) {
>>>>>>> b11ef465
            BOOST_FOREACH(const PAIRTYPE(CBigNum,int) &serial, pblock->zerocoinTxInfo->spentSerials) {
                if (!CheckZerocoinSpendSerial(state, chainParams.GetConsensus(), pblock->zerocoinTxInfo.get(), (libzerocoin::CoinDenomination)serial.second, serial.first, pindexNew->nHeight, true))
                    return false;

	            if (!fJustCheck) {
		            pindexNew->spentSerials.insert(serial.first);
		            zerocoinState.AddSpend(serial.first);
	            }
            }
        }

	    if (fJustCheck)
		    return true;

        // Update minted values and accumulators
        BOOST_FOREACH(const PAIRTYPE(int,CBigNum) &mint, pblock->zerocoinTxInfo->mints) {
            CBigNum oldAccValue(0);
            int denomination = mint.first;
            int mintId = zerocoinState.AddMint(pindexNew, denomination, mint.second, oldAccValue);

            libzerocoin::Params *zcParams = IsZerocoinTxV2((libzerocoin::CoinDenomination)denomination, 
                                                chainParams.GetConsensus(), mintId) ? ZCParamsV2 : ZCParams;

            if (!oldAccValue)
                oldAccValue = zcParams->accumulatorParams.accumulatorBase;

            LogPrintf("ConnectTipZC: mint added denomination=%d, id=%d\n", denomination, mintId);
            pair<int,int> denomAndId = make_pair(denomination, mintId);

            pindexNew->mintedPubCoins[denomAndId].push_back(mint.second);

            CZerocoinState::CoinGroupInfo coinGroupInfo;
            zerocoinState.GetCoinGroupInfo(denomination, mintId, coinGroupInfo);

            libzerocoin::PublicCoin pubCoin(zcParams, mint.second, (libzerocoin::CoinDenomination)denomination);
            libzerocoin::Accumulator accumulator(zcParams,
                                                 oldAccValue,
                                                 (libzerocoin::CoinDenomination)denomination);
            accumulator += pubCoin;

            if (pindexNew->accumulatorChanges.count(denomAndId) > 0) {
                pair<CBigNum,int> &accChange = pindexNew->accumulatorChanges[denomAndId];
                accChange.first = accumulator.getValue();
                accChange.second++;
            }
            else {
                pindexNew->accumulatorChanges[denomAndId] = make_pair(accumulator.getValue(), 1);
            }
            // invalidate alternative accumulator value for this denomination and id
            pindexNew->alternativeAccumulatorChanges.erase(denomAndId);
        }
    }
    else if (!fJustCheck) {
        zerocoinState.AddBlock(pindexNew, chainParams.GetConsensus());
    }

	return true;
}

int ZerocoinGetNHeight(const CBlockHeader &block) {
	CBlockIndex *pindexPrev = NULL;
	int nHeight = 0;
	BlockMap::iterator mi = mapBlockIndex.find(block.hashPrevBlock);
	if (mi != mapBlockIndex.end()) {
		pindexPrev = (*mi).second;
		nHeight = pindexPrev->nHeight + 1;
	}
	return nHeight;
}


bool ZerocoinBuildStateFromIndex(CChain *chain, set<CBlockIndex *> &changes) {
    auto params = Params().GetConsensus();

    zerocoinState.Reset();
    for (CBlockIndex *blockIndex = chain->Genesis(); blockIndex; blockIndex=chain->Next(blockIndex))
        zerocoinState.AddBlock(blockIndex, params);

    changes = zerocoinState.RecalculateAccumulators(chain);

    // DEBUG
    LogPrintf("Latest IDs are %d, %d, %d, %d, %d\n",
              zerocoinState.latestCoinIds[1],
               zerocoinState.latestCoinIds[10],
            zerocoinState.latestCoinIds[25],
            zerocoinState.latestCoinIds[50],
            zerocoinState.latestCoinIds[100]);
	return true;
}

// CZerocoinTxInfo

void CZerocoinTxInfo::Complete() {
    // We need to sort mints lexicographically by serialized value of pubCoin. That's the way old code
    // works, we need to stick to it. Denomination doesn't matter but we will sort by it as well
    sort(mints.begin(), mints.end(),
         [](decltype(mints)::const_reference m1, decltype(mints)::const_reference m2)->bool {
            CDataStream ds1(SER_DISK, CLIENT_VERSION), ds2(SER_DISK, CLIENT_VERSION);
            ds1 << m1.second;
            ds2 << m2.second;
            return (m1.first < m2.first) || ((m1.first == m2.first) && (ds1.str() < ds2.str()));
         });

    // Mark this info as complete
    fInfoIsComplete = true;
}

// CZerocoinState::CBigNumHash

std::size_t CZerocoinState::CBigNumHash::operator ()(const CBigNum &bn) const noexcept {
    // we are operating on almost random big numbers and least significant bytes (save for few last bytes) give us a good hash
    vector<unsigned char> bnData = bn.ToBytes();
    if (bnData.size() < sizeof(size_t)*3)
        // rare case, put ones like that into one hash bin
        return 0;
    else
        return ((size_t*)bnData.data())[1];
}

// CZerocoinState

CZerocoinState::CZerocoinState() {
}

int CZerocoinState::AddMint(CBlockIndex *index, int denomination, const CBigNum &pubCoin, CBigNum &previousAccValue) {

    int     mintId = 1;

    if (latestCoinIds[denomination] < 1)
        latestCoinIds[denomination] = mintId;
    else
        mintId = latestCoinIds[denomination];

    // There is a limit of 10 coins per group but mints belonging to the same block must have the same id thus going
    // beyond 10
    CoinGroupInfo &coinGroup = coinGroups[make_pair(denomination, mintId)];
	int coinsPerId = IsZerocoinTxV2((libzerocoin::CoinDenomination)denomination, 
                        Params().GetConsensus(), mintId) ? ZC_SPEND_V2_COINSPERID : ZC_SPEND_V1_COINSPERID;
    if (coinGroup.nCoins < coinsPerId || coinGroup.lastBlock == index) {
        if (coinGroup.nCoins++ == 0) {
            // first groups of coins for given denomination
            coinGroup.firstBlock = coinGroup.lastBlock = index;
        }
        else {
            previousAccValue = coinGroup.lastBlock->accumulatorChanges[make_pair(denomination,mintId)].first;
            coinGroup.lastBlock = index;
        }
    }
    else {
        latestCoinIds[denomination] = ++mintId;
        CoinGroupInfo &newCoinGroup = coinGroups[make_pair(denomination, mintId)];
        newCoinGroup.firstBlock = newCoinGroup.lastBlock = index;
        newCoinGroup.nCoins = 1;
    }

    CMintedCoinInfo coinInfo;
    coinInfo.denomination = denomination;
    coinInfo.id = mintId;
    coinInfo.nHeight = index->nHeight;
    mintedPubCoins.insert(pair<CBigNum,CMintedCoinInfo>(pubCoin, coinInfo));

    return mintId;
}

void CZerocoinState::AddSpend(const CBigNum &serial) {
    usedCoinSerials.insert(serial);
}

void CZerocoinState::AddBlock(CBlockIndex *index, const Consensus::Params &params) {
    BOOST_FOREACH(const PAIRTYPE(PAIRTYPE(int,int), PAIRTYPE(CBigNum,int)) &accUpdate, index->accumulatorChanges)
    {
        CoinGroupInfo   &coinGroup = coinGroups[accUpdate.first];

        if (coinGroup.firstBlock == NULL)
            coinGroup.firstBlock = index;
        coinGroup.lastBlock = index;
        coinGroup.nCoins += accUpdate.second.second;
    }

    BOOST_FOREACH(const PAIRTYPE(PAIRTYPE(int,int),vector<CBigNum>) &pubCoins, index->mintedPubCoins) {
        latestCoinIds[pubCoins.first.first] = pubCoins.first.second;
        BOOST_FOREACH(const CBigNum &coin, pubCoins.second) {
            CMintedCoinInfo coinInfo;
            coinInfo.denomination = pubCoins.first.first;
            coinInfo.id = pubCoins.first.second;
            coinInfo.nHeight = index->nHeight;
            mintedPubCoins.insert(pair<CBigNum,CMintedCoinInfo>(coin, coinInfo));
        }
    }

    if (index->nHeight > params.nCheckBugFixedAtBlock) {
        BOOST_FOREACH(const CBigNum &serial, index->spentSerials) {
            usedCoinSerials.insert(serial);
        }
    }
}

void CZerocoinState::RemoveBlock(CBlockIndex *index) {
    // roll back accumulator updates
    BOOST_FOREACH(const PAIRTYPE(PAIRTYPE(int,int), PAIRTYPE(CBigNum,int)) &accUpdate, index->accumulatorChanges)
    {
        CoinGroupInfo   &coinGroup = coinGroups[accUpdate.first];
        int  nMintsToForget = accUpdate.second.second;

        assert(coinGroup.nCoins >= nMintsToForget);

        if ((coinGroup.nCoins -= nMintsToForget) == 0) {
            // all the coins of this group have been erased, remove the group altogether
            coinGroups.erase(accUpdate.first);
            // decrease pubcoin id for this denomination
            latestCoinIds[accUpdate.first.first]--;
        }
        else {
            // roll back lastBlock to previous position
            do {
                assert(coinGroup.lastBlock != coinGroup.firstBlock);
                coinGroup.lastBlock = coinGroup.lastBlock->pprev;
            } while (coinGroup.lastBlock->accumulatorChanges.count(accUpdate.first) == 0);
        }
    }

    // roll back mints
    BOOST_FOREACH(const PAIRTYPE(PAIRTYPE(int,int),vector<CBigNum>) &pubCoins, index->mintedPubCoins) {
        BOOST_FOREACH(const CBigNum &coin, pubCoins.second) {
            auto coins = mintedPubCoins.equal_range(coin);
            auto coinIt = find_if(coins.first, coins.second, [=](const decltype(mintedPubCoins)::value_type &v) {
                return v.second.denomination == pubCoins.first.first &&
                        v.second.id == pubCoins.first.second;
            });
            assert(coinIt != coins.second);
            mintedPubCoins.erase(coinIt);
        }
    }

    // roll back spends
    BOOST_FOREACH(const CBigNum &serial, index->spentSerials) {
        usedCoinSerials.erase(serial);
    }
}

bool CZerocoinState::GetCoinGroupInfo(int denomination, int id, CoinGroupInfo &result) {
    pair<int,int>   key = make_pair(denomination, id);
    if (coinGroups.count(key) == 0)
        return false;

    result = coinGroups[key];
    return true;
}

bool CZerocoinState::IsUsedCoinSerial(const CBigNum &coinSerial) {
    return usedCoinSerials.count(coinSerial) != 0;
}

bool CZerocoinState::HasCoin(const CBigNum &pubCoin) {
    return mintedPubCoins.count(pubCoin) != 0;
}

int CZerocoinState::GetAccumulatorValueForSpend(CChain *chain, int maxHeight, int denomination, int id,
                                                CBigNum &accumulator, uint256 &blockHash, bool useModulusV2) {

    pair<int, int> denomAndId = pair<int, int>(denomination, id);

    if (coinGroups.count(denomAndId) == 0)
        return 0;

    CoinGroupInfo coinGroup = coinGroups[denomAndId];
    CBlockIndex *lastBlock = coinGroup.lastBlock;

    assert(lastBlock->accumulatorChanges.count(denomAndId) > 0);
    assert(coinGroup.firstBlock->accumulatorChanges.count(denomAndId) > 0);

    // is native modulus for denomination and id v2?
    bool nativeModulusIsV2 = IsZerocoinTxV2((libzerocoin::CoinDenomination)denomination, Params().GetConsensus(), id);
    // field in the block index structure for accesing accumulator changes
    decltype(&CBlockIndex::accumulatorChanges) accChangeField;
    if (nativeModulusIsV2 != useModulusV2) {
        CalculateAlternativeModulusAccumulatorValues(chain, denomination, id);
        accChangeField = &CBlockIndex::alternativeAccumulatorChanges;
    }
    else {
        accChangeField = &CBlockIndex::accumulatorChanges;
    }

    int numberOfCoins = 0;
    for (;;) {
        map<pair<int,int>, pair<CBigNum,int>> &accumulatorChanges = lastBlock->*accChangeField;
        if (accumulatorChanges.count(denomAndId) > 0) {
            if (lastBlock->nHeight <= maxHeight) {
                if (numberOfCoins == 0) {
                    // latest block satisfying given conditions
                    // remember accumulator value and block hash
                    accumulator = accumulatorChanges[denomAndId].first;
                    blockHash = lastBlock->GetBlockHash();
                }
                numberOfCoins += accumulatorChanges[denomAndId].second;
            }
        }

        if (lastBlock == coinGroup.firstBlock)
            break;
        else
            lastBlock = lastBlock->pprev;
    }

    return numberOfCoins;
}

libzerocoin::AccumulatorWitness CZerocoinState::GetWitnessForSpend(CChain *chain, int maxHeight, int denomination,
                                                                   int id, const CBigNum &pubCoin, bool useModulusV2) {

    libzerocoin::CoinDenomination d = (libzerocoin::CoinDenomination)denomination;
    pair<int, int> denomAndId = pair<int, int>(denomination, id);

    assert(coinGroups.count(denomAndId) > 0);

    CoinGroupInfo coinGroup = coinGroups[denomAndId];

    int coinId;
    int mintHeight = GetMintedCoinHeightAndId(pubCoin, denomination, coinId);

    assert(coinId == id);

    libzerocoin::Params *zcParams = useModulusV2 ? ZCParamsV2 : ZCParams;
    bool nativeModulusIsV2 = IsZerocoinTxV2((libzerocoin::CoinDenomination)denomination, Params().GetConsensus(), id);
    decltype(&CBlockIndex::accumulatorChanges) accChangeField;
    if (nativeModulusIsV2 != useModulusV2) {
        CalculateAlternativeModulusAccumulatorValues(chain, denomination, id);
        accChangeField = &CBlockIndex::alternativeAccumulatorChanges;
    }
    else {
        accChangeField = &CBlockIndex::accumulatorChanges;
    }

    // Find accumulator value preceding mint operation
    CBlockIndex *mintBlock = (*chain)[mintHeight];
    CBlockIndex *block = mintBlock;
    libzerocoin::Accumulator accumulator(zcParams, d);
    if (block != coinGroup.firstBlock) {
        do {
            block = block->pprev;
        } while ((block->*accChangeField).count(denomAndId) == 0);
        accumulator = libzerocoin::Accumulator(zcParams, (block->*accChangeField)[denomAndId].first, d);
    }

    // Now add to the accumulator every coin minted since that moment except pubCoin
    block = coinGroup.lastBlock;
    for (;;) {
        if (block->nHeight <= maxHeight && block->mintedPubCoins.count(denomAndId) > 0) {
            vector<CBigNum> &pubCoins = block->mintedPubCoins[denomAndId];
            for (const CBigNum &coin: pubCoins) {
                if (block != mintBlock || coin != pubCoin)
                    accumulator += libzerocoin::PublicCoin(zcParams, coin, d);
            }
        }
        if (block != mintBlock)
            block = block->pprev;
        else
            break;
    }

    return libzerocoin::AccumulatorWitness(zcParams, accumulator, libzerocoin::PublicCoin(zcParams, pubCoin, d));
}

int CZerocoinState::GetMintedCoinHeightAndId(const CBigNum &pubCoin, int denomination, int &id) {
    auto coins = mintedPubCoins.equal_range(pubCoin);
    auto coinIt = find_if(coins.first, coins.second,
                          [=](const decltype(mintedPubCoins)::value_type &v) { return v.second.denomination == denomination; });

    if (coinIt != coins.second) {
        id = coinIt->second.id;
        return coinIt->second.nHeight;
    }
    else
        return -1;
}

void CZerocoinState::CalculateAlternativeModulusAccumulatorValues(CChain *chain, int denomination, int id) {
    libzerocoin::CoinDenomination d = (libzerocoin::CoinDenomination)denomination;
    pair<int, int> denomAndId = pair<int, int>(denomination, id);
    libzerocoin::Params *altParams = IsZerocoinTxV2(d, Params().GetConsensus(), id) ? ZCParams : ZCParamsV2;
    libzerocoin::Accumulator accumulator(altParams, d);

    assert(coinGroups.count(denomAndId) > 0);

    CoinGroupInfo coinGroup = coinGroups[denomAndId];

    CBlockIndex *block = coinGroup.firstBlock;
    for (;;) {
        if (block->accumulatorChanges.count(denomAndId) > 0) {
            if (block->alternativeAccumulatorChanges.count(denomAndId) > 0)
                // already calculated, update accumulator with cached value
                accumulator = libzerocoin::Accumulator(altParams, block->alternativeAccumulatorChanges[denomAndId].first, d);
            else {
                // re-create accumulator changes with alternative params
                assert(block->mintedPubCoins.count(denomAndId) > 0);
                const vector<CBigNum> &mintedCoins = block->mintedPubCoins[denomAndId];
                BOOST_FOREACH(const CBigNum &c, mintedCoins) {
                    accumulator += libzerocoin::PublicCoin(altParams, c, d);
                }
                block->alternativeAccumulatorChanges[denomAndId] = make_pair(accumulator.getValue(), (int)mintedCoins.size());
            }
        }

        if (block != coinGroup.lastBlock)
            block = (*chain)[block->nHeight+1];
        else
            break;
    }
}

bool CZerocoinState::TestValidity(CChain *chain) {
    BOOST_FOREACH(const PAIRTYPE(PAIRTYPE(int,int), CoinGroupInfo) &coinGroup, coinGroups) {
        fprintf(stderr, "TestValidity[denomination=%d, id=%d]\n", coinGroup.first.first, coinGroup.first.second);

        bool fModulusV2 = IsZerocoinTxV2((libzerocoin::CoinDenomination)coinGroup.first.first, Params().GetConsensus(), coinGroup.first.second);
        libzerocoin::Params *zcParams = fModulusV2 ? ZCParamsV2 : ZCParams;

        libzerocoin::Accumulator acc(&zcParams->accumulatorParams, (libzerocoin::CoinDenomination)coinGroup.first.first);

        CBlockIndex *block = coinGroup.second.firstBlock;
        for (;;) {
            if (block->accumulatorChanges.count(coinGroup.first) > 0) {
                if (block->mintedPubCoins.count(coinGroup.first) == 0) {
                    fprintf(stderr, "  no minted coins\n");
                    return false;
                }

                BOOST_FOREACH(const CBigNum &pubCoin, block->mintedPubCoins[coinGroup.first]) {
                    acc += libzerocoin::PublicCoin(zcParams, pubCoin, (libzerocoin::CoinDenomination)coinGroup.first.first);
                }

                if (acc.getValue() != block->accumulatorChanges[coinGroup.first].first) {
                    fprintf (stderr, "  accumulator value mismatch at height %d\n", block->nHeight);
                    return false;
                }

                if (block->accumulatorChanges[coinGroup.first].second != (int)block->mintedPubCoins[coinGroup.first].size()) {
                    fprintf(stderr, "  number of minted coins mismatch at height %d\n", block->nHeight);
                    return false;
                }
            }

            if (block != coinGroup.second.lastBlock)
                block = (*chain)[block->nHeight+1];
            else
                break;
        }

        fprintf(stderr, "  verified ok\n");
    }

    return true;
}

set<CBlockIndex *> CZerocoinState::RecalculateAccumulators(CChain *chain) {
    set<CBlockIndex *> changes;

    BOOST_FOREACH(const PAIRTYPE(PAIRTYPE(int,int), CoinGroupInfo) &coinGroup, coinGroups) {
        // Skip non-modulusv2 groups
        if (!IsZerocoinTxV2((libzerocoin::CoinDenomination)coinGroup.first.first, Params().GetConsensus(), coinGroup.first.second))
            continue;

        libzerocoin::Accumulator acc(&ZCParamsV2->accumulatorParams, (libzerocoin::CoinDenomination)coinGroup.first.first);

        // Try to calculate accumulator for the first batch of mints. If it doesn't match we need to recalculate the rest of it
        CBlockIndex *block = coinGroup.second.firstBlock;
        for (;;) {
            if (block->accumulatorChanges.count(coinGroup.first) > 0) {
                BOOST_FOREACH(const CBigNum &pubCoin, block->mintedPubCoins[coinGroup.first]) {
                    acc += libzerocoin::PublicCoin(ZCParamsV2, pubCoin, (libzerocoin::CoinDenomination)coinGroup.first.first);
                }

                // First block case is special: do the check
                if (block == coinGroup.second.firstBlock) {
                    if (acc.getValue() != block->accumulatorChanges[coinGroup.first].first)
                        // recalculation is needed
                        LogPrintf("ZerocoinState: accumulator recalculation for denomination=%d, id=%d\n", coinGroup.first.first, coinGroup.first.second);
                    else
                        // everything's ok
                        break;
                }

                block->accumulatorChanges[coinGroup.first] = make_pair(acc.getValue(), (int)block->mintedPubCoins[coinGroup.first].size());
                changes.insert(block);
            }

            if (block != coinGroup.second.lastBlock)
                block = (*chain)[block->nHeight+1];
            else
                break;
        }
    }

    return changes;
}

bool CZerocoinState::AddSpendToMempool(const CBigNum &coinSerial, uint256 txHash) {
    if (IsUsedCoinSerial(coinSerial) || mempoolCoinSerials.count(coinSerial))
        return false;

    mempoolCoinSerials[coinSerial] = txHash;
    return true;
}

void CZerocoinState::RemoveSpendFromMempool(const CBigNum &coinSerial) {
    mempoolCoinSerials.erase(coinSerial);
}

uint256 CZerocoinState::GetMempoolConflictingTxHash(const CBigNum &coinSerial) {
    if (mempoolCoinSerials.count(coinSerial) == 0)
        return uint256();

    return mempoolCoinSerials[coinSerial];
}

bool CZerocoinState::CanAddSpendToMempool(const CBigNum &coinSerial) {
    return !IsUsedCoinSerial(coinSerial) && mempoolCoinSerials.count(coinSerial) == 0;
}

void CZerocoinState::Reset() {
    coinGroups.clear();
    usedCoinSerials.clear();
    mintedPubCoins.clear();
    latestCoinIds.clear();
    mempoolCoinSerials.clear();
}

CZerocoinState *CZerocoinState::GetZerocoinState() {
    return &zerocoinState;
}<|MERGE_RESOLUTION|>--- conflicted
+++ resolved
@@ -468,7 +468,7 @@
                 if (!znodeSync.IsSynced()) {
                     validZnodePayment = true;
                 } else {
-                    validZnodePayment = mnpayments.IsTransactionValid(tx, nHeight);
+                    validZnodePayment = mnpayments.IsTransactionValid(tx, nHeight, fMTP);
                 }
             } else {
                 validZnodePayment = total_payment_tx <= 1;
@@ -574,13 +574,8 @@
 
 	    if (!fJustCheck)
 			pindexNew->spentSerials.clear();
-<<<<<<< HEAD
 	    
         if (pindexNew->nHeight > chainParams.GetConsensus().nCheckBugFixedAtBlock) {
-=======
-
-        if (pindexNew->nHeight > Params().nCheckBugFixedAtBlock) {
->>>>>>> b11ef465
             BOOST_FOREACH(const PAIRTYPE(CBigNum,int) &serial, pblock->zerocoinTxInfo->spentSerials) {
                 if (!CheckZerocoinSpendSerial(state, chainParams.GetConsensus(), pblock->zerocoinTxInfo.get(), (libzerocoin::CoinDenomination)serial.second, serial.first, pindexNew->nHeight, true))
                     return false;
