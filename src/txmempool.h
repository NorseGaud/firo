// Copyright (c) 2009-2010 Satoshi Nakamoto
// Copyright (c) 2009-2015 The Bitcoin Core developers
// Distributed under the MIT software license, see the accompanying
// file COPYING or http://www.opensource.org/licenses/mit-license.php.

#ifndef BITCOIN_TXMEMPOOL_H
#define BITCOIN_TXMEMPOOL_H

#include <list>
#include <memory>
#include <set>
#include "addressindex.h"
#include "spentindex.h"
#include "amount.h"
#include "coins.h"
#include "indirectmap.h"
#include "primitives/transaction.h"
#include "sync.h"

#undef foreach
#include "boost/multi_index_container.hpp"
#include "boost/multi_index/ordered_index.hpp"
#include "boost/multi_index/hashed_index.hpp"

class CAutoFile;
class CBlockIndex;

inline double AllowFreeThreshold()
{
    return COIN * 576 / 250;
}

inline bool AllowFree(double dPriority)
{
    // Large (in bytes) low-priority (new, small-coin) transactions
    // need a fee.
    return dPriority > AllowFreeThreshold();
}

/** Fake height value used in CCoins to signify they are only in the memory pool (since 0.8) */
static const unsigned int MEMPOOL_HEIGHT = 0x7FFFFFFF;

struct LockPoints
{
    // Will be set to the blockchain height and median time past
    // values that would be necessary to satisfy all relative locktime
    // constraints (BIP68) of this tx given our view of block chain history
    int height;
    int64_t time;
    // As long as the current chain descends from the highest height block
    // containing one of the inputs used in the calculation, then the cached
    // values are still valid even after a reorg.
    CBlockIndex* maxInputBlock;

    LockPoints() : height(0), time(0), maxInputBlock(NULL) { }
};

class CTxMemPool;

/** \class CTxMemPoolEntry
 *
 * CTxMemPoolEntry stores data about the correponding transaction, as well
 * as data about all in-mempool transactions that depend on the transaction
 * ("descendant" transactions).
 *
 * When a new entry is added to the mempool, we update the descendant state
 * (nCountWithDescendants, nSizeWithDescendants, and nModFeesWithDescendants) for
 * all ancestors of the newly added transaction.
 *
 * If updating the descendant state is skipped, we can mark the entry as
 * "dirty", and set nSizeWithDescendants/nModFeesWithDescendants to equal nTxSize/
 * nFee+feeDelta. (This can potentially happen during a reorg, where we limit the
 * amount of work we're willing to do to avoid consuming too much CPU.)
 *
 */

class CTxMemPoolEntry
{
private:
    std::shared_ptr<const CTransaction> tx;
    CAmount nFee;              //!< Cached to avoid expensive parent-transaction lookups
    size_t nTxWeight;          //!< ... and avoid recomputing tx weight (also used for GetTxSize())
    size_t nModSize;           //!< ... and modified size for priority
    size_t nUsageSize;         //!< ... and total memory usage
    int64_t nTime;             //!< Local time when entering the mempool
    double entryPriority;      //!< Priority when entering the mempool
    unsigned int entryHeight;  //!< Chain height when entering the mempool
    bool hadNoDependencies;    //!< Not dependent on any other txs when it entered the mempool
    CAmount inChainInputValue; //!< Sum of all txin values that are already in blockchain
    bool spendsCoinbase;       //!< keep track of transactions that spend a coinbase
    int64_t sigOpCost;         //!< Total sigop cost
    int64_t feeDelta;          //!< Used for determining the priority of the transaction for mining in a block
    LockPoints lockPoints;     //!< Track the height and time at which tx was final

    // Information about descendants of this transaction that are in the
    // mempool; if we remove this transaction we must remove all of these
    // descendants as well.  if nCountWithDescendants is 0, treat this entry as
    // dirty, and nSizeWithDescendants and nModFeesWithDescendants will not be
    // correct.
    uint64_t nCountWithDescendants;  //!< number of descendant transactions
    uint64_t nSizeWithDescendants;   //!< ... and size
    CAmount nModFeesWithDescendants; //!< ... and total fees (all including us)

    // Analogous statistics for ancestor transactions
    uint64_t nCountWithAncestors;
    uint64_t nSizeWithAncestors;
    CAmount nModFeesWithAncestors;
    int64_t nSigOpCostWithAncestors;

public:
    CTxMemPoolEntry(const CTransaction& _tx, const CAmount& _nFee,
                    int64_t _nTime, double _entryPriority, unsigned int _entryHeight,
                    bool poolHasNoInputsOf, CAmount _inChainInputValue, bool spendsCoinbase,
                    int64_t nSigOpsCost, LockPoints lp);
    CTxMemPoolEntry(const CTxMemPoolEntry& other);

    const CTransaction& GetTx() const { return *this->tx; }
    std::shared_ptr<const CTransaction> GetSharedTx() const { return this->tx; }
    /**
     * Fast calculation of lower bound of current priority as update
     * from entry priority. Only inputs that were originally in-chain will age.
     */
    double GetPriority(unsigned int currentHeight) const;
    const CAmount& GetFee() const { return nFee; }
    size_t GetTxSize() const;
    size_t GetTxWeight() const { return nTxWeight; }
    int64_t GetTime() const { return nTime; }
    unsigned int GetHeight() const { return entryHeight; }
    bool WasClearAtEntry() const { return hadNoDependencies; }
    int64_t GetSigOpCost() const { return sigOpCost; }
    int64_t GetModifiedFee() const { return nFee + feeDelta; }
    size_t DynamicMemoryUsage() const { return nUsageSize; }
    const LockPoints& GetLockPoints() const { return lockPoints; }

    // Adjusts the descendant state, if this entry is not dirty.
    void UpdateDescendantState(int64_t modifySize, CAmount modifyFee, int64_t modifyCount);
    // Adjusts the ancestor state
    void UpdateAncestorState(int64_t modifySize, CAmount modifyFee, int64_t modifyCount, int modifySigOps);
    // Updates the fee delta used for mining priority score, and the
    // modified fees with descendants.
    void UpdateFeeDelta(int64_t feeDelta);
    // Update the LockPoints after a reorg
    void UpdateLockPoints(const LockPoints& lp);

    uint64_t GetCountWithDescendants() const { return nCountWithDescendants; }
    uint64_t GetSizeWithDescendants() const { return nSizeWithDescendants; }
    CAmount GetModFeesWithDescendants() const { return nModFeesWithDescendants; }

    bool GetSpendsCoinbase() const { return spendsCoinbase; }

    uint64_t GetCountWithAncestors() const { return nCountWithAncestors; }
    uint64_t GetSizeWithAncestors() const { return nSizeWithAncestors; }
    CAmount GetModFeesWithAncestors() const { return nModFeesWithAncestors; }
    int64_t GetSigOpCostWithAncestors() const { return nSigOpCostWithAncestors; }

    mutable size_t vTxHashesIdx; //!< Index in mempool's vTxHashes
};

// Helpers for modifying CTxMemPool::mapTx, which is a boost multi_index.
struct update_descendant_state
{
    update_descendant_state(int64_t _modifySize, CAmount _modifyFee, int64_t _modifyCount) :
        modifySize(_modifySize), modifyFee(_modifyFee), modifyCount(_modifyCount)
    {}

    void operator() (CTxMemPoolEntry &e)
        { e.UpdateDescendantState(modifySize, modifyFee, modifyCount); }

    private:
        int64_t modifySize;
        CAmount modifyFee;
        int64_t modifyCount;
};

struct update_ancestor_state
{
    update_ancestor_state(int64_t _modifySize, CAmount _modifyFee, int64_t _modifyCount, int64_t _modifySigOpsCost) :
        modifySize(_modifySize), modifyFee(_modifyFee), modifyCount(_modifyCount), modifySigOpsCost(_modifySigOpsCost)
    {}

    void operator() (CTxMemPoolEntry &e)
        { e.UpdateAncestorState(modifySize, modifyFee, modifyCount, modifySigOpsCost); }

    private:
        int64_t modifySize;
        CAmount modifyFee;
        int64_t modifyCount;
        int64_t modifySigOpsCost;
};

struct update_fee_delta
{
    update_fee_delta(int64_t _feeDelta) : feeDelta(_feeDelta) { }

    void operator() (CTxMemPoolEntry &e) { e.UpdateFeeDelta(feeDelta); }

private:
    int64_t feeDelta;
};

struct update_lock_points
{
    update_lock_points(const LockPoints& _lp) : lp(_lp) { }

    void operator() (CTxMemPoolEntry &e) { e.UpdateLockPoints(lp); }

private:
    const LockPoints& lp;
};

// extracts a TxMemPoolEntry's transaction hash
struct mempoolentry_txid
{
    typedef uint256 result_type;
    result_type operator() (const CTxMemPoolEntry &entry) const
    {
        return entry.GetTx().GetHash();
    }
};

/** \class CompareTxMemPoolEntryByDescendantScore
 *
 *  Sort an entry by max(score/size of entry's tx, score/size with all descendants).
 */
class CompareTxMemPoolEntryByDescendantScore
{
public:
    bool operator()(const CTxMemPoolEntry& a, const CTxMemPoolEntry& b) const
    {
        bool fUseADescendants = UseDescendantScore(a);
        bool fUseBDescendants = UseDescendantScore(b);

        double aModFee = fUseADescendants ? a.GetModFeesWithDescendants() : a.GetModifiedFee();
        double aSize = fUseADescendants ? a.GetSizeWithDescendants() : a.GetTxSize();

        double bModFee = fUseBDescendants ? b.GetModFeesWithDescendants() : b.GetModifiedFee();
        double bSize = fUseBDescendants ? b.GetSizeWithDescendants() : b.GetTxSize();

        // Avoid division by rewriting (a/b > c/d) as (a*d > c*b).
        double f1 = aModFee * bSize;
        double f2 = aSize * bModFee;

        if (f1 == f2) {
            return a.GetTime() >= b.GetTime();
        }
        return f1 < f2;
    }

    // Calculate which score to use for an entry (avoiding division).
    bool UseDescendantScore(const CTxMemPoolEntry &a) const
    {
        double f1 = (double)a.GetModifiedFee() * a.GetSizeWithDescendants();
        double f2 = (double)a.GetModFeesWithDescendants() * a.GetTxSize();
        return f2 > f1;
    }
};

/** \class CompareTxMemPoolEntryByScore
 *
 *  Sort by score of entry ((fee+delta)/size) in descending order
 */
class CompareTxMemPoolEntryByScore
{
public:
    bool operator()(const CTxMemPoolEntry& a, const CTxMemPoolEntry& b) const
    {
        double f1 = (double)a.GetModifiedFee() * b.GetTxSize();
        double f2 = (double)b.GetModifiedFee() * a.GetTxSize();
        if (f1 == f2) {
            return b.GetTx().GetHash() < a.GetTx().GetHash();
        }
        return f1 > f2;
    }
};

class CompareTxMemPoolEntryByEntryTime
{
public:
    bool operator()(const CTxMemPoolEntry& a, const CTxMemPoolEntry& b) const
    {
        return a.GetTime() < b.GetTime();
    }
};

class CompareTxMemPoolEntryByAncestorFee
{
public:
    bool operator()(const CTxMemPoolEntry& a, const CTxMemPoolEntry& b) const
    {
        double aFees = a.GetModFeesWithAncestors();
        double aSize = a.GetSizeWithAncestors();

        double bFees = b.GetModFeesWithAncestors();
        double bSize = b.GetSizeWithAncestors();

        // Avoid division by rewriting (a/b > c/d) as (a*d > c*b).
        double f1 = aFees * bSize;
        double f2 = aSize * bFees;

        if (f1 == f2) {
            return a.GetTx().GetHash() < b.GetTx().GetHash();
        }

        return f1 > f2;
    }
};

// Multi_index tag names
struct descendant_score {};
struct entry_time {};
struct mining_score {};
struct ancestor_score {};

class CBlockPolicyEstimator;

/**
 * Information about a mempool transaction.
 */
struct TxMempoolInfo
{
    /** The transaction itself */
    std::shared_ptr<const CTransaction> tx;

    /** Time the transaction entered the mempool. */
    int64_t nTime;

    /** Feerate of the transaction. */
    CFeeRate feeRate;
};

/**
 * CTxMemPool stores valid-according-to-the-current-best-chain
 * transactions that may be included in the next block.
 *
 * Transactions are added when they are seen on the network
 * (or created by the local node), but not all transactions seen
 * are added to the pool: if a new transaction double-spends
 * an input of a transaction in the pool, it is dropped,
 * as are non-standard transactions.
 *
 * CTxMemPool::mapTx, and CTxMemPoolEntry bookkeeping:
 *
 * mapTx is a boost::multi_index that sorts the mempool on 4 criteria:
 * - transaction hash
 * - feerate [we use max(feerate of tx, feerate of tx with all descendants)]
 * - time in mempool
 * - mining score (feerate modified by any fee deltas from PrioritiseTransaction)
 *
 * Note: the term "descendant" refers to in-mempool transactions that depend on
 * this one, while "ancestor" refers to in-mempool transactions that a given
 * transaction depends on.
 *
 * In order for the feerate sort to remain correct, we must update transactions
 * in the mempool when new descendants arrive.  To facilitate this, we track
 * the set of in-mempool direct parents and direct children in mapLinks.  Within
 * each CTxMemPoolEntry, we track the size and fees of all descendants.
 *
 * Usually when a new transaction is added to the mempool, it has no in-mempool
 * children (because any such children would be an orphan).  So in
 * addUnchecked(), we:
 * - update a new entry's setMemPoolParents to include all in-mempool parents
 * - update the new entry's direct parents to include the new tx as a child
 * - update all ancestors of the transaction to include the new tx's size/fee
 *
 * When a transaction is removed from the mempool, we must:
 * - update all in-mempool parents to not track the tx in setMemPoolChildren
 * - update all ancestors to not include the tx's size/fees in descendant state
 * - update all in-mempool children to not include it as a parent
 *
 * These happen in UpdateForRemoveFromMempool().  (Note that when removing a
 * transaction along with its descendants, we must calculate that set of
 * transactions to be removed before doing the removal, or else the mempool can
 * be in an inconsistent state where it's impossible to walk the ancestors of
 * a transaction.)
 *
 * In the event of a reorg, the assumption that a newly added tx has no
 * in-mempool children is false.  In particular, the mempool is in an
 * inconsistent state while new transactions are being added, because there may
 * be descendant transactions of a tx coming from a disconnected block that are
 * unreachable from just looking at transactions in the mempool (the linking
 * transactions may also be in the disconnected block, waiting to be added).
 * Because of this, there's not much benefit in trying to search for in-mempool
 * children in addUnchecked().  Instead, in the special case of transactions
 * being added from a disconnected block, we require the caller to clean up the
 * state, to account for in-mempool, out-of-block descendants for all the
 * in-block transactions by calling UpdateTransactionsFromBlock().  Note that
 * until this is called, the mempool state is not consistent, and in particular
 * mapLinks may not be correct (and therefore functions like
 * CalculateMemPoolAncestors() and CalculateDescendants() that rely
 * on them to walk the mempool are not generally safe to use).
 *
 * Computational limits:
 *
 * Updating all in-mempool ancestors of a newly added transaction can be slow,
 * if no bound exists on how many in-mempool ancestors there may be.
 * CalculateMemPoolAncestors() takes configurable limits that are designed to
 * prevent these calculations from being too CPU intensive.
 *
 * Adding transactions from a disconnected block can be very time consuming,
 * because we don't have a way to limit the number of in-mempool descendants.
 * To bound CPU processing, we limit the amount of work we're willing to do
 * to properly update the descendant information for a tx being added from
 * a disconnected block.  If we would exceed the limit, then we instead mark
 * the entry as "dirty", and set the feerate for sorting purposes to be equal
 * the feerate of the transaction without any descendants.
 *
 */
class CTxMemPool
{
private:
    uint32_t nCheckFrequency; //!< Value n means that n times in 2^32 we check.
    unsigned int nTransactionsUpdated;
    CBlockPolicyEstimator* minerPolicyEstimator;

    uint64_t totalTxSize;      //!< sum of all mempool tx' byte sizes
    uint64_t cachedInnerUsage; //!< sum of dynamic memory usage of all the map elements (NOT the maps themselves)

    CFeeRate minReasonableRelayFee;

    mutable int64_t lastRollingFeeUpdate;
    mutable bool blockSinceLastRollingFeeBump;
    mutable double rollingMinimumFeeRate; //!< minimum fee to get into the pool, decreases exponentially

    void trackPackageRemoved(const CFeeRate& rate);

public:

    static const int ROLLING_FEE_HALFLIFE = 60 * 60 * 12; // public only for testing
    unsigned long countZCSpend;
    typedef boost::multi_index_container<
        CTxMemPoolEntry,
        boost::multi_index::indexed_by<
            // sorted by txid
            boost::multi_index::hashed_unique<mempoolentry_txid, SaltedTxidHasher>,
            // sorted by fee rate
            boost::multi_index::ordered_non_unique<
                boost::multi_index::tag<descendant_score>,
                boost::multi_index::identity<CTxMemPoolEntry>,
                CompareTxMemPoolEntryByDescendantScore
            >,
            // sorted by entry time
            boost::multi_index::ordered_non_unique<
                boost::multi_index::tag<entry_time>,
                boost::multi_index::identity<CTxMemPoolEntry>,
                CompareTxMemPoolEntryByEntryTime
            >,
            // sorted by score (for mining prioritization)
            boost::multi_index::ordered_unique<
                boost::multi_index::tag<mining_score>,
                boost::multi_index::identity<CTxMemPoolEntry>,
                CompareTxMemPoolEntryByScore
            >,
            // sorted by fee rate with ancestors
            boost::multi_index::ordered_non_unique<
                boost::multi_index::tag<ancestor_score>,
                boost::multi_index::identity<CTxMemPoolEntry>,
                CompareTxMemPoolEntryByAncestorFee
            >
        >
    > indexed_transaction_set;

    mutable CCriticalSection cs;
    indexed_transaction_set mapTx;

    typedef indexed_transaction_set::nth_index<0>::type::iterator txiter;
    std::vector<std::pair<uint256, txiter> > vTxHashes; //!< All tx witness hashes/entries in mapTx, in random order

    struct CompareIteratorByHash {
        bool operator()(const txiter &a, const txiter &b) const {
            return a->GetTx().GetHash() < b->GetTx().GetHash();
        }
    };
    typedef std::set<txiter, CompareIteratorByHash> setEntries;

    const setEntries & GetMemPoolParents(txiter entry) const;
    const setEntries & GetMemPoolChildren(txiter entry) const;
private:
    typedef std::map<txiter, setEntries, CompareIteratorByHash> cacheMap;

    struct TxLinks {
        setEntries parents;
        setEntries children;
    };

    typedef std::map<txiter, TxLinks, CompareIteratorByHash> txlinksMap;
    txlinksMap mapLinks;

    typedef std::map<CMempoolAddressDeltaKey, CMempoolAddressDelta, CMempoolAddressDeltaKeyCompare> addressDeltaMap;
    addressDeltaMap mapAddress;

    typedef std::map<uint256, std::vector<CMempoolAddressDeltaKey> > addressDeltaMapInserted;
    addressDeltaMapInserted mapAddressInserted;

    typedef std::map<CSpentIndexKey, CSpentIndexValue, CSpentIndexKeyCompare> mapSpentIndex;
    mapSpentIndex mapSpent;

    typedef std::map<uint256, std::vector<CSpentIndexKey> > mapSpentIndexInserted;
    mapSpentIndexInserted mapSpentInserted;

    void UpdateParent(txiter entry, txiter parent, bool add);
    void UpdateChild(txiter entry, txiter child, bool add);

    std::vector<indexed_transaction_set::const_iterator> GetSortedDepthAndScore() const;

public:
    indirectmap<COutPoint, const CTransaction*> mapNextTx;
    std::map<uint256, std::pair<double, CAmount> > mapDeltas;

    /** Create a new CTxMemPool.
     *  minReasonableRelayFee should be a feerate which is, roughly, somewhere
     *  around what it "costs" to relay a transaction around the network and
     *  below which we would reasonably say a transaction has 0-effective-fee.
     */
    CTxMemPool(const CFeeRate& _minReasonableRelayFee);
    ~CTxMemPool();

    /**
     * If sanity-checking is turned on, check makes sure the pool is
     * consistent (does not contain two transactions that spend the same inputs,
     * all inputs are in the mapNextTx array). If sanity-checking is turned off,
     * check does nothing.
     */
    void check(const CCoinsViewCache *pcoins) const;
    void setSanityCheck(double dFrequency = 1.0) { nCheckFrequency = dFrequency * 4294967295.0; }

    // addUnchecked must updated state for all ancestors of a given transaction,
    // to track size/count of descendant transactions.  First version of
    // addUnchecked can be used to have it call CalculateMemPoolAncestors(), and
    // then invoke the second version.
    bool addUnchecked(const uint256& hash, const CTxMemPoolEntry &entry, bool fCurrentEstimate = true);
    bool addUnchecked(const uint256& hash, const CTxMemPoolEntry &entry, setEntries &setAncestors, bool fCurrentEstimate = true);

    void addAddressIndex(const CTxMemPoolEntry &entry, const CCoinsViewCache &view);
<<<<<<< HEAD
    bool getAddressIndex(std::vector<std::pair<uint160, int> > &addresses,
=======
    bool getAddressIndex(std::vector<std::pair<uint160, AddressType> > &addresses,
>>>>>>> 934b5840
                         std::vector<std::pair<CMempoolAddressDeltaKey, CMempoolAddressDelta> > &results);
    bool removeAddressIndex(const uint256 txhash);

    void addSpentIndex(const CTxMemPoolEntry &entry, const CCoinsViewCache &view);
    bool getSpentIndex(CSpentIndexKey &key, CSpentIndexValue &value);
    bool removeSpentIndex(const uint256 txhash);

    void removeRecursive(const CTransaction &tx, std::list<CTransaction>& removed);
    void removeForReorg(const CCoinsViewCache *pcoins, unsigned int nMemPoolHeight, int flags);
    void removeConflicts(const CTransaction &tx, std::list<CTransaction>& removed);
    void removeForBlock(const std::vector<CTransaction>& vtx, unsigned int nBlockHeight,
                        std::list<CTransaction>& conflicts, bool fCurrentEstimate = true);
    void clear();
    void _clear(); //lock free
    bool CompareDepthAndScore(const uint256& hasha, const uint256& hashb);
    void queryHashes(std::vector<uint256>& vtxid);
    void pruneSpent(const uint256& hash, CCoins &coins);
    unsigned int GetTransactionsUpdated() const;
    void AddTransactionsUpdated(unsigned int n);
    /**
     * Check that none of this transactions inputs are in the mempool, and thus
     * the tx is not dependent on other mempool transactions to be included in a block.
     */
    bool HasNoInputsOf(const CTransaction& tx) const;

    /** Affect CreateNewBlock prioritisation of transactions */
    void PrioritiseTransaction(const uint256 hash, const std::string strHash, double dPriorityDelta, const CAmount& nFeeDelta);
    void ApplyDeltas(const uint256 hash, double &dPriorityDelta, CAmount &nFeeDelta) const;
    void ClearPrioritisation(const uint256 hash);

public:
    /** Remove a set of transactions from the mempool.
     *  If a transaction is in this set, then all in-mempool descendants must
     *  also be in the set, unless this transaction is being removed for being
     *  in a block.
     *  Set updateDescendants to true when removing a tx that was in a block, so
     *  that any in-mempool descendants have their ancestor state updated.
     */
    void RemoveStaged(setEntries &stage, bool updateDescendants);

    /** When adding transactions from a disconnected block back to the mempool,
     *  new mempool entries may have children in the mempool (which is generally
     *  not the case when otherwise adding transactions).
     *  UpdateTransactionsFromBlock() will find child transactions and update the
     *  descendant state for each transaction in hashesToUpdate (excluding any
     *  child transactions present in hashesToUpdate, which are already accounted
     *  for).  Note: hashesToUpdate should be the set of transactions from the
     *  disconnected block that have been accepted back into the mempool.
     */
    void UpdateTransactionsFromBlock(const std::vector<uint256> &hashesToUpdate);

    /** Try to calculate all in-mempool ancestors of entry.
     *  (these are all calculated including the tx itself)
     *  limitAncestorCount = max number of ancestors
     *  limitAncestorSize = max size of ancestors
     *  limitDescendantCount = max number of descendants any ancestor can have
     *  limitDescendantSize = max size of descendants any ancestor can have
     *  errString = populated with error reason if any limits are hit
     *  fSearchForParents = whether to search a tx's vin for in-mempool parents, or
     *    look up parents from mapLinks. Must be true for entries not in the mempool
     */
    bool CalculateMemPoolAncestors(const CTxMemPoolEntry &entry, setEntries &setAncestors, uint64_t limitAncestorCount, uint64_t limitAncestorSize, uint64_t limitDescendantCount, uint64_t limitDescendantSize, std::string &errString, bool fSearchForParents = true) const;

    /** Populate setDescendants with all in-mempool descendants of hash.
     *  Assumes that setDescendants includes all in-mempool descendants of anything
     *  already in it.  */
    void CalculateDescendants(txiter it, setEntries &setDescendants);

    /** The minimum fee to get into the mempool, which may itself not be enough
      *  for larger-sized transactions.
      *  The minReasonableRelayFee constructor arg is used to bound the time it
      *  takes the fee rate to go back down all the way to 0. When the feerate
      *  would otherwise be half of this, it is set to 0 instead.
      */
    CFeeRate GetMinFee(size_t sizelimit) const;

    /** Remove transactions from the mempool until its dynamic size is <= sizelimit.
      *  pvNoSpendsRemaining, if set, will be populated with the list of transactions
      *  which are not in mempool which no longer have any spends in this mempool.
      */
    void TrimToSize(size_t sizelimit, std::vector<uint256>* pvNoSpendsRemaining=NULL);

    /** Expire all transaction (and their dependencies) in the mempool older than time. Return the number of removed transactions. */
    int Expire(int64_t time);

    /** Returns false if the transaction is in the mempool and not within the chain limit specified. */
    bool TransactionWithinChainLimit(const uint256& txid, size_t chainLimit) const;

    unsigned long size()
    {
        LOCK(cs);
        return mapTx.size();
    }

    uint64_t GetTotalTxSize()
    {
        LOCK(cs);
        return totalTxSize;
    }

    bool exists(uint256 hash) const
    {
        LOCK(cs);
        return (mapTx.count(hash) != 0);
    }

    std::shared_ptr<const CTransaction> get(const uint256& hash) const;
    TxMempoolInfo info(const uint256& hash) const;
    std::vector<TxMempoolInfo> infoAll() const;

    /** Estimate fee rate needed to get into the next nBlocks
     *  If no answer can be given at nBlocks, return an estimate
     *  at the lowest number of blocks where one can be given
     */
    CFeeRate estimateSmartFee(int nBlocks, int *answerFoundAtBlocks = NULL) const;

    /** Estimate fee rate needed to get into the next nBlocks */
    CFeeRate estimateFee(int nBlocks) const;

    /** Estimate priority needed to get into the next nBlocks
     *  If no answer can be given at nBlocks, return an estimate
     *  at the lowest number of blocks where one can be given
     */
    double estimateSmartPriority(int nBlocks, int *answerFoundAtBlocks = NULL) const;

    /** Estimate priority needed to get into the next nBlocks */
    double estimatePriority(int nBlocks) const;
    
    /** Write/Read estimates to disk */
    bool WriteFeeEstimates(CAutoFile& fileout) const;
    bool ReadFeeEstimates(CAutoFile& filein);

    size_t DynamicMemoryUsage() const;

private:
    /** UpdateForDescendants is used by UpdateTransactionsFromBlock to update
     *  the descendants for a single transaction that has been added to the
     *  mempool but may have child transactions in the mempool, eg during a
     *  chain reorg.  setExclude is the set of descendant transactions in the
     *  mempool that must not be accounted for (because any descendants in
     *  setExclude were added to the mempool after the transaction being
     *  updated and hence their state is already reflected in the parent
     *  state).
     *
     *  cachedDescendants will be updated with the descendants of the transaction
     *  being updated, so that future invocations don't need to walk the
     *  same transaction again, if encountered in another transaction chain.
     */
    void UpdateForDescendants(txiter updateIt,
            cacheMap &cachedDescendants,
            const std::set<uint256> &setExclude);
    /** Update ancestors of hash to add/remove it as a descendant transaction. */
    void UpdateAncestorsOf(bool add, txiter hash, setEntries &setAncestors);
    /** Set ancestor state for an entry */
    void UpdateEntryForAncestors(txiter it, const setEntries &setAncestors);
    /** For each transaction being removed, update ancestors and any direct children.
      * If updateDescendants is true, then also update in-mempool descendants'
      * ancestor state. */
    void UpdateForRemoveFromMempool(const setEntries &entriesToRemove, bool updateDescendants);
    /** Sever link between specified transaction and direct children. */
    void UpdateChildrenForRemoval(txiter entry);

    /** Before calling removeUnchecked for a given transaction,
     *  UpdateForRemoveFromMempool must be called on the entire (dependent) set
     *  of transactions being removed at the same time.  We use each
     *  CTxMemPoolEntry's setMemPoolParents in order to walk ancestors of a
     *  given transaction that is removed, so we can't remove intermediate
     *  transactions in a chain before we've updated all the state for the
     *  removal.
     */
    void removeUnchecked(txiter entry);
};

/** 
 * CCoinsView that brings transactions from a memorypool into view.
 * It does not check for spendings by memory pool transactions.
 */
class CCoinsViewMemPool : public CCoinsViewBacked
{
protected:
    const CTxMemPool& mempool;

public:
    CCoinsViewMemPool(CCoinsView* baseIn, const CTxMemPool& mempoolIn);
    bool GetCoins(const uint256 &txid, CCoins &coins) const;
    bool HaveCoins(const uint256 &txid) const;
};

// We want to sort transactions by coin age priority
typedef std::pair<double, CTxMemPool::txiter> TxCoinAgePriority;

struct TxCoinAgePriorityCompare
{
    bool operator()(const TxCoinAgePriority& a, const TxCoinAgePriority& b)
    {
        if (a.first == b.first)
            return CompareTxMemPoolEntryByScore()(*(b.second), *(a.second)); //Reverse order to make sort less than
        return a.first < b.first;
    }
};

#endif // BITCOIN_TXMEMPOOL_H<|MERGE_RESOLUTION|>--- conflicted
+++ resolved
@@ -531,11 +531,7 @@
     bool addUnchecked(const uint256& hash, const CTxMemPoolEntry &entry, setEntries &setAncestors, bool fCurrentEstimate = true);
 
     void addAddressIndex(const CTxMemPoolEntry &entry, const CCoinsViewCache &view);
-<<<<<<< HEAD
-    bool getAddressIndex(std::vector<std::pair<uint160, int> > &addresses,
-=======
     bool getAddressIndex(std::vector<std::pair<uint160, AddressType> > &addresses,
->>>>>>> 934b5840
                          std::vector<std::pair<CMempoolAddressDeltaKey, CMempoolAddressDelta> > &results);
     bool removeAddressIndex(const uint256 txhash);
 
