--- conflicted
+++ resolved
@@ -1,12 +1,7 @@
 #ifndef ZCOIN_EXODUS_WALLET_H
 #define ZCOIN_EXODUS_WALLET_H
 
-<<<<<<< HEAD
-#include <string>
-
-=======
 #include "exodus.h"
->>>>>>> 368e32fa
 #include "sigma.h"
 #include "sigmadb.h"
 #include "sp.h"
@@ -45,7 +40,8 @@
         return mintItr;
     }
 
-<<<<<<< HEAD
+    SigmaMintChainState GetSigmaMintChainState(const SigmaMintId& id);
+
     template<class InItr, class OutItr>
     OutItr GetCoinsToSpend(uint32_t propertyId, InItr begin, InItr end, OutItr coins)
     {
@@ -83,9 +79,6 @@
     }
 
     void SetTransactionId(SigmaMintId const &id, uint256 tx);
-=======
-    SigmaMintChainState GetSigmaMintChainState(const SigmaMintId& id);
->>>>>>> 368e32fa
 
 protected:
     template<class OutputIt>
@@ -115,17 +108,7 @@
     bool HasSigmaEntry(const SigmaMintId& id);
     SigmaEntry GetSigmaEntry(const SigmaMintId& id);
 
-<<<<<<< HEAD
-    void UpdateSigmaMint(
-        const SigmaMintId& id,
-        uint32_t groupId,
-        uint16_t index,
-        int32_t block
-    );
-=======
-    void SetSigmaMintUsedStatus(const SigmaMintId& id, bool isUsed);
     void SetSigmaMintChainState(const SigmaMintId& id, const SigmaMintChainState& state);
-
 private:
     void OnMintAdded(
         PropertyId property,
@@ -134,7 +117,6 @@
         MintGroupIndex idx,
         const SigmaPublicKey& pubKey,
         int block);
->>>>>>> 368e32fa
 
     void OnMintRemoved(PropertyId property, DenominationId denomination, const SigmaPublicKey& pubKey);
 
