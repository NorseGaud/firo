// Copyright (c) 2009-2010 Satoshi Nakamoto
// Copyright (c) 2009-2016 The Bitcoin Core developers
// Distributed under the MIT software license, see the accompanying
// file COPYING or http://www.opensource.org/licenses/mit-license.php.

#include "net_processing.h"

#include "addrman.h"
#include "arith_uint256.h"
#include "blockencodings.h"
#include "chainparams.h"
#include "consensus/validation.h"
#include "hash.h"
#include "init.h"
#include "validation.h"
#include "merkleblock.h"
#include "net.h"
#include "netmessagemaker.h"
#include "netbase.h"
#include "policy/fees.h"
#include "policy/policy.h"
#include "primitives/block.h"
#include "primitives/transaction.h"
#include "random.h"
#include "tinyformat.h"
#include "txmempool.h"
#include "ui_interface.h"
#include "util.h"
#include "utilmoneystr.h"
#include "utilstrencodings.h"
#include "validationinterface.h"

#include "masternode-payments.h"
#include "masternode-sync.h"

#include "evo/deterministicmns.h"
#include "evo/mnauth.h"
#include "evo/simplifiedmns.h"
#include "llmq/quorums_blockprocessor.h"
#include "llmq/quorums_commitment.h"
#include "llmq/quorums_chainlocks.h"
#include "llmq/quorums_dkgsessionmgr.h"
#include "llmq/quorums_init.h"
#include "llmq/quorums_instantsend.h"
#include "llmq/quorums_signing.h"
#include "llmq/quorums_signing_shares.h"

#include <boost/thread.hpp>

#if defined(NDEBUG)
# error "Bitcoin cannot be compiled without assertions."
#endif

std::atomic<int64_t> nTimeBestReceived(0); // Used only to inform the wallet of when we last received a block

struct IteratorComparator
{
    template<typename I>
    bool operator()(const I& a, const I& b)
    {
        return &(*a) < &(*b);
    }
};

struct COrphanTx {
    // When modifying, adapt the copy of this definition in tests/DoS_tests.
    CTransactionRef tx;
    NodeId fromPeer;
    int64_t nTimeExpire;
};
std::map<uint256, COrphanTx> mapOrphanTransactions GUARDED_BY(cs_main);
std::map<COutPoint, std::set<std::map<uint256, COrphanTx>::iterator, IteratorComparator>> mapOrphanTransactionsByPrev GUARDED_BY(cs_main);
void EraseOrphansFor(NodeId peer) EXCLUSIVE_LOCKS_REQUIRED(cs_main);

static size_t vExtraTxnForCompactIt = 0;
static std::vector<std::pair<uint256, CTransactionRef>> vExtraTxnForCompact GUARDED_BY(cs_main);

static const uint64_t RANDOMIZER_ID_ADDRESS_RELAY = 0x3cac0035b5866b90ULL; // SHA256("main address relay")[0:8]

// Internal stuff
namespace {
    /** Number of nodes with fSyncStarted. */
    int nSyncStarted = 0;

    /**
     * Sources of received blocks, saved to be able to send them reject
     * messages or ban them when processing happens afterwards. Protected by
     * cs_main.
     * Set mapBlockSource[hash].second to false if the node should not be
     * punished if the block is invalid.
     */
    std::map<uint256, std::pair<NodeId, bool>> mapBlockSource;

    /**
     * Filter for transactions that were recently rejected by
     * AcceptToMemoryPool. These are not rerequested until the chain tip
     * changes, at which point the entire filter is reset. Protected by
     * cs_main.
     *
     * Without this filter we'd be re-requesting txs from each of our peers,
     * increasing bandwidth consumption considerably. For instance, with 100
     * peers, half of which relay a tx we don't accept, that might be a 50x
     * bandwidth increase. A flooding attacker attempting to roll-over the
     * filter using minimum-sized, 60byte, transactions might manage to send
     * 1000/sec if we have fast peers, so we pick 120,000 to give our peers a
     * two minute window to send invs to us.
     *
     * Decreasing the false positive rate is fairly cheap, so we pick one in a
     * million to make it highly unlikely for users to have issues with this
     * filter.
     *
     * Memory used: 1.3 MB
     */
    std::unique_ptr<CRollingBloomFilter> recentRejects;
    uint256 hashRecentRejectsChainTip;

    /** Blocks that are in flight, and that are in the queue to be downloaded. Protected by cs_main. */
    struct QueuedBlock {
        uint256 hash;
        const CBlockIndex* pindex;                               //!< Optional.
        bool fValidatedHeaders;                                  //!< Whether this block has validated headers at the time of request.
        std::unique_ptr<PartiallyDownloadedBlock> partialBlock;  //!< Optional, used for CMPCTBLOCK downloads
    };
    std::map<uint256, std::pair<NodeId, std::list<QueuedBlock>::iterator> > mapBlocksInFlight;

    /** Stack of nodes which we have set to announce using compact blocks */
    std::list<NodeId> lNodesAnnouncingHeaderAndIDs;

    /** Number of preferable block download peers. */
    int nPreferredDownload = 0;

    /** Number of peers from which we're downloading blocks. */
    int nPeersWithValidatedDownloads = 0;

    /** Relay map, protected by cs_main. */
    typedef std::map<uint256, CTransactionRef> MapRelay;
    MapRelay mapRelay;
    /** Expiration-time ordered list of (expire time, relay map entry) pairs, protected by cs_main). */
    std::deque<std::pair<int64_t, MapRelay::iterator>> vRelayExpiration;
} // anon namespace

//////////////////////////////////////////////////////////////////////////////
//
// Registration of network node signals.
//

namespace {

struct CBlockReject {
    unsigned char chRejectCode;
    std::string strRejectReason;
    uint256 hashBlock;
};

/**
 * Maintain validation-specific state about nodes, protected by cs_main, instead
 * by CNode's own locks. This simplifies asynchronous operation, where
 * processing of incoming data is done after the ProcessMessage call returns,
 * and we're no longer holding the node's locks.
 */
struct CNodeState {
    //! The peer's address
    const CService address;
    //! Whether we have a fully established connection.
    bool fCurrentlyConnected;
    //! Accumulated misbehaviour score for this peer.
    int nMisbehavior;
    //! Whether this peer should be disconnected and banned (unless whitelisted).
    bool fShouldBan;
    //! String name of this peer (debugging/logging purposes).
    const std::string name;
    //! List of asynchronously-determined block rejections to notify this peer about.
    std::vector<CBlockReject> rejects;
    //! The best known block we know this peer has announced.
    const CBlockIndex *pindexBestKnownBlock;
    //! The hash of the last unknown block this peer has announced.
    uint256 hashLastUnknownBlock;
    //! The last full block we both have.
    const CBlockIndex *pindexLastCommonBlock;
    //! The best header we have sent our peer.
    const CBlockIndex *pindexBestHeaderSent;
    //! Length of current-streak of unconnecting headers announcements
    int nUnconnectingHeaders;
    //! Whether we've started headers synchronization with this peer.
    bool fSyncStarted;
    //! Since when we're stalling block download progress (in microseconds), or 0.
    int64_t nStallingSince;
    std::list<QueuedBlock> vBlocksInFlight;
    //! When the first entry in vBlocksInFlight started downloading. Don't care when vBlocksInFlight is empty.
    int64_t nDownloadingSince;
    int nBlocksInFlight;
    int nBlocksInFlightValidHeaders;
    //! Whether we consider this a preferred download peer.
    bool fPreferredDownload;
    //! Whether this peer wants invs or headers (when possible) for block announcements.
    bool fPreferHeaders;
    //! Whether this peer wants invs or cmpctblocks (when possible) for block announcements.
    bool fPreferHeaderAndIDs;
    /**
      * Whether this peer will send us cmpctblocks if we request them.
      * This is not used to gate request logic, as we really only care about fSupportsDesiredCmpctVersion,
      * but is used as a flag to "lock in" the version of compact blocks (fWantsCmpctWitness) we send.
      */
    bool fProvidesHeaderAndIDs;
    //! Whether this peer can give us witnesses
    bool fHaveWitness;
    //! Whether this peer wants witnesses in cmpctblocks/blocktxns
    bool fWantsCmpctWitness;
    /**
     * If we've announced NODE_WITNESS to this peer: whether the peer sends witnesses in cmpctblocks/blocktxns,
     * otherwise: whether this peer sends non-witnesses in cmpctblocks/blocktxns.
     */
    bool fSupportsDesiredCmpctVersion;

    CNodeState(CAddress addrIn, std::string addrNameIn) : address(addrIn), name(addrNameIn) {
        fCurrentlyConnected = false;
        nMisbehavior = 0;
        fShouldBan = false;
        pindexBestKnownBlock = NULL;
        hashLastUnknownBlock.SetNull();
        pindexLastCommonBlock = NULL;
        pindexBestHeaderSent = NULL;
        nUnconnectingHeaders = 0;
        fSyncStarted = false;
        nStallingSince = 0;
        nDownloadingSince = 0;
        nBlocksInFlight = 0;
        nBlocksInFlightValidHeaders = 0;
        fPreferredDownload = false;
        fPreferHeaders = false;
        fPreferHeaderAndIDs = false;
        fProvidesHeaderAndIDs = false;
        fHaveWitness = false;
        fWantsCmpctWitness = false;
        fSupportsDesiredCmpctVersion = false;
    }
};

/** Map maintaining per-node state. Requires cs_main. */
std::map<NodeId, CNodeState> mapNodeState;

// Requires cs_main.
CNodeState *State(NodeId pnode) {
    std::map<NodeId, CNodeState>::iterator it = mapNodeState.find(pnode);
    if (it == mapNodeState.end())
        return NULL;
    return &it->second;
}

void UpdatePreferredDownload(CNode* node, CNodeState* state)
{
    nPreferredDownload -= state->fPreferredDownload;

    // Whether this node should be marked as a preferred download node.
    state->fPreferredDownload = (!node->fInbound || node->fWhitelisted) && !node->fOneShot && !node->fClient;

    nPreferredDownload += state->fPreferredDownload;
}

void PushNodeVersion(CNode *pnode, CConnman& connman, int64_t nTime)
{
    ServiceFlags nLocalNodeServices = pnode->GetLocalServices();
    uint64_t nonce = pnode->GetLocalNonce();
    int nNodeStartingHeight = pnode->GetMyStartingHeight();
    NodeId nodeid = pnode->GetId();
    CAddress addr = pnode->addr;

    CAddress addrYou = (addr.IsRoutable() && !IsProxy(addr) ? addr : CAddress(CService(), addr.nServices));
    CAddress addrMe = CAddress(CService(), nLocalNodeServices);

    uint256 mnauthChallenge;
    GetRandBytes(mnauthChallenge.begin(), mnauthChallenge.size());
    {
        LOCK(pnode->cs_mnauth);
        pnode->sentMNAuthChallenge = mnauthChallenge;
    }

    connman.PushMessage(pnode, CNetMsgMaker(INIT_PROTO_VERSION).Make(NetMsgType::VERSION, PROTOCOL_VERSION, (uint64_t)nLocalNodeServices, nTime, addrYou, addrMe,
            nonce, strSubVersion, nNodeStartingHeight, ::fRelayTxes, mnauthChallenge));

    if (fLogIPs)
        LogPrint("net", "send version message: version %d, blocks=%d, us=%s, them=%s, peer=%d\n", PROTOCOL_VERSION, nNodeStartingHeight, addrMe.ToString(), addrYou.ToString(), nodeid);
    else
        LogPrint("net", "send version message: version %d, blocks=%d, us=%s, peer=%d\n", PROTOCOL_VERSION, nNodeStartingHeight, addrMe.ToString(), nodeid);
}

void InitializeNode(CNode *pnode, CConnman& connman) {
    CAddress addr = pnode->addr;
    std::string addrName = pnode->GetAddrName();
    NodeId nodeid = pnode->GetId();
    {
        LOCK(cs_main);
        mapNodeState.emplace_hint(mapNodeState.end(), std::piecewise_construct, std::forward_as_tuple(nodeid), std::forward_as_tuple(addr, std::move(addrName)));
    }
    if(!pnode->fInbound)
        PushNodeVersion(pnode, connman, GetTime());
}

void FinalizeNode(NodeId nodeid, bool& fUpdateConnectionTime) {
    fUpdateConnectionTime = false;
    LOCK(cs_main);
    CNodeState *state = State(nodeid);

    if (state->fSyncStarted)
        nSyncStarted--;

    if (state->nMisbehavior == 0 && state->fCurrentlyConnected) {
        fUpdateConnectionTime = true;
    }

    BOOST_FOREACH(const QueuedBlock& entry, state->vBlocksInFlight) {
        mapBlocksInFlight.erase(entry.hash);
    }
    EraseOrphansFor(nodeid);
    nPreferredDownload -= state->fPreferredDownload;
    nPeersWithValidatedDownloads -= (state->nBlocksInFlightValidHeaders != 0);
    assert(nPeersWithValidatedDownloads >= 0);

    mapNodeState.erase(nodeid);

    if (mapNodeState.empty()) {
        // Do a consistency check after the last peer is removed.
        assert(mapBlocksInFlight.empty());
        assert(nPreferredDownload == 0);
        assert(nPeersWithValidatedDownloads == 0);
    }
}

// Requires cs_main.
// Returns a bool indicating whether we requested this block.
// Also used if a block was /not/ received and timed out or started with another peer
bool MarkBlockAsReceived(const uint256& hash) {
    std::map<uint256, std::pair<NodeId, std::list<QueuedBlock>::iterator> >::iterator itInFlight = mapBlocksInFlight.find(hash);
    if (itInFlight != mapBlocksInFlight.end()) {
        CNodeState *state = State(itInFlight->second.first);
        state->nBlocksInFlightValidHeaders -= itInFlight->second.second->fValidatedHeaders;
        if (state->nBlocksInFlightValidHeaders == 0 && itInFlight->second.second->fValidatedHeaders) {
            // Last validated block on the queue was received.
            nPeersWithValidatedDownloads--;
        }
        if (state->vBlocksInFlight.begin() == itInFlight->second.second) {
            // First block on the queue was received, update the start download time for the next one
            state->nDownloadingSince = std::max(state->nDownloadingSince, GetTimeMicros());
        }
        state->vBlocksInFlight.erase(itInFlight->second.second);
        state->nBlocksInFlight--;
        state->nStallingSince = 0;
        mapBlocksInFlight.erase(itInFlight);
        return true;
    }
    return false;
}

// Requires cs_main.
// returns false, still setting pit, if the block was already in flight from the same peer
// pit will only be valid as long as the same cs_main lock is being held
bool MarkBlockAsInFlight(NodeId nodeid, const uint256& hash, const Consensus::Params& consensusParams, const CBlockIndex* pindex = NULL, std::list<QueuedBlock>::iterator** pit = NULL) {
    CNodeState *state = State(nodeid);
    assert(state != NULL);

    // Short-circuit most stuff in case its from the same node
    std::map<uint256, std::pair<NodeId, std::list<QueuedBlock>::iterator> >::iterator itInFlight = mapBlocksInFlight.find(hash);
    if (itInFlight != mapBlocksInFlight.end() && itInFlight->second.first == nodeid) {
        *pit = &itInFlight->second.second;
        return false;
    }

    // Make sure it's not listed somewhere already.
    MarkBlockAsReceived(hash);

    std::list<QueuedBlock>::iterator it = state->vBlocksInFlight.insert(state->vBlocksInFlight.end(),
            {hash, pindex, pindex != NULL, std::unique_ptr<PartiallyDownloadedBlock>(pit ? new PartiallyDownloadedBlock(&mempool) : NULL)});
    state->nBlocksInFlight++;
    state->nBlocksInFlightValidHeaders += it->fValidatedHeaders;
    if (state->nBlocksInFlight == 1) {
        // We're starting a block download (batch) from this peer.
        state->nDownloadingSince = GetTimeMicros();
    }
    if (state->nBlocksInFlightValidHeaders == 1 && pindex != NULL) {
        nPeersWithValidatedDownloads++;
    }
    itInFlight = mapBlocksInFlight.insert(std::make_pair(hash, std::make_pair(nodeid, it))).first;
    if (pit)
        *pit = &itInFlight->second.second;
    return true;
}

/** Check whether the last unknown block a peer advertised is not yet known. */
void ProcessBlockAvailability(NodeId nodeid) {
    CNodeState *state = State(nodeid);
    assert(state != NULL);

    if (!state->hashLastUnknownBlock.IsNull()) {
        BlockMap::iterator itOld = mapBlockIndex.find(state->hashLastUnknownBlock);
        if (itOld != mapBlockIndex.end() && itOld->second->nChainWork > 0) {
            if (state->pindexBestKnownBlock == NULL || itOld->second->nChainWork >= state->pindexBestKnownBlock->nChainWork)
                state->pindexBestKnownBlock = itOld->second;
            state->hashLastUnknownBlock.SetNull();
        }
    }
}

/** Update tracking information about which blocks a peer is assumed to have. */
void UpdateBlockAvailability(NodeId nodeid, const uint256 &hash) {
    CNodeState *state = State(nodeid);
    assert(state != NULL);

    ProcessBlockAvailability(nodeid);

    BlockMap::iterator it = mapBlockIndex.find(hash);
    if (it != mapBlockIndex.end() && it->second->nChainWork > 0) {
        // An actually better block was announced.
        if (state->pindexBestKnownBlock == NULL || it->second->nChainWork >= state->pindexBestKnownBlock->nChainWork)
            state->pindexBestKnownBlock = it->second;
    } else {
        // An unknown block was announced; just assume that the latest one is the best one.
        state->hashLastUnknownBlock = hash;
    }
}

void MaybeSetPeerAsAnnouncingHeaderAndIDs(NodeId nodeid, CConnman& connman) {
    AssertLockHeld(cs_main);
    CNodeState* nodestate = State(nodeid);
    if (!nodestate || !nodestate->fSupportsDesiredCmpctVersion) {
        // Never ask from peers who can't provide witnesses.
        return;
    }
    if (nodestate->fProvidesHeaderAndIDs) {
        for (std::list<NodeId>::iterator it = lNodesAnnouncingHeaderAndIDs.begin(); it != lNodesAnnouncingHeaderAndIDs.end(); it++) {
            if (*it == nodeid) {
                lNodesAnnouncingHeaderAndIDs.erase(it);
                lNodesAnnouncingHeaderAndIDs.push_back(nodeid);
                return;
            }
        }
        connman.ForNode(nodeid, [&connman](CNode* pfrom){
            bool fAnnounceUsingCMPCTBLOCK = false;
            uint64_t nCMPCTBLOCKVersion = (pfrom->GetLocalServices() & NODE_WITNESS) ? 2 : 1;
            if (lNodesAnnouncingHeaderAndIDs.size() >= 3) {
                // As per BIP152, we only get 3 of our peers to announce
                // blocks using compact encodings.
                connman.ForNode(lNodesAnnouncingHeaderAndIDs.front(), [&connman, fAnnounceUsingCMPCTBLOCK, nCMPCTBLOCKVersion](CNode* pnodeStop){
                    connman.PushMessage(pnodeStop, CNetMsgMaker(pnodeStop->GetSendVersion()).Make(NetMsgType::SENDCMPCT, fAnnounceUsingCMPCTBLOCK, nCMPCTBLOCKVersion));
                    return true;
                });
                lNodesAnnouncingHeaderAndIDs.pop_front();
            }
            fAnnounceUsingCMPCTBLOCK = true;
            connman.PushMessage(pfrom, CNetMsgMaker(pfrom->GetSendVersion()).Make(NetMsgType::SENDCMPCT, fAnnounceUsingCMPCTBLOCK, nCMPCTBLOCKVersion));
            lNodesAnnouncingHeaderAndIDs.push_back(pfrom->GetId());
            return true;
        });
    }
}

// Requires cs_main
bool CanDirectFetch(const Consensus::Params &consensusParams)
{
    return chainActive.Tip()->GetBlockTime() > GetAdjustedTime() - consensusParams.nPowTargetSpacing * 20;
}

// Requires cs_main
bool PeerHasHeader(CNodeState *state, const CBlockIndex *pindex)
{
    if (state->pindexBestKnownBlock && pindex == state->pindexBestKnownBlock->GetAncestor(pindex->nHeight))
        return true;
    if (state->pindexBestHeaderSent && pindex == state->pindexBestHeaderSent->GetAncestor(pindex->nHeight))
        return true;
    return false;
}

/** Find the last common ancestor two blocks have.
 *  Both pa and pb must be non-NULL. */
const CBlockIndex* LastCommonAncestor(const CBlockIndex* pa, const CBlockIndex* pb) {
    if (pa->nHeight > pb->nHeight) {
        pa = pa->GetAncestor(pb->nHeight);
    } else if (pb->nHeight > pa->nHeight) {
        pb = pb->GetAncestor(pa->nHeight);
    }

    while (pa != pb && pa && pb) {
        pa = pa->pprev;
        pb = pb->pprev;
    }

    // Eventually all chain branches meet at the genesis block.
    assert(pa == pb);
    return pa;
}

/** Update pindexLastCommonBlock and add not-in-flight missing successors to vBlocks, until it has
 *  at most count entries. */
void FindNextBlocksToDownload(NodeId nodeid, unsigned int count, std::vector<const CBlockIndex*>& vBlocks, NodeId& nodeStaller, const Consensus::Params& consensusParams) {
    if (count == 0)
        return;

    vBlocks.reserve(vBlocks.size() + count);
    CNodeState *state = State(nodeid);
    assert(state != NULL);

    // Make sure pindexBestKnownBlock is up to date, we'll need it.
    ProcessBlockAvailability(nodeid);

    if (state->pindexBestKnownBlock == NULL || state->pindexBestKnownBlock->nChainWork < chainActive.Tip()->nChainWork) {
        // This peer has nothing interesting.
        return;
    }

    if (state->pindexLastCommonBlock == NULL) {
        // Bootstrap quickly by guessing a parent of our best tip is the forking point.
        // Guessing wrong in either direction is not a problem.
        state->pindexLastCommonBlock = chainActive[std::min(state->pindexBestKnownBlock->nHeight, chainActive.Height())];
    }

    // If the peer reorganized, our previous pindexLastCommonBlock may not be an ancestor
    // of its current tip anymore. Go back enough to fix that.
    state->pindexLastCommonBlock = LastCommonAncestor(state->pindexLastCommonBlock, state->pindexBestKnownBlock);
    if (state->pindexLastCommonBlock == state->pindexBestKnownBlock)
        return;

    std::vector<const CBlockIndex*> vToFetch;
    const CBlockIndex *pindexWalk = state->pindexLastCommonBlock;
    // Never fetch further than the best block we know the peer has, or more than BLOCK_DOWNLOAD_WINDOW + 1 beyond the last
    // linked block we have in common with this peer. The +1 is so we can detect stalling, namely if we would be able to
    // download that next block if the window were 1 larger.
    int nWindowEnd = state->pindexLastCommonBlock->nHeight + BLOCK_DOWNLOAD_WINDOW;
    int nMaxHeight = std::min<int>(state->pindexBestKnownBlock->nHeight, nWindowEnd + 1);
    NodeId waitingfor = -1;
    while (pindexWalk->nHeight < nMaxHeight) {
        // Read up to 128 (or more, if more blocks than that are needed) successors of pindexWalk (towards
        // pindexBestKnownBlock) into vToFetch. We fetch 128, because CBlockIndex::GetAncestor may be as expensive
        // as iterating over ~100 CBlockIndex* entries anyway.
        int nToFetch = std::min(nMaxHeight - pindexWalk->nHeight, std::max<int>(count - vBlocks.size(), 128));
        vToFetch.resize(nToFetch);
        pindexWalk = state->pindexBestKnownBlock->GetAncestor(pindexWalk->nHeight + nToFetch);
        vToFetch[nToFetch - 1] = pindexWalk;
        for (unsigned int i = nToFetch - 1; i > 0; i--) {
            vToFetch[i - 1] = vToFetch[i]->pprev;
        }

        // Iterate over those blocks in vToFetch (in forward direction), adding the ones that
        // are not yet downloaded and not in flight to vBlocks. In the mean time, update
        // pindexLastCommonBlock as long as all ancestors are already downloaded, or if it's
        // already part of our chain (and therefore don't need it even if pruned).
        BOOST_FOREACH(const CBlockIndex* pindex, vToFetch) {
            if (!pindex->IsValid(BLOCK_VALID_TREE)) {
                // We consider the chain that this peer is on invalid.
                return;
            }
            if (!State(nodeid)->fHaveWitness && IsWitnessEnabled(pindex->pprev, consensusParams)) {
                // We wouldn't download this block or its descendants from this peer.
                return;
            }
            if (pindex->nStatus & BLOCK_HAVE_DATA || chainActive.Contains(pindex)) {
                if (pindex->nChainTx)
                    state->pindexLastCommonBlock = pindex;
            } else if (mapBlocksInFlight.count(pindex->GetBlockHash()) == 0) {
                // The block is not already downloaded, and not yet in flight.
                if (pindex->nHeight > nWindowEnd) {
                    // We reached the end of the window.
                    if (vBlocks.size() == 0 && waitingfor != nodeid) {
                        // We aren't able to fetch anything, but we would be if the download window was one larger.
                        nodeStaller = waitingfor;
                    }
                    return;
                }
                vBlocks.push_back(pindex);
                if (vBlocks.size() == count) {
                    return;
                }
            } else if (waitingfor == -1) {
                // This is the first already-in-flight block.
                waitingfor = mapBlocksInFlight[pindex->GetBlockHash()].first;
            }
        }
    }
}

} // anon namespace

bool GetNodeStateStats(NodeId nodeid, CNodeStateStats &stats) {
    LOCK(cs_main);
    CNodeState *state = State(nodeid);
    if (state == NULL)
        return false;
    stats.nMisbehavior = state->nMisbehavior;
    stats.nSyncHeight = state->pindexBestKnownBlock ? state->pindexBestKnownBlock->nHeight : -1;
    stats.nCommonHeight = state->pindexLastCommonBlock ? state->pindexLastCommonBlock->nHeight : -1;
    BOOST_FOREACH(const QueuedBlock& queue, state->vBlocksInFlight) {
        if (queue.pindex)
            stats.vHeightInFlight.push_back(queue.pindex->nHeight);
    }
    return true;
}

void RegisterNodeSignals(CNodeSignals& nodeSignals)
{
    nodeSignals.ProcessMessages.connect(&ProcessMessages);
    nodeSignals.SendMessages.connect(&SendMessages);
    nodeSignals.InitializeNode.connect(&InitializeNode);
    nodeSignals.FinalizeNode.connect(&FinalizeNode);
}

void UnregisterNodeSignals(CNodeSignals& nodeSignals)
{
    nodeSignals.ProcessMessages.disconnect(&ProcessMessages);
    nodeSignals.SendMessages.disconnect(&SendMessages);
    nodeSignals.InitializeNode.disconnect(&InitializeNode);
    nodeSignals.FinalizeNode.disconnect(&FinalizeNode);
}

//////////////////////////////////////////////////////////////////////////////
//
// mapOrphanTransactions
//

void AddToCompactExtraTransactions(const CTransactionRef& tx)
{
    size_t max_extra_txn = GetArg("-blockreconstructionextratxn", DEFAULT_BLOCK_RECONSTRUCTION_EXTRA_TXN);
    if (max_extra_txn <= 0)
        return;
    if (!vExtraTxnForCompact.size())
        vExtraTxnForCompact.resize(max_extra_txn);
    vExtraTxnForCompact[vExtraTxnForCompactIt] = std::make_pair(tx->GetWitnessHash(), tx);
    vExtraTxnForCompactIt = (vExtraTxnForCompactIt + 1) % max_extra_txn;
}

bool AddOrphanTx(const CTransactionRef& tx, NodeId peer) EXCLUSIVE_LOCKS_REQUIRED(cs_main)
{
    const uint256& hash = tx->GetHash();
    if (mapOrphanTransactions.count(hash))
        return false;

    // Ignore big transactions, to avoid a
    // send-big-orphans memory exhaustion attack. If a peer has a legitimate
    // large transaction with a missing parent then we assume
    // it will rebroadcast it later, after the parent transaction(s)
    // have been mined or received.
    // 100 orphans, each of which is at most 99,999 bytes big is
    // at most 10 megabytes of orphans and somewhat more byprev index (in the worst case):
    unsigned int sz = GetTransactionWeight(*tx);
    if (sz >= MAX_STANDARD_TX_WEIGHT)
    {
        LogPrint("mempool", "ignoring large orphan tx (size: %u, hash: %s)\n", sz, hash.ToString());
        return false;
    }

    auto ret = mapOrphanTransactions.emplace(hash, COrphanTx{tx, peer, GetTime() + ORPHAN_TX_EXPIRE_TIME});
    assert(ret.second);
    BOOST_FOREACH(const CTxIn& txin, tx->vin) {
        mapOrphanTransactionsByPrev[txin.prevout].insert(ret.first);
    }

    AddToCompactExtraTransactions(tx);

    LogPrint("mempool", "stored orphan tx %s (mapsz %u outsz %u)\n", hash.ToString(),
             mapOrphanTransactions.size(), mapOrphanTransactionsByPrev.size());
    return true;
}

int static EraseOrphanTx(uint256 hash) EXCLUSIVE_LOCKS_REQUIRED(cs_main)
{
    std::map<uint256, COrphanTx>::iterator it = mapOrphanTransactions.find(hash);
    if (it == mapOrphanTransactions.end())
        return 0;
    BOOST_FOREACH(const CTxIn& txin, it->second.tx->vin)
    {
        auto itPrev = mapOrphanTransactionsByPrev.find(txin.prevout);
        if (itPrev == mapOrphanTransactionsByPrev.end())
            continue;
        itPrev->second.erase(it);
        if (itPrev->second.empty())
            mapOrphanTransactionsByPrev.erase(itPrev);
    }
    mapOrphanTransactions.erase(it);
    return 1;
}

void EraseOrphansFor(NodeId peer)
{
    int nErased = 0;
    std::map<uint256, COrphanTx>::iterator iter = mapOrphanTransactions.begin();
    while (iter != mapOrphanTransactions.end())
    {
        std::map<uint256, COrphanTx>::iterator maybeErase = iter++; // increment to avoid iterator becoming invalid
        if (maybeErase->second.fromPeer == peer)
        {
            nErased += EraseOrphanTx(maybeErase->second.tx->GetHash());
        }
    }
    if (nErased > 0) LogPrint("mempool", "Erased %d orphan tx from peer=%d\n", nErased, peer);
}


unsigned int LimitOrphanTxSize(unsigned int nMaxOrphans) EXCLUSIVE_LOCKS_REQUIRED(cs_main)
{
    unsigned int nEvicted = 0;
    static int64_t nNextSweep;
    int64_t nNow = GetTime();
    if (nNextSweep <= nNow) {
        // Sweep out expired orphan pool entries:
        int nErased = 0;
        int64_t nMinExpTime = nNow + ORPHAN_TX_EXPIRE_TIME - ORPHAN_TX_EXPIRE_INTERVAL;
        std::map<uint256, COrphanTx>::iterator iter = mapOrphanTransactions.begin();
        while (iter != mapOrphanTransactions.end())
        {
            std::map<uint256, COrphanTx>::iterator maybeErase = iter++;
            if (maybeErase->second.nTimeExpire <= nNow) {
                nErased += EraseOrphanTx(maybeErase->second.tx->GetHash());
            } else {
                nMinExpTime = std::min(maybeErase->second.nTimeExpire, nMinExpTime);
            }
        }
        // Sweep again 5 minutes after the next entry that expires in order to batch the linear scan.
        nNextSweep = nMinExpTime + ORPHAN_TX_EXPIRE_INTERVAL;
        if (nErased > 0) LogPrint("mempool", "Erased %d orphan tx due to expiration\n", nErased);
    }
    while (mapOrphanTransactions.size() > nMaxOrphans)
    {
        // Evict a random orphan:
        uint256 randomhash = GetRandHash();
        std::map<uint256, COrphanTx>::iterator it = mapOrphanTransactions.lower_bound(randomhash);
        if (it == mapOrphanTransactions.end())
            it = mapOrphanTransactions.begin();
        EraseOrphanTx(it->first);
        ++nEvicted;
    }
    return nEvicted;
}

// Requires cs_main.
void Misbehaving(NodeId pnode, int howmuch)
{
    if (howmuch == 0)
        return;

    CNodeState *state = State(pnode);
    if (state == NULL)
        return;

    state->nMisbehavior += howmuch;
    int banscore = GetArg("-banscore", DEFAULT_BANSCORE_THRESHOLD);
    if (state->nMisbehavior >= banscore && state->nMisbehavior - howmuch < banscore)
    {
        LogPrintf("%s: %s peer=%d (%d -> %d) BAN THRESHOLD EXCEEDED\n", __func__, state->name, pnode, state->nMisbehavior-howmuch, state->nMisbehavior);
        state->fShouldBan = true;
    } else
        LogPrintf("%s: %s peer=%d (%d -> %d)\n", __func__, state->name, pnode, state->nMisbehavior-howmuch, state->nMisbehavior);
}

// Requires cs_main.
bool IsBanned(NodeId pnode)
{
    CNodeState *state = State(pnode);
    if (state == NULL)
        return false;
    if (state->fShouldBan) {
        return true;
    }
    return false;
}







//////////////////////////////////////////////////////////////////////////////
//
// blockchain -> download logic notification
//

PeerLogicValidation::PeerLogicValidation(CConnman* connmanIn) : connman(connmanIn) {
    // Initialize global variables that cannot be constructed at startup.
    recentRejects.reset(new CRollingBloomFilter(120000, 0.000001));
}

void PeerLogicValidation::SyncTransaction(const CTransaction& tx, const CBlockIndex* pindex, int nPosInBlock) {
    if (nPosInBlock == CMainSignals::SYNC_TRANSACTION_NOT_IN_BLOCK)
        return;

    LOCK(cs_main);

    std::vector<uint256> vOrphanErase;
    // Which orphan pool entries must we evict?
    for (size_t j = 0; j < tx.vin.size(); j++) {
        auto itByPrev = mapOrphanTransactionsByPrev.find(tx.vin[j].prevout);
        if (itByPrev == mapOrphanTransactionsByPrev.end()) continue;
        for (auto mi = itByPrev->second.begin(); mi != itByPrev->second.end(); ++mi) {
            const CTransaction& orphanTx = *(*mi)->second.tx;
            const uint256& orphanHash = orphanTx.GetHash();
            vOrphanErase.push_back(orphanHash);
        }
    }

    // Erase orphan transactions include or precluded by this block
    if (vOrphanErase.size()) {
        int nErased = 0;
        BOOST_FOREACH(uint256 &orphanHash, vOrphanErase) {
            nErased += EraseOrphanTx(orphanHash);
        }
        LogPrint("mempool", "Erased %d orphan tx included or conflicted by block\n", nErased);
    }
}

static CCriticalSection cs_most_recent_block;
static std::shared_ptr<const CBlock> most_recent_block;
static std::shared_ptr<const CBlockHeaderAndShortTxIDs> most_recent_compact_block;
static uint256 most_recent_block_hash;

void PeerLogicValidation::NewPoWValidBlock(const CBlockIndex *pindex, const std::shared_ptr<const CBlock>& pblock) {
    std::shared_ptr<const CBlockHeaderAndShortTxIDs> pcmpctblock = std::make_shared<const CBlockHeaderAndShortTxIDs> (*pblock, true);
    const CNetMsgMaker msgMaker(PROTOCOL_VERSION);

    LOCK(cs_main);

    static int nHighestFastAnnounce = 0;
    if (pindex->nHeight <= nHighestFastAnnounce)
        return;
    nHighestFastAnnounce = pindex->nHeight;

    bool fWitnessEnabled = IsWitnessEnabled(pindex->pprev, Params().GetConsensus());
    uint256 hashBlock(pblock->GetHash());

    {
        LOCK(cs_most_recent_block);
        most_recent_block_hash = hashBlock;
        most_recent_block = pblock;
        most_recent_compact_block = pcmpctblock;
    }

    connman->ForEachNode([this, &pcmpctblock, pindex, &msgMaker, fWitnessEnabled, &hashBlock](CNode* pnode) {
        // TODO: Avoid the repeated-serialization here
        if (pnode->nVersion < INVALID_CB_NO_BAN_VERSION || pnode->fDisconnect)
            return;
        ProcessBlockAvailability(pnode->GetId());
        CNodeState &state = *State(pnode->GetId());
        // If the peer has, or we announced to them the previous block already,
        // but we don't think they have this one, go ahead and announce it
        if (state.fPreferHeaderAndIDs && (!fWitnessEnabled || state.fWantsCmpctWitness) &&
                !PeerHasHeader(&state, pindex) && PeerHasHeader(&state, pindex->pprev)) {

            LogPrint("net", "%s sending header-and-ids %s to peer=%d\n", "PeerLogicValidation::NewPoWValidBlock",
                    hashBlock.ToString(), pnode->id);
            connman->PushMessage(pnode, msgMaker.Make(NetMsgType::CMPCTBLOCK, *pcmpctblock));
            state.pindexBestHeaderSent = pindex;
        }
    });
}

void PeerLogicValidation::UpdatedBlockTip(const CBlockIndex *pindexNew, const CBlockIndex *pindexFork, bool fInitialDownload) {
    const int nNewHeight = pindexNew->nHeight;
    connman->SetBestHeight(nNewHeight);

    if (!fInitialDownload) {
        // Find the hashes of all blocks that weren't previously in the best chain.
        std::vector<uint256> vHashes;
        const CBlockIndex *pindexToAnnounce = pindexNew;
        while (pindexToAnnounce != pindexFork) {
            vHashes.push_back(pindexToAnnounce->GetBlockHash());
            pindexToAnnounce = pindexToAnnounce->pprev;
            if (vHashes.size() == MAX_BLOCKS_TO_ANNOUNCE) {
                // Limit announcements in case of a huge reorganization.
                // Rely on the peer's synchronization mechanism in that case.
                break;
            }
        }
        // Relay inventory, but don't relay old inventory during initial block download.
        connman->ForEachNode([nNewHeight, &vHashes](CNode* pnode) {
            if (nNewHeight > (pnode->nStartingHeight != -1 ? pnode->nStartingHeight - 2000 : 0)) {
                BOOST_REVERSE_FOREACH(const uint256& hash, vHashes) {
                    pnode->PushBlockHash(hash);
                }
            }
        });
        connman->WakeMessageHandler();
    }

    nTimeBestReceived = GetTime();
}

void PeerLogicValidation::BlockChecked(const CBlock& block, const CValidationState& state) {
    LOCK(cs_main);

    const uint256 hash(block.GetHash());
    std::map<uint256, std::pair<NodeId, bool>>::iterator it = mapBlockSource.find(hash);

    int nDoS = 0;
    if (state.IsInvalid(nDoS)) {
        if (it != mapBlockSource.end() && State(it->second.first)) {
            assert (state.GetRejectCode() < REJECT_INTERNAL); // Blocks are never rejected with internal reject codes
            CBlockReject reject = {(unsigned char)state.GetRejectCode(), state.GetRejectReason().substr(0, MAX_REJECT_MESSAGE_LENGTH), hash};
            State(it->second.first)->rejects.push_back(reject);
            if (nDoS > 0 && it->second.second)
                Misbehaving(it->second.first, nDoS);
        }
    }
    // Check that:
    // 1. The block is valid
    // 2. We're not in initial block download
    // 3. This is currently the best block we're aware of. We haven't updated
    //    the tip yet so we have no way to check this directly here. Instead we
    //    just check that there are currently no other blocks in flight.
    else if (state.IsValid() &&
             !IsInitialBlockDownload() &&
             mapBlocksInFlight.count(hash) == mapBlocksInFlight.size()) {
        if (it != mapBlockSource.end()) {
            MaybeSetPeerAsAnnouncingHeaderAndIDs(it->second.first, *connman);
        }
    }
    if (it != mapBlockSource.end())
        mapBlockSource.erase(it);
}

//////////////////////////////////////////////////////////////////////////////
//
// Messages
//


bool static AlreadyHave(const CInv& inv) EXCLUSIVE_LOCKS_REQUIRED(cs_main)
{
    switch (inv.type)
    {
    case MSG_TX:
    case MSG_WITNESS_TX:
        {
            assert(recentRejects);
            if (chainActive.Tip()->GetBlockHash() != hashRecentRejectsChainTip)
            {
                // If the chain tip has changed previously rejected transactions
                // might be now valid, e.g. due to a nLockTime'd tx becoming valid,
                // or a double-spend. Reset the rejects filter and give those
                // txs a second chance.
                hashRecentRejectsChainTip = chainActive.Tip()->GetBlockHash();
                recentRejects->reset();
            }

            return recentRejects->contains(inv.hash) ||
                   mempool.exists(inv.hash) ||
                   mapOrphanTransactions.count(inv.hash) ||
                   pcoinsTip->HaveCoinInCache(COutPoint(inv.hash, 0)) || // Best effort: only try output 0 and 1
                   pcoinsTip->HaveCoinInCache(COutPoint(inv.hash, 1));
        }
    case MSG_BLOCK:
    case MSG_WITNESS_BLOCK:
        return mapBlockIndex.count(inv.hash);

    case MSG_DANDELION_TX:
    case MSG_DANDELION_WITNESS_TX:
        // Do not use AlreadyHave for Dandelion transactions
        // If accidentally used, returns false so tx is requested
        return false;

        /*
            Zcoin Related Inventory Messages

        --

        We shouldn't update the sync times for each of the messages when we already have it.
        We're going to be asking many nodes upfront for the full inventory list, so we'll get duplicates of these.
        We want to only update the time on new hits, so that we can time out appropriately if needed.
    */
    case MSG_QUORUM_FINAL_COMMITMENT:
        return llmq::quorumBlockProcessor->HasMinableCommitment(inv.hash);
    case MSG_QUORUM_CONTRIB:
    case MSG_QUORUM_COMPLAINT:
    case MSG_QUORUM_JUSTIFICATION:
    case MSG_QUORUM_PREMATURE_COMMITMENT:
        return llmq::quorumDKGSessionManager->AlreadyHave(inv);
    case MSG_QUORUM_RECOVERED_SIG:
        return llmq::quorumSigningManager->AlreadyHave(inv);
    /*
    case MSG_CLSIG:
        return llmq::chainLocksHandler->AlreadyHave(inv);
    case MSG_ISLOCK:
        return llmq::quorumInstantSendManager->AlreadyHave(inv);
    */
    }
    // Don't know what it is, just say we already got one
    return true;
}

static void RelayAddress(const CAddress& addr, bool fReachable, CConnman& connman)
{
    unsigned int nRelayNodes = fReachable ? 2 : 1; // limited relaying of addresses outside our network(s)

    // Relay to a limited number of other nodes
    // Use deterministic randomness to send to the same nodes for 24 hours
    // at a time so the addrKnowns of the chosen nodes prevent repeats
    uint64_t hashAddr = addr.GetHash();
    const CSipHasher hasher = connman.GetDeterministicRandomizer(RANDOMIZER_ID_ADDRESS_RELAY).Write(hashAddr << 32).Write((GetTime() + hashAddr) / (24*60*60));
    FastRandomContext insecure_rand;

    std::array<std::pair<uint64_t, CNode*>,2> best{{{0, nullptr}, {0, nullptr}}};
    assert(nRelayNodes <= best.size());

    auto sortfunc = [&best, &hasher, nRelayNodes](CNode* pnode) {
        if (pnode->nVersion >= CADDR_TIME_VERSION) {
            uint64_t hashKey = CSipHasher(hasher).Write(pnode->id).Finalize();
            for (unsigned int i = 0; i < nRelayNodes; i++) {
                 if (hashKey > best[i].first) {
                     std::copy(best.begin() + i, best.begin() + nRelayNodes - 1, best.begin() + i + 1);
                     best[i] = std::make_pair(hashKey, pnode);
                     break;
                 }
            }
        }
    };

    auto pushfunc = [&addr, &best, nRelayNodes, &insecure_rand] {
        for (unsigned int i = 0; i < nRelayNodes && best[i].first != 0; i++) {
            best[i].second->PushAddress(addr, insecure_rand);
        }
    };

    connman.ForEachNodeThen(std::move(sortfunc), std::move(pushfunc));
}

void static ProcessGetData(CNode* pfrom, const Consensus::Params& consensusParams, CConnman& connman, const std::atomic<bool>& interruptMsgProc)
{
    std::deque<CInv>::iterator it = pfrom->vRecvGetData.begin();
    std::vector<CInv> vNotFound;
    const CNetMsgMaker msgMaker(pfrom->GetSendVersion());
    LOCK(cs_main);

    while (it != pfrom->vRecvGetData.end()) {
        // Don't bother if send buffer is too full to respond anyway
        if (pfrom->fPauseSend)
            break;

        const CInv &inv = *it;
        {
            if (interruptMsgProc)
                return;

            it++;

            if (inv.type == MSG_BLOCK || inv.type == MSG_FILTERED_BLOCK || inv.type == MSG_CMPCT_BLOCK || inv.type == MSG_WITNESS_BLOCK)
            {
                bool send = false;
                BlockMap::iterator mi = mapBlockIndex.find(inv.hash);
                if (mi != mapBlockIndex.end())
                {
                    if (mi->second->nChainTx && !mi->second->IsValid(BLOCK_VALID_SCRIPTS) &&
                            mi->second->IsValid(BLOCK_VALID_TREE)) {
                        // If we have the block and all of its parents, but have not yet validated it,
                        // we might be in the middle of connecting it (ie in the unlock of cs_main
                        // before ActivateBestChain but after AcceptBlock).
                        // In this case, we need to run ActivateBestChain prior to checking the relay
                        // conditions below.
                        std::shared_ptr<const CBlock> a_recent_block;
                        {
                            LOCK(cs_most_recent_block);
                            a_recent_block = most_recent_block;
                        }
                        CValidationState dummy;
                        ActivateBestChain(dummy, Params(), a_recent_block);
                    }
                    if (chainActive.Contains(mi->second)) {
                        send = true;
                    } else {
                        static const int nOneMonth = 30 * 24 * 60 * 60;
                        // To prevent fingerprinting attacks, only send blocks outside of the active
                        // chain if they are valid, and no more than a month older (both in time, and in
                        // best equivalent proof of work) than the best header chain we know about.
                        send = mi->second->IsValid(BLOCK_VALID_SCRIPTS) && (pindexBestHeader != NULL) &&
                            (pindexBestHeader->GetBlockTime() - mi->second->GetBlockTime() < nOneMonth) &&
                            (GetBlockProofEquivalentTime(*pindexBestHeader, *mi->second, *pindexBestHeader, consensusParams) < nOneMonth);
                        if (!send) {
                            LogPrintf("%s: ignoring request from peer=%i for old block that isn't in the main chain\n", __func__, pfrom->GetId());
                        }
                    }
                }
                // disconnect node in case we have reached the outbound limit for serving historical blocks
                // never disconnect whitelisted nodes
                static const int nOneWeek = 7 * 24 * 60 * 60; // assume > 1 week = historical
                if (send && connman.OutboundTargetReached(true) && ( ((pindexBestHeader != NULL) && (pindexBestHeader->GetBlockTime() - mi->second->GetBlockTime() > nOneWeek)) || inv.type == MSG_FILTERED_BLOCK) && !pfrom->fWhitelisted)
                {
                    LogPrint("net", "historical block serving limit reached, disconnect peer=%d\n", pfrom->GetId());

                    //disconnect node
                    pfrom->fDisconnect = true;
                    send = false;
                }
                // Pruned nodes may have deleted the block, so check whether
                // it's available before trying to send.
                if (send && (mi->second->nStatus & BLOCK_HAVE_DATA))
                {
                    // Send block from disk
                    CBlock block;
                    if (!ReadBlockFromDisk(block, (*mi).second, consensusParams))
                        assert(!"cannot load block from disk");
                    if (inv.type == MSG_BLOCK)
                        connman.PushMessage(pfrom, msgMaker.Make(SERIALIZE_TRANSACTION_NO_WITNESS, NetMsgType::BLOCK, block));
                    else if (inv.type == MSG_WITNESS_BLOCK)
                        connman.PushMessage(pfrom, msgMaker.Make(NetMsgType::BLOCK, block));
                    else if (inv.type == MSG_FILTERED_BLOCK)
                    {
                        bool sendMerkleBlock = false;
                        CMerkleBlock merkleBlock;
                        {
                            LOCK(pfrom->cs_filter);
                            if (pfrom->pfilter) {
                                sendMerkleBlock = true;
                                merkleBlock = CMerkleBlock(block, *pfrom->pfilter);
                            }
                        }
                        if (sendMerkleBlock) {
                            connman.PushMessage(pfrom, msgMaker.Make(NetMsgType::MERKLEBLOCK, merkleBlock));
                            // CMerkleBlock just contains hashes, so also push any transactions in the block the client did not see
                            // This avoids hurting performance by pointlessly requiring a round-trip
                            // Note that there is currently no way for a node to request any single transactions we didn't send here -
                            // they must either disconnect and retry or request the full block.
                            // Thus, the protocol spec specified allows for us to provide duplicate txn here,
                            // however we MUST always provide at least what the remote peer needs
                            typedef std::pair<unsigned int, uint256> PairType;
                            BOOST_FOREACH(PairType& pair, merkleBlock.vMatchedTxn)
                                connman.PushMessage(pfrom, msgMaker.Make(SERIALIZE_TRANSACTION_NO_WITNESS, NetMsgType::TX, *block.vtx[pair.first]));
                        }
                        // else
                            // no response
                    }
                    else if (inv.type == MSG_CMPCT_BLOCK)
                    {
                        // If a peer is asking for old blocks, we're almost guaranteed
                        // they won't have a useful mempool to match against a compact block,
                        // and we don't feel like constructing the object for them, so
                        // instead we respond with the full, non-compact block.
                        bool fPeerWantsWitness = State(pfrom->GetId())->fWantsCmpctWitness;
                        int nSendFlags = fPeerWantsWitness ? 0 : SERIALIZE_TRANSACTION_NO_WITNESS;
                        if (CanDirectFetch(consensusParams) && mi->second->nHeight >= chainActive.Height() - MAX_CMPCTBLOCK_DEPTH) {
                            CBlockHeaderAndShortTxIDs cmpctblock(block, fPeerWantsWitness);
                            connman.PushMessage(pfrom, msgMaker.Make(nSendFlags, NetMsgType::CMPCTBLOCK, cmpctblock));
                        } else
                            connman.PushMessage(pfrom, msgMaker.Make(nSendFlags, NetMsgType::BLOCK, block));
                    }

                    // Trigger the peer node to send a getblocks request for the next batch of inventory
                    if (inv.hash == pfrom->hashContinue)
                    {
                        // Bypass PushInventory, this must send even if redundant,
                        // and we want it right after the last block so they don't
                        // wait for other stuff first.
                        std::vector<CInv> vInv;
                        vInv.push_back(CInv(MSG_BLOCK, chainActive.Tip()->GetBlockHash()));
                        connman.PushMessage(pfrom, msgMaker.Make(NetMsgType::INV, vInv));
                        pfrom->hashContinue.SetNull();
                    }
                }
            }
            else if (inv.type == MSG_TX || inv.type == MSG_WITNESS_TX ||
                    inv.type == MSG_DANDELION_TX || inv.type == MSG_DANDELION_WITNESS_TX)
            {
                // Send stream from relay memory
                bool push = false;
                if (inv.type == MSG_TX || inv.type == MSG_WITNESS_TX) {
                    auto mi = mapRelay.find(inv.hash);
                    int nSendFlags = (inv.type == MSG_TX ? SERIALIZE_TRANSACTION_NO_WITNESS : 0);
                    if (mi != mapRelay.end()) {
                        connman.PushMessage(pfrom, msgMaker.Make(nSendFlags, NetMsgType::TX, *mi->second));
                        push = true;
                    } else if (pfrom->timeLastMempoolReq) {
                        auto txinfo = mempool.info(inv.hash);
                        // To protect privacy, do not answer getdata using the mempool when
                        // that TX couldn't have been INVed in reply to a MEMPOOL request.
                        if (txinfo.tx && txinfo.nTime <= pfrom->timeLastMempoolReq) {
                            connman.PushMessage(pfrom, msgMaker.Make(nSendFlags, NetMsgType::TX, *txinfo.tx));
                            push = true;
                        }
                    }
                }
                else if (inv.type == MSG_DANDELION_TX || inv.type == MSG_DANDELION_WITNESS_TX) {
                    int nSendFlags = (
                            inv.type == MSG_DANDELION_TX ?
                            SERIALIZE_TRANSACTION_NO_WITNESS : 0);
                    auto txinfo = txpools.getStemTxPool().info(inv.hash);
                    uint256 dandelionServiceDiscoveryHash;
                    dandelionServiceDiscoveryHash.SetHex(
                            "0xffffffffffffffffffffffffffffffffffffffffffffffffffffffffffffffff");
                    if (txinfo.tx && !CNode::isDandelionInbound(pfrom) &&
                            pfrom->setDandelionInventoryKnown.count(inv.hash) != 0) {                                
                        connman.PushMessage(pfrom, msgMaker.Make(nSendFlags, NetMsgType::DANDELIONTX, *txinfo.tx));
                        push = true;
                    } else if (inv.hash == dandelionServiceDiscoveryHash &&
                               pfrom->setDandelionInventoryKnown.count(inv.hash) != 0) {
                        pfrom->fSupportsDandelion = true;
                        push = true;
                    }
                }
                if (!push) {
                    vNotFound.push_back(inv);
                }
            }
            else
            {
                // Send stream from relay memory
                bool pushed = false;
                {
                    CDataStream ss(SER_NETWORK, PROTOCOL_VERSION);
                    auto mi = mapRelay.find(inv.hash);
                    if (mi != mapRelay.end()) {
                        ss << (*mi).second;
                        pushed = true;
                    }
                    if(pushed) {
                        connman.PushMessage(pfrom, msgMaker.Make(inv.GetCommand().c_str(), ss));
                    }
                }

<<<<<<< HEAD
                if (!fEvoZnodes && !pushed && inv.type == MSG_TXLOCK_REQUEST) {
                    CTxLockRequest txLockRequest;
                    if(instantsend.GetTxLockRequest(inv.hash, txLockRequest)) {
                        CDataStream ss(SER_NETWORK, PROTOCOL_VERSION);
                        ss.reserve(1000);
                        ss << txLockRequest;
                        connman.PushMessage(pfrom, msgMaker.Make(NetMsgType::TXLOCKREQUEST, ss));
                        pushed = true;
                    }
                }

                if (!fEvoZnodes && !pushed && inv.type == MSG_TXLOCK_VOTE) {
                    CTxLockVote vote;
                    if(instantsend.GetTxLockVote(inv.hash, vote)) {
                        CDataStream ss(SER_NETWORK, PROTOCOL_VERSION);
                        ss.reserve(1000);
                        ss << vote;
                        connman.PushMessage(pfrom, msgMaker.Make(NetMsgType::TXLOCKVOTE, ss));
                        pushed = true;
                    }
                }

                if (!fEvoZnodes && !pushed && inv.type == MSG_SPORK) {
                    if(mapSporks.count(inv.hash)) {
                        CDataStream ss(SER_NETWORK, PROTOCOL_VERSION);
                        ss.reserve(1000);
                        ss << mapSporks[inv.hash];
                        connman.PushMessage(pfrom, msgMaker.Make(NetMsgType::SPORK, ss));
                        pushed = true;
                    }
                }

                if (!fEvoZnodes && !pushed && inv.type == MSG_ZNODE_PAYMENT_VOTE) {
                    if(znpayments.HasVerifiedPaymentVote(inv.hash)) {
                        CDataStream ss(SER_NETWORK, PROTOCOL_VERSION);
                        ss.reserve(1000);
                        ss << znpayments.mapZnodePaymentVotes[inv.hash];
                        connman.PushMessage(pfrom, msgMaker.Make(NetMsgType::ZNODEPAYMENTVOTE, ss));
                        pushed = true;
                    }
                }


                if (!fEvoZnodes && !pushed && inv.type == MSG_ZNODE_PAYMENT_BLOCK) {
                    BlockMap::iterator mi = mapBlockIndex.find(inv.hash);
                    LOCK(cs_mapZnodeBlocks);
                    if (mi != mapBlockIndex.end() && znpayments.mapZnodeBlocks.count(mi->second->nHeight)) {
                        BOOST_FOREACH(CZnodePayee& payee, znpayments.mapZnodeBlocks[mi->second->nHeight].vecPayees) {
                            std::vector<uint256> vecVoteHashes = payee.GetVoteHashes();
                            BOOST_FOREACH(uint256& hash, vecVoteHashes) {
                                if(znpayments.HasVerifiedPaymentVote(hash)) {
                                    CDataStream ss(SER_NETWORK, PROTOCOL_VERSION);
                                    ss.reserve(1000);
                                    ss << znpayments.mapZnodePaymentVotes[hash];
                                    connman.PushMessage(pfrom, msgMaker.Make(NetMsgType::ZNODEPAYMENTVOTE, ss));
                                }
                            }
                        }
                        pushed = true;
                    }
                }

                if (!fEvoZnodes && !pushed && inv.type == MSG_ZNODE_ANNOUNCE) {
                    if(mnodeman.mapSeenZnodeBroadcast.count(inv.hash)){
                        CDataStream ss(SER_NETWORK, PROTOCOL_VERSION);
                        ss.reserve(1000);
                        ss << mnodeman.mapSeenZnodeBroadcast[inv.hash].second;
                        connman.PushMessage(pfrom, msgMaker.Make(NetMsgType::MNANNOUNCE, ss));
                        pushed = true;
                    }
                }

                if (!fEvoZnodes && !pushed && inv.type == MSG_ZNODE_PING) {
                    if(mnodeman.mapSeenZnodePing.count(inv.hash)) {
                        CDataStream ss(SER_NETWORK, PROTOCOL_VERSION);
                        ss.reserve(1000);
                        ss << mnodeman.mapSeenZnodePing[inv.hash];
                        connman.PushMessage(pfrom, msgMaker.Make(NetMsgType::MNPING, ss));
                        pushed = true;
                    }
                }

                if (!fEvoZnodes && !pushed && inv.type == MSG_ZNODE_VERIFY) {
                    if(mnodeman.mapSeenZnodeVerification.count(inv.hash)) {
                        CDataStream ss(SER_NETWORK, PROTOCOL_VERSION);
                        ss.reserve(1000);
                        ss << mnodeman.mapSeenZnodeVerification[inv.hash];
                        connman.PushMessage(pfrom, msgMaker.Make(NetMsgType::MNVERIFY, ss));
                        pushed = true;
                    }
                }

                if (fEvoZnodes && !pushed && (inv.type == MSG_QUORUM_FINAL_COMMITMENT)) {
=======
                if (!pushed && (inv.type == MSG_QUORUM_FINAL_COMMITMENT)) {
>>>>>>> cddbcdec
                    llmq::CFinalCommitment o;
                    if (llmq::quorumBlockProcessor->GetMinableCommitmentByHash(inv.hash, o)) {
                        connman.PushMessage(pfrom, msgMaker.Make(NetMsgType::QFCOMMITMENT, o));
                        pushed = true;
                    }
                }

                if (!pushed && (inv.type == MSG_QUORUM_CONTRIB)) {
                    llmq::CDKGContribution o;
                    if (llmq::quorumDKGSessionManager->GetContribution(inv.hash, o)) {
                        connman.PushMessage(pfrom, msgMaker.Make(NetMsgType::QCONTRIB, o));
                        pushed = true;
                    }
                }
                if (!pushed && (inv.type == MSG_QUORUM_COMPLAINT)) {
                    llmq::CDKGComplaint o;
                    if (llmq::quorumDKGSessionManager->GetComplaint(inv.hash, o)) {
                        connman.PushMessage(pfrom, msgMaker.Make(NetMsgType::QCOMPLAINT, o));
                        pushed = true;
                    }
                }
                if (!pushed && (inv.type == MSG_QUORUM_JUSTIFICATION)) {
                    llmq::CDKGJustification o;
                    if (llmq::quorumDKGSessionManager->GetJustification(inv.hash, o)) {
                        connman.PushMessage(pfrom, msgMaker.Make(NetMsgType::QJUSTIFICATION, o));
                        pushed = true;
                    }
                }
                if (!pushed && (inv.type == MSG_QUORUM_PREMATURE_COMMITMENT)) {
                    llmq::CDKGPrematureCommitment o;
                    if (llmq::quorumDKGSessionManager->GetPrematureCommitment(inv.hash, o)) {
                        connman.PushMessage(pfrom, msgMaker.Make(NetMsgType::QPCOMMITMENT, o));
                        pushed = true;
                    }
                }
                if (!pushed && (inv.type == MSG_QUORUM_RECOVERED_SIG)) {
                    llmq::CRecoveredSig o;
                    if (llmq::quorumSigningManager->GetRecoveredSigForGetData(inv.hash, o)) {
                        connman.PushMessage(pfrom, msgMaker.Make(NetMsgType::QSIGREC, o));
                        pushed = true;
                    }
                }

                if (!pushed)
                    vNotFound.push_back(inv);
            }


            // Track requests for our stuff.
            GetMainSignals().Inventory(inv.hash);

            if (inv.type == MSG_BLOCK || inv.type == MSG_FILTERED_BLOCK || inv.type == MSG_CMPCT_BLOCK || inv.type == MSG_WITNESS_BLOCK)
                break;
        }
    }

    pfrom->vRecvGetData.erase(pfrom->vRecvGetData.begin(), it);

    if (!vNotFound.empty()) {
        // Let the peer know that we didn't find what it asked for, so it doesn't
        // have to wait around forever. Currently only SPV clients actually care
        // about this message: it's needed when they are recursively walking the
        // dependencies of relevant unconfirmed transactions. SPV clients want to
        // do that because they want to know about (and store and rebroadcast and
        // risk analyze) the dependencies of transactions relevant to them, without
        // having to download the entire memory pool.
        connman.PushMessage(pfrom, msgMaker.Make(NetMsgType::NOTFOUND, vNotFound));
    }
}

uint32_t GetFetchFlags(CNode* pfrom, const CBlockIndex* pprev, const Consensus::Params& chainparams) {
    uint32_t nFetchFlags = 0;
    if ((pfrom->GetLocalServices() & NODE_WITNESS) && State(pfrom->GetId())->fHaveWitness) {
        nFetchFlags |= MSG_WITNESS_FLAG;
    }
    return nFetchFlags;
}

inline void static SendBlockTransactions(const CBlock& block, const BlockTransactionsRequest& req, CNode* pfrom, CConnman& connman) {
    BlockTransactions resp(req);
    for (size_t i = 0; i < req.indexes.size(); i++) {
        if (req.indexes[i] >= block.vtx.size()) {
            LOCK(cs_main);
            Misbehaving(pfrom->GetId(), 100);
            LogPrintf("Peer %d sent us a getblocktxn with out-of-bounds tx indices", pfrom->id);
            return;
        }
        resp.txn[i] = block.vtx[req.indexes[i]];
    }
    LOCK(cs_main);
    const CNetMsgMaker msgMaker(pfrom->GetSendVersion());
    int nSendFlags = State(pfrom->GetId())->fWantsCmpctWitness ? 0 : SERIALIZE_TRANSACTION_NO_WITNESS;
    connman.PushMessage(pfrom, msgMaker.Make(nSendFlags, NetMsgType::BLOCKTXN, resp));
}

bool static ProcessMessage(CNode* pfrom, const std::string& strCommand, CDataStream& vRecv, int64_t nTimeReceived, const CChainParams& chainparams, CConnman& connman, const std::atomic<bool>& interruptMsgProc)
{
    LogPrint("net", "received: %s (%u bytes) peer=%d\n", SanitizeString(strCommand), vRecv.size(), pfrom->id);
    if (IsArgSet("-dropmessagestest") && GetRand(GetArg("-dropmessagestest", 0)) == 0)
    {
        LogPrintf("dropmessagestest DROPPING RECV MESSAGE\n");
        return true;
    }


    if (!(pfrom->GetLocalServices() & NODE_BLOOM) &&
              (strCommand == NetMsgType::FILTERLOAD ||
               strCommand == NetMsgType::FILTERADD))
    {
        if (pfrom->nVersion >= NO_BLOOM_VERSION) {
            LOCK(cs_main);
            Misbehaving(pfrom->GetId(), 100);
            return false;
        } else {
            pfrom->fDisconnect = true;
            return false;
        }
    }

    {
        LOCK(cs_main);
        CNode::CheckDandelionEmbargoes();
    }

    if (strCommand == NetMsgType::REJECT)
    {
        if (fDebug) {
            try {
                std::string strMsg; unsigned char ccode; std::string strReason;
                vRecv >> LIMITED_STRING(strMsg, CMessageHeader::COMMAND_SIZE) >> ccode >> LIMITED_STRING(strReason, MAX_REJECT_MESSAGE_LENGTH);

                std::ostringstream ss;
                ss << strMsg << " code " << itostr(ccode) << ": " << strReason;

                if (strMsg == NetMsgType::BLOCK || strMsg == NetMsgType::TX)
                {
                    uint256 hash;
                    vRecv >> hash;
                    ss << ": hash " << hash.ToString();
                }
                LogPrint("net", "Reject %s\n", SanitizeString(ss.str()));
            } catch (const std::ios_base::failure&) {
                // Avoid feedback loops by preventing reject messages from triggering a new reject message.
                LogPrint("net", "Unparseable reject message received\n");
            }
        }
    }

    else if (strCommand == NetMsgType::VERSION)
    {
        // Each connection can only send one version message
        if (pfrom->nVersion != 0)
        {
            connman.PushMessage(pfrom, CNetMsgMaker(INIT_PROTO_VERSION).Make(NetMsgType::REJECT, strCommand, REJECT_DUPLICATE, std::string("Duplicate version message")));
            LOCK(cs_main);
            Misbehaving(pfrom->GetId(), 1);
            return false;
        }

        int64_t nTime;
        CAddress addrMe;
        CAddress addrFrom;
        uint64_t nNonce = 1;
        uint64_t nServiceInt;
        ServiceFlags nServices;
        int nVersion;
        int nSendVersion;
        std::string strSubVer;
        std::string cleanSubVer;
        int nStartingHeight = -1;
        bool fRelay = true;

        vRecv >> nVersion >> nServiceInt >> nTime >> addrMe;
        nSendVersion = std::min(nVersion, PROTOCOL_VERSION);
        nServices = ServiceFlags(nServiceInt);
        if (!pfrom->fInbound)
        {
            connman.SetServices(pfrom->addr, nServices);
        }
        if (pfrom->nServicesExpected & ~nServices)
        {
            LogPrint("net", "peer=%d does not offer the expected services (%08x offered, %08x expected); disconnecting\n", pfrom->id, nServices, pfrom->nServicesExpected);
            connman.PushMessage(pfrom, CNetMsgMaker(INIT_PROTO_VERSION).Make(NetMsgType::REJECT, strCommand, REJECT_NONSTANDARD,
                               strprintf("Expected to offer services %08x", pfrom->nServicesExpected)));
            pfrom->fDisconnect = true;
            return false;
        }

        if (nVersion < MIN_PEER_PROTO_VERSION)
        {
            // disconnect from peers older than this proto version
            LogPrintf("peer=%d using obsolete version %i; disconnecting\n", pfrom->id, nVersion);
            connman.PushMessage(pfrom, CNetMsgMaker(INIT_PROTO_VERSION).Make(NetMsgType::REJECT, strCommand, REJECT_OBSOLETE,
                               strprintf("Version must be %d or greater", MIN_PEER_PROTO_VERSION)));
            pfrom->fDisconnect = true;
            return false;
        }

        if (nVersion == 10300)
            nVersion = 300;
        if (!vRecv.empty())
            vRecv >> addrFrom >> nNonce;
        if (!vRecv.empty()) {
            vRecv >> LIMITED_STRING(strSubVer, MAX_SUBVERSION_LENGTH);
            cleanSubVer = SanitizeString(strSubVer);
            int parsedVersion[4];
            if (sscanf(cleanSubVer.c_str(), "/Satoshi:%2d.%2d.%2d.%2d/",
                    &parsedVersion[0], &parsedVersion[1], &parsedVersion[2], &parsedVersion[3]) == 4) {
                int peerClientVersion = parsedVersion[0]*1000000 + parsedVersion[1]*10000 + parsedVersion[2]*100 + parsedVersion[3];
                if (peerClientVersion < MIN_ZCOIN_CLIENT_VERSION) {
                    connman.PushMessage(pfrom, CNetMsgMaker(INIT_PROTO_VERSION).Make(NetMsgType::REJECT, strCommand, REJECT_OBSOLETE, "This version is banned from the network"));
                    pfrom->fDisconnect = 1;
                    LOCK(cs_main);
                    Misbehaving(pfrom->GetId(), 100);
                    return false;
                }
            }
        }
        if (!vRecv.empty()) {
            vRecv >> nStartingHeight;
        }
        if (!vRecv.empty())
            vRecv >> fRelay;

        if (!vRecv.empty()) {
            LOCK(pfrom->cs_mnauth);
            vRecv >> pfrom->receivedMNAuthChallenge;
        }
        // Disconnect if we connected to ourself
        if (pfrom->fInbound && !connman.CheckIncomingNonce(nNonce))
        {
            LogPrintf("connected to self at %s, disconnecting\n", pfrom->addr.ToString());
            pfrom->fDisconnect = true;
            return true;
        }

        if (pfrom->fInbound && addrMe.IsRoutable())
        {
            SeenLocal(addrMe);
        }

        // Be shy and don't send version until we hear
        if (pfrom->fInbound)
            PushNodeVersion(pfrom, connman, GetAdjustedTime());

        connman.PushMessage(pfrom, CNetMsgMaker(INIT_PROTO_VERSION).Make(NetMsgType::VERACK));

        pfrom->nServices = nServices;
        pfrom->SetAddrLocal(addrMe);
        {
            LOCK(pfrom->cs_SubVer);
            pfrom->strSubVer = strSubVer;
            pfrom->cleanSubVer = cleanSubVer;
        }
        pfrom->nStartingHeight = nStartingHeight;
        pfrom->fClient = !(nServices & NODE_NETWORK);
        {
            LOCK(pfrom->cs_filter);
            pfrom->fRelayTxes = fRelay; // set to true after we get the first filter* message
        }

        // Change version
        pfrom->SetSendVersion(nSendVersion);
        pfrom->nVersion = nVersion;

        if((nServices & NODE_WITNESS))
        {
            LOCK(cs_main);
            State(pfrom->GetId())->fHaveWitness = true;
        }

        // Potentially mark this peer as a preferred download peer.
        {
        LOCK(cs_main);
        UpdatePreferredDownload(pfrom, State(pfrom->GetId()));
        }

        if (!pfrom->fInbound)
        {
            // Advertise our address
            if (fListen && !IsInitialBlockDownload())
            {
                CAddress addr = GetLocalAddress(&pfrom->addr, pfrom->GetLocalServices());
                FastRandomContext insecure_rand;
                if (addr.IsRoutable())
                {
                    LogPrint("net", "ProcessMessages: advertising address %s\n", addr.ToString());
                    pfrom->PushAddress(addr, insecure_rand);
                } else if (IsPeerAddrLocalGood(pfrom)) {
                    addr.SetIP(addrMe);
                    LogPrint("net", "ProcessMessages: advertising address %s\n", addr.ToString());
                    pfrom->PushAddress(addr, insecure_rand);
                }
            }

            // Get recent addresses
            if (pfrom->fOneShot || pfrom->nVersion >= CADDR_TIME_VERSION || connman.GetAddressCount() < 1000)
            {
                connman.PushMessage(pfrom, CNetMsgMaker(nSendVersion).Make(NetMsgType::GETADDR));
                pfrom->fGetAddr = true;
            }
            connman.MarkAddressGood(pfrom->addr);
        }

        std::string remoteAddr;
        if (fLogIPs)
            remoteAddr = ", peeraddr=" + pfrom->addr.ToString();

        LogPrintf("receive version message: %s: version %d, blocks=%d, us=%s, peer=%d%s\n",
                  cleanSubVer, pfrom->nVersion,
                  pfrom->nStartingHeight, addrMe.ToString(), pfrom->id,
                  remoteAddr);

        int64_t nTimeOffset = nTime - GetTime();
        pfrom->nTimeOffset = nTimeOffset;
        AddTimeData(pfrom->addr, nTimeOffset);

        // If the peer is old enough to have the old alert system, send it the final alert.
        if (pfrom->nVersion <= 70012) {
            CDataStream finalAlert(ParseHex("60010000000000000000000000ffffff7f00000000ffffff7ffeffff7f01ffffff7f00000000ffffff7f00ffffff7f002f555247454e543a20416c657274206b657920636f6d70726f6d697365642c2075706772616465207265717569726564004630440220653febd6410f470f6bae11cad19c48413becb1ac2c17f908fd0fd53bdc3abd5202206d0e9c96fe88d4a0f01ed9dedae2b6f9e00da94cad0fecaae66ecf689bf71b50"), SER_NETWORK, PROTOCOL_VERSION);
            connman.PushMessage(pfrom, CNetMsgMaker(nSendVersion).Make("alert", finalAlert));
        }

        // Feeler connections exist only to verify if address is online.
        if (pfrom->fFeeler) {
            assert(pfrom->fInbound == false);
            pfrom->fDisconnect = true;
        }
        return true;
    }


    else if (pfrom->nVersion == 0)
    {
        // Must have a version message before anything else
        LOCK(cs_main);
        Misbehaving(pfrom->GetId(), 1);
        return false;
    }

    // At this point, the outgoing message serialization version can't change.
    const CNetMsgMaker msgMaker(pfrom->GetSendVersion());

    if (strCommand == NetMsgType::VERACK)
    {
        pfrom->SetRecvVersion(std::min(pfrom->nVersion.load(), PROTOCOL_VERSION));

        if (!pfrom->fInbound) {
            // Mark this node as currently connected, so we update its timestamp later.
            LOCK(cs_main);
            State(pfrom->GetId())->fCurrentlyConnected = true;
        }

        if (pfrom->nVersion >= LLMQS_PROTO_VERSION) {
            CMNAuth::PushMNAUTH(pfrom, connman);
        }

        if (pfrom->nVersion >= SENDHEADERS_VERSION) {
            // Tell our peer we prefer to receive headers rather than inv's
            // We send this to non-NODE NETWORK peers as well, because even
            // non-NODE NETWORK peers can announce blocks (such as pruning
            // nodes)
            connman.PushMessage(pfrom, msgMaker.Make(NetMsgType::SENDHEADERS));
        }
        if (pfrom->nVersion >= SHORT_IDS_BLOCKS_VERSION) {
            // Tell our peer we are willing to provide version 1 or 2 cmpctblocks
            // However, we do not request new block announcements using
            // cmpctblock messages.
            // We send this to non-NODE NETWORK peers as well, because
            // they may wish to request compact blocks from us
            bool fAnnounceUsingCMPCTBLOCK = false;
            uint64_t nCMPCTBLOCKVersion = 2;
            if (pfrom->GetLocalServices() & NODE_WITNESS)
                connman.PushMessage(pfrom, msgMaker.Make(NetMsgType::SENDCMPCT, fAnnounceUsingCMPCTBLOCK, nCMPCTBLOCKVersion));
            nCMPCTBLOCKVersion = 1;
            connman.PushMessage(pfrom, msgMaker.Make(NetMsgType::SENDCMPCT, fAnnounceUsingCMPCTBLOCK, nCMPCTBLOCKVersion));
        }

        if (pfrom->nVersion >= LLMQS_PROTO_VERSION) {
            // Tell our peer that we're interested in plain LLMQ recovered signatures.
            // Otherwise the peer would only announce/send messages resulting from QRECSIG,
            // e.g. InstantSend locks or ChainLocks. SPV nodes should not send this message
            // as they are usually only interested in the higher level messages
            connman.PushMessage(pfrom, msgMaker.Make(NetMsgType::QSENDRECSIGS, true));
        }

        if (GetBoolArg("-watchquorums", llmq::DEFAULT_WATCH_QUORUMS)) {
            connman.PushMessage(pfrom, msgMaker.Make(NetMsgType::QWATCH));
        }

        pfrom->fSuccessfullyConnected = true;
    }

    else if (!pfrom->fSuccessfullyConnected)
    {
        // Must have a verack message before anything else
        LOCK(cs_main);
        Misbehaving(pfrom->GetId(), 1);
        return false;
    }

    else if (strCommand == NetMsgType::ADDR)
    {
        std::vector<CAddress> vAddr;
        vRecv >> vAddr;

        // Don't want addr from older versions unless seeding
        if (pfrom->nVersion < CADDR_TIME_VERSION && connman.GetAddressCount() > 1000)
            return true;
        if (vAddr.size() > 1000)
        {
            LOCK(cs_main);
            Misbehaving(pfrom->GetId(), 20);
            return error("message addr size() = %u", vAddr.size());
        }

        // Store the new addresses
        std::vector<CAddress> vAddrOk;
        int64_t nNow = GetAdjustedTime();
        int64_t nSince = nNow - 10 * 60;
        BOOST_FOREACH(CAddress& addr, vAddr)
        {
            if (interruptMsgProc)
                return true;

            if ((addr.nServices & REQUIRED_SERVICES) != REQUIRED_SERVICES)
                continue;

            if (addr.nTime <= 100000000 || addr.nTime > nNow + 10 * 60)
                addr.nTime = nNow - 5 * 24 * 60 * 60;
            pfrom->AddAddressKnown(addr);
            bool fReachable = IsReachable(addr);
            if (addr.nTime > nSince && !pfrom->fGetAddr && vAddr.size() <= 10 && addr.IsRoutable())
            {
                // Relay to a limited number of other nodes
                RelayAddress(addr, fReachable, connman);
            }
            // Do not store addresses outside our network
            if (fReachable)
                vAddrOk.push_back(addr);
        }
        connman.AddNewAddresses(vAddrOk, pfrom->addr, 2 * 60 * 60);
        if (vAddr.size() < 1000)
            pfrom->fGetAddr = false;
        if (pfrom->fOneShot)
            pfrom->fDisconnect = true;
    }

    else if (strCommand == NetMsgType::SENDHEADERS)
    {
        LOCK(cs_main);
        State(pfrom->GetId())->fPreferHeaders = true;
    }

    else if (strCommand == NetMsgType::SENDCMPCT)
    {
        bool fAnnounceUsingCMPCTBLOCK = false;
        uint64_t nCMPCTBLOCKVersion = 0;
        vRecv >> fAnnounceUsingCMPCTBLOCK >> nCMPCTBLOCKVersion;
        if (nCMPCTBLOCKVersion == 1 || ((pfrom->GetLocalServices() & NODE_WITNESS) && nCMPCTBLOCKVersion == 2)) {
            LOCK(cs_main);
            // fProvidesHeaderAndIDs is used to "lock in" version of compact blocks we send (fWantsCmpctWitness)
            if (!State(pfrom->GetId())->fProvidesHeaderAndIDs) {
                State(pfrom->GetId())->fProvidesHeaderAndIDs = true;
                State(pfrom->GetId())->fWantsCmpctWitness = nCMPCTBLOCKVersion == 2;
            }
            if (State(pfrom->GetId())->fWantsCmpctWitness == (nCMPCTBLOCKVersion == 2)) // ignore later version announces
                State(pfrom->GetId())->fPreferHeaderAndIDs = fAnnounceUsingCMPCTBLOCK;
            if (!State(pfrom->GetId())->fSupportsDesiredCmpctVersion) {
                if (pfrom->GetLocalServices() & NODE_WITNESS)
                    State(pfrom->GetId())->fSupportsDesiredCmpctVersion = (nCMPCTBLOCKVersion == 2);
                else
                    State(pfrom->GetId())->fSupportsDesiredCmpctVersion = (nCMPCTBLOCKVersion == 1);
            }
        }
    }

    else if (strCommand == NetMsgType::QSENDRECSIGS) {
        bool b;
        vRecv >> b;
        pfrom->fSendRecSigs = b;
    }

    else if (strCommand == NetMsgType::INV)
    {
        std::vector<CInv> vInv;
        vRecv >> vInv;
        if (vInv.size() > MAX_INV_SZ)
        {
            LOCK(cs_main);
            Misbehaving(pfrom->GetId(), 20);
            return error("message inv size() = %u", vInv.size());
        }

        bool fBlocksOnly = !fRelayTxes;

        // Allow whitelisted peers to send data other than blocks in blocks only mode if whitelistrelay is true
        if (pfrom->fWhitelisted && GetBoolArg("-whitelistrelay", DEFAULT_WHITELISTRELAY))
            fBlocksOnly = false;

        LOCK(cs_main);

        uint32_t nFetchFlags = GetFetchFlags(pfrom, chainActive.Tip(), chainparams.GetConsensus());

        std::vector<CInv> vToFetch;

        for (unsigned int nInv = 0; nInv < vInv.size(); nInv++)
        {
            CInv &inv = vInv[nInv];

            if (interruptMsgProc)
                return true;

            bool fAlreadyHave = AlreadyHave(inv);
            LogPrint("net", "got inv: %s  %s peer=%d\n", inv.ToString(), fAlreadyHave ? "have" : "new", pfrom->id);

            if (inv.type == MSG_TX) {
                inv.type |= nFetchFlags;
            }

            if (inv.type == MSG_BLOCK) {
                UpdateBlockAvailability(pfrom->GetId(), inv.hash);
                if (!fAlreadyHave && !fImporting && !fReindex && !mapBlocksInFlight.count(inv.hash)) {
                    // We used to request the full block here, but since headers-announcements are now the
                    // primary method of announcement on the network, and since, in the case that a node
                    // fell back to inv we probably have a reorg which we should get the headers for first,
                    // we now only provide a getheaders response here. When we receive the headers, we will
                    // then ask for the blocks we need.
                    connman.PushMessage(pfrom, msgMaker.Make(NetMsgType::GETHEADERS, chainActive.GetLocator(pindexBestHeader), inv.hash));
                    LogPrint("net", "getheaders (%d) %s to peer=%d\n", pindexBestHeader->nHeight, inv.hash.ToString(), pfrom->id);
                }
            }

            else if (inv.type == MSG_DANDELION_TX) {
                auto result = pfrom->setDandelionInventoryKnown.insert(inv.hash);
                fAlreadyHave = !result.second;
                uint256 dandelionServiceDiscoveryHash;
                dandelionServiceDiscoveryHash.SetHex(
                    "0xffffffffffffffffffffffffffffffffffffffffffffffffffffffffffffffff");
                if (fBlocksOnly) {
                    LogPrint("net", "transaction (%s) inv sent in violation of protocol peer=%d\n",
                             inv.hash.ToString(), pfrom->GetId());
                } else if ((!fAlreadyHave && !fImporting && !fReindex &&
                            !IsInitialBlockDownload() &&
                            CNode::isDandelionInbound(pfrom)) ||
                            inv.hash == dandelionServiceDiscoveryHash) {
                    pfrom->AskFor(inv);
                }
            }

            else
            {
                pfrom->AddInventoryKnown(inv);
                if (fBlocksOnly)
                    LogPrint("net", "transaction (%s) inv sent in violation of protocol peer=%d\n", inv.hash.ToString(), pfrom->id);
                else if (!fAlreadyHave && !fImporting && !fReindex && !IsInitialBlockDownload()) {
                    int64_t doubleRequestDelay = 2 * 60 * 1000000;
                    // some messages need to be re-requested faster when the first announcing peer did not answer to GETDATA
                    switch (inv.type) {
                        case MSG_QUORUM_RECOVERED_SIG:
                            doubleRequestDelay = 15 * 1000000;
                            break;
                        case MSG_CLSIG:
                            doubleRequestDelay = 5 * 1000000;
                            break;
                        case MSG_ISLOCK:
                            doubleRequestDelay = 10 * 1000000;
                            break;
                    }
                    pfrom->AskFor(inv, doubleRequestDelay);
                }
            }

            // Track requests for our stuff
            GetMainSignals().Inventory(inv.hash);
        }

        if (!vToFetch.empty())
            connman.PushMessage(pfrom, msgMaker.Make(NetMsgType::GETDATA, vToFetch));
    }


    else if (strCommand == NetMsgType::GETDATA)
    {
        std::vector<CInv> vInv;
        vRecv >> vInv;
        if (vInv.size() > MAX_INV_SZ)
        {
            LOCK(cs_main);
            Misbehaving(pfrom->GetId(), 20);
            return error("message getdata size() = %u", vInv.size());
        }

        if (fDebug || (vInv.size() != 1))
            LogPrint("net", "received getdata (%u invsz) peer=%d\n", vInv.size(), pfrom->id);

        if ((fDebug && vInv.size() > 0) || (vInv.size() == 1))
            LogPrint("net", "received getdata for: %s peer=%d\n", vInv[0].ToString(), pfrom->id);

        pfrom->vRecvGetData.insert(pfrom->vRecvGetData.end(), vInv.begin(), vInv.end());
        ProcessGetData(pfrom, chainparams.GetConsensus(), connman, interruptMsgProc);
    }


    else if (strCommand == NetMsgType::GETBLOCKS)
    {
        CBlockLocator locator;
        uint256 hashStop;
        vRecv >> locator >> hashStop;

        // We might have announced the currently-being-connected tip using a
        // compact block, which resulted in the peer sending a getblocks
        // request, which we would otherwise respond to without the new block.
        // To avoid this situation we simply verify that we are on our best
        // known chain now. This is super overkill, but we handle it better
        // for getheaders requests, and there are no known nodes which support
        // compact blocks but still use getblocks to request blocks.
        {
            std::shared_ptr<const CBlock> a_recent_block;
            {
                LOCK(cs_most_recent_block);
                a_recent_block = most_recent_block;
            }
            CValidationState dummy;
            ActivateBestChain(dummy, Params(), a_recent_block);
        }

        LOCK(cs_main);

        // Find the last block the caller has in the main chain
        const CBlockIndex* pindex = FindForkInGlobalIndex(chainActive, locator);

        // Send the rest of the chain
        if (pindex)
            pindex = chainActive.Next(pindex);
        int nLimit = 500;
        LogPrint("net", "getblocks %d to %s limit %d from peer=%d\n", (pindex ? pindex->nHeight : -1), hashStop.IsNull() ? "end" : hashStop.ToString(), nLimit, pfrom->id);
        for (; pindex; pindex = chainActive.Next(pindex))
        {
            if (pindex->GetBlockHash() == hashStop)
            {
                LogPrint("net", "  getblocks stopping at %d %s\n", pindex->nHeight, pindex->GetBlockHash().ToString());
                break;
            }
            // If pruning, don't inv blocks unless we have on disk and are likely to still have
            // for some reasonable time window (1 hour) that block relay might require.
            const int nPrunedBlocksLikelyToHave = MIN_BLOCKS_TO_KEEP - 3600 / chainparams.GetConsensus().nPowTargetSpacing;
            if (fPruneMode && (!(pindex->nStatus & BLOCK_HAVE_DATA) || pindex->nHeight <= chainActive.Tip()->nHeight - nPrunedBlocksLikelyToHave))
            {
                LogPrint("net", " getblocks stopping, pruned or too old block at %d %s\n", pindex->nHeight, pindex->GetBlockHash().ToString());
                break;
            }
            pfrom->PushInventory(CInv(MSG_BLOCK, pindex->GetBlockHash()));
            if (--nLimit <= 0)
            {
                // When this block is requested, we'll send an inv that'll
                // trigger the peer to getblocks the next batch of inventory.
                LogPrint("net", "  getblocks stopping at limit %d %s\n", pindex->nHeight, pindex->GetBlockHash().ToString());
                pfrom->hashContinue = pindex->GetBlockHash();
                break;
            }
        }
    }


    else if (strCommand == NetMsgType::GETBLOCKTXN)
    {
        BlockTransactionsRequest req;
        vRecv >> req;

        std::shared_ptr<const CBlock> recent_block;
        {
            LOCK(cs_most_recent_block);
            if (most_recent_block_hash == req.blockhash)
                recent_block = most_recent_block;
            // Unlock cs_most_recent_block to avoid cs_main lock inversion
        }
        if (recent_block) {
            SendBlockTransactions(*recent_block, req, pfrom, connman);
            return true;
        }

        LOCK(cs_main);

        BlockMap::iterator it = mapBlockIndex.find(req.blockhash);
        if (it == mapBlockIndex.end() || !(it->second->nStatus & BLOCK_HAVE_DATA)) {
            LogPrintf("Peer %d sent us a getblocktxn for a block we don't have", pfrom->id);
            return true;
        }

        if (it->second->nHeight < chainActive.Height() - MAX_BLOCKTXN_DEPTH) {
            // If an older block is requested (should never happen in practice,
            // but can happen in tests) send a block response instead of a
            // blocktxn response. Sending a full block response instead of a
            // small blocktxn response is preferable in the case where a peer
            // might maliciously send lots of getblocktxn requests to trigger
            // expensive disk reads, because it will require the peer to
            // actually receive all the data read from disk over the network.
            LogPrint("net", "Peer %d sent us a getblocktxn for a block > %i deep", pfrom->id, MAX_BLOCKTXN_DEPTH);
            CInv inv;
            inv.type = State(pfrom->GetId())->fWantsCmpctWitness ? MSG_WITNESS_BLOCK : MSG_BLOCK;
            inv.hash = req.blockhash;
            pfrom->vRecvGetData.push_back(inv);
            ProcessGetData(pfrom, chainparams.GetConsensus(), connman, interruptMsgProc);
            return true;
        }

        CBlock block;
        bool ret = ReadBlockFromDisk(block, it->second, chainparams.GetConsensus());
        assert(ret);

        SendBlockTransactions(block, req, pfrom, connman);
    }


    else if (strCommand == NetMsgType::GETHEADERS)
    {
        CBlockLocator locator;
        uint256 hashStop;
        vRecv >> locator >> hashStop;

        LOCK(cs_main);
        if (IsInitialBlockDownload() && !pfrom->fWhitelisted) {
            LogPrint("net", "Ignoring getheaders from peer=%d because node is in initial block download\n", pfrom->id);
            return true;
        }

        CNodeState *nodestate = State(pfrom->GetId());
        const CBlockIndex* pindex = NULL;
        if (locator.IsNull())
        {
            // If locator is null, return the hashStop block
            BlockMap::iterator mi = mapBlockIndex.find(hashStop);
            if (mi == mapBlockIndex.end())
                return true;
            pindex = (*mi).second;
        }
        else
        {
            // Find the last block the caller has in the main chain
            pindex = FindForkInGlobalIndex(chainActive, locator);
            if (pindex)
                pindex = chainActive.Next(pindex);
        }

        // we must use CBlocks, as CBlockHeaders won't include the 0x00 nTx count at the end
        std::vector<CBlock> vHeaders;
        int nLimit = MAX_HEADERS_RESULTS;
        LogPrint("net", "getheaders %d to %s from peer=%d\n", (pindex ? pindex->nHeight : -1), hashStop.IsNull() ? "end" : hashStop.ToString(), pfrom->id);
        for (; pindex; pindex = chainActive.Next(pindex))
        {
            vHeaders.push_back(pindex->GetBlockHeader());
            if (--nLimit <= 0 || pindex->GetBlockHash() == hashStop)
                break;
        }
        // pindex can be NULL either if we sent chainActive.Tip() OR
        // if our peer has chainActive.Tip() (and thus we are sending an empty
        // headers message). In both cases it's safe to update
        // pindexBestHeaderSent to be our tip.
        //
        // It is important that we simply reset the BestHeaderSent value here,
        // and not max(BestHeaderSent, newHeaderSent). We might have announced
        // the currently-being-connected tip using a compact block, which
        // resulted in the peer sending a headers request, which we respond to
        // without the new block. By resetting the BestHeaderSent, we ensure we
        // will re-announce the new block via headers (or compact blocks again)
        // in the SendMessages logic.
        nodestate->pindexBestHeaderSent = pindex ? pindex : chainActive.Tip();
        connman.PushMessage(pfrom, msgMaker.Make(NetMsgType::HEADERS, vHeaders));
    }


    else if (strCommand == NetMsgType::TX)
    {
        // Stop processing the transaction early if
        // We are in blocks only mode and peer is either not whitelisted or whitelistrelay is off
        if (!fRelayTxes && (!pfrom->fWhitelisted || !GetBoolArg("-whitelistrelay", DEFAULT_WHITELISTRELAY)))
        {
            LogPrint("net", "transaction sent in violation of protocol peer=%d\n", pfrom->id);
            return true;
        }

        std::deque<COutPoint> vWorkQueue;
        std::vector<uint256> vEraseQueue;

        int nInvType = MSG_TX;
        CTransactionRef ptx;

        // Read data and assign inv type
        vRecv >> ptx;

        const CTransaction& tx = *ptx;

        CInv inv(MSG_TX, tx.GetHash());
        pfrom->AddInventoryKnown(inv);

        LOCK(cs_main);

        bool fMissingInputs = false;
        bool fMissingInputsSigma = false;
        CValidationState state;
        CValidationState dummyState; // Dummy state for Dandelion stempool

        pfrom->setAskFor.erase(inv.hash);
        mapAlreadyAskedFor.erase(inv.hash);

        std::list<CTransactionRef> lRemovedTxn;

        if (!AlreadyHave(inv) && !tx.IsZerocoinSpend() && AcceptToMemoryPool(mempool, state, ptx, true, &fMissingInputs, &lRemovedTxn, false, 0, true)) {
            LogPrintf("Transaction %s received and added to the mempool.\n", tx.GetHash().ToString());

            // Changes to mempool should also be made to Dandelion stempool.
            AcceptToMemoryPool(
                txpools.getStemTxPool(),
                dummyState,
                ptx,
                true, /* fLimitFree */
                &fMissingInputs, /* pfMissingInputs */
                nullptr,
                false, /* fOverrideMempoolLimit */
                0, /* nAbsurdFee */
                true, /* isCheckWalletTransaction */
                false /* markZcoinSpendTransactionSerial */
            );

            if (CNode::isTxDandelionEmbargoed(tx.GetHash())) {
                //LogPrintf(
                //    "Embargoed dandeliontx %s found in mempool; removing from embargo map\n",
                //    tx.GetHash().ToString());
                CNode::removeDandelionEmbargo(tx.GetHash());
            }

            mempool.check(pcoinsTip);
            connman.RelayTransaction(tx);
            for (unsigned int i = 0; i < tx.vout.size(); i++) {
                vWorkQueue.emplace_back(inv.hash, i);
            }

            pfrom->nLastTXTime = GetTime();

            LogPrint("mempool", "AcceptToMemoryPool: peer=%d: accepted %s (poolsz %u txn, %u kB)\n",
                pfrom->id,
                tx.GetHash().ToString(),
                mempool.size(), mempool.DynamicMemoryUsage() / 1000);

            // Recursively process any orphan transactions that depended on this one
            std::set<NodeId> setMisbehaving;
            while (!vWorkQueue.empty()) {
                auto itByPrev = mapOrphanTransactionsByPrev.find(vWorkQueue.front());
                vWorkQueue.pop_front();
                if (itByPrev == mapOrphanTransactionsByPrev.end())
                    continue;
                for (auto mi = itByPrev->second.begin();
                     mi != itByPrev->second.end();
                     ++mi)
                {
                    const CTransactionRef& porphanTx = (*mi)->second.tx;
                    const CTransaction& orphanTx = *porphanTx;
                    const uint256& orphanHash = orphanTx.GetHash();
                    NodeId fromPeer = (*mi)->second.fromPeer;
                    bool fMissingInputs2 = false;
                    // Use a dummy CValidationState so someone can't setup nodes to counter-DoS based on orphan
                    // resolution (that is, feeding people an invalid transaction based on LegitTxX in order to get
                    // anyone relaying LegitTxX banned)
                    CValidationState stateDummy;
                    CValidationState stateDummyDandelion;


                    if (setMisbehaving.count(fromPeer))
                        continue;
                    if (AcceptToMemoryPool(mempool, stateDummy, porphanTx, true, &fMissingInputs2, &lRemovedTxn, false, 0, true)) {
                        LogPrint("mempool", "   accepted orphan tx %s\n", orphanHash.ToString());

                        // Changes to mempool should also be made to Dandelion stempool
                        AcceptToMemoryPool(
                            txpools.getStemTxPool(),
                            stateDummyDandelion,
                            porphanTx,
                            true, /* fLimitFree */
                            &fMissingInputs2,  /* pfMissingInputs */
                            nullptr,
                            false, /* fOverrideMempoolLimit */
                            0, /* nAbsurdFee */
                            true, /* isCheckWalletTransaction */
                            false /* markZcoinSpendTransactionSerial */
                        );

                        connman.RelayTransaction(orphanTx);
                        for (unsigned int i = 0; i < orphanTx.vout.size(); i++) {
                            vWorkQueue.emplace_back(orphanHash, i);
                        }
                        vEraseQueue.push_back(orphanHash);
                    }
                    else if (!fMissingInputs2)
                    {
                        int nDos = 0;
                        if (stateDummy.IsInvalid(nDos) && nDos > 0)
                        {
                            // Punish peer that gave us an invalid orphan tx
                            Misbehaving(fromPeer, nDos);
                            setMisbehaving.insert(fromPeer);
                            LogPrint("mempool", "   invalid orphan tx %s\n", orphanHash.ToString());
                        }
                        // Has inputs but not accepted to mempool
                        // Probably non-standard or insufficient fee/priority
                        LogPrint("mempool", "   removed orphan tx %s\n", orphanHash.ToString());
                        vEraseQueue.push_back(orphanHash);
                        if (!orphanTx.HasWitness() && !stateDummy.CorruptionPossible()) {
                            // Do not use rejection cache for witness transactions or
                            // witness-stripped transactions, as they can have been malleated.
                            // See https://github.com/bitcoin/bitcoin/issues/8279 for details.
                            assert(recentRejects);
                            recentRejects->insert(orphanHash);
                        }
                    }
                    mempool.check(pcoinsTip);
                }
            }

            BOOST_FOREACH(uint256 hash, vEraseQueue)
                EraseOrphanTx(hash);
        }
        else if (!AlreadyHave(inv) && tx.IsZerocoinSpend() && !tx.IsSigmaSpend() && !tx.IsLelantusJoinSplit() && AcceptToMemoryPool(mempool, state, ptx, true, &fMissingInputsSigma, nullptr, false, 0, true)) {
            // Changes to mempool should also be made to Dandelion stempool
            AcceptToMemoryPool(
                txpools.getStemTxPool(),
                dummyState,
                ptx,
                true, /* fLimitFree */
                &fMissingInputsSigma,  /* pfMissingInputs */
                nullptr,
                false, /* fOverrideMempoolLimit */
                0, /* nAbsurdFee */
                true, /* isCheckWalletTransaction */
                false /* markZcoinSpendTransactionSerial */
            );
            if (CNode::isTxDandelionEmbargoed(tx.GetHash())) {
                CNode::removeDandelionEmbargo(tx.GetHash());
            }
            // Changes to mempool should also be made to Dandelion stempool
            txpools.getStemTxPool().check(pcoinsTip);

            connman.RelayTransaction(tx);
        }
        else if (fMissingInputs)
        {
            bool fRejectedParents = false; // It may be the case that the orphans parents have all been rejected
            BOOST_FOREACH(const CTxIn& txin, tx.vin) {
                if (recentRejects->contains(txin.prevout.hash)) {
                    fRejectedParents = true;
                    break;
                }
            }
            if (!fRejectedParents) {
                uint32_t nFetchFlags = GetFetchFlags(pfrom, chainActive.Tip(), chainparams.GetConsensus());
                BOOST_FOREACH(const CTxIn& txin, tx.vin) {
                    CInv _inv(MSG_TX | nFetchFlags, txin.prevout.hash);
                    pfrom->AddInventoryKnown(_inv);
                    if (!AlreadyHave(_inv)) pfrom->AskFor(_inv);
                }
                AddOrphanTx(ptx, pfrom->GetId());

                // DoS prevention: do not allow mapOrphanTransactions to grow unbounded
                unsigned int nMaxOrphanTx = (unsigned int)std::max((int64_t)0, GetArg("-maxorphantx", DEFAULT_MAX_ORPHAN_TRANSACTIONS));
                unsigned int nEvicted = LimitOrphanTxSize(nMaxOrphanTx);
                if (nEvicted > 0)
                    LogPrint("mempool", "mapOrphan overflow, removed %u tx\n", nEvicted);
            } else {
                LogPrint("mempool", "not keeping orphan with rejected parents %s\n",tx.GetHash().ToString());
                // We will continue to reject this tx since it has rejected
                // parents so avoid re-requesting it from other peers.
                recentRejects->insert(tx.GetHash());
            }
        } else {
            if (!tx.HasWitness() && !state.CorruptionPossible()) {
                // Do not use rejection cache for witness transactions or
                // witness-stripped transactions, as they can have been malleated.
                // See https://github.com/bitcoin/bitcoin/issues/8279 for details.
                assert(recentRejects);
                recentRejects->insert(tx.GetHash());
                if (RecursiveDynamicUsage(*ptx) < 100000) {
                    AddToCompactExtraTransactions(ptx);
                }
            } else if (tx.HasWitness() && RecursiveDynamicUsage(*ptx) < 100000) {
                AddToCompactExtraTransactions(ptx);
            }

            if (pfrom->fWhitelisted && GetBoolArg("-whitelistforcerelay", DEFAULT_WHITELISTFORCERELAY)) {
                // Always relay transactions received from whitelisted peers, even
                // if they were already in the mempool or rejected from it due
                // to policy, allowing the node to function as a gateway for
                // nodes hidden behind it.
                //
                // Never relay transactions that we would assign a non-zero DoS
                // score for, as we expect peers to do the same with us in that
                // case.
                int nDoS = 0;
                if (!state.IsInvalid(nDoS) || nDoS == 0) {
                    LogPrintf("Force relaying tx %s from whitelisted peer=%d\n", tx.GetHash().ToString(), pfrom->id);
                    connman.RelayTransaction(tx);
                } else {
                    LogPrintf("Not relaying invalid transaction %s from whitelisted peer=%d (%s)\n", tx.GetHash().ToString(), pfrom->id, FormatStateMessage(state));
                }
            }
        }

        for (const CTransactionRef& removedTx : lRemovedTxn)
            AddToCompactExtraTransactions(removedTx);

        int nDoS = 0;
        if (state.IsInvalid(nDoS))
        {
            LogPrint("mempoolrej", "%s from peer=%d was not accepted: %s\n", tx.GetHash().ToString(),
                pfrom->id,
                FormatStateMessage(state));
            if (state.GetRejectCode() < REJECT_INTERNAL) // Never send AcceptToMemoryPool's internal codes over P2P
                connman.PushMessage(pfrom, msgMaker.Make(NetMsgType::REJECT, strCommand, (unsigned char)state.GetRejectCode(),
                                   state.GetRejectReason().substr(0, MAX_REJECT_MESSAGE_LENGTH), inv.hash));
            if (nDoS > 0) {
                Misbehaving(pfrom->GetId(), nDoS);
            }
        }
    }


    else if (strCommand == NetMsgType::DANDELIONTX)
    {
        CValidationState state;
        CTransactionRef ptx;
        vRecv >> ptx;
        const CTransaction &tx = *ptx;

        bool fMissingInputs = false;
        std::list<CTransaction> lRemovedTxn;
        CInv inv(MSG_DANDELION_TX, tx.GetHash());
        LOCK(cs_main);
        if (CNode::isDandelionInbound(pfrom)) {
            if (!txpools.getStemTxPool().exists(inv.hash)) {
                bool ret = AcceptToMemoryPool(
                    txpools.getStemTxPool(),
                    state,
                    ptx,
                    true, // fLimitFree
                    &fMissingInputs,
                    nullptr, //&lRemovedTxn,
                    false, /* fOverrideMempoolLimit */
                    0, /* nAbsurdFee */
                    false, /* isCheckWalletTransaction */
                    false /* markZcoinSpendTransactionSerial */
                    );
                if (ret) {
                    LogPrint("mempool",
                             "AcceptToStemPool: peer=%d: accepted %s (poolsz %u txn, %u kB)\n",
                             pfrom->GetId(),
                             tx.GetHash().ToString(),
                             txpools.getStemTxPool().size(),
                             txpools.getStemTxPool().DynamicMemoryUsage() / 1000);
                    int64_t nCurrTime = GetTimeMicros();
                    auto& consensus = Params().GetConsensus();
                    int64_t nEmbargo = 1000000 * consensus.nDandelionEmbargoMinimum +
                        PoissonNextSend(nCurrTime, consensus.nDandelionEmbargoAvgAdd);
                    pfrom->insertDandelionEmbargo(tx.GetHash(), nEmbargo);
               }
                int nDoS = 0;
                if (state.IsInvalid(nDoS)) {
                    LogPrint(
                        "mempool-reject",
                        "%s from peer=%d was not accepted: %s\n",
                        tx.GetHash().ToString(),
                        pfrom->GetId(),
                        FormatStateMessage(state));
                    // Never send AcceptToMemoryPool's internal codes over P2P
                    if (state.GetRejectCode() > 0 &&
                        state.GetRejectCode() < REJECT_INTERNAL) {
                        connman.PushMessage(pfrom, msgMaker.Make(NetMsgType::REJECT, strCommand, (unsigned char) state.GetRejectCode(),
                            state.GetRejectReason().substr(0, MAX_REJECT_MESSAGE_LENGTH), inv.hash));
                    }
                    if (nDoS > 0) {
                        Misbehaving(pfrom->GetId(), nDoS);
                    }
                }
            }
            // If the transaction already was in the stempool,
            // Or we just successfully added it there, relay it.
            // It will either get relayed to one Dandelion destination, or fluff phase will start.
            if (txpools.getStemTxPool().exists(inv.hash)) {
                CNode::RelayDandelionTransaction(tx, pfrom);
            }
        }
    }
    

    else if (strCommand == NetMsgType::CMPCTBLOCK && !fImporting && !fReindex) // Ignore blocks received while importing
    {
        CBlockHeaderAndShortTxIDs cmpctblock;
        vRecv >> cmpctblock;

        {
        LOCK(cs_main);

        if (mapBlockIndex.find(cmpctblock.header.hashPrevBlock) == mapBlockIndex.end()) {
            // Doesn't connect (or is genesis), instead of DoSing in AcceptBlockHeader, request deeper headers
            if (!IsInitialBlockDownload())
                connman.PushMessage(pfrom, msgMaker.Make(NetMsgType::GETHEADERS, chainActive.GetLocator(pindexBestHeader), uint256()));
            return true;
        }
        }

        const CBlockIndex *pindex = NULL;
        CValidationState state;
        if (!ProcessNewBlockHeaders({cmpctblock.header}, state, chainparams, &pindex)) {
            int nDoS;
            if (state.IsInvalid(nDoS)) {
                if (nDoS > 0) {
                    LOCK(cs_main);
                    Misbehaving(pfrom->GetId(), nDoS);
                }
                LogPrintf("Peer %d sent us invalid header via cmpctblock\n", pfrom->id);
                return true;
            }
        }

        // When we succeed in decoding a block's txids from a cmpctblock
        // message we typically jump to the BLOCKTXN handling code, with a
        // dummy (empty) BLOCKTXN message, to re-use the logic there in
        // completing processing of the putative block (without cs_main).
        bool fProcessBLOCKTXN = false;
        CDataStream blockTxnMsg(SER_NETWORK, PROTOCOL_VERSION);

        // If we end up treating this as a plain headers message, call that as well
        // without cs_main.
        bool fRevertToHeaderProcessing = false;
        CDataStream vHeadersMsg(SER_NETWORK, PROTOCOL_VERSION);

        // Keep a CBlock for "optimistic" compactblock reconstructions (see
        // below)
        std::shared_ptr<CBlock> pblock = std::make_shared<CBlock>();
        bool fBlockReconstructed = false;

        {
        LOCK(cs_main);
        // If AcceptBlockHeader returned true, it set pindex
        assert(pindex);
        UpdateBlockAvailability(pfrom->GetId(), pindex->GetBlockHash());

        std::map<uint256, std::pair<NodeId, std::list<QueuedBlock>::iterator> >::iterator blockInFlightIt = mapBlocksInFlight.find(pindex->GetBlockHash());
        bool fAlreadyInFlight = blockInFlightIt != mapBlocksInFlight.end();

        if (pindex->nStatus & BLOCK_HAVE_DATA) // Nothing to do here
            return true;

        if (pindex->nChainWork <= chainActive.Tip()->nChainWork || // We know something better
                pindex->nTx != 0) { // We had this block at some point, but pruned it
            if (fAlreadyInFlight) {
                // We requested this block for some reason, but our mempool will probably be useless
                // so we just grab the block via normal getdata
                std::vector<CInv> vInv(1);
                vInv[0] = CInv(MSG_BLOCK | GetFetchFlags(pfrom, pindex->pprev, chainparams.GetConsensus()), cmpctblock.header.GetHash());
                connman.PushMessage(pfrom, msgMaker.Make(NetMsgType::GETDATA, vInv));
            }
            return true;
        }

        // If we're not close to tip yet, give up and let parallel block fetch work its magic
        if (!fAlreadyInFlight && !CanDirectFetch(chainparams.GetConsensus()))
            return true;

        CNodeState *nodestate = State(pfrom->GetId());

        if (IsWitnessEnabled(pindex->pprev, chainparams.GetConsensus()) && !nodestate->fSupportsDesiredCmpctVersion) {
            // Don't bother trying to process compact blocks from v1 peers
            // after segwit activates.
            return true;
        }

        // We want to be a bit conservative just to be extra careful about DoS
        // possibilities in compact block processing...
        if (pindex->nHeight <= chainActive.Height() + 2) {
            if ((!fAlreadyInFlight && nodestate->nBlocksInFlight < MAX_BLOCKS_IN_TRANSIT_PER_PEER) ||
                 (fAlreadyInFlight && blockInFlightIt->second.first == pfrom->GetId())) {
                std::list<QueuedBlock>::iterator* queuedBlockIt = NULL;
                if (!MarkBlockAsInFlight(pfrom->GetId(), pindex->GetBlockHash(), chainparams.GetConsensus(), pindex, &queuedBlockIt)) {
                    if (!(*queuedBlockIt)->partialBlock)
                        (*queuedBlockIt)->partialBlock.reset(new PartiallyDownloadedBlock(&mempool));
                    else {
                        // The block was already in flight using compact blocks from the same peer
                        LogPrint("net", "Peer sent us compact block we were already syncing!\n");
                        return true;
                    }
                }

                PartiallyDownloadedBlock& partialBlock = *(*queuedBlockIt)->partialBlock;
                ReadStatus status = partialBlock.InitData(cmpctblock, vExtraTxnForCompact);
                if (status == READ_STATUS_INVALID) {
                    MarkBlockAsReceived(pindex->GetBlockHash()); // Reset in-flight state in case of whitelist
                    Misbehaving(pfrom->GetId(), 100);
                    LogPrintf("Peer %d sent us invalid compact block\n", pfrom->id);
                    return true;
                } else if (status == READ_STATUS_FAILED) {
                    // Duplicate txindexes, the block is now in-flight, so just request it
                    std::vector<CInv> vInv(1);
                    vInv[0] = CInv(MSG_BLOCK | GetFetchFlags(pfrom, pindex->pprev, chainparams.GetConsensus()), cmpctblock.header.GetHash());
                    connman.PushMessage(pfrom, msgMaker.Make(NetMsgType::GETDATA, vInv));
                    return true;
                }

                BlockTransactionsRequest req;
                for (size_t i = 0; i < cmpctblock.BlockTxCount(); i++) {
                    if (!partialBlock.IsTxAvailable(i))
                        req.indexes.push_back(i);
                }
                if (req.indexes.empty()) {
                    // Dirty hack to jump to BLOCKTXN code (TODO: move message handling into their own functions)
                    BlockTransactions txn;
                    txn.blockhash = cmpctblock.header.GetHash();
                    blockTxnMsg << txn;
                    fProcessBLOCKTXN = true;
                } else {
                    req.blockhash = pindex->GetBlockHash();
                    connman.PushMessage(pfrom, msgMaker.Make(NetMsgType::GETBLOCKTXN, req));
                }
            } else {
                // This block is either already in flight from a different
                // peer, or this peer has too many blocks outstanding to
                // download from.
                // Optimistically try to reconstruct anyway since we might be
                // able to without any round trips.
                PartiallyDownloadedBlock tempBlock(&mempool);
                ReadStatus status = tempBlock.InitData(cmpctblock, vExtraTxnForCompact);
                if (status != READ_STATUS_OK) {
                    // TODO: don't ignore failures
                    return true;
                }
                std::vector<CTransactionRef> dummy;
                status = tempBlock.FillBlock(*pblock, dummy);
                if (status == READ_STATUS_OK) {
                    fBlockReconstructed = true;
                }
            }
        } else {
            if (fAlreadyInFlight) {
                // We requested this block, but its far into the future, so our
                // mempool will probably be useless - request the block normally
                std::vector<CInv> vInv(1);
                vInv[0] = CInv(MSG_BLOCK | GetFetchFlags(pfrom, pindex->pprev, chainparams.GetConsensus()), cmpctblock.header.GetHash());
                connman.PushMessage(pfrom, msgMaker.Make(NetMsgType::GETDATA, vInv));
                return true;
            } else {
                // If this was an announce-cmpctblock, we want the same treatment as a header message
                // Dirty hack to process as if it were just a headers message (TODO: move message handling into their own functions)
                std::vector<CBlock> headers;
                headers.push_back(cmpctblock.header);
                vHeadersMsg << headers;
                fRevertToHeaderProcessing = true;
            }
        }
        } // cs_main

        if (fProcessBLOCKTXN)
            return ProcessMessage(pfrom, NetMsgType::BLOCKTXN, blockTxnMsg, nTimeReceived, chainparams, connman, interruptMsgProc);

        if (fRevertToHeaderProcessing)
            return ProcessMessage(pfrom, NetMsgType::HEADERS, vHeadersMsg, nTimeReceived, chainparams, connman, interruptMsgProc);

        if (fBlockReconstructed) {
            // If we got here, we were able to optimistically reconstruct a
            // block that is in flight from some other peer.
            {
                LOCK(cs_main);
                mapBlockSource.emplace(pblock->GetHash(), std::make_pair(pfrom->GetId(), false));
            }
            bool fNewBlock = false;
            ProcessNewBlock(chainparams, pblock, true, &fNewBlock);
            if (fNewBlock)
                pfrom->nLastBlockTime = GetTime();

            LOCK(cs_main); // hold cs_main for CBlockIndex::IsValid()
            if (pindex->IsValid(BLOCK_VALID_TRANSACTIONS)) {
                // Clear download state for this block, which is in
                // process from some other peer.  We do this after calling
                // ProcessNewBlock so that a malleated cmpctblock announcement
                // can't be used to interfere with block relay.
                MarkBlockAsReceived(pblock->GetHash());
            }
        }

    }

    else if (strCommand == NetMsgType::BLOCKTXN && !fImporting && !fReindex) // Ignore blocks received while importing
    {
        BlockTransactions resp;
        vRecv >> resp;

        std::shared_ptr<CBlock> pblock = std::make_shared<CBlock>();
        bool fBlockRead = false;
        {
            LOCK(cs_main);

            std::map<uint256, std::pair<NodeId, std::list<QueuedBlock>::iterator> >::iterator it = mapBlocksInFlight.find(resp.blockhash);
            if (it == mapBlocksInFlight.end() || !it->second.second->partialBlock ||
                    it->second.first != pfrom->GetId()) {
                LogPrint("net", "Peer %d sent us block transactions for block we weren't expecting\n", pfrom->id);
                return true;
            }

            PartiallyDownloadedBlock& partialBlock = *it->second.second->partialBlock;
            ReadStatus status = partialBlock.FillBlock(*pblock, resp.txn);
            if (status == READ_STATUS_INVALID) {
                MarkBlockAsReceived(resp.blockhash); // Reset in-flight state in case of whitelist
                Misbehaving(pfrom->GetId(), 100);
                LogPrintf("Peer %d sent us invalid compact block/non-matching block transactions\n", pfrom->id);
                return true;
            } else if (status == READ_STATUS_FAILED) {
                // Might have collided, fall back to getdata now :(
                std::vector<CInv> invs;
                invs.push_back(CInv(MSG_BLOCK | GetFetchFlags(pfrom, chainActive.Tip(), chainparams.GetConsensus()), resp.blockhash));
                connman.PushMessage(pfrom, msgMaker.Make(NetMsgType::GETDATA, invs));
            } else {
                // Block is either okay, or possibly we received
                // READ_STATUS_CHECKBLOCK_FAILED.
                // Note that CheckBlock can only fail for one of a few reasons:
                // 1. bad-proof-of-work (impossible here, because we've already
                //    accepted the header)
                // 2. merkleroot doesn't match the transactions given (already
                //    caught in FillBlock with READ_STATUS_FAILED, so
                //    impossible here)
                // 3. the block is otherwise invalid (eg invalid coinbase,
                //    block is too big, too many legacy sigops, etc).
                // So if CheckBlock failed, #3 is the only possibility.
                // Under BIP 152, we don't DoS-ban unless proof of work is
                // invalid (we don't require all the stateless checks to have
                // been run).  This is handled below, so just treat this as
                // though the block was successfully read, and rely on the
                // handling in ProcessNewBlock to ensure the block index is
                // updated, reject messages go out, etc.
                MarkBlockAsReceived(resp.blockhash); // it is now an empty pointer
                fBlockRead = true;
                // mapBlockSource is only used for sending reject messages and DoS scores,
                // so the race between here and cs_main in ProcessNewBlock is fine.
                // BIP 152 permits peers to relay compact blocks after validating
                // the header only; we should not punish peers if the block turns
                // out to be invalid.
                mapBlockSource.emplace(resp.blockhash, std::make_pair(pfrom->GetId(), false));
            }
        } // Don't hold cs_main when we call into ProcessNewBlock
        if (fBlockRead) {
            bool fNewBlock = false;
            // Since we requested this block (it was in mapBlocksInFlight), force it to be processed,
            // even if it would not be a candidate for new tip (missing previous block, chain not long enough, etc)
            ProcessNewBlock(chainparams, pblock, true, &fNewBlock);
            if (fNewBlock)
                pfrom->nLastBlockTime = GetTime();
        }
    }


    else if (strCommand == NetMsgType::HEADERS && !fImporting && !fReindex) // Ignore headers received while importing
    {
        std::vector<CBlockHeader> headers;

        // Bypass the normal CBlock deserialization, as we don't want to risk deserializing 2000 full blocks.
        unsigned int nCount = ReadCompactSize(vRecv);
        if (nCount > MAX_HEADERS_RESULTS) {
            LOCK(cs_main);
            Misbehaving(pfrom->GetId(), 20);
            return error("headers message size = %u", nCount);
        }
        headers.resize(nCount);
        for (unsigned int n = 0; n < nCount; n++) {
            headers[n].SerializationOp(vRecv, CBlockHeader::CReadBlockHeader());
            ReadCompactSize(vRecv); // ignore tx count; assume it is 0.
        }

        if (nCount == 0) {
            // Nothing interesting. Stop asking this peers for more headers.
            return true;
        }

        const CBlockIndex *pindexLast = NULL;
        {
        LOCK(cs_main);
        CNodeState *nodestate = State(pfrom->GetId());

        // If this looks like it could be a block announcement (nCount <
        // MAX_BLOCKS_TO_ANNOUNCE), use special logic for handling headers that
        // don't connect:
        // - Send a getheaders message in response to try to connect the chain.
        // - The peer can send up to MAX_UNCONNECTING_HEADERS in a row that
        //   don't connect before giving DoS points
        // - Once a headers message is received that is valid and does connect,
        //   nUnconnectingHeaders gets reset back to 0.
        if (mapBlockIndex.find(headers[0].hashPrevBlock) == mapBlockIndex.end() && nCount < MAX_BLOCKS_TO_ANNOUNCE) {
            nodestate->nUnconnectingHeaders++;
            connman.PushMessage(pfrom, msgMaker.Make(NetMsgType::GETHEADERS, chainActive.GetLocator(pindexBestHeader), uint256()));
            LogPrint("net", "received header %s: missing prev block %s, sending getheaders (%d) to end (peer=%d, nUnconnectingHeaders=%d)\n",
                    headers[0].GetHash().ToString(),
                    headers[0].hashPrevBlock.ToString(),
                    pindexBestHeader->nHeight,
                    pfrom->id, nodestate->nUnconnectingHeaders);
            // Set hashLastUnknownBlock for this peer, so that if we
            // eventually get the headers - even from a different peer -
            // we can use this peer to download.
            UpdateBlockAvailability(pfrom->GetId(), headers.back().GetHash());

            if (nodestate->nUnconnectingHeaders % MAX_UNCONNECTING_HEADERS == 0) {
                Misbehaving(pfrom->GetId(), 20);
            }
            return true;
        }

        uint256 hashLastBlock;
        for (const CBlockHeader& header : headers) {
            if (!hashLastBlock.IsNull() && header.hashPrevBlock != hashLastBlock) {
                Misbehaving(pfrom->GetId(), 20);
                return error("non-continuous headers sequence");
            }
            hashLastBlock = header.GetHash();
        }
        }

        CValidationState state;
        if (!ProcessNewBlockHeaders(headers, state, chainparams, &pindexLast)) {
            int nDoS;
            if (state.IsInvalid(nDoS)) {
                if (nDoS > 0) {
                    LOCK(cs_main);
                    Misbehaving(pfrom->GetId(), nDoS);
                }
                return error("invalid header received");
            }
        }

        {
        LOCK(cs_main);
        CNodeState *nodestate = State(pfrom->GetId());
        if (nodestate->nUnconnectingHeaders > 0) {
            LogPrint("net", "peer=%d: resetting nUnconnectingHeaders (%d -> 0)\n", pfrom->id, nodestate->nUnconnectingHeaders);
        }
        nodestate->nUnconnectingHeaders = 0;

        assert(pindexLast);
        UpdateBlockAvailability(pfrom->GetId(), pindexLast->GetBlockHash());

        if (nCount == MAX_HEADERS_RESULTS) {
            // Headers message had its maximum size; the peer may have more headers.
            // TODO: optimize: if pindexLast is an ancestor of chainActive.Tip or pindexBestHeader, continue
            // from there instead.
            LogPrint("net", "more getheaders (%d) to end to peer=%d (startheight:%d)\n", pindexLast->nHeight, pfrom->id, pfrom->nStartingHeight);
            connman.PushMessage(pfrom, msgMaker.Make(NetMsgType::GETHEADERS, chainActive.GetLocator(pindexLast), uint256()));
        }

        bool fCanDirectFetch = CanDirectFetch(chainparams.GetConsensus());
        // If this set of headers is valid and ends in a block with at least as
        // much work as our tip, download as much as possible.
        if (fCanDirectFetch && pindexLast->IsValid(BLOCK_VALID_TREE) && chainActive.Tip()->nChainWork <= pindexLast->nChainWork) {
            std::vector<const CBlockIndex*> vToFetch;
            const CBlockIndex *pindexWalk = pindexLast;
            // Calculate all the blocks we'd need to switch to pindexLast, up to a limit.
            while (pindexWalk && !chainActive.Contains(pindexWalk) && vToFetch.size() <= MAX_BLOCKS_IN_TRANSIT_PER_PEER) {
                if (!(pindexWalk->nStatus & BLOCK_HAVE_DATA) &&
                        !mapBlocksInFlight.count(pindexWalk->GetBlockHash()) &&
                        (!IsWitnessEnabled(pindexWalk->pprev, chainparams.GetConsensus()) || State(pfrom->GetId())->fHaveWitness)) {
                    // We don't have this block, and it's not yet in flight.
                    vToFetch.push_back(pindexWalk);
                }
                pindexWalk = pindexWalk->pprev;
            }
            // If pindexWalk still isn't on our main chain, we're looking at a
            // very large reorg at a time we think we're close to caught up to
            // the main chain -- this shouldn't really happen.  Bail out on the
            // direct fetch and rely on parallel download instead.
            if (!chainActive.Contains(pindexWalk)) {
                LogPrint("net", "Large reorg, won't direct fetch to %s (%d)\n",
                        pindexLast->GetBlockHash().ToString(),
                        pindexLast->nHeight);
            } else {
                std::vector<CInv> vGetData;
                // Download as much as possible, from earliest to latest.
                BOOST_REVERSE_FOREACH(const CBlockIndex *pindex, vToFetch) {
                    if (nodestate->nBlocksInFlight >= MAX_BLOCKS_IN_TRANSIT_PER_PEER) {
                        // Can't download any more from this peer
                        break;
                    }
                    uint32_t nFetchFlags = GetFetchFlags(pfrom, pindex->pprev, chainparams.GetConsensus());
                    vGetData.push_back(CInv(MSG_BLOCK | nFetchFlags, pindex->GetBlockHash()));
                    MarkBlockAsInFlight(pfrom->GetId(), pindex->GetBlockHash(), chainparams.GetConsensus(), pindex);
                    LogPrint("net", "Requesting block %s from  peer=%d\n",
                            pindex->GetBlockHash().ToString(), pfrom->id);
                }
                if (vGetData.size() > 1) {
                    LogPrint("net", "Downloading blocks toward %s (%d) via headers direct fetch\n",
                            pindexLast->GetBlockHash().ToString(), pindexLast->nHeight);
                }
                if (vGetData.size() > 0) {
                    if (nodestate->fSupportsDesiredCmpctVersion && vGetData.size() == 1 && mapBlocksInFlight.size() == 1 && pindexLast->pprev->IsValid(BLOCK_VALID_CHAIN)) {
                        // In any case, we want to download using a compact block, not a regular one
                        vGetData[0] = CInv(MSG_CMPCT_BLOCK, vGetData[0].hash);
                    }
                    connman.PushMessage(pfrom, msgMaker.Make(NetMsgType::GETDATA, vGetData));
                }
            }
        }
        }
    }

    else if (strCommand == NetMsgType::BLOCK && !fImporting && !fReindex) // Ignore blocks received while importing
    {
        std::shared_ptr<CBlock> pblock = std::make_shared<CBlock>();
        vRecv >> *pblock;

        LogPrint("net", "received block %s peer=%d\n", pblock->GetHash().ToString(), pfrom->id);

        // Process all blocks from whitelisted peers, even if not requested,
        // unless we're still syncing with the network.
        // Such an unrequested block may still be processed, subject to the
        // conditions in AcceptBlock().
        bool forceProcessing = pfrom->fWhitelisted && !IsInitialBlockDownload();
        const uint256 hash(pblock->GetHash());
        {
            LOCK(cs_main);
            // Also always process if we requested the block explicitly, as we may
            // need it even though it is not a candidate for a new best tip.
            forceProcessing |= MarkBlockAsReceived(hash);
            // mapBlockSource is only used for sending reject messages and DoS scores,
            // so the race between here and cs_main in ProcessNewBlock is fine.
            mapBlockSource.emplace(hash, std::make_pair(pfrom->GetId(), true));
        }
        bool fNewBlock = false;
        ProcessNewBlock(chainparams, pblock, forceProcessing, &fNewBlock);
        if (fNewBlock)
            pfrom->nLastBlockTime = GetTime();
    }


    else if (strCommand == NetMsgType::GETADDR)
    {
        // This asymmetric behavior for inbound and outbound connections was introduced
        // to prevent a fingerprinting attack: an attacker can send specific fake addresses
        // to users' AddrMan and later request them by sending getaddr messages.
        // Making nodes which are behind NAT and can only make outgoing connections ignore
        // the getaddr message mitigates the attack.
        if (!pfrom->fInbound) {
            LogPrint("net", "Ignoring \"getaddr\" from outbound connection. peer=%d\n", pfrom->id);
            return true;
        }

        // Only send one GetAddr response per connection to reduce resource waste
        //  and discourage addr stamping of INV announcements.
        if (pfrom->fSentAddr) {
            LogPrint("net", "Ignoring repeated \"getaddr\". peer=%d\n", pfrom->id);
            return true;
        }
        pfrom->fSentAddr = true;

        pfrom->vAddrToSend.clear();
        std::vector<CAddress> vAddr = connman.GetAddresses();
        FastRandomContext insecure_rand;
        BOOST_FOREACH(const CAddress &addr, vAddr)
            pfrom->PushAddress(addr, insecure_rand);
    }


    else if (strCommand == NetMsgType::MEMPOOL)
    {
        if (!(pfrom->GetLocalServices() & NODE_BLOOM) && !pfrom->fWhitelisted)
        {
            LogPrint("net", "mempool request with bloom filters disabled, disconnect peer=%d\n", pfrom->GetId());
            pfrom->fDisconnect = true;
            return true;
        }

        if (connman.OutboundTargetReached(false) && !pfrom->fWhitelisted)
        {
            LogPrint("net", "mempool request with bandwidth limit reached, disconnect peer=%d\n", pfrom->GetId());
            pfrom->fDisconnect = true;
            return true;
        }

        LOCK(pfrom->cs_inventory);
        pfrom->fSendMempool = true;
    }


    else if (strCommand == NetMsgType::PING)
    {
        if (pfrom->nVersion > BIP0031_VERSION)
        {
            uint64_t nonce = 0;
            vRecv >> nonce;
            // Echo the message back with the nonce. This allows for two useful features:
            //
            // 1) A remote node can quickly check if the connection is operational
            // 2) Remote nodes can measure the latency of the network thread. If this node
            //    is overloaded it won't respond to pings quickly and the remote node can
            //    avoid sending us more work, like chain download requests.
            //
            // The nonce stops the remote getting confused between different pings: without
            // it, if the remote node sends a ping once per second and this node takes 5
            // seconds to respond to each, the 5th ping the remote sends would appear to
            // return very quickly.
            connman.PushMessage(pfrom, msgMaker.Make(NetMsgType::PONG, nonce));
        }
    }


    else if (strCommand == NetMsgType::PONG)
    {
        int64_t pingUsecEnd = nTimeReceived;
        uint64_t nonce = 0;
        size_t nAvail = vRecv.in_avail();
        bool bPingFinished = false;
        std::string sProblem;

        if (nAvail >= sizeof(nonce)) {
            vRecv >> nonce;

            // Only process pong message if there is an outstanding ping (old ping without nonce should never pong)
            if (pfrom->nPingNonceSent != 0) {
                if (nonce == pfrom->nPingNonceSent) {
                    // Matching pong received, this ping is no longer outstanding
                    bPingFinished = true;
                    int64_t pingUsecTime = pingUsecEnd - pfrom->nPingUsecStart;
                    if (pingUsecTime > 0) {
                        // Successful ping time measurement, replace previous
                        pfrom->nPingUsecTime = pingUsecTime;
                        pfrom->nMinPingUsecTime = std::min(pfrom->nMinPingUsecTime.load(), pingUsecTime);
                    } else {
                        // This should never happen
                        sProblem = "Timing mishap";
                    }
                } else {
                    // Nonce mismatches are normal when pings are overlapping
                    sProblem = "Nonce mismatch";
                    if (nonce == 0) {
                        // This is most likely a bug in another implementation somewhere; cancel this ping
                        bPingFinished = true;
                        sProblem = "Nonce zero";
                    }
                }
            } else {
                sProblem = "Unsolicited pong without ping";
            }
        } else {
            // This is most likely a bug in another implementation somewhere; cancel this ping
            bPingFinished = true;
            sProblem = "Short payload";
        }

        if (!(sProblem.empty())) {
            LogPrint("net", "pong peer=%d: %s, %x expected, %x received, %u bytes\n",
                pfrom->id,
                sProblem,
                pfrom->nPingNonceSent,
                nonce,
                nAvail);
        }
        if (bPingFinished) {
            pfrom->nPingNonceSent = 0;
        }
    }


    else if (strCommand == NetMsgType::FILTERLOAD)
    {
        CBloomFilter filter;
        vRecv >> filter;

        if (!filter.IsWithinSizeConstraints())
        {
            // There is no excuse for sending a too-large filter
            LOCK(cs_main);
            Misbehaving(pfrom->GetId(), 100);
        }
        else
        {
            LOCK(pfrom->cs_filter);
            delete pfrom->pfilter;
            pfrom->pfilter = new CBloomFilter(filter);
            pfrom->pfilter->UpdateEmptyFull();
            pfrom->fRelayTxes = true;
        }
    }


    else if (strCommand == NetMsgType::FILTERADD)
    {
        std::vector<unsigned char> vData;
        vRecv >> vData;

        // Nodes must NEVER send a data item > 520 bytes (the max size for a script data object,
        // and thus, the maximum size any matched object can have) in a filteradd message
        bool bad = false;
        if (vData.size() > MAX_SCRIPT_ELEMENT_SIZE) {
            bad = true;
        } else {
            LOCK(pfrom->cs_filter);
            if (pfrom->pfilter) {
                pfrom->pfilter->insert(vData);
            } else {
                bad = true;
            }
        }
        if (bad) {
            LOCK(cs_main);
            Misbehaving(pfrom->GetId(), 100);
        }
    }


    else if (strCommand == NetMsgType::FILTERCLEAR)
    {
        LOCK(pfrom->cs_filter);
        if (pfrom->GetLocalServices() & NODE_BLOOM) {
            delete pfrom->pfilter;
            pfrom->pfilter = new CBloomFilter();
        }
        pfrom->fRelayTxes = true;
    }

    else if (strCommand == NetMsgType::FEEFILTER) {
        CAmount newFeeFilter = 0;
        vRecv >> newFeeFilter;
        if (MoneyRange(newFeeFilter)) {
            {
                LOCK(pfrom->cs_feeFilter);
                pfrom->minFeeFilter = newFeeFilter;
            }
            LogPrint("net", "received: feefilter of %s from peer=%d\n", CFeeRate(newFeeFilter).ToString(), pfrom->id);
        }
    }

    else if (strCommand == NetMsgType::GETMNLISTDIFF) {
        CGetSimplifiedMNListDiff cmd;
        vRecv >> cmd;

        LOCK(cs_main);

        CSimplifiedMNListDiff mnListDiff;
        std::string strError;
        if (BuildSimplifiedMNListDiff(cmd.baseBlockHash, cmd.blockHash, mnListDiff, strError)) {
            connman.PushMessage(pfrom, msgMaker.Make(NetMsgType::MNLISTDIFF, mnListDiff));
        } else {
            LogPrint("net", "getmnlistdiff failed for baseBlockHash=%s, blockHash=%s. error=%s\n", cmd.baseBlockHash.ToString(), cmd.blockHash.ToString(), strError);
            Misbehaving(pfrom->id, 1);
        }
    }


    else if (strCommand == NetMsgType::MNLISTDIFF) {
        // we have never requested this
        LOCK(cs_main);
        Misbehaving(pfrom->id, 100);
        LogPrint("net", "received not-requested mnlistdiff. peer=%d\n", pfrom->id);
    }

    else if (strCommand == NetMsgType::NOTFOUND) {
        // We do not care about the NOTFOUND message, but logging an Unknown Command
        // message would be undesirable as we transmit it ourselves.
    }

    else {
        bool found = false;
        const std::vector <std::string> &allMessages = getAllNetMessageTypes();
        BOOST_FOREACH(const std::string msg, allMessages) {
            if (msg == strCommand) {
                found = true;
                break;
            }
        }

        if (found) {
            // TODO: remove this temporary solution
            std::string command = strCommand;

            // these functions must be called in transition window
            CMNAuth::ProcessMessage(pfrom, strCommand, vRecv, connman);

            masternodeSync.ProcessMessage(pfrom, strCommand, vRecv);
            llmq::quorumBlockProcessor->ProcessMessage(pfrom, strCommand, vRecv, connman);
            llmq::quorumDKGSessionManager->ProcessMessage(pfrom, strCommand, vRecv, connman);
            llmq::quorumSigSharesManager->ProcessMessage(pfrom, strCommand, vRecv, connman);
            llmq::quorumSigningManager->ProcessMessage(pfrom, strCommand, vRecv, connman);
            //llmq::chainLocksHandler->ProcessMessage(pfrom, strCommand, vRecv, connman);
            //llmq::quorumInstantSendManager->ProcessMessage(pfrom, strCommand, vRecv, connman);
        } else {
            // Ignore unknown commands for extensibility
            LogPrint("net", "Unknown command \"%s\" from peer=%d\n", SanitizeString(strCommand), pfrom->id);
        }
    }



    return true;
}

static bool SendRejectsAndCheckIfBanned(CNode* pnode, CConnman& connman)
{
    AssertLockHeld(cs_main);
    CNodeState &state = *State(pnode->GetId());

    BOOST_FOREACH(const CBlockReject& reject, state.rejects) {
        connman.PushMessage(pnode, CNetMsgMaker(INIT_PROTO_VERSION).Make(NetMsgType::REJECT, (std::string)NetMsgType::BLOCK, reject.chRejectCode, reject.strRejectReason, reject.hashBlock));
    }
    state.rejects.clear();

    if (state.fShouldBan) {
        state.fShouldBan = false;
        if (pnode->fWhitelisted)
            LogPrintf("Warning: not punishing whitelisted peer %s!\n", pnode->addr.ToString());
        else if (pnode->fAddnode)
            LogPrintf("Warning: not punishing addnoded peer %s!\n", pnode->addr.ToString());
        else {
            pnode->fDisconnect = true;
            if (pnode->addr.IsLocal())
                LogPrintf("Warning: not banning local peer %s!\n", pnode->addr.ToString());
            else
            {
                connman.Ban(pnode->addr, BanReasonNodeMisbehaving);
            }
        }
        return true;
    }
    return false;
}

bool ProcessMessages(CNode* pfrom, CConnman& connman, const std::atomic<bool>& interruptMsgProc)
{
    const CChainParams& chainparams = Params();
    //
    // Message format
    //  (4) message start
    //  (12) command
    //  (4) size
    //  (4) checksum
    //  (x) data
    //
    bool fMoreWork = false;

    if (!pfrom->vRecvGetData.empty())
        ProcessGetData(pfrom, chainparams.GetConsensus(), connman, interruptMsgProc);

    if (pfrom->fDisconnect)
        return false;

    // this maintains the order of responses
    if (!pfrom->vRecvGetData.empty()) return true;

        // Don't bother if send buffer is too full to respond anyway
        if (pfrom->fPauseSend)
            return false;

        std::list<CNetMessage> msgs;
        {
            LOCK(pfrom->cs_vProcessMsg);
            if (pfrom->vProcessMsg.empty())
                return false;
            // Just take one message
            msgs.splice(msgs.begin(), pfrom->vProcessMsg, pfrom->vProcessMsg.begin());
            pfrom->nProcessQueueSize -= msgs.front().vRecv.size() + CMessageHeader::HEADER_SIZE;
            pfrom->fPauseRecv = pfrom->nProcessQueueSize > connman.GetReceiveFloodSize();
            fMoreWork = !pfrom->vProcessMsg.empty();
        }
        CNetMessage& msg(msgs.front());

        msg.SetVersion(pfrom->GetRecvVersion());
        // Scan for message start
        if (memcmp(msg.hdr.pchMessageStart, chainparams.MessageStart(), CMessageHeader::MESSAGE_START_SIZE) != 0) {
            LogPrintf("PROCESSMESSAGE: INVALID MESSAGESTART %s peer=%d\n", SanitizeString(msg.hdr.GetCommand()), pfrom->id);
            pfrom->fDisconnect = true;
            return false;
        }

        // Read header
        CMessageHeader& hdr = msg.hdr;
        if (!hdr.IsValid(chainparams.MessageStart()))
        {
            LogPrintf("PROCESSMESSAGE: ERRORS IN HEADER %s peer=%d\n", SanitizeString(hdr.GetCommand()), pfrom->id);
            return fMoreWork;
        }
        std::string strCommand = hdr.GetCommand();

        // Message size
        unsigned int nMessageSize = hdr.nMessageSize;

        // Checksum
        CDataStream& vRecv = msg.vRecv;
        const uint256& hash = msg.GetMessageHash();
        if (memcmp(hash.begin(), hdr.pchChecksum, CMessageHeader::CHECKSUM_SIZE) != 0)
        {
            LogPrintf("%s(%s, %u bytes): CHECKSUM ERROR expected %s was %s\n", __func__,
               SanitizeString(strCommand), nMessageSize,
               HexStr(hash.begin(), hash.begin()+CMessageHeader::CHECKSUM_SIZE),
               HexStr(hdr.pchChecksum, hdr.pchChecksum+CMessageHeader::CHECKSUM_SIZE));
            return fMoreWork;
        }

        // Process message
        bool fRet = false;
        try
        {
            fRet = ProcessMessage(pfrom, strCommand, vRecv, msg.nTime, chainparams, connman, interruptMsgProc);
            if (interruptMsgProc)
                return false;
            if (!pfrom->vRecvGetData.empty())
                fMoreWork = true;
        }
        catch (const std::ios_base::failure& e)
        {
            connman.PushMessage(pfrom, CNetMsgMaker(INIT_PROTO_VERSION).Make(NetMsgType::REJECT, strCommand, REJECT_MALFORMED, std::string("error parsing message")));
            if (strstr(e.what(), "end of data"))
            {
                // Allow exceptions from under-length message on vRecv
                LogPrintf("%s(%s, %u bytes): Exception '%s' caught, normally caused by a message being shorter than its stated length\n", __func__, SanitizeString(strCommand), nMessageSize, e.what());
            }
            else if (strstr(e.what(), "size too large"))
            {
                // Allow exceptions from over-long size
                LogPrintf("%s(%s, %u bytes): Exception '%s' caught\n", __func__, SanitizeString(strCommand), nMessageSize, e.what());
            }
            else if (strstr(e.what(), "non-canonical ReadCompactSize()"))
            {
                // Allow exceptions from non-canonical encoding
                LogPrintf("%s(%s, %u bytes): Exception '%s' caught\n", __func__, SanitizeString(strCommand), nMessageSize, e.what());
            }
            else
            {
                PrintExceptionContinue(std::current_exception(), "ProcessMessages()");
            }
        }
        catch (...) {
            PrintExceptionContinue(std::current_exception(), "ProcessMessages()");
        }

        if (!fRet) {
            LogPrintf("%s(%s, %u bytes) FAILED peer=%d\n", __func__, SanitizeString(strCommand), nMessageSize, pfrom->id);
        }

        LOCK(cs_main);
        SendRejectsAndCheckIfBanned(pfrom, connman);

    return fMoreWork;
}

class CompareInvMempoolOrder
{
    CTxMemPool *mp;
public:
    CompareInvMempoolOrder(CTxMemPool *_mempool)
    {
        mp = _mempool;
    }

    bool operator()(std::set<uint256>::iterator a, std::set<uint256>::iterator b)
    {
        /* As std::make_heap produces a max-heap, we want the entries with the
         * fewest ancestors/highest fee to sort later. */
        return mp->CompareDepthAndScore(*b, *a);
    }
};

bool SendMessages(CNode* pto, CConnman& connman, const std::atomic<bool>& interruptMsgProc)
{
    const Consensus::Params& consensusParams = Params().GetConsensus();
    {
        // Don't send anything until the version handshake is complete
        if (!pto->fSuccessfullyConnected || pto->fDisconnect)
            return true;

        // If we get here, the outgoing message serialization version is set and can't change.
        const CNetMsgMaker msgMaker(pto->GetSendVersion());

        //
        // Message: ping
        //
        bool pingSend = false;
        if (pto->fPingQueued) {
            // RPC ping request by user
            pingSend = true;
        }
        if (pto->nPingNonceSent == 0 && pto->nPingUsecStart + PING_INTERVAL * 1000000 < GetTimeMicros()) {
            // Ping automatically sent as a latency probe & keepalive.
            pingSend = true;
        }
        if (pingSend) {
            uint64_t nonce = 0;
            while (nonce == 0) {
                GetRandBytes((unsigned char*)&nonce, sizeof(nonce));
            }
            pto->fPingQueued = false;
            pto->nPingUsecStart = GetTimeMicros();
            if (pto->nVersion > BIP0031_VERSION) {
                pto->nPingNonceSent = nonce;
                connman.PushMessage(pto, msgMaker.Make(NetMsgType::PING, nonce));
            } else {
                // Peer is too old to support ping command with nonce, pong will never arrive.
                pto->nPingNonceSent = 0;
                connman.PushMessage(pto, msgMaker.Make(NetMsgType::PING));
            }
        }

        TRY_LOCK(cs_main, lockMain); // Acquire cs_main for IsInitialBlockDownload() and CNodeState()
        if (!lockMain)
            return true;

        if (SendRejectsAndCheckIfBanned(pto, connman))
            return true;
        CNodeState &state = *State(pto->GetId());

        // Address refresh broadcast
        int64_t nNow = GetTimeMicros();
        if (!IsInitialBlockDownload() && pto->nNextLocalAddrSend < nNow) {
            AdvertiseLocal(pto);
            pto->nNextLocalAddrSend = PoissonNextSend(nNow, AVG_LOCAL_ADDRESS_BROADCAST_INTERVAL);
        }

        //
        // Message: addr
        //
        if (pto->nNextAddrSend < nNow) {
            pto->nNextAddrSend = PoissonNextSend(nNow, AVG_ADDRESS_BROADCAST_INTERVAL);
            std::vector<CAddress> vAddr;
            vAddr.reserve(pto->vAddrToSend.size());
            BOOST_FOREACH(const CAddress& addr, pto->vAddrToSend)
            {
                if (!pto->addrKnown.contains(addr.GetKey()))
                {
                    pto->addrKnown.insert(addr.GetKey());
                    vAddr.push_back(addr);
                    // receiver rejects addr messages larger than 1000
                    if (vAddr.size() >= 1000)
                    {
                        connman.PushMessage(pto, msgMaker.Make(NetMsgType::ADDR, vAddr));
                        vAddr.clear();
                    }
                }
            }
            pto->vAddrToSend.clear();
            if (!vAddr.empty())
                connman.PushMessage(pto, msgMaker.Make(NetMsgType::ADDR, vAddr));
            // we only send the big addr message once
            if (pto->vAddrToSend.capacity() > 40)
                pto->vAddrToSend.shrink_to_fit();
        }

        // Start block sync
        if (pindexBestHeader == NULL)
            pindexBestHeader = chainActive.Tip();
        bool fFetch = state.fPreferredDownload || (nPreferredDownload == 0 && !pto->fClient && !pto->fOneShot); // Download if this is a nice peer, or we have no nice peers and this one might do.
        if (!state.fSyncStarted && !pto->fClient && !fImporting && !fReindex) {
            // Only actively request headers from a single peer, unless we're close to today.
            if ((nSyncStarted == 0 && fFetch) || pindexBestHeader->GetBlockTime() > GetAdjustedTime() - 24 * 60 * 60) {
                state.fSyncStarted = true;
                nSyncStarted++;
                const CBlockIndex *pindexStart = pindexBestHeader;
                /* If possible, start at the block preceding the currently
                   best known header.  This ensures that we always get a
                   non-empty list of headers back as long as the peer
                   is up-to-date.  With a non-empty response, we can initialise
                   the peer's known best block.  This wouldn't be possible
                   if we requested starting at pindexBestHeader and
                   got back an empty response.  */
                if (pindexStart->pprev)
                    pindexStart = pindexStart->pprev;
                LogPrint("net", "initial getheaders (%d) to peer=%d (startheight:%d)\n", pindexStart->nHeight, pto->id, pto->nStartingHeight);
                connman.PushMessage(pto, msgMaker.Make(NetMsgType::GETHEADERS, chainActive.GetLocator(pindexStart), uint256()));
            }
        }

        // Resend wallet transactions that haven't gotten in a block yet
        // Except during reindex, importing and IBD, when old wallet
        // transactions become unconfirmed and spams other nodes.
        if (!fReindex && !fImporting && !IsInitialBlockDownload())
        {
            GetMainSignals().Broadcast(nTimeBestReceived, &connman);
        }

        //
        // Try sending block announcements via headers
        //
        {
            // If we have less than MAX_BLOCKS_TO_ANNOUNCE in our
            // list of block hashes we're relaying, and our peer wants
            // headers announcements, then find the first header
            // not yet known to our peer but would connect, and send.
            // If no header would connect, or if we have too many
            // blocks, or if the peer doesn't want headers, just
            // add all to the inv queue.
            LOCK(pto->cs_inventory);
            std::vector<CBlock> vHeaders;
            bool fRevertToInv = ((!state.fPreferHeaders &&
                                 (!state.fPreferHeaderAndIDs || pto->vBlockHashesToAnnounce.size() > 1)) ||
                                pto->vBlockHashesToAnnounce.size() > MAX_BLOCKS_TO_ANNOUNCE);
            const CBlockIndex *pBestIndex = NULL; // last header queued for delivery
            ProcessBlockAvailability(pto->id); // ensure pindexBestKnownBlock is up-to-date

            if (!fRevertToInv) {
                bool fFoundStartingHeader = false;
                // Try to find first header that our peer doesn't have, and
                // then send all headers past that one.  If we come across any
                // headers that aren't on chainActive, give up.
                BOOST_FOREACH(const uint256 &hash, pto->vBlockHashesToAnnounce) {
                    BlockMap::iterator mi = mapBlockIndex.find(hash);
                    assert(mi != mapBlockIndex.end());
                    const CBlockIndex *pindex = mi->second;
                    if (chainActive[pindex->nHeight] != pindex) {
                        // Bail out if we reorged away from this block
                        fRevertToInv = true;
                        break;
                    }
                    if (pBestIndex != NULL && pindex->pprev != pBestIndex) {
                        // This means that the list of blocks to announce don't
                        // connect to each other.
                        // This shouldn't really be possible to hit during
                        // regular operation (because reorgs should take us to
                        // a chain that has some block not on the prior chain,
                        // which should be caught by the prior check), but one
                        // way this could happen is by using invalidateblock /
                        // reconsiderblock repeatedly on the tip, causing it to
                        // be added multiple times to vBlockHashesToAnnounce.
                        // Robustly deal with this rare situation by reverting
                        // to an inv.
                        fRevertToInv = true;
                        break;
                    }
                    pBestIndex = pindex;
                    if (fFoundStartingHeader) {
                        // add this to the headers message
                        vHeaders.push_back(pindex->GetBlockHeader());
                    } else if (PeerHasHeader(&state, pindex)) {
                        continue; // keep looking for the first new block
                    } else if (pindex->pprev == NULL || PeerHasHeader(&state, pindex->pprev)) {
                        // Peer doesn't have this header but they do have the prior one.
                        // Start sending headers.
                        fFoundStartingHeader = true;
                        vHeaders.push_back(pindex->GetBlockHeader());
                    } else {
                        // Peer doesn't have this header or the prior one -- nothing will
                        // connect, so bail out.
                        fRevertToInv = true;
                        break;
                    }
                }
            }
            if (!fRevertToInv && !vHeaders.empty()) {
                if (vHeaders.size() == 1 && state.fPreferHeaderAndIDs) {
                    // We only send up to 1 block as header-and-ids, as otherwise
                    // probably means we're doing an initial-ish-sync or they're slow
                    LogPrint("net", "%s sending header-and-ids %s to peer=%d\n", __func__,
                            vHeaders.front().GetHash().ToString(), pto->id);

                    int nSendFlags = state.fWantsCmpctWitness ? 0 : SERIALIZE_TRANSACTION_NO_WITNESS;

                    bool fGotBlockFromCache = false;
                    {
                        LOCK(cs_most_recent_block);
                        if (most_recent_block_hash == pBestIndex->GetBlockHash()) {
                            if (state.fWantsCmpctWitness)
                                connman.PushMessage(pto, msgMaker.Make(nSendFlags, NetMsgType::CMPCTBLOCK, *most_recent_compact_block));
                            else {
                                CBlockHeaderAndShortTxIDs cmpctblock(*most_recent_block, state.fWantsCmpctWitness);
                                connman.PushMessage(pto, msgMaker.Make(nSendFlags, NetMsgType::CMPCTBLOCK, cmpctblock));
                            }
                            fGotBlockFromCache = true;
                        }
                    }
                    if (!fGotBlockFromCache) {
                        CBlock block;
                        bool ret = ReadBlockFromDisk(block, pBestIndex, consensusParams);
                        assert(ret);
                        CBlockHeaderAndShortTxIDs cmpctblock(block, state.fWantsCmpctWitness);
                        connman.PushMessage(pto, msgMaker.Make(nSendFlags, NetMsgType::CMPCTBLOCK, cmpctblock));
                    }
                    state.pindexBestHeaderSent = pBestIndex;
                } else if (state.fPreferHeaders) {
                    if (vHeaders.size() > 1) {
                        LogPrint("net", "%s: %u headers, range (%s, %s), to peer=%d\n", __func__,
                                vHeaders.size(),
                                vHeaders.front().GetHash().ToString(),
                                vHeaders.back().GetHash().ToString(), pto->id);
                    } else {
                        LogPrint("net", "%s: sending header %s to peer=%d\n", __func__,
                                vHeaders.front().GetHash().ToString(), pto->id);
                    }
                    connman.PushMessage(pto, msgMaker.Make(NetMsgType::HEADERS, vHeaders));
                    state.pindexBestHeaderSent = pBestIndex;
                } else
                    fRevertToInv = true;
            }
            if (fRevertToInv) {
                // If falling back to using an inv, just try to inv the tip.
                // The last entry in vBlockHashesToAnnounce was our tip at some point
                // in the past.
                if (!pto->vBlockHashesToAnnounce.empty()) {
                    const uint256 &hashToAnnounce = pto->vBlockHashesToAnnounce.back();
                    BlockMap::iterator mi = mapBlockIndex.find(hashToAnnounce);
                    assert(mi != mapBlockIndex.end());
                    const CBlockIndex *pindex = mi->second;

                    // Warn if we're announcing a block that is not on the main chain.
                    // This should be very rare and could be optimized out.
                    // Just log for now.
                    if (chainActive[pindex->nHeight] != pindex) {
                        LogPrint("net", "Announcing block %s not on main chain (tip=%s)\n",
                            hashToAnnounce.ToString(), chainActive.Tip()->GetBlockHash().ToString());
                    }

                    // If the peer's chain has this block, don't inv it back.
                    if (!PeerHasHeader(&state, pindex)) {
                        pto->PushInventory(CInv(MSG_BLOCK, hashToAnnounce));
                        LogPrint("net", "%s: sending inv peer=%d hash=%s\n", __func__,
                            pto->id, hashToAnnounce.ToString());
                    }
                }
            }
            pto->vBlockHashesToAnnounce.clear();
        }

        //
        // Message: inventory
        //
        std::vector<CInv> vInv;
        {
            LOCK(pto->cs_inventory);
            vInv.reserve(std::max<size_t>(pto->vInventoryBlockToSend.size(), INVENTORY_BROADCAST_MAX));

            // Add blocks
            BOOST_FOREACH(const uint256& hash, pto->vInventoryBlockToSend) {
                vInv.push_back(CInv(MSG_BLOCK, hash));
                if (vInv.size() == MAX_INV_SZ) {
                    connman.PushMessage(pto, msgMaker.Make(NetMsgType::INV, vInv));
                    vInv.clear();
                }
            }
            pto->vInventoryBlockToSend.clear();

            // Add Dandelion transactions
            for (const uint256& hash : pto->vInventoryDandelionTxToSend) {
                pto->setDandelionInventoryKnown.insert(hash);
                uint256 dandelionServiceDiscoveryHash;
                dandelionServiceDiscoveryHash.SetHex(
                    "0xffffffffffffffffffffffffffffffffffffffffffffffffffffffffffffffff");
                if (!pto->fSupportsDandelion && hash != dandelionServiceDiscoveryHash) {
                    //LogPrintf("Pushing transaction MSG_TX %s to %s.",
                    //          hash.ToString(), pto->addr.ToString());
                    vInv.push_back(CInv(MSG_TX, hash));
                } else {
                    //LogPrintf("Pushing dandelion transaction MSG_DANDELION_TX %s to %s.",
                    //          hash.ToString(), pto->addr.ToString());
                    vInv.push_back(CInv(MSG_DANDELION_TX, hash));
                }
                if (vInv.size() == MAX_INV_SZ) {
                        connman.PushMessage(pto, msgMaker.Make(NetMsgType::INV, vInv));
                    vInv.clear();
                }
            }
            pto->vInventoryDandelionTxToSend.clear();

            // Check whether periodic sends should happen
            bool fSendTrickle = pto->fWhitelisted;
            if (pto->nNextInvSend < nNow) {
                fSendTrickle = true;
                // Use half the delay for outbound peers, as there is less privacy concern for them.
                pto->nNextInvSend = PoissonNextSend(nNow, INVENTORY_BROADCAST_INTERVAL >> !pto->fInbound);
            }

            // Time to send but the peer has requested we not relay transactions.
            if (fSendTrickle) {
                LOCK(pto->cs_filter);
                if (!pto->fRelayTxes) pto->setInventoryTxToSend.clear();
            }

            // Respond to BIP35 mempool requests
            if (fSendTrickle && pto->fSendMempool) {
                auto vtxinfo = mempool.infoAll();
                pto->fSendMempool = false;
                CAmount filterrate = 0;
                {
                    LOCK(pto->cs_feeFilter);
                    filterrate = pto->minFeeFilter;
                }

                LOCK(pto->cs_filter);

                for (const auto& txinfo : vtxinfo) {
                    const uint256& hash = txinfo.tx->GetHash();
                    CInv inv(MSG_TX, hash);
                    pto->setInventoryTxToSend.erase(hash);
                    if (filterrate) {
                        if (txinfo.feeRate.GetFeePerK() < filterrate)
                            continue;
                    }
                    if (pto->pfilter) {
                        if (!pto->pfilter->IsRelevantAndUpdate(*txinfo.tx)) continue;
                    }
                    pto->filterInventoryKnown.insert(hash);
                    vInv.push_back(inv);
                    if (vInv.size() == MAX_INV_SZ) {
                        connman.PushMessage(pto, msgMaker.Make(NetMsgType::INV, vInv));
                        vInv.clear();
                    }
                }
                pto->timeLastMempoolReq = GetTime();
            }

            // Determine transactions to relay
            if (fSendTrickle) {
                // Produce a vector with all candidates for sending
                std::vector<std::set<uint256>::iterator> vInvTx;
                vInvTx.reserve(pto->setInventoryTxToSend.size());
                for (std::set<uint256>::iterator it = pto->setInventoryTxToSend.begin(); it != pto->setInventoryTxToSend.end(); it++) {
                    vInvTx.push_back(it);
                }
                CAmount filterrate = 0;
                {
                    LOCK(pto->cs_feeFilter);
                    filterrate = pto->minFeeFilter;
                }
                // Topologically and fee-rate sort the inventory we send for privacy and priority reasons.
                // A heap is used so that not all items need sorting if only a few are being sent.
                CompareInvMempoolOrder compareInvMempoolOrder(&mempool);
                std::make_heap(vInvTx.begin(), vInvTx.end(), compareInvMempoolOrder);
                // No reason to drain out at many times the network's capacity,
                // especially since we have many peers and some will draw much shorter delays.
                unsigned int nRelayedTransactions = 0;
                LOCK(pto->cs_filter);
                while (!vInvTx.empty() && nRelayedTransactions < INVENTORY_BROADCAST_MAX) {
                    // Fetch the top element from the heap
                    std::pop_heap(vInvTx.begin(), vInvTx.end(), compareInvMempoolOrder);
                    std::set<uint256>::iterator it = vInvTx.back();
                    vInvTx.pop_back();
                    uint256 hash = *it;
                    // Remove it from the to-be-sent set
                    pto->setInventoryTxToSend.erase(it);
                    // Check if not in the filter already
                    if (pto->filterInventoryKnown.contains(hash)) {
                        continue;
                    }
                    // Not in the mempool anymore? don't bother sending it.
                    auto txinfo = mempool.info(hash);
                    if (!txinfo.tx) {
                        continue;
                    }
                    if (filterrate && txinfo.feeRate.GetFeePerK() < filterrate) {
                        continue;
                    }
                    if (pto->pfilter && !pto->pfilter->IsRelevantAndUpdate(*txinfo.tx)) continue;
                    // Send
                    vInv.push_back(CInv(MSG_TX, hash));
                    nRelayedTransactions++;
                    {
                        // Expire old relay messages
                        while (!vRelayExpiration.empty() && vRelayExpiration.front().first < nNow)
                        {
                            mapRelay.erase(vRelayExpiration.front().second);
                            vRelayExpiration.pop_front();
                        }

                        auto ret = mapRelay.insert(std::make_pair(hash, std::move(txinfo.tx)));
                        if (ret.second) {
                            vRelayExpiration.push_back(std::make_pair(nNow + 15 * 60 * 1000000, ret.first));
                        }
                    }
                    if (vInv.size() == MAX_INV_SZ) {
                        connman.PushMessage(pto, msgMaker.Make(NetMsgType::INV, vInv));
                        vInv.clear();
                    }
                    pto->filterInventoryKnown.insert(hash);
                }
            }

            // Send non-tx/non-block inventory items
            for (const auto& inv : pto->vInventoryOtherToSend) {
                if (pto->filterInventoryKnown.contains(inv.hash)) {
                    continue;
                }
                vInv.push_back(inv);
                pto->filterInventoryKnown.insert(inv.hash);
                if (vInv.size() == MAX_INV_SZ) {
                    connman.PushMessage(pto, msgMaker.Make(NetMsgType::INV, vInv));
                    vInv.clear();
                }
            }
            pto->vInventoryOtherToSend.clear();
        }
        if (!vInv.empty())
            connman.PushMessage(pto, msgMaker.Make(NetMsgType::INV, vInv));

        // Detect whether we're stalling
        nNow = GetTimeMicros();
        if (state.nStallingSince && state.nStallingSince < nNow - 1000000 * BLOCK_STALLING_TIMEOUT) {
            // Stalling only triggers when the block download window cannot move. During normal steady state,
            // the download window should be much larger than the to-be-downloaded set of blocks, so disconnection
            // should only happen during initial block download.
            LogPrintf("Peer=%d is stalling block download, disconnecting\n", pto->id);
            pto->fDisconnect = true;
            return true;
        }
        // In case there is a block that has been in flight from this peer for 2 + 0.5 * N times the block interval
        // (with N the number of peers from which we're downloading validated blocks), disconnect due to timeout.
        // We compensate for other peers to prevent killing off peers due to our own downstream link
        // being saturated. We only count validated in-flight blocks so peers can't advertise non-existing block hashes
        // to unreasonably increase our timeout.
        if (state.vBlocksInFlight.size() > 0) {
            QueuedBlock &queuedBlock = state.vBlocksInFlight.front();
            int nOtherPeersWithValidatedDownloads = nPeersWithValidatedDownloads - (state.nBlocksInFlightValidHeaders > 0);
            if (nNow > state.nDownloadingSince + consensusParams.nPowTargetSpacing * (BLOCK_DOWNLOAD_TIMEOUT_BASE + BLOCK_DOWNLOAD_TIMEOUT_PER_PEER * nOtherPeersWithValidatedDownloads)) {
                LogPrintf("Timeout downloading block %s from peer=%d, disconnecting\n", queuedBlock.hash.ToString(), pto->id);
                pto->fDisconnect = true;
                return true;
            }
        }

        //
        // Message: getdata (blocks)
        //
        std::vector<CInv> vGetData;
        if (!pto->fClient && (fFetch || !IsInitialBlockDownload()) && state.nBlocksInFlight < MAX_BLOCKS_IN_TRANSIT_PER_PEER) {
            std::vector<const CBlockIndex*> vToDownload;
            NodeId staller = -1;
            FindNextBlocksToDownload(pto->GetId(), MAX_BLOCKS_IN_TRANSIT_PER_PEER - state.nBlocksInFlight, vToDownload, staller, consensusParams);
            BOOST_FOREACH(const CBlockIndex *pindex, vToDownload) {
                uint32_t nFetchFlags = GetFetchFlags(pto, pindex->pprev, consensusParams);
                vGetData.push_back(CInv(MSG_BLOCK | nFetchFlags, pindex->GetBlockHash()));
                MarkBlockAsInFlight(pto->GetId(), pindex->GetBlockHash(), consensusParams, pindex);
                LogPrint("net", "Requesting block %s (%d) peer=%d\n", pindex->GetBlockHash().ToString(),
                    pindex->nHeight, pto->id);
            }
            if (state.nBlocksInFlight == 0 && staller != -1) {
                if (State(staller)->nStallingSince == 0) {
                    State(staller)->nStallingSince = nNow;
                    LogPrint("net", "Stall started peer=%d\n", staller);
                }
            }
        }

        //
        // Message: getdata (non-blocks)
        //
        std::sort(pto->vecAskFor.begin(), pto->vecAskFor.end());
        auto it = pto->vecAskFor.begin();
        while (it != pto->vecAskFor.end() && it->first <= nNow)
        {
            const CInv& inv = it->second;
            if (!AlreadyHave(inv))
            {
                LogPrint("net", "SendMessages -- GETDATA -- requesting inv = %s peer=%d\n", inv.ToString(), pto->id);
                vGetData.push_back(inv);
                if (vGetData.size() >= 1000)
                {
                    connman.PushMessage(pto, msgMaker.Make(NetMsgType::GETDATA, vGetData));
                    LogPrint("net", "SendMessages -- GETDATA -- pushed size = %lu peer=%d\n", vGetData.size(), pto->id);
                    vGetData.clear();
                }
            } else {
                //If we're not going to ask, don't expect a response.
                LogPrint("net", "SendMessages -- GETDATA -- already have inv = %s peer=%d\n", inv.ToString(), pto->id);
                pto->setAskFor.erase(inv.hash);
            }
            ++it;
        }
        pto->vecAskFor.erase(pto->vecAskFor.begin(), it);
        if (!vGetData.empty()) {
            connman.PushMessage(pto, msgMaker.Make(NetMsgType::GETDATA, vGetData));
            LogPrint("net", "SendMessages -- GETDATA -- pushed size = %lu peer=%d\n", vGetData.size(), pto->id);
        }

        //
        // Message: feefilter
        //
        // We don't want white listed peers to filter txs to us if we have -whitelistforcerelay
        if (pto->nVersion >= FEEFILTER_VERSION && GetBoolArg("-feefilter", DEFAULT_FEEFILTER) &&
            !(pto->fWhitelisted && GetBoolArg("-whitelistforcerelay", DEFAULT_WHITELISTFORCERELAY))) {
            CAmount currentFilter = mempool.GetMinFee(GetArg("-maxmempool", DEFAULT_MAX_MEMPOOL_SIZE) * 1000000).GetFeePerK();
            int64_t timeNow = GetTimeMicros();
            if (timeNow > pto->nextSendTimeFeeFilter) {
                static CFeeRate default_feerate(DEFAULT_MIN_RELAY_TX_FEE);
                static FeeFilterRounder filterRounder(default_feerate);
                CAmount filterToSend = filterRounder.round(currentFilter);
                // If we don't allow free transactions, then we always have a fee filter of at least minRelayTxFee
                if (GetArg("-limitfreerelay", DEFAULT_LIMITFREERELAY) <= 0)
                    filterToSend = std::max(filterToSend, ::minRelayTxFee.GetFeePerK());
                if (filterToSend != pto->lastSentFeeFilter) {
                    connman.PushMessage(pto, msgMaker.Make(NetMsgType::FEEFILTER, filterToSend));
                    pto->lastSentFeeFilter = filterToSend;
                }
                pto->nextSendTimeFeeFilter = PoissonNextSend(timeNow, AVG_FEEFILTER_BROADCAST_INTERVAL);
            }
            // If the fee filter has changed substantially and it's still more than MAX_FEEFILTER_CHANGE_DELAY
            // until scheduled broadcast, then move the broadcast to within MAX_FEEFILTER_CHANGE_DELAY.
            else if (timeNow + MAX_FEEFILTER_CHANGE_DELAY * 1000000 < pto->nextSendTimeFeeFilter &&
                     (currentFilter < 3 * pto->lastSentFeeFilter / 4 || currentFilter > 4 * pto->lastSentFeeFilter / 3)) {
                pto->nextSendTimeFeeFilter = timeNow + GetRandInt(MAX_FEEFILTER_CHANGE_DELAY) * 1000000;
            }
        }
    }
    return true;
}

class CNetProcessingCleanup
{
public:
    CNetProcessingCleanup() {}
    ~CNetProcessingCleanup() {
        // orphan transactions
        mapOrphanTransactions.clear();
        mapOrphanTransactionsByPrev.clear();
    }
} instance_of_cnetprocessingcleanup;<|MERGE_RESOLUTION|>--- conflicted
+++ resolved
@@ -1209,103 +1209,7 @@
                     }
                 }
 
-<<<<<<< HEAD
-                if (!fEvoZnodes && !pushed && inv.type == MSG_TXLOCK_REQUEST) {
-                    CTxLockRequest txLockRequest;
-                    if(instantsend.GetTxLockRequest(inv.hash, txLockRequest)) {
-                        CDataStream ss(SER_NETWORK, PROTOCOL_VERSION);
-                        ss.reserve(1000);
-                        ss << txLockRequest;
-                        connman.PushMessage(pfrom, msgMaker.Make(NetMsgType::TXLOCKREQUEST, ss));
-                        pushed = true;
-                    }
-                }
-
-                if (!fEvoZnodes && !pushed && inv.type == MSG_TXLOCK_VOTE) {
-                    CTxLockVote vote;
-                    if(instantsend.GetTxLockVote(inv.hash, vote)) {
-                        CDataStream ss(SER_NETWORK, PROTOCOL_VERSION);
-                        ss.reserve(1000);
-                        ss << vote;
-                        connman.PushMessage(pfrom, msgMaker.Make(NetMsgType::TXLOCKVOTE, ss));
-                        pushed = true;
-                    }
-                }
-
-                if (!fEvoZnodes && !pushed && inv.type == MSG_SPORK) {
-                    if(mapSporks.count(inv.hash)) {
-                        CDataStream ss(SER_NETWORK, PROTOCOL_VERSION);
-                        ss.reserve(1000);
-                        ss << mapSporks[inv.hash];
-                        connman.PushMessage(pfrom, msgMaker.Make(NetMsgType::SPORK, ss));
-                        pushed = true;
-                    }
-                }
-
-                if (!fEvoZnodes && !pushed && inv.type == MSG_ZNODE_PAYMENT_VOTE) {
-                    if(znpayments.HasVerifiedPaymentVote(inv.hash)) {
-                        CDataStream ss(SER_NETWORK, PROTOCOL_VERSION);
-                        ss.reserve(1000);
-                        ss << znpayments.mapZnodePaymentVotes[inv.hash];
-                        connman.PushMessage(pfrom, msgMaker.Make(NetMsgType::ZNODEPAYMENTVOTE, ss));
-                        pushed = true;
-                    }
-                }
-
-
-                if (!fEvoZnodes && !pushed && inv.type == MSG_ZNODE_PAYMENT_BLOCK) {
-                    BlockMap::iterator mi = mapBlockIndex.find(inv.hash);
-                    LOCK(cs_mapZnodeBlocks);
-                    if (mi != mapBlockIndex.end() && znpayments.mapZnodeBlocks.count(mi->second->nHeight)) {
-                        BOOST_FOREACH(CZnodePayee& payee, znpayments.mapZnodeBlocks[mi->second->nHeight].vecPayees) {
-                            std::vector<uint256> vecVoteHashes = payee.GetVoteHashes();
-                            BOOST_FOREACH(uint256& hash, vecVoteHashes) {
-                                if(znpayments.HasVerifiedPaymentVote(hash)) {
-                                    CDataStream ss(SER_NETWORK, PROTOCOL_VERSION);
-                                    ss.reserve(1000);
-                                    ss << znpayments.mapZnodePaymentVotes[hash];
-                                    connman.PushMessage(pfrom, msgMaker.Make(NetMsgType::ZNODEPAYMENTVOTE, ss));
-                                }
-                            }
-                        }
-                        pushed = true;
-                    }
-                }
-
-                if (!fEvoZnodes && !pushed && inv.type == MSG_ZNODE_ANNOUNCE) {
-                    if(mnodeman.mapSeenZnodeBroadcast.count(inv.hash)){
-                        CDataStream ss(SER_NETWORK, PROTOCOL_VERSION);
-                        ss.reserve(1000);
-                        ss << mnodeman.mapSeenZnodeBroadcast[inv.hash].second;
-                        connman.PushMessage(pfrom, msgMaker.Make(NetMsgType::MNANNOUNCE, ss));
-                        pushed = true;
-                    }
-                }
-
-                if (!fEvoZnodes && !pushed && inv.type == MSG_ZNODE_PING) {
-                    if(mnodeman.mapSeenZnodePing.count(inv.hash)) {
-                        CDataStream ss(SER_NETWORK, PROTOCOL_VERSION);
-                        ss.reserve(1000);
-                        ss << mnodeman.mapSeenZnodePing[inv.hash];
-                        connman.PushMessage(pfrom, msgMaker.Make(NetMsgType::MNPING, ss));
-                        pushed = true;
-                    }
-                }
-
-                if (!fEvoZnodes && !pushed && inv.type == MSG_ZNODE_VERIFY) {
-                    if(mnodeman.mapSeenZnodeVerification.count(inv.hash)) {
-                        CDataStream ss(SER_NETWORK, PROTOCOL_VERSION);
-                        ss.reserve(1000);
-                        ss << mnodeman.mapSeenZnodeVerification[inv.hash];
-                        connman.PushMessage(pfrom, msgMaker.Make(NetMsgType::MNVERIFY, ss));
-                        pushed = true;
-                    }
-                }
-
-                if (fEvoZnodes && !pushed && (inv.type == MSG_QUORUM_FINAL_COMMITMENT)) {
-=======
                 if (!pushed && (inv.type == MSG_QUORUM_FINAL_COMMITMENT)) {
->>>>>>> cddbcdec
                     llmq::CFinalCommitment o;
                     if (llmq::quorumBlockProcessor->GetMinableCommitmentByHash(inv.hash, o)) {
                         connman.PushMessage(pfrom, msgMaker.Make(NetMsgType::QFCOMMITMENT, o));
