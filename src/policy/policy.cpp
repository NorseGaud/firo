--- conflicted
+++ resolved
@@ -135,11 +135,7 @@
 {
     if (tx.IsCoinBase() || tx.IsZerocoinSpend() || tx.IsSigmaSpend() || tx.IsZerocoinRemint() || tx.IsLelantusJoinSplit())
         return true; // Coinbases don't use vin normally
-<<<<<<< HEAD
-
-=======
-        
->>>>>>> dd549592
+
     for (unsigned int i = 0; i < tx.vin.size(); i++)
     {
         const CTxOut& prev = mapInputs.AccessCoin(tx.vin[i].prevout).out;
