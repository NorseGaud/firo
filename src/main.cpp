// Copyright (c) 2009-2010 Satoshi Nakamoto
// Copyright (c) 2009-2016 The Bitcoin Core developers
// Distributed under the MIT software license, see the accompanying
// file COPYING or http://www.opensource.org/licenses/mit-license.php.

#include "main.h"

#include "addrman.h"
#include "arith_uint256.h"
#include "blockencodings.h"
#include "chainparams.h"
#include "checkpoints.h"
#include "checkqueue.h"
#include "consensus/consensus.h"
#include "consensus/merkle.h"
#include "consensus/validation.h"
#include "hash.h"
#include "init.h"
#include "base58.h"
#include "merkleblock.h"
#include "net.h"
#include "policy/fees.h"
#include "policy/policy.h"
#include "pow.h"
#include "primitives/block.h"
#include "primitives/transaction.h"
#include "random.h"
#include "script/script.h"
#include "script/sigcache.h"
#include "script/standard.h"
#include "tinyformat.h"
#include "txdb.h"
#include "txmempool.h"
#include "ui_interface.h"
#include "undo.h"
#include "util.h"
#include "wallet/wallet.h"
#include "wallet/walletdb.h"
#include "utilmoneystr.h"
#include "utilstrencodings.h"
#include "validationinterface.h"
#include "versionbits.h"
#include "definition.h"

#include "darksend.h"
#include "instantx.h"
#include "znode-payments.h"
#include "znode-sync.h"
#include "znodeman.h"

#include <atomic>
#include <sstream>
#include <chrono>

#include <boost/algorithm/string/replace.hpp>
#include <boost/algorithm/string/join.hpp>
#include <boost/filesystem.hpp>
#include <boost/filesystem/fstream.hpp>
#include <boost/math/distributions/poisson.hpp>
#include <boost/thread.hpp>

using namespace std;

#if defined(NDEBUG)
# error "Bitcoin cannot be compiled without assertions."
#endif

#define ZEROCOIN_MODULUS   "25195908475657893494027183240048398571429282126204032027777137836043662020707595556264018525880784406918290641249515082189298559149176184502808489120072844992687392807287776735971418347270261896375014971824691165077613379859095700097330459748808428401797429100642458691817195118746121515172654632282216869987549182422433637259085141865462043576798423387184774447920739934236584823824281198163815010674810451660377306056201619676256133844143603833904414952634432190114657544454178424020924616515723350778707749817125772467962926386356373289912154831438167899885040445364023527381951378636564391212010397122822120720357"

/**
 * Global state
 */

CCriticalSection cs_main;

BlockMap mapBlockIndex;
CChain chainActive;
CBlockIndex *pindexBestHeader = NULL;
int64_t nTimeBestReceived = 0;
CWaitableCriticalSection csBestBlock;
CConditionVariable cvBlockChange;
int nScriptCheckThreads = 0;
bool fImporting = false;
bool fReindex = false;
bool fTxIndex = false;
bool fHavePruned = false;
bool fPruneMode = false;
bool fIsBareMultisigStd = DEFAULT_PERMIT_BAREMULTISIG;
bool fRequireStandard = true;
bool fCheckBlockIndex = false;
bool fCheckpointsEnabled = DEFAULT_CHECKPOINTS_ENABLED;
size_t nCoinCacheUsage = 5000 * 300;
uint64_t nPruneTarget = 0;
int64_t nMaxTipAge = DEFAULT_MAX_TIP_AGE;
bool fEnableReplacement = DEFAULT_ENABLE_REPLACEMENT;

CFeeRate minRelayTxFee = CFeeRate(DEFAULT_MIN_RELAY_TX_FEE);
CAmount maxTxFee = DEFAULT_TRANSACTION_MAXFEE;

CTxMemPool mempool(::minRelayTxFee);
FeeFilterRounder filterRounder(::minRelayTxFee);

// Dash masternode
map <uint256, int64_t> mapRejectedBlocks GUARDED_BY(cs_main);

// Settings
int64_t nTransactionFee = 0;
int64_t nMinimumInputValue = DUST_HARD_LIMIT;

struct IteratorComparator {
    template<typename I>
    bool operator()(const I &a, const I &b) {
        return &(*a) < &(*b);
    }
};

struct COrphanTx {
    CTransaction tx;
    NodeId fromPeer;
    int64_t nTimeExpire;
};
map <uint256, COrphanTx> mapOrphanTransactions GUARDED_BY(cs_main);
map <COutPoint, set<map<uint256, COrphanTx>::iterator, IteratorComparator>> mapOrphanTransactionsByPrev GUARDED_BY(
        cs_main);

void EraseOrphansFor(NodeId peer) EXCLUSIVE_LOCKS_REQUIRED(cs_main);

/**
 * Returns true if there are nRequired or more blocks of minVersion or above
 * in the last Consensus::Params::nMajorityWindow blocks, starting at pstart and going backwards.
 */
static bool IsSuperMajority(int minVersion, const CBlockIndex *pstart, unsigned nRequired,
                            const Consensus::Params &consensusParams);

static void CheckBlockIndex(const Consensus::Params &consensusParams);

/** Constant stuff for coinbase transactions we create: */
CScript COINBASE_FLAGS;

const string strMessageMagic = "Bitcoin Signed Message:\n";

// Internal stuff
namespace {

    struct CBlockIndexWorkComparator {
        bool operator()(CBlockIndex *pa, CBlockIndex *pb) const {
            // First sort by most total work, ...
            if (pa->nChainWork > pb->nChainWork) return false;
            if (pa->nChainWork < pb->nChainWork) return true;

            // ... then by earliest time received, ...
            if (pa->nSequenceId < pb->nSequenceId) return false;
            if (pa->nSequenceId > pb->nSequenceId) return true;

            // Use pointer address as tie breaker (should only happen with blocks
            // loaded from disk, as those all have id 0).
            if (pa < pb) return false;
            if (pa > pb) return true;

            // Identical blocks.
            return false;
        }
    };

    CBlockIndex *pindexBestInvalid;

    /**
     * The set of all CBlockIndex entries with BLOCK_VALID_TRANSACTIONS (for itself and all ancestors) and
     * as good as our current tip or better. Entries may be failed, though, and pruning nodes may be
     * missing the data for the block.
     */
    set<CBlockIndex *, CBlockIndexWorkComparator> setBlockIndexCandidates;
    /** Number of nodes with fSyncStarted. */
    int nSyncStarted = 0;
    /** All pairs A->B, where A (or one of its ancestors) misses transactions, but B has transactions.
     * Pruned nodes may have entries where B is missing data.
     */
    multimap<CBlockIndex *, CBlockIndex *> mapBlocksUnlinked;

    CCriticalSection cs_LastBlockFile;
    std::vector <CBlockFileInfo> vinfoBlockFile;
    int nLastBlockFile = 0;
    /** Global flag to indicate we should check to see if there are
     *  block/undo files that should be deleted.  Set on startup
     *  or if we allocate more file space when we're in prune mode
     */
    bool fCheckForPruning = false;

    /**
     * Every received block is assigned a unique and increasing identifier, so we
     * know which one to give priority in case of a fork.
     */
    CCriticalSection cs_nBlockSequenceId;
    /** Blocks loaded from disk are assigned id 0, so start the counter at 1. */
    uint32_t nBlockSequenceId = 1;

    /**
     * Sources of received blocks, saved to be able to send them reject
     * messages or ban them when processing happens afterwards. Protected by
     * cs_main.
     * Set mapBlockSource[hash].second to false if the node should not be
     * punished if the block is invalid.
     */
    map <uint256, std::pair<NodeId, bool>> mapBlockSource;

    /**
     * Filter for transactions that were recently rejected by
     * AcceptToMemoryPool. These are not rerequested until the chain tip
     * changes, at which point the entire filter is reset. Protected by
     * cs_main.
     *
     * Without this filter we'd be re-requesting txs from each of our peers,
     * increasing bandwidth consumption considerably. For instance, with 100
     * peers, half of which relay a tx we don't accept, that might be a 50x
     * bandwidth increase. A flooding attacker attempting to roll-over the
     * filter using minimum-sized, 60byte, transactions might manage to send
     * 1000/sec if we have fast peers, so we pick 120,000 to give our peers a
     * two minute window to send invs to us.
     *
     * Decreasing the false positive rate is fairly cheap, so we pick one in a
     * million to make it highly unlikely for users to have issues with this
     * filter.
     *
     * Memory used: 1.3 MB
     */
    boost::scoped_ptr<CRollingBloomFilter> recentRejects;
    uint256 hashRecentRejectsChainTip;

    /** Blocks that are in flight, and that are in the queue to be downloaded. Protected by cs_main. */
    struct QueuedBlock {
        uint256 hash;
        CBlockIndex *pindex;                                     //!< Optional.
        bool fValidatedHeaders;                                  //!< Whether this block has validated headers at the time of request.
        std::unique_ptr <PartiallyDownloadedBlock> partialBlock;  //!< Optional, used for CMPCTBLOCK downloads
    };
    map <uint256, pair<NodeId, list<QueuedBlock>::iterator>> mapBlocksInFlight;

    /** Stack of nodes which we have set to announce using compact blocks */
    list <NodeId> lNodesAnnouncingHeaderAndIDs;

    /** Number of preferable block download peers. */
    int nPreferredDownload = 0;

    /** Dirty block index entries. */
    set<CBlockIndex *> setDirtyBlockIndex;

    /** Dirty block file entries. */
    set<int> setDirtyFileInfo;

    /** Number of peers from which we're downloading blocks. */
    int nPeersWithValidatedDownloads = 0;

    /** Relay map, protected by cs_main. */
    typedef std::map <uint256, std::shared_ptr<const CTransaction>> MapRelay;
    MapRelay mapRelay;
    std::map<CInv, CDataStream> mapRelayInv;
    /** Expiration-time ordered list of (expire time, relay map entry) pairs, protected by cs_main). */
    std::deque <std::pair<int64_t, MapRelay::iterator>> vRelayExpiration;
} // anon namespace

//////////////////////////////////////////////////////////////////////////////
//
// Registration of network node signals.
//

namespace {

    struct CBlockReject {
        unsigned char chRejectCode;
        string strRejectReason;
        uint256 hashBlock;
    };

/**
 * Maintain validation-specific state about nodes, protected by cs_main, instead
 * by CNode's own locks. This simplifies asynchronous operation, where
 * processing of incoming data is done after the ProcessMessage call returns,
 * and we're no longer holding the node's locks.
 */
    struct CNodeState {
        //! The peer's address
        CService address;
        //! Whether we have a fully established connection.
        bool fCurrentlyConnected;
        //! Accumulated misbehaviour score for this peer.
        int nMisbehavior;
        //! Whether this peer should be disconnected and banned (unless whitelisted).
        bool fShouldBan;
        //! String name of this peer (debugging/logging purposes).
        std::string name;
        //! List of asynchronously-determined block rejections to notify this peer about.
        std::vector <CBlockReject> rejects;
        //! The best known block we know this peer has announced.
        CBlockIndex *pindexBestKnownBlock;
        //! The hash of the last unknown block this peer has announced.
        uint256 hashLastUnknownBlock;
        //! The last full block we both have.
        CBlockIndex *pindexLastCommonBlock;
        //! The best header we have sent our peer.
        CBlockIndex *pindexBestHeaderSent;
        //! Length of current-streak of unconnecting headers announcements
        int nUnconnectingHeaders;
        //! Whether we've started headers synchronization with this peer.
        bool fSyncStarted;
        //! Since when we're stalling block download progress (in microseconds), or 0.
        int64_t nStallingSince;
        list <QueuedBlock> vBlocksInFlight;
        //! When the first entry in vBlocksInFlight started downloading. Don't care when vBlocksInFlight is empty.
        int64_t nDownloadingSince;
        int nBlocksInFlight;
        int nBlocksInFlightValidHeaders;
        //! Whether we consider this a preferred download peer.
        bool fPreferredDownload;
        //! Whether this peer wants invs or headers (when possible) for block announcements.
        bool fPreferHeaders;
        //! Whether this peer wants invs or cmpctblocks (when possible) for block announcements.
        bool fPreferHeaderAndIDs;
        /**
          * Whether this peer will send us cmpctblocks if we request them.
          * This is not used to gate request logic, as we really only care about fSupportsDesiredCmpctVersion,
          * but is used as a flag to "lock in" the version of compact blocks (fWantsCmpctWitness) we send.
          */
        bool fProvidesHeaderAndIDs;
        //! Whether this peer can give us witnesses
        bool fHaveWitness;
        //! Whether this peer wants witnesses in cmpctblocks/blocktxns
        bool fWantsCmpctWitness;
        /**
         * If we've announced NODE_WITNESS to this peer: whether the peer sends witnesses in cmpctblocks/blocktxns,
         * otherwise: whether this peer sends non-witnesses in cmpctblocks/blocktxns.
         */
        bool fSupportsDesiredCmpctVersion;

        CNodeState() {
            fCurrentlyConnected = false;
            nMisbehavior = 0;
            fShouldBan = false;
            pindexBestKnownBlock = NULL;
            hashLastUnknownBlock.SetNull();
            pindexLastCommonBlock = NULL;
            pindexBestHeaderSent = NULL;
            nUnconnectingHeaders = 0;
            fSyncStarted = false;
            nStallingSince = 0;
            nDownloadingSince = 0;
            nBlocksInFlight = 0;
            nBlocksInFlightValidHeaders = 0;
            fPreferredDownload = false;
            fPreferHeaders = false;
            fPreferHeaderAndIDs = false;
            fProvidesHeaderAndIDs = false;
            fHaveWitness = false;
            fWantsCmpctWitness = false;
            fSupportsDesiredCmpctVersion = false;
        }
    };

/** Map maintaining per-node state. Requires cs_main. */
    map <NodeId, CNodeState> mapNodeState;

// Requires cs_main.
    CNodeState *State(NodeId pnode) {
        map<NodeId, CNodeState>::iterator it = mapNodeState.find(pnode);
        if (it == mapNodeState.end())
            return NULL;
        return &it->second;
    }

    int GetHeight() {
        LOCK(cs_main);
        return chainActive.Height();
    }

    void UpdatePreferredDownload(CNode *node, CNodeState *state) {
        nPreferredDownload -= state->fPreferredDownload;

        // Whether this node should be marked as a preferred download node.
        state->fPreferredDownload = (!node->fInbound || node->fWhitelisted) && !node->fOneShot && !node->fClient;

        nPreferredDownload += state->fPreferredDownload;
    }

    void InitializeNode(NodeId nodeid, const CNode *pnode) {
        LOCK(cs_main);
        CNodeState &state = mapNodeState.insert(std::make_pair(nodeid, CNodeState())).first->second;
        state.name = pnode->addrName;
        state.address = pnode->addr;
    }

    void FinalizeNode(NodeId nodeid) {
        LOCK(cs_main);
        CNodeState *state = State(nodeid);

        if (state->fSyncStarted)
            nSyncStarted--;

        if (state->nMisbehavior == 0 && state->fCurrentlyConnected) {
            AddressCurrentlyConnected(state->address);
        }

        BOOST_FOREACH(
        const QueuedBlock &entry, state->vBlocksInFlight) {
            mapBlocksInFlight.erase(entry.hash);
        }
        EraseOrphansFor(nodeid);
        nPreferredDownload -= state->fPreferredDownload;
        nPeersWithValidatedDownloads -= (state->nBlocksInFlightValidHeaders != 0);
        assert(nPeersWithValidatedDownloads >= 0);

        mapNodeState.erase(nodeid);

        if (mapNodeState.empty()) {
            // Do a consistency check after the last peer is removed.
            assert(mapBlocksInFlight.empty());
            assert(nPreferredDownload == 0);
            assert(nPeersWithValidatedDownloads == 0);
        }
    }

// Requires cs_main.
// Returns a bool indicating whether we requested this block.
// Also used if a block was /not/ received and timed out or started with another peer
    bool MarkBlockAsReceived(const uint256 &hash) {
        map < uint256, pair < NodeId, list<QueuedBlock>::iterator > > ::iterator
        itInFlight = mapBlocksInFlight.find(hash);
        if (itInFlight != mapBlocksInFlight.end()) {
            CNodeState *state = State(itInFlight->second.first);
            state->nBlocksInFlightValidHeaders -= itInFlight->second.second->fValidatedHeaders;
            if (state->nBlocksInFlightValidHeaders == 0 && itInFlight->second.second->fValidatedHeaders) {
                // Last validated block on the queue was received.
                nPeersWithValidatedDownloads--;
            }
            if (state->vBlocksInFlight.begin() == itInFlight->second.second) {
                // First block on the queue was received, update the start download time for the next one
                state->nDownloadingSince = std::max(state->nDownloadingSince, GetTimeMicros());
            }
            state->vBlocksInFlight.erase(itInFlight->second.second);
            state->nBlocksInFlight--;
            state->nStallingSince = 0;
            mapBlocksInFlight.erase(itInFlight);
            return true;
        }
        return false;
    }

// Requires cs_main.
// returns false, still setting pit, if the block was already in flight from the same peer
// pit will only be valid as long as the same cs_main lock is being held
    bool MarkBlockAsInFlight(NodeId nodeid, const uint256 &hash, const Consensus::Params &consensusParams,
                             CBlockIndex *pindex = NULL, list<QueuedBlock>::iterator **pit = NULL) {
        CNodeState *state = State(nodeid);
        assert(state != NULL);

        // Short-circuit most stuff in case its from the same node
        map < uint256, pair < NodeId, list<QueuedBlock>::iterator > > ::iterator
        itInFlight = mapBlocksInFlight.find(hash);
        if (itInFlight != mapBlocksInFlight.end() && itInFlight->second.first == nodeid) {
            *pit = &itInFlight->second.second;
            return false;
        }

        // Make sure it's not listed somewhere already.
        MarkBlockAsReceived(hash);

        list<QueuedBlock>::iterator it = state->vBlocksInFlight.insert(state->vBlocksInFlight.end(),
                                                                       {hash, pindex, pindex != NULL,
                                                                        std::unique_ptr<PartiallyDownloadedBlock>(
                                                                                pit ? new PartiallyDownloadedBlock(
                                                                                        &mempool) : NULL)});
        state->nBlocksInFlight++;
        state->nBlocksInFlightValidHeaders += it->fValidatedHeaders;
        if (state->nBlocksInFlight == 1) {
            // We're starting a block download (batch) from this peer.
            state->nDownloadingSince = GetTimeMicros();
        }
        if (state->nBlocksInFlightValidHeaders == 1 && pindex != NULL) {
            nPeersWithValidatedDownloads++;
        }
        itInFlight = mapBlocksInFlight.insert(std::make_pair(hash, std::make_pair(nodeid, it))).first;
        if (pit)
            *pit = &itInFlight->second.second;
        return true;
    }

/** Check whether the last unknown block a peer advertised is not yet known. */
    void ProcessBlockAvailability(NodeId nodeid) {
        CNodeState *state = State(nodeid);
        assert(state != NULL);

        if (!state->hashLastUnknownBlock.IsNull()) {
            BlockMap::iterator itOld = mapBlockIndex.find(state->hashLastUnknownBlock);
            if (itOld != mapBlockIndex.end() && itOld->second->nChainWork > 0) {
                if (state->pindexBestKnownBlock == NULL ||
                    itOld->second->nChainWork >= state->pindexBestKnownBlock->nChainWork)
                    state->pindexBestKnownBlock = itOld->second;
                state->hashLastUnknownBlock.SetNull();
            }
        }
    }

/** Update tracking information about which blocks a peer is assumed to have. */
    void UpdateBlockAvailability(NodeId nodeid, const uint256 &hash) {
        CNodeState *state = State(nodeid);
        assert(state != NULL);

        ProcessBlockAvailability(nodeid);

        BlockMap::iterator it = mapBlockIndex.find(hash);
        if (it != mapBlockIndex.end() && it->second->nChainWork > 0) {
            // An actually better block was announced.
            if (state->pindexBestKnownBlock == NULL ||
                it->second->nChainWork >= state->pindexBestKnownBlock->nChainWork)
                state->pindexBestKnownBlock = it->second;
        } else {
            // An unknown block was announced; just assume that the latest one is the best one.
            state->hashLastUnknownBlock = hash;
        }
    }

    void MaybeSetPeerAsAnnouncingHeaderAndIDs(const CNodeState *nodestate, CNode *pfrom) {
        if (!nodestate->fSupportsDesiredCmpctVersion) {
            // Never ask from peers who can't provide witnesses.
            return;
        }
        if (nodestate->fProvidesHeaderAndIDs) {
            for (std::list<NodeId>::iterator it = lNodesAnnouncingHeaderAndIDs.begin();
                 it != lNodesAnnouncingHeaderAndIDs.end(); it++) {
                if (*it == pfrom->GetId()) {
                    lNodesAnnouncingHeaderAndIDs.erase(it);
                    lNodesAnnouncingHeaderAndIDs.push_back(pfrom->GetId());
                    return;
                }
            }
            bool fAnnounceUsingCMPCTBLOCK = false;
            uint64_t nCMPCTBLOCKVersion = (nLocalServices & NODE_WITNESS) ? 2 : 1;
            if (lNodesAnnouncingHeaderAndIDs.size() >= 3) {
                // As per BIP152, we only get 3 of our peers to announce
                // blocks using compact encodings.
                CNode *pnodeStop = FindNode(lNodesAnnouncingHeaderAndIDs.front());
                if (pnodeStop) {
                    pnodeStop->PushMessage(NetMsgType::SENDCMPCT, fAnnounceUsingCMPCTBLOCK, nCMPCTBLOCKVersion);
                }
                lNodesAnnouncingHeaderAndIDs.pop_front();
            }
            fAnnounceUsingCMPCTBLOCK = true;
            pfrom->PushMessage(NetMsgType::SENDCMPCT, fAnnounceUsingCMPCTBLOCK, nCMPCTBLOCKVersion);
            lNodesAnnouncingHeaderAndIDs.push_back(pfrom->GetId());
        }
    }

// Requires cs_main
    bool CanDirectFetch(const Consensus::Params &consensusParams) {
        return chainActive.Tip()->GetBlockTime() > GetAdjustedTime() - consensusParams.nPowTargetSpacing * 20;
    }

// Requires cs_main
    bool PeerHasHeader(CNodeState *state, CBlockIndex *pindex) {
        if (state->pindexBestKnownBlock && pindex == state->pindexBestKnownBlock->GetAncestor(pindex->nHeight))
            return true;
        if (state->pindexBestHeaderSent && pindex == state->pindexBestHeaderSent->GetAncestor(pindex->nHeight))
            return true;
        return false;
    }

/** Find the last common ancestor two blocks have.
 *  Both pa and pb must be non-NULL. */
    CBlockIndex *LastCommonAncestor(CBlockIndex *pa, CBlockIndex *pb) {
        if (pa->nHeight > pb->nHeight) {
            pa = pa->GetAncestor(pb->nHeight);
        } else if (pb->nHeight > pa->nHeight) {
            pb = pb->GetAncestor(pa->nHeight);
        }

        while (pa != pb && pa && pb) {
            pa = pa->pprev;
            pb = pb->pprev;
        }

        // Eventually all chain branches meet at the genesis block.
        assert(pa == pb);
        return pa;
    }

/** Update pindexLastCommonBlock and add not-in-flight missing successors to vBlocks, until it has
 *  at most count entries. */
    void FindNextBlocksToDownload(NodeId nodeid, unsigned int count, std::vector<CBlockIndex *> &vBlocks,
                                  NodeId &nodeStaller, const Consensus::Params &consensusParams) {
        if (count == 0)
            return;

        vBlocks.reserve(vBlocks.size() + count);
        CNodeState *state = State(nodeid);
        assert(state != NULL);

        // Make sure pindexBestKnownBlock is up to date, we'll need it.
        ProcessBlockAvailability(nodeid);

        if (state->pindexBestKnownBlock == NULL ||
            state->pindexBestKnownBlock->nChainWork < chainActive.Tip()->nChainWork) {
            // This peer has nothing interesting.
            return;
        }

        if (state->pindexLastCommonBlock == NULL) {
            // Bootstrap quickly by guessing a parent of our best tip is the forking point.
            // Guessing wrong in either direction is not a problem.
            state->pindexLastCommonBlock = chainActive[std::min(state->pindexBestKnownBlock->nHeight,
                                                                chainActive.Height())];
        }

        // If the peer reorganized, our previous pindexLastCommonBlock may not be an ancestor
        // of its current tip anymore. Go back enough to fix that.
        state->pindexLastCommonBlock = LastCommonAncestor(state->pindexLastCommonBlock, state->pindexBestKnownBlock);
        if (state->pindexLastCommonBlock == state->pindexBestKnownBlock)
            return;

        std::vector < CBlockIndex * > vToFetch;
        CBlockIndex *pindexWalk = state->pindexLastCommonBlock;
        // Never fetch further than the best block we know the peer has, or more than BLOCK_DOWNLOAD_WINDOW + 1 beyond the last
        // linked block we have in common with this peer. The +1 is so we can detect stalling, namely if we would be able to
        // download that next block if the window were 1 larger.
        int nWindowEnd = state->pindexLastCommonBlock->nHeight + BLOCK_DOWNLOAD_WINDOW;
        int nMaxHeight = std::min<int>(state->pindexBestKnownBlock->nHeight, nWindowEnd + 1);
        NodeId waitingfor = -1;
        while (pindexWalk->nHeight < nMaxHeight) {
            // Read up to 128 (or more, if more blocks than that are needed) successors of pindexWalk (towards
            // pindexBestKnownBlock) into vToFetch. We fetch 128, because CBlockIndex::GetAncestor may be as expensive
            // as iterating over ~100 CBlockIndex* entries anyway.
            int nToFetch = std::min(nMaxHeight - pindexWalk->nHeight, std::max<int>(count - vBlocks.size(), 128));
            vToFetch.resize(nToFetch);
            pindexWalk = state->pindexBestKnownBlock->GetAncestor(pindexWalk->nHeight + nToFetch);
            vToFetch[nToFetch - 1] = pindexWalk;
            for (unsigned int i = nToFetch - 1; i > 0; i--) {
                vToFetch[i - 1] = vToFetch[i]->pprev;
            }

            // Iterate over those blocks in vToFetch (in forward direction), adding the ones that
            // are not yet downloaded and not in flight to vBlocks. In the mean time, update
            // pindexLastCommonBlock as long as all ancestors are already downloaded, or if it's
            // already part of our chain (and therefore don't need it even if pruned).
            BOOST_FOREACH(CBlockIndex * pindex, vToFetch)
            {
                if (!pindex->IsValid(BLOCK_VALID_TREE)) {
                    // We consider the chain that this peer is on invalid.
                    return;
                }
                if (!State(nodeid)->fHaveWitness && IsWitnessEnabled(pindex->pprev, consensusParams)) {
                    // We wouldn't download this block or its descendants from this peer.
                    return;
                }
                if (pindex->nStatus & BLOCK_HAVE_DATA || chainActive.Contains(pindex)) {

                    if (pindex->nChainTx)
                        state->pindexLastCommonBlock = pindex;
                } else if (mapBlocksInFlight.count(pindex->GetBlockHash()) == 0) {
//                } else  {
                    // The block is not already downloaded, and not yet in flight.
                    if (pindex->nHeight > nWindowEnd) {
                        // We reached the end of the window.
                        if (vBlocks.size() == 0 && waitingfor != nodeid) {
                            // We aren't able to fetch anything, but we would be if the download window was one larger.
                            nodeStaller = waitingfor;
                        }
                        return;
                    }
                    vBlocks.push_back(pindex);
                    if (vBlocks.size() == count) {
                        return;
                    }
                } else if (waitingfor == -1) {
                    // This is the first already-in-flight block.
                    waitingfor = mapBlocksInFlight[pindex->GetBlockHash()].first;
                }
            }
        }
    }

} // anon namespace

bool GetNodeStateStats(NodeId nodeid, CNodeStateStats &stats) {
    LOCK(cs_main);
    CNodeState *state = State(nodeid);
    if (state == NULL)
        return false;
    stats.nMisbehavior = state->nMisbehavior;
    stats.nSyncHeight = state->pindexBestKnownBlock ? state->pindexBestKnownBlock->nHeight : -1;
    stats.nCommonHeight = state->pindexLastCommonBlock ? state->pindexLastCommonBlock->nHeight : -1;
    BOOST_FOREACH(
    const QueuedBlock &queue, state->vBlocksInFlight) {
        if (queue.pindex)
            stats.vHeightInFlight.push_back(queue.pindex->nHeight);
    }
    return true;
}

bool GetBlockHash(uint256 &hashRet, int nBlockHeight) {
    LOCK(cs_main);
    if (chainActive.Tip() == NULL) return false;
    if (nBlockHeight < -1 || nBlockHeight > chainActive.Height()) return false;
    if (nBlockHeight == -1) nBlockHeight = chainActive.Height();
    hashRet = chainActive[nBlockHeight]->GetBlockHash();
    return true;
}

void RegisterNodeSignals(CNodeSignals &nodeSignals) {
    nodeSignals.GetHeight.connect(&GetHeight);
    nodeSignals.ProcessMessages.connect(&ProcessMessages);
    nodeSignals.SendMessages.connect(&SendMessages);
    nodeSignals.InitializeNode.connect(&InitializeNode);
    nodeSignals.FinalizeNode.connect(&FinalizeNode);
}

void UnregisterNodeSignals(CNodeSignals &nodeSignals) {
    nodeSignals.GetHeight.disconnect(&GetHeight);
    nodeSignals.ProcessMessages.disconnect(&ProcessMessages);
    nodeSignals.SendMessages.disconnect(&SendMessages);
    nodeSignals.InitializeNode.disconnect(&InitializeNode);
    nodeSignals.FinalizeNode.disconnect(&FinalizeNode);
}

CBlockIndex *FindForkInGlobalIndex(const CChain &chain, const CBlockLocator &locator) {
    // Find the first block the caller has in the main chain
    BOOST_FOREACH(
    const uint256 &hash, locator.vHave) {
        BlockMap::iterator mi = mapBlockIndex.find(hash);
        if (mi != mapBlockIndex.end()) {
            CBlockIndex *pindex = (*mi).second;
            if (chain.Contains(pindex))
                return pindex;
            if (pindex->GetAncestor(chain.Height()) == chain.Tip()) {
                return chain.Tip();
            }
        }
    }
    return chain.Genesis();
}

CCoinsViewCache *pcoinsTip = NULL;
CBlockTreeDB *pblocktree = NULL;

//////////////////////////////////////////////////////////////////////////////
//
// mapOrphanTransactions
//

bool AddOrphanTx(const CTransaction &tx, NodeId peer) EXCLUSIVE_LOCKS_REQUIRED(cs_main) {
    uint256 hash = tx.GetHash();
    if (mapOrphanTransactions.count(hash))
        return false;

    // Ignore big transactions, to avoid a
    // send-big-orphans memory exhaustion attack. If a peer has a legitimate
    // large transaction with a missing parent then we assume
    // it will rebroadcast it later, after the parent transaction(s)
    // have been mined or received.
    // 100 orphans, each of which is at most 99,999 bytes big is
    // at most 10 megabytes of orphans and somewhat more byprev index (in the worst case):
    unsigned int sz = GetTransactionWeight(tx);
    if (sz >= MAX_STANDARD_TX_WEIGHT) {
        LogPrint("mempool", "ignoring large orphan tx (size: %u, hash: %s)\n", sz, hash.ToString());
        return false;
    }

    auto ret = mapOrphanTransactions.emplace(hash, COrphanTx{tx, peer, GetTime() + ORPHAN_TX_EXPIRE_TIME});
    assert(ret.second);
    BOOST_FOREACH(
    const CTxIn &txin, tx.vin) {
        mapOrphanTransactionsByPrev[txin.prevout].insert(ret.first);
    }

    LogPrint("mempool", "stored orphan tx %s (mapsz %u outsz %u)\n", hash.ToString(),
             mapOrphanTransactions.size(), mapOrphanTransactionsByPrev.size());
    return true;
}

int static EraseOrphanTx(uint256 hash) EXCLUSIVE_LOCKS_REQUIRED(cs_main) {
    map<uint256, COrphanTx>::iterator it = mapOrphanTransactions.find(hash);
    if (it == mapOrphanTransactions.end())
        return 0;
    BOOST_FOREACH(
    const CTxIn &txin, it->second.tx.vin)
    {
        auto itPrev = mapOrphanTransactionsByPrev.find(txin.prevout);
        if (itPrev == mapOrphanTransactionsByPrev.end())
            continue;
        itPrev->second.erase(it);
        if (itPrev->second.empty())
            mapOrphanTransactionsByPrev.erase(itPrev);
    }
    mapOrphanTransactions.erase(it);
    return 1;
}

void EraseOrphansFor(NodeId peer) {
    int nErased = 0;
    map<uint256, COrphanTx>::iterator iter = mapOrphanTransactions.begin();
    while (iter != mapOrphanTransactions.end()) {
        map<uint256, COrphanTx>::iterator maybeErase = iter++; // increment to avoid iterator becoming invalid
        if (maybeErase->second.fromPeer == peer) {
            nErased += EraseOrphanTx(maybeErase->second.tx.GetHash());
        }
    }
    if (nErased > 0) LogPrint("mempool", "Erased %d orphan tx from peer %d\n", nErased, peer);
}


unsigned int LimitOrphanTxSize(unsigned int nMaxOrphans) EXCLUSIVE_LOCKS_REQUIRED(cs_main) {
    unsigned int nEvicted = 0;
    static int64_t nNextSweep;
    int64_t nNow = GetTime();
    if (nNextSweep <= nNow) {
        // Sweep out expired orphan pool entries:
        int nErased = 0;
        int64_t nMinExpTime = nNow + ORPHAN_TX_EXPIRE_TIME - ORPHAN_TX_EXPIRE_INTERVAL;
        map<uint256, COrphanTx>::iterator iter = mapOrphanTransactions.begin();
        while (iter != mapOrphanTransactions.end()) {
            map<uint256, COrphanTx>::iterator maybeErase = iter++;
            if (maybeErase->second.nTimeExpire <= nNow) {
                nErased += EraseOrphanTx(maybeErase->second.tx.GetHash());
            } else {
                nMinExpTime = std::min(maybeErase->second.nTimeExpire, nMinExpTime);
            }
        }
        // Sweep again 5 minutes after the next entry that expires in order to batch the linear scan.
        nNextSweep = nMinExpTime + ORPHAN_TX_EXPIRE_INTERVAL;
        if (nErased > 0) LogPrint("mempool", "Erased %d orphan tx due to expiration\n", nErased);
    }
    while (mapOrphanTransactions.size() > nMaxOrphans) {
        // Evict a random orphan:
        uint256 randomhash = GetRandHash();
        map<uint256, COrphanTx>::iterator it = mapOrphanTransactions.lower_bound(randomhash);
        if (it == mapOrphanTransactions.end())
            it = mapOrphanTransactions.begin();
        EraseOrphanTx(it->first);
        ++nEvicted;
    }
    return nEvicted;
}

bool IsFinalTx(const CTransaction &tx, int nBlockHeight, int64_t nBlockTime) {
    if (tx.nLockTime == 0)
        return true;
    if ((int64_t) tx.nLockTime < ((int64_t) tx.nLockTime < LOCKTIME_THRESHOLD ? (int64_t) nBlockHeight : nBlockTime)) {
        return true;
    }
    BOOST_FOREACH(
    const CTxIn &txin, tx.vin) {
        if (txin.nSequence != CTxIn::SEQUENCE_FINAL) {
            LogPrintf("txin=%s\n", txin.ToString());
            LogPrintf("IsFinalTx tx=%s --> FAILED\n", tx.GetHash().ToString());
            return false;
        }
    }
    LogPrintf("IsFinalTx tx=%s --> OK\n", tx.GetHash().ToString());
    return true;
}

bool CheckFinalTx(const CTransaction &tx, int flags) {
    AssertLockHeld(cs_main);

    // By convention a negative value for flags indicates that the
    // current network-enforced consensus rules should be used. In
    // a future soft-fork scenario that would mean checking which
    // rules would be enforced for the next block and setting the
    // appropriate flags. At the present time no soft-forks are
    // scheduled, so no flags are set.
    flags = std::max(flags, 0);

    // CheckFinalTx() uses chainActive.Height()+1 to evaluate
    // nLockTime because when IsFinalTx() is called within
    // CBlock::AcceptBlock(), the height of the block *being*
    // evaluated is what is used. Thus if we want to know if a
    // transaction can be part of the *next* block, we need to call
    // IsFinalTx() with one more than chainActive.Height().
    const int nBlockHeight = chainActive.Height() + 1;

    // BIP113 will require that time-locked transactions have nLockTime set to
    // less than the median time of the previous block they're contained in.
    // When the next block is created its previous block will be the current
    // chain tip, so we use that to calculate the median time passed to
    // IsFinalTx() if LOCKTIME_MEDIAN_TIME_PAST is set.
    const int64_t nBlockTime = GetAdjustedTime();


    return IsFinalTx(tx, nBlockHeight, nBlockTime);
}

/**
 * Calculates the block height and previous block's median time past at
 * which the transaction will be considered final in the context of BIP 68.
 * Also removes from the vector of input heights any entries which did not
 * correspond to sequence locked inputs as they do not affect the calculation.
 */
static std::pair<int, int64_t>
CalculateSequenceLocks(const CTransaction &tx, int flags, std::vector<int> *prevHeights, const CBlockIndex &block) {
    assert(prevHeights->size() == tx.vin.size());

    // Will be set to the equivalent height- and time-based nLockTime
    // values that would be necessary to satisfy all relative lock-
    // time constraints given our view of block chain history.
    // The semantics of nLockTime are the last invalid height/time, so
    // use -1 to have the effect of any height or time being valid.
    int nMinHeight = -1;
    int64_t nMinTime = -1;

    // tx.nVersion is signed integer so requires cast to unsigned otherwise
    // we would be doing a signed comparison and half the range of nVersion
    // wouldn't support BIP 68.
    bool fEnforceBIP68 = static_cast<uint32_t>(tx.nVersion) >= 2
                         && flags & LOCKTIME_VERIFY_SEQUENCE;

    // Do not enforce sequence numbers as a relative lock time
    // unless we have been instructed to
    if (!fEnforceBIP68) {
        return std::make_pair(nMinHeight, nMinTime);
    }

    for (size_t txinIndex = 0; txinIndex < tx.vin.size(); txinIndex++) {
        const CTxIn &txin = tx.vin[txinIndex];

        // Sequence numbers with the most significant bit set are not
        // treated as relative lock-times, nor are they given any
        // consensus-enforced meaning at this point.
        if (txin.nSequence & CTxIn::SEQUENCE_LOCKTIME_DISABLE_FLAG) {
            // The height of this input is not relevant for sequence locks
            (*prevHeights)[txinIndex] = 0;
            continue;
        }

        int nCoinHeight = (*prevHeights)[txinIndex];

        if (txin.nSequence & CTxIn::SEQUENCE_LOCKTIME_TYPE_FLAG) {
            int64_t nCoinTime = block.GetAncestor(std::max(nCoinHeight - 1, 0))->GetMedianTimePast();
            // NOTE: Subtract 1 to maintain nLockTime semantics
            // BIP 68 relative lock times have the semantics of calculating
            // the first block or time at which the transaction would be
            // valid. When calculating the effective block time or height
            // for the entire transaction, we switch to using the
            // semantics of nLockTime which is the last invalid block
            // time or height.  Thus we subtract 1 from the calculated
            // time or height.

            // Time-based relative lock-times are measured from the
            // smallest allowed timestamp of the block containing the
            // txout being spent, which is the median time past of the
            // block prior.
            nMinTime = std::max(nMinTime, nCoinTime + (int64_t)(
                    (txin.nSequence & CTxIn::SEQUENCE_LOCKTIME_MASK) << CTxIn::SEQUENCE_LOCKTIME_GRANULARITY) - 1);
        } else {
            nMinHeight = std::max(nMinHeight, nCoinHeight + (int) (txin.nSequence & CTxIn::SEQUENCE_LOCKTIME_MASK) - 1);
        }
    }

    return std::make_pair(nMinHeight, nMinTime);
}

static bool EvaluateSequenceLocks(const CBlockIndex &block, std::pair<int, int64_t> lockPair) {
    assert(block.pprev);
    int64_t nBlockTime = block.pprev->GetMedianTimePast();
    if (lockPair.first >= block.nHeight || lockPair.second >= nBlockTime)
        return false;

    return true;
}

bool SequenceLocks(const CTransaction &tx, int flags, std::vector<int> *prevHeights, const CBlockIndex &block) {
    return EvaluateSequenceLocks(block, CalculateSequenceLocks(tx, flags, prevHeights, block));
}

bool TestLockPointValidity(const LockPoints *lp) {
    AssertLockHeld(cs_main);
    assert(lp);
    // If there are relative lock times then the maxInputBlock will be set
    // If there are no relative lock times, the LockPoints don't depend on the chain
    if (lp->maxInputBlock) {
        // Check whether chainActive is an extension of the block at which the LockPoints
        // calculation was valid.  If not LockPoints are no longer valid
        if (!chainActive.Contains(lp->maxInputBlock)) {
            return false;
        }
    }

    // LockPoints still valid
    return true;
}

bool CheckSequenceLocks(const CTransaction &tx, int flags, LockPoints *lp, bool useExistingLockPoints) {
    AssertLockHeld(cs_main);
    AssertLockHeld(mempool.cs);

    CBlockIndex *tip = chainActive.Tip();
    CBlockIndex index;
    index.pprev = tip;
    // CheckSequenceLocks() uses chainActive.Height()+1 to evaluate
    // height based locks because when SequenceLocks() is called within
    // ConnectBlock(), the height of the block *being*
    // evaluated is what is used.
    // Thus if we want to know if a transaction can be part of the
    // *next* block, we need to use one more than chainActive.Height()
    index.nHeight = tip->nHeight + 1;

    std::pair<int, int64_t> lockPair;
    if (useExistingLockPoints) {
        assert(lp);
        lockPair.first = lp->height;
        lockPair.second = lp->time;
    } else {
        // pcoinsTip contains the UTXO set for chainActive.Tip()
        CCoinsViewMemPool viewMemPool(pcoinsTip, mempool);
        std::vector<int> prevheights;
        prevheights.resize(tx.vin.size());
        for (size_t txinIndex = 0; txinIndex < tx.vin.size(); txinIndex++) {
            const CTxIn &txin = tx.vin[txinIndex];
            CCoins coins;
            if (!viewMemPool.GetCoins(txin.prevout.hash, coins)) {
                return error("%s: Missing input", __func__);
            }
            if (coins.nHeight == MEMPOOL_HEIGHT) {
                // Assume all mempool transaction confirm in the next block
                prevheights[txinIndex] = tip->nHeight + 1;
            } else {
                prevheights[txinIndex] = coins.nHeight;
            }
        }
        lockPair = CalculateSequenceLocks(tx, flags, &prevheights, index);
        if (lp) {
            lp->height = lockPair.first;
            lp->time = lockPair.second;
            // Also store the hash of the block with the highest height of
            // all the blocks which have sequence locked prevouts.
            // This hash needs to still be on the chain
            // for these LockPoint calculations to be valid
            // Note: It is impossible to correctly calculate a maxInputBlock
            // if any of the sequence locked inputs depend on unconfirmed txs,
            // except in the special case where the relative lock time/height
            // is 0, which is equivalent to no sequence lock. Since we assume
            // input height of tip+1 for mempool txs and test the resulting
            // lockPair from CalculateSequenceLocks against tip+1.  We know
            // EvaluateSequenceLocks will fail if there was a non-zero sequence
            // lock on a mempool input, so we can use the return value of
            // CheckSequenceLocks to indicate the LockPoints validity
            int maxInputHeight = 0;
            BOOST_FOREACH(int
            height, prevheights) {
                // Can ignore mempool inputs since we'll fail if they had non-zero locks
                if (height != tip->nHeight + 1) {
                    maxInputHeight = std::max(maxInputHeight, height);
                }
            }
            lp->maxInputBlock = tip->GetAncestor(maxInputHeight);
        }
    }
    return EvaluateSequenceLocks(index, lockPair);
}


unsigned int GetLegacySigOpCount(const CTransaction &tx) {
    unsigned int nSigOps = 0;
    BOOST_FOREACH(
    const CTxIn &txin, tx.vin)
    {
        nSigOps += txin.scriptSig.GetSigOpCount(false);
    }
    BOOST_FOREACH(
    const CTxOut &txout, tx.vout)
    {
        nSigOps += txout.scriptPubKey.GetSigOpCount(false);
    }
    return nSigOps;
}

unsigned int GetP2SHSigOpCount(const CTransaction &tx, const CCoinsViewCache &inputs) {
    if (tx.IsCoinBase() || tx.IsZerocoinSpend())
        return 0;

    unsigned int nSigOps = 0;
    for (unsigned int i = 0; i < tx.vin.size(); i++) {
        const CTxOut &prevout = inputs.GetOutputFor(tx.vin[i]);
        if (prevout.scriptPubKey.IsPayToScriptHash())
            nSigOps += prevout.scriptPubKey.GetSigOpCount(tx.vin[i].scriptSig);
    }
    return nSigOps;
}

int64_t GetTransactionSigOpCost(const CTransaction &tx, const CCoinsViewCache &inputs, int flags) {
    int64_t nSigOps = GetLegacySigOpCount(tx) * WITNESS_SCALE_FACTOR;

    if (tx.IsCoinBase() || tx.IsZerocoinSpend())
        return nSigOps;

    if (flags & SCRIPT_VERIFY_P2SH) {
        nSigOps += GetP2SHSigOpCount(tx, inputs) * WITNESS_SCALE_FACTOR;
    }
    for (unsigned int i = 0; i < tx.vin.size(); i++) {
        const CTxOut &prevout = inputs.GetOutputFor(tx.vin[i]);
        nSigOps += CountWitnessSigOps(tx.vin[i].scriptSig, prevout.scriptPubKey,
                                      i < tx.wit.vtxinwit.size() ? &tx.wit.vtxinwit[i].scriptWitness : NULL, flags);
    }
    return nSigOps;
}


// btzc: add zerocoin init
// zerocoin init
static CBigNum bnTrustedModulus;
bool setParams = bnTrustedModulus.SetHexBool(ZEROCOIN_MODULUS);

// Set up the Zerocoin Params object
uint32_t securityLevel = 80;
static libzerocoin::Params *ZCParams = new libzerocoin::Params(bnTrustedModulus);

bool CheckSpendZcoinTransaction(const CTransaction &tx, CZerocoinEntry pubCoinTx, list <CZerocoinEntry> listPubCoin,
                                libzerocoin::CoinDenomination targetDenomination, CValidationState &state,
                                uint256 hashTx, bool isVerifyDB, int nHeight, bool isCheckWallet) {
    // Check vOut
    // Only one loop, we checked on the format before enter this case
    // Check vIn
    CWalletDB walletdb(pwalletMain->strWalletFile);
    LogPrintf("CheckSpendZcoinTransaction denomination=%d nHeight=%d\n", targetDenomination, nHeight);
    BOOST_FOREACH(
    const CTxIn &txin, tx.vin)
    {
        if (txin.scriptSig.IsZerocoinSpend()) {

        	uint32_t pubcoinId = txin.nSequence;
        	if (pubcoinId < 1 || pubcoinId >= INT_MAX) { // IT BEGINS WITH 1
        		return state.DoS(100, false, NSEQUENCE_INCORRECT,
        	                                 "CTransaction::CheckTransaction() : Error: nSequence is not correct format");
        	}

            // Deserialize the CoinSpend intro a fresh object
            std::vector<char, zero_after_free_allocator<char> > dataTxIn;
            dataTxIn.insert(dataTxIn.end(), txin.scriptSig.begin() + 4, txin.scriptSig.end());
            CDataStream serializedCoinSpend(SER_NETWORK, PROTOCOL_VERSION);
            serializedCoinSpend.vch = dataTxIn;
            libzerocoin::CoinSpend newSpend(ZCParams, serializedCoinSpend);
            if ((pubcoinId > 0) && (((targetDenomination == libzerocoin::ZQ_LOVELACE) && (pubcoinId >= ZC_V2_SWITCH_ID_1))
            		|| ((targetDenomination == libzerocoin::ZQ_GOLDWASSER) && (pubcoinId >= ZC_V2_SWITCH_ID_10))
            		|| ((targetDenomination == libzerocoin::ZQ_RACKOFF) && (pubcoinId >= ZC_V2_SWITCH_ID_25))
            		|| ((targetDenomination == libzerocoin::ZQ_PEDERSEN) && (pubcoinId >= ZC_V2_SWITCH_ID_50))
            		|| ((targetDenomination == libzerocoin::ZQ_WILLIAMSON) && (pubcoinId >= ZC_V2_SWITCH_ID_100)))) {
            	newSpend.setVersion(2);
            }
            // Create a new metadata object to contain the hash of the received
            // ZEROCOIN_SPEND transaction. If we were a real client we'd actually
            // compute the hash of the received transaction here.
            uint256 txHash = ArithToUint256(arith_uint256(0));
            libzerocoin::SpendMetaData newMetadata(0, txHash);
            if ((pubcoinId > 0) && (((targetDenomination == libzerocoin::ZQ_LOVELACE) && (pubcoinId >= ZC_V2_SWITCH_ID_1))
            		|| ((targetDenomination == libzerocoin::ZQ_GOLDWASSER) && (pubcoinId >= ZC_V2_SWITCH_ID_10))
            		|| ((targetDenomination == libzerocoin::ZQ_RACKOFF) && (pubcoinId >= ZC_V2_SWITCH_ID_25))
            		|| ((targetDenomination == libzerocoin::ZQ_PEDERSEN) && (pubcoinId >= ZC_V2_SWITCH_ID_50))
            		|| ((targetDenomination == libzerocoin::ZQ_WILLIAMSON) && (pubcoinId >= ZC_V2_SWITCH_ID_100)))) {
            	newMetadata.accumulatorId = txin.nSequence;
            	newMetadata.txHash = tx.GetNormalizedHash();
            }
            libzerocoin::Accumulator accumulator(ZCParams, targetDenomination);
            libzerocoin::Accumulator accumulatorRev(ZCParams, targetDenomination);
            libzerocoin::Accumulator accumulatorPrecomputed(ZCParams, targetDenomination);
            bool passVerify = false;

            // VERIFY COINSPEND TX
            // used pre-computed accumulator
            walletdb.ReadZerocoinAccumulator(accumulatorPrecomputed, targetDenomination, pubcoinId);
            if (newSpend.Verify(accumulatorPrecomputed, newMetadata)) {
                passVerify = true;
            }
            int countPubcoin = 0;
            if (!passVerify) {
                BOOST_FOREACH(
                const CZerocoinEntry &pubCoinItem, listPubCoin) {
                    if (pubCoinItem.denomination == targetDenomination &&
                        (pubCoinItem.id >= 0 && (uint32_t) pubCoinItem.id == pubcoinId) &&
                        pubCoinItem.nHeight != -1) {
                        libzerocoin::PublicCoin pubCoinTemp(ZCParams, pubCoinItem.value, targetDenomination);
                        if (!pubCoinTemp.validate()) {
                            return state.DoS(100, false, PUBLIC_COIN_FOR_ACCUMULATOR_INVALID,
                                             "CTransaction::CheckTransaction() : Error: Public Coin for Accumulator is not valid !!!");
                        }
                        countPubcoin++;
                        accumulator += pubCoinTemp;
                        LogPrintf("count=%s, accumulator=%s\n", countPubcoin,
                                  accumulator.getValue().ToString().substr(0, 15));
                        if (countPubcoin >= 2) { // MINIMUM REQUIREMENT IS 2 PUBCOINS
                            if (newSpend.Verify(accumulator, newMetadata)) {
                                LogPrintf("COIN SPEND TX DID VERIFY - accumulator!\n");
                                // store this accumulator
                                if (!isCheckWallet) {
                                    walletdb.WriteZerocoinAccumulator(accumulator, targetDenomination, pubcoinId);
                                }
                                passVerify = true;
                                break;
                            }
                        }
                    }
                }

                // It does not have this mint coins id, still sync
                if (countPubcoin == 0) {
                    return state.DoS(0, false, NO_MINT_ZEROCOIN,
                                     "CTransaction::CheckTransaction() : Error: Node does not have mint zerocoin to verify, please wait until ");
                }
            }

            if (!passVerify) {
                int countPubcoin = 0;
//                LogPrint("CheckSpendZcoinTransaction", "Check reverse\n");
                BOOST_REVERSE_FOREACH(
                const CZerocoinEntry &pubCoinItem, listPubCoin) {
//                    LogPrintf("--denomination = %d, id = %d, pubcoinId = %d height = %d\n",
//                              pubCoinItem.denomination, pubCoinItem.id, pubcoinId, pubCoinItem.nHeight);
                    if (pubCoinItem.denomination == targetDenomination &&
                        (pubCoinItem.id >= 0 && (uint32_t) pubCoinItem.id == pubcoinId) &&
                        pubCoinItem.nHeight != -1) {
                        LogPrint("CheckSpendZcoinTransaction",
                                 "--## denomination = %d, id = %d, pubcoinId = %d height = %d\n",
                                 pubCoinItem.denomination, pubCoinItem.id, pubcoinId,
                                 pubCoinItem.nHeight);
                        libzerocoin::PublicCoin pubCoinTemp(ZCParams, pubCoinItem.value, targetDenomination);
                        if (!pubCoinTemp.validate()) {
                            return state.DoS(100,
                                             error("CTransaction::CheckTransaction() : Error: Public Coin for Accumulator is not valid !!!"));
                        }
                        countPubcoin++;
                        accumulatorRev += pubCoinTemp;
                        LogPrintf("count=%s, accumulatorRev=%s\n", countPubcoin,
                                  accumulatorRev.getValue().ToString().substr(0, 15));
                        if (countPubcoin >= 2) { // MINIMUM REQUIREMENT IS 2 PUBCOINS
                            if (newSpend.Verify(accumulatorRev, newMetadata)) {
                                LogPrintf("COIN SPEND TX DID VERIFY - accumulatorRev!\n");
                                passVerify = true;
                                break;
                            }
                        }
                    }
                }

                // It does not have this mint coins id, still sync
                if (countPubcoin == 0) {
                    return state.DoS(0, false, NO_MINT_ZEROCOIN,
                                     "CTransaction::CheckTransaction() : Error: Node does not have mint zerocoin to verify, please wait until ");
                }
            }

            if (passVerify) {
                // Pull the serial number out of the CoinSpend object. If we
                // were a real Zerocoin client we would now check that the serial number
                // has not been spent before (in another ZEROCOIN_SPEND) transaction.
                // The serial number is stored as a Bignum.
                if (!isVerifyDB && !isCheckWallet) {
                    // chceck already store
                    bool isAlreadyStored = false;

                    CBigNum serialNumber = newSpend.getCoinSerialNumber();
                    CWalletDB walletdb(pwalletMain->strWalletFile);

                    std::list <CZerocoinSpendEntry> listCoinSpendSerial;
                    walletdb.ListCoinSpendSerial(listCoinSpendSerial);
                    BOOST_FOREACH(
                    const CZerocoinSpendEntry &item, listCoinSpendSerial) {
                        if (item.coinSerial == serialNumber
                            && nHeight > ZC_CHECK_BUG_FIXED_AT_BLOCK 
                            && (item.id >= 0 && (uint32_t) item.id == pubcoinId)
                            && item.hashTx != hashTx) {
                            return state.DoS(0, error("CTransaction::CheckTransaction() : The CoinSpend serial has been used"));
                        } else if (item.coinSerial == serialNumber
                                   && item.hashTx == hashTx
                                   && item.denomination == targetDenomination
                                   && (item.id >= 0 && (uint32_t) item.id == pubcoinId)
                                   && item.pubCoin != 0) {
                            // UPDATING PROCESS
                            BOOST_FOREACH(
                            const CZerocoinEntry &pubCoinItem, listPubCoin) {
                                if (pubCoinItem.value == item.pubCoin) {
                                    pubCoinTx.nHeight = pubCoinItem.nHeight;
                                    pubCoinTx.denomination = pubCoinItem.denomination;
                                    // UPDATE FOR INDICATE IT HAS BEEN USED
                                    pubCoinTx.IsUsed = true;
                                    // REMOVE RANDOMNESS FOR PREVENT FUTURE USE
                                    // pubCoinTx.randomness = 0;
                                    // pubCoinTx.serialNumber = 0;
                                    pubCoinTx.value = pubCoinItem.value;
                                    pubCoinTx.id = pubCoinItem.id;
                                    walletdb.WriteZerocoinEntry(pubCoinTx);
                                    // Update UI wallet
                                    // LogPrint("CheckSpendZcoinTransaction", "pubcoin=%s, isUsed=Used\n", pubCoinItem.value.GetHex());
                                    pwalletMain->NotifyZerocoinChanged(pwalletMain, pubCoinItem.value.GetHex(), "Used",
                                                                       CT_UPDATED);
                                    break;
                                }
                            }
                            isAlreadyStored = true;
                            break;
                        } else if (item.coinSerial == serialNumber
                                   && item.hashTx == hashTx
                                   && item.denomination == targetDenomination
                                   && (item.id >= 0 && (uint32_t) item.id == pubcoinId)
                                   && item.pubCoin == 0) {
                            isAlreadyStored = true;
                            break;
                        }
                    }

                    if (!isAlreadyStored) {
                        // INSERTING COINSPEND TO DB
                        CZerocoinSpendEntry zccoinSpend;
                        zccoinSpend.coinSerial = serialNumber;
                        zccoinSpend.hashTx = hashTx;
                        zccoinSpend.pubCoin = 0;
                        zccoinSpend.id = pubcoinId;
                        bool fTestNet = (Params().NetworkIDString() == CBaseChainParams::TESTNET);
                        if (fTestNet || nHeight > ZC_CHECK_BUG_FIXED_AT_BLOCK) {
                            zccoinSpend.denomination = targetDenomination;
                        }
//                        LogPrintf("WriteCoinSpendSerialEntry, serialNumber=%s", serialNumber.ToString());
                        walletdb.WriteCoinSpendSerialEntry(zccoinSpend);
                    }
                }
            } else {
                return false;
            }
        }
    }
    return true;
}

//static libzerocoin::Params *ZCParams;
bool CheckTransaction(const CTransaction &tx, CValidationState &state, uint256 hashTx, bool isVerifyDB, int nHeight,
                      bool isCheckWallet) {
    LogPrintf("CheckTransaction nHeight=%s, isVerifyDB=%s, isCheckWallet=%s, txHash=%s\n", nHeight, isVerifyDB,
              isCheckWallet, tx.GetHash().ToString());
//    LogPrintf("transaction = %s\n", tx.ToString());
    bool fTestNet = (Params().NetworkIDString() == CBaseChainParams::TESTNET);
    // Basic checks that don't depend on any context
    if (tx.vin.empty())
        return state.DoS(10, false, REJECT_INVALID, "bad-txns-vin-empty");
    if (tx.vout.empty())
        return state.DoS(10, false, REJECT_INVALID, "bad-txns-vout-empty");
    // Size limits (this doesn't take the witness into account, as that hasn't been checked for malleability)
    if (::GetSerializeSize(tx, SER_NETWORK, PROTOCOL_VERSION | SERIALIZE_TRANSACTION_NO_WITNESS) > MAX_BLOCK_BASE_SIZE)
        return state.DoS(100, false, REJECT_INVALID, "bad-txns-oversize");

    // Check for negative or overflow output values
    CAmount nValueOut = 0;
    BOOST_FOREACH(const CTxOut &txout, tx.vout)
    {
        if (txout.nValue < 0)
            return state.DoS(100, false, REJECT_INVALID, "bad-txns-vout-negative");
        if (txout.nValue > MAX_MONEY)
            return state.DoS(100, false, REJECT_INVALID, "bad-txns-vout-toolarge");
        nValueOut += txout.nValue;
        if (!MoneyRange(nValueOut))
            return state.DoS(100, false, REJECT_INVALID, "bad-txns-txouttotal-toolarge");
    }

    // Check for duplicate inputs
    set <COutPoint> vInOutPoints;
    BOOST_FOREACH(
    const CTxIn &txin, tx.vin)
    {
        if (vInOutPoints.count(txin.prevout))
            return state.DoS(100, false, REJECT_INVALID, "bad-txns-inputs-duplicate");
        vInOutPoints.insert(txin.prevout);
    }

    if (tx.IsCoinBase()) {
        if (tx.vin[0].scriptSig.size() < 2 || tx.vin[0].scriptSig.size() > 100)
            return state.DoS(100, false, REJECT_INVALID, "bad-cb-length");
        // Check for founders inputs
        if ((nHeight > ZC_CHECK_BUG_FIXED_AT_BLOCK) && (nHeight < 210000)) {
            bool found_1 = false;
            bool found_2 = false;
            bool found_3 = false;
            bool found_4 = false;
            bool found_5 = false;
            int total_payment_tx = 0;
            bool found_znode_payment = true; // no more than 1 output for payment

            CScript FOUNDER_1_SCRIPT;
            CScript FOUNDER_2_SCRIPT;
            CScript FOUNDER_3_SCRIPT;
            CScript FOUNDER_4_SCRIPT;
            CScript FOUNDER_5_SCRIPT;
            if (!fTestNet || nHeight < Params().GetConsensus().nZnodePaymentsStartBlock) {
                if (!fTestNet && GetAdjustedTime() > nStartRewardTime) {
                    FOUNDER_1_SCRIPT = GetScriptForDestination(CBitcoinAddress("aCAgTPgtYcA4EysU4UKC86EQd5cTtHtCcr").Get());
                    if (nHeight < 14000) {
                        FOUNDER_2_SCRIPT = GetScriptForDestination(
                                CBitcoinAddress("aLrg41sXbXZc5MyEj7dts8upZKSAtJmRDR").Get());
                    } else {
                        FOUNDER_2_SCRIPT = GetScriptForDestination(
                                CBitcoinAddress("aHu897ivzmeFuLNB6956X6gyGeVNHUBRgD").Get());
                    }
                    FOUNDER_3_SCRIPT = GetScriptForDestination(CBitcoinAddress("aQ18FBVFtnueucZKeVg4srhmzbpAeb1KoN").Get());
                    FOUNDER_4_SCRIPT = GetScriptForDestination(CBitcoinAddress("a1HwTdCmQV3NspP2QqCGpehoFpi8NY4Zg3").Get());
                    FOUNDER_5_SCRIPT = GetScriptForDestination(CBitcoinAddress("a1kCCGddf5pMXSipLVD9hBG2MGGVNaJ15U").Get());
                } else if (!fTestNet && GetAdjustedTime() <= nStartRewardTime) {
                    return state.DoS(100, false, REJECT_TRANSACTION_TOO_EARLY,
                                     "CTransaction::CheckTransaction() : transaction is too early");
                } else {
                    FOUNDER_1_SCRIPT = GetScriptForDestination(CBitcoinAddress("TCE4hvs2UTDjYriey7R9qBkbvUAYxWmZni").Get());
                    FOUNDER_2_SCRIPT = GetScriptForDestination(CBitcoinAddress("TPyA7d3fribqxXm9uJU61S76Lzuj7F8jLz").Get());
                    FOUNDER_3_SCRIPT = GetScriptForDestination(CBitcoinAddress("TXatvpS15EvejVuJVC2rgD73rSaQz8JiX6").Get());
                    FOUNDER_4_SCRIPT = GetScriptForDestination(CBitcoinAddress("TJMpFjtDi8s5AM3GyW41QshH2NNmKgrGNq").Get());
                    FOUNDER_5_SCRIPT = GetScriptForDestination(CBitcoinAddress("TTtLk1iapn8QebamQcb8GEh1MNq8agYcVk").Get());
                }

                BOOST_FOREACH(const CTxOut &output, tx.vout) {
                    if (output.scriptPubKey == FOUNDER_1_SCRIPT && output.nValue == (int64_t)(2 * COIN)) {
                        found_1 = true;
                    }
                    if (output.scriptPubKey == FOUNDER_2_SCRIPT && output.nValue == (int64_t)(2 * COIN)) {
                        found_2 = true;
                    }
                    if (output.scriptPubKey == FOUNDER_3_SCRIPT && output.nValue == (int64_t)(2 * COIN)) {
                        found_3 = true;
                    }
                    if (output.scriptPubKey == FOUNDER_4_SCRIPT && output.nValue == (int64_t)(2 * COIN)) {
                        found_4 = true;
                    }
                    if (output.scriptPubKey == FOUNDER_5_SCRIPT && output.nValue == (int64_t)(2 * COIN)) {
                        found_5 = true;
                    }
                }
            } else if (!fTestNet || nHeight >= Params().GetConsensus().nZnodePaymentsStartBlock) {

                if (!fTestNet && GetAdjustedTime() > nStartRewardTime) {
                    FOUNDER_1_SCRIPT = GetScriptForDestination(CBitcoinAddress("aCAgTPgtYcA4EysU4UKC86EQd5cTtHtCcr").Get());
                    if (nHeight < 14000) {
                        FOUNDER_2_SCRIPT = GetScriptForDestination(
                                CBitcoinAddress("aLrg41sXbXZc5MyEj7dts8upZKSAtJmRDR").Get());
                    } else {
                        FOUNDER_2_SCRIPT = GetScriptForDestination(
                                CBitcoinAddress("aHu897ivzmeFuLNB6956X6gyGeVNHUBRgD").Get());
                    }
                    FOUNDER_3_SCRIPT = GetScriptForDestination(CBitcoinAddress("aQ18FBVFtnueucZKeVg4srhmzbpAeb1KoN").Get());
                    FOUNDER_4_SCRIPT = GetScriptForDestination(CBitcoinAddress("a1HwTdCmQV3NspP2QqCGpehoFpi8NY4Zg3").Get());
                    FOUNDER_5_SCRIPT = GetScriptForDestination(CBitcoinAddress("a1kCCGddf5pMXSipLVD9hBG2MGGVNaJ15U").Get());
                } else if (!fTestNet && GetAdjustedTime() <= nStartRewardTime) {
                    return state.DoS(100, false, REJECT_TRANSACTION_TOO_EARLY,
                                     "CTransaction::CheckTransaction() : transaction is too early");
                } else {
                    FOUNDER_1_SCRIPT = GetScriptForDestination(CBitcoinAddress("TCE4hvs2UTDjYriey7R9qBkbvUAYxWmZni").Get());
                    FOUNDER_2_SCRIPT = GetScriptForDestination(CBitcoinAddress("TPyA7d3fribqxXm9uJU61S76Lzuj7F8jLz").Get());
                    FOUNDER_3_SCRIPT = GetScriptForDestination(CBitcoinAddress("TXatvpS15EvejVuJVC2rgD73rSaQz8JiX6").Get());
                    FOUNDER_4_SCRIPT = GetScriptForDestination(CBitcoinAddress("TJMpFjtDi8s5AM3GyW41QshH2NNmKgrGNq").Get());
                    FOUNDER_5_SCRIPT = GetScriptForDestination(CBitcoinAddress("TTtLk1iapn8QebamQcb8GEh1MNq8agYcVk").Get());
                }

                CAmount znodePayment = GetZnodePayment(nHeight);
                BOOST_FOREACH(const CTxOut &output, tx.vout) {
                    if (output.scriptPubKey == FOUNDER_1_SCRIPT && output.nValue == (int64_t)(1 * COIN)) {
                        found_1 = true;
                        continue;
                    }
                    if (output.scriptPubKey == FOUNDER_2_SCRIPT && output.nValue == (int64_t)(1 * COIN)) {
                        found_2 = true;
                        continue;
                    }
                    if (output.scriptPubKey == FOUNDER_3_SCRIPT && output.nValue == (int64_t)(1 * COIN)) {
                        found_3 = true;
                        continue;
                    }
                    if (output.scriptPubKey == FOUNDER_4_SCRIPT && output.nValue == (int64_t)(1 * COIN)) {
                        found_4 = true;
                        continue;
                    }
                    if (output.scriptPubKey == FOUNDER_5_SCRIPT && output.nValue == (int64_t)(3 * COIN)) {
                        found_5 = true;
                        continue;
                    }
                    if (znodePayment != output.nValue) {
                        found_znode_payment = false;
                    } else {
                        total_payment_tx = total_payment_tx + 1;
                    }
                }
            }

            if (!(found_1 && found_2 && found_3 && found_4 && found_5)) {
                return state.DoS(100, false, REJECT_FOUNDER_REWARD_MISSING,
                                 "CTransaction::CheckTransaction() : founders reward missing");
            }

            if (!found_znode_payment || total_payment_tx > 1) {
                return state.DoS(100, false, REJECT_INVALID_ZNODE_PAYMENT,
                                 "CTransaction::CheckTransaction() : invalid znode payment");
            }
        }
    } else {
        BOOST_FOREACH(const CTxIn &txin, tx.vin)
        if (txin.prevout.IsNull() && !txin.scriptSig.IsZerocoinSpend()) {
            return state.DoS(10, false, REJECT_INVALID, "bad-txns-prevout-null");
        }

        // Check Mint Zerocoin Transaction
        BOOST_FOREACH(const CTxOut &txout, tx.vout) {
            if (!txout.scriptPubKey.empty() && txout.scriptPubKey.IsZerocoinMint()) {
                LogPrintf("CheckMintZcoinTransaction txHash = %s, isVerifyDB = %d\n", txout.GetHash().ToString(),
                          isVerifyDB);
                LogPrintf("nValue = %d\n", txout.nValue);
                vector<unsigned char> vchZeroMint;
                vchZeroMint.insert(vchZeroMint.end(), txout.scriptPubKey.begin() + 6,
                                   txout.scriptPubKey.begin() + txout.scriptPubKey.size());
                CBigNum pubCoin;
                pubCoin.setvch(vchZeroMint);
                libzerocoin::CoinDenomination denomination;
                if (txout.nValue == libzerocoin::ZQ_LOVELACE * COIN) {
                    denomination = libzerocoin::ZQ_LOVELACE;
                    libzerocoin::PublicCoin checkPubCoin(ZCParams, pubCoin, libzerocoin::ZQ_LOVELACE);
                    if (!checkPubCoin.validate()) {
                        return state.DoS(100, false, PUBCOIN_NOT_VALIDATE,
                                         "CTransaction::CheckTransaction() : PubCoin is not validate");
                    }
                } else if (txout.nValue == libzerocoin::ZQ_GOLDWASSER * COIN) {
                    denomination = libzerocoin::ZQ_GOLDWASSER;
                    libzerocoin::PublicCoin checkPubCoin(ZCParams, pubCoin, libzerocoin::ZQ_GOLDWASSER);
                    if (!checkPubCoin.validate()) {
                        return state.DoS(100, false, PUBCOIN_NOT_VALIDATE,
                                         "CTransaction::CheckTransaction() : PubCoin is not validate");
                    }
                } else if (txout.nValue == libzerocoin::ZQ_RACKOFF * COIN) {
                    denomination = libzerocoin::ZQ_RACKOFF;
                    libzerocoin::PublicCoin checkPubCoin(ZCParams, pubCoin, libzerocoin::ZQ_RACKOFF);
                    if (!checkPubCoin.validate()) {
                        return state.DoS(100, false, PUBCOIN_NOT_VALIDATE,
                                         "CTransaction::CheckTransaction() : PubCoin is not validate");
                    }
                } else if (txout.nValue == libzerocoin::ZQ_PEDERSEN * COIN) {
                    denomination = libzerocoin::ZQ_PEDERSEN;
                    libzerocoin::PublicCoin checkPubCoin(ZCParams, pubCoin, libzerocoin::ZQ_PEDERSEN);
                    if (!checkPubCoin.validate()) {
                        return state.DoS(100, false, PUBCOIN_NOT_VALIDATE,
                                         "CTransaction::CheckTransaction() : PubCoin is not validate");
                    }
                } else if (txout.nValue == libzerocoin::ZQ_WILLIAMSON * COIN) {
                    denomination = libzerocoin::ZQ_WILLIAMSON;
                    libzerocoin::PublicCoin checkPubCoin(ZCParams, pubCoin, libzerocoin::ZQ_WILLIAMSON);
                    if (!checkPubCoin.validate()) {
                        return state.DoS(100, false, PUBCOIN_NOT_VALIDATE,
                                         "CTransaction::CheckTransaction() : PubCoin is not validate");
                    }
                } else {
                    return state.DoS(100, false, PUBCOIN_NOT_VALIDATE,
                                     "CTransaction::CheckTransaction() : PubCoin is not validate");
                }
                if (!isVerifyDB && !isCheckWallet) {
                    // Check the pubCoinValue didn't alr`eady store in the wallet
                    CZerocoinEntry pubCoinTx;
                    list <CZerocoinEntry> listPubCoin = list<CZerocoinEntry>();
                    CWalletDB walletdb(pwalletMain->strWalletFile);
                    walletdb.ListPubCoin(listPubCoin);
                    bool isAlreadyStored = false;

                    // CHECKING PROCESS
                    BOOST_FOREACH(
                    const CZerocoinEntry &pubCoinItem, listPubCoin) {
                        if (pubCoinItem.value == pubCoin && pubCoinItem.denomination == denomination) {
                            isAlreadyStored = true;
                            break;
                        }
                    }
                    // INSERT PROCESS
                    if (!isAlreadyStored) {
                        // TX DOES NOT INCLUDE IN DB
                        LogPrintf("INSERTING\n");
                        pubCoinTx.id = -1;
                        pubCoinTx.denomination = denomination;
                        pubCoinTx.value = pubCoin;
                        pubCoinTx.randomness = 0;
                        pubCoinTx.serialNumber = 0;
                        pubCoinTx.nHeight = -1;
                        LogPrintf("INSERT PUBCOIN ID: %d\n", pubCoinTx.id);
                        walletdb.WriteZerocoinEntry(pubCoinTx);
                    }
                }
            }
        }
        // Check Spend Zerocoin Transaction
        if (tx.IsZerocoinSpend()) {
            // Check vOut
            // Only one loop, we checked on the format before enter this case
            BOOST_FOREACH(
            const CTxOut &txout, tx.vout)
            {
                CZerocoinEntry pubCoinTx;
                list <CZerocoinEntry> listPubCoin;
                if (!isVerifyDB) {
                    CWalletDB walletdb(pwalletMain->strWalletFile);
                    listPubCoin.clear();
                    walletdb.ListPubCoin(listPubCoin);
                    listPubCoin.sort(CompHeight);
                    if (txout.nValue == libzerocoin::ZQ_LOVELACE * COIN) {
                        // Check vIn
                        if (!CheckSpendZcoinTransaction(tx, pubCoinTx, listPubCoin, libzerocoin::ZQ_LOVELACE, state,
                                                        hashTx, isVerifyDB, nHeight, isCheckWallet)) {
                            return state.DoS(100,
                                             error("CTransaction::CheckTransaction() : COIN SPEND TX IN ZQ_LOVELACE DID NOT VERIFY!"));
                        };
                    } else if (txout.nValue == libzerocoin::ZQ_GOLDWASSER * COIN) {
                        if (!CheckSpendZcoinTransaction(tx, pubCoinTx, listPubCoin, libzerocoin::ZQ_GOLDWASSER, state,
                                                        hashTx, isVerifyDB, nHeight, isCheckWallet)) {
                            return state.DoS(100,
                                             error("CTr[ansaction::CheckTransaction() : COIN SPEND TX IN ZQ_GOLDWASSER DID NOT VERIFY!"));
                        };
                    } else if (txout.nValue == libzerocoin::ZQ_RACKOFF * COIN) {
                        if (!CheckSpendZcoinTransaction(tx, pubCoinTx, listPubCoin, libzerocoin::ZQ_RACKOFF, state,
                                                        hashTx, isVerifyDB, nHeight, isCheckWallet)) {
                            return state.DoS(100,
                                             error("CTransaction::CheckTransaction() : COIN SPEND TX IN ZQ_RACKOFF DID NOT VERIFY!"));
                        };
                    } else if (txout.nValue == libzerocoin::ZQ_PEDERSEN * COIN) {
                        if (!CheckSpendZcoinTransaction(tx, pubCoinTx, listPubCoin, libzerocoin::ZQ_PEDERSEN, state,
                                                        hashTx, isVerifyDB, nHeight, isCheckWallet)) {
                            return state.DoS(100,
                                             error("CTransaction::CheckTransaction() : COIN SPEND TX IN ZQ_PEDERSEN DID NOT VERIFY!"));
                        };
                    } else if (txout.nValue == libzerocoin::ZQ_WILLIAMSON * COIN) {
                        if (!CheckSpendZcoinTransaction(tx, pubCoinTx, listPubCoin, libzerocoin::ZQ_WILLIAMSON, state,
                                                        hashTx, isVerifyDB, nHeight, isCheckWallet)) {
                            return state.DoS(100,
                                             error("CTransaction::CheckTransaction() : COIN SPEND TX IN ZQ_WILLIAMSON DID NOT VERIFY!"));
                        };
                    } else {
                        return state.DoS(100,
                                         error("CTransaction::CheckTransaction() : Your spending txout value does not match"));
                    }
                    walletdb.Flush();
                    walletdb.Close();
                }
            }
        }
    }
    return true;
}

void LimitMempoolSize(CTxMemPool &pool, size_t limit, unsigned long age) {
    int expired = pool.Expire(GetTime() - age);
    if (expired != 0)
        LogPrint("mempool", "Expired %i transactions from the memory pool\n", expired);

    std::vector <uint256> vNoSpendsRemaining;
    pool.TrimToSize(limit, &vNoSpendsRemaining);
    BOOST_FOREACH(
    const uint256 &removed, vNoSpendsRemaining)
    pcoinsTip->Uncache(removed);
}

/** Convert CValidationState to a human-readable message for logging */
std::string FormatStateMessage(const CValidationState &state) {
    return strprintf("%s%s (code %i)",
                     state.GetRejectReason(),
                     state.GetDebugMessage().empty() ? "" : ", " + state.GetDebugMessage(),
                     state.GetRejectCode());
}

bool AcceptToMemoryPoolWorker(CTxMemPool &pool, CValidationState &state, const CTransaction &tx, bool fCheckInputs,
                              bool fLimitFree,
                              bool *pfMissingInputs, bool fOverrideMempoolLimit, const CAmount &nAbsurdFee,
                              std::vector <uint256> &vHashTxnToUncache, bool isCheckWalletTransaction) {
    bool fTestNet = (Params().NetworkIDString() == CBaseChainParams::TESTNET);
    LogPrintf("AcceptToMemoryPoolWorker(),fCheckInputs=%s, tx.IsZerocoinSpend()=%s, fTestNet=%s\n", fCheckInputs,
              tx.IsZerocoinSpend(), fTestNet);
    uint256 hash = tx.GetHash();
    AssertLockHeld(cs_main);
    if (pfMissingInputs)
        *pfMissingInputs = false;

    if (!CheckTransaction(tx, state, hash, false, INT_MAX, isCheckWalletTransaction)) {
        LogPrintf("CheckTransaction() failed!");
        return false; // state filled in by CheckTransaction
    }

    // Coinbase is only valid in a block, not as a loose transaction
    if (tx.IsCoinBase()) {
        LogPrintf("cause by -> coinbase!\n");
        return state.DoS(100, false, REJECT_INVALID, "coinbase");
    }

    // Don't relay version 2 transactions until CSV is active, and we can be
    // sure that such transactions will be mined (unless we're on
    // -testnet/-regtest).
    const CChainParams &chainparams = Params();
    if (fRequireStandard && tx.nVersion >= 2 &&
        VersionBitsTipState(chainparams.GetConsensus(), Consensus::DEPLOYMENT_CSV) != THRESHOLD_ACTIVE) {
        return state.DoS(0, false, REJECT_NONSTANDARD, "premature-version2-tx");
    }

    // Reject transactions with witness before segregated witness activates (override with -prematurewitness)
    bool witnessEnabled = IsWitnessEnabled(chainActive.Tip(), Params().GetConsensus());
    if (!GetBoolArg("-prematurewitness", false) && !tx.wit.IsNull() && !witnessEnabled) {
        return state.DoS(0, false, REJECT_NONSTANDARD, "no-witness-yet", true);
    }

    // Rather not work on nonstandard transactions (unless -testnet/-regtest)
    string reason;
    if (!fTestNet && fRequireStandard && !IsStandardTx(tx, reason, witnessEnabled)) {
        LogPrintf("cause by -> Not StandardTx\n");
        return state.DoS(0, false, REJECT_NONSTANDARD, reason);
    }

    // Only accept nLockTime-using transactions that can be mined in the next
    // block; we don't want our mempool filled up with transactions that can't
    // be mined yet.
    if (!CheckFinalTx(tx, STANDARD_LOCKTIME_VERIFY_FLAGS))
        return state.DoS(0, false, REJECT_NONSTANDARD, "non-final");

    // is it already in the memory pool?
    if (pool.exists(hash))
        return state.Invalid(false, REJECT_ALREADY_KNOWN, "txn-already-in-mempool");
    // Check for conflicts with in-memory transactions
    set <uint256> setConflicts;
    //btzc
    {
        LOCK(pool.cs); // protect pool.mapNextTx
        if (!tx.IsZerocoinSpend()) {
            BOOST_FOREACH(
            const CTxIn &txin, tx.vin)
            {
                auto itConflicting = pool.mapNextTx.find(txin.prevout);
                if (itConflicting != pool.mapNextTx.end()) {
                    const CTransaction *ptxConflicting = itConflicting->second;
                    if (!setConflicts.count(ptxConflicting->GetHash())) {
                        bool fReplacementOptOut = true;
                        if (fEnableReplacement) {
                            BOOST_FOREACH(
                            const CTxIn &txin, ptxConflicting->vin)
                            {
                                if (txin.nSequence < std::numeric_limits < unsigned int > ::max() - 1)
                                {
                                    fReplacementOptOut = false;
                                    break;
                                }
                            }
                        }
                        if (fReplacementOptOut) {
                            LogPrintf("cause by -> txn-mempool-conflict!\n");
                            return state.Invalid(false, REJECT_CONFLICT, "txn-mempool-conflict");
                        }

                        setConflicts.insert(ptxConflicting->GetHash());
                    }
                }
            }
        }
    }

    {
        CCoinsView dummy;
        CCoinsViewCache view(&dummy);
        CAmount nValueIn = 0;
        LockPoints lp;

        {
            LOCK(pool.cs);
            CCoinsViewMemPool viewMemPool(pcoinsTip, pool);
            view.SetBackend(viewMemPool);

            // do we already have it?
            bool fHadTxInCache = pcoinsTip->HaveCoinsInCache(hash);
            if (view.HaveCoins(hash)) {
                if (!fHadTxInCache) vHashTxnToUncache.push_back(hash);
                LogPrintf("cause by -> txn-already-known!\n");
                return state.Invalid(false, REJECT_ALREADY_KNOWN, "txn-already-known");
            }

            if (!tx.IsZerocoinSpend() && fCheckInputs) {
                // do all inputs exist?
                // Note that this does not check for the presence of actual outputs (see the next check for that),
                // and only helps with filling in pfMissingInputs (to determine missing vs spent).

                BOOST_FOREACH(const CTxIn txin, tx.vin) {
                    if (!pcoinsTip->HaveCoinsInCache(txin.prevout.hash))
                        vHashTxnToUncache.push_back(txin.prevout.hash);
                    if (!view.HaveCoins(txin.prevout.hash)) {
                        if (pfMissingInputs) *pfMissingInputs = true;
                        LogPrintf("cause by ->view.HaveCoins!\n");
                        return false; // fMissingInputs and !state.IsInvalid() is used to detect this condition, don't set state.Invalid()
                    }
                }

                // are the actual inputs available?
                if (!view.HaveInputs(tx)) {
                    LogPrintf("cause by -> bad-txns-inputs-spent!\n");
                    return state.Invalid(false, REJECT_DUPLICATE, "bad-txns-inputs-spent");
                }

                // Bring the best block into scope
                view.GetBestBlock();

                nValueIn = view.GetValueIn(tx);

                // we have all inputs cached now, so switch back to dummy, so we don't need to keep lock on mempool
                view.SetBackend(dummy);

                // Only accept BIP68 sequence locked transactions that can be mined in the next
                // block; we don't want our mempool filled up with transactions that can't
                // be mined yet.
                // Must keep pool.cs for this unless we change CheckSequenceLocks to take a
                // CoinsViewCache instead of create its own
                //            if (!CheckSequenceLocks(tx, STANDARD_LOCKTIME_VERIFY_FLAGS, &lp)) {
                //                LogPrintf("cause by -> non-BIP68-final!\n");
                //                return state.DoS(0, false, REJECT_NONSTANDARD, "non-BIP68-final");
                //            }
            }
        } // LOCK

        if (!tx.IsZerocoinSpend() && fCheckInputs) {

            // Check for non-standard pay-to-script-hash in inputs
            if (!fTestNet && fRequireStandard && !AreInputsStandard(tx, view)) {
                LogPrintf("cause by -> AreInputsStandard\n");
                return state.Invalid(false, REJECT_NONSTANDARD, "bad-txns-nonstandard-inputs");
            }
            // Check for non-standard witness in P2WSH
            if (!tx.wit.IsNull() && fRequireStandard && !IsWitnessStandard(tx, view)) {
                LogPrintf("cause by -> IsWitnessStandard\n");
                return state.DoS(0, false, REJECT_NONSTANDARD, "bad-witness-nonstandard", true);
            }
            int64_t nSigOpsCost = GetTransactionSigOpCost(tx, view, STANDARD_SCRIPT_VERIFY_FLAGS);

            CAmount nValueOut = tx.GetValueOut();
            CAmount nFees = nValueIn - nValueOut;
            // nModifiedFees includes any fee deltas from PrioritiseTransaction
            CAmount nModifiedFees = nFees;
            double nPriorityDummy = 0;
            pool.ApplyDeltas(hash, nPriorityDummy, nModifiedFees);

            CAmount inChainInputValue;
            double dPriority = view.GetPriority(tx, chainActive.Height(), inChainInputValue);

            // Keep track of transactions that spend a coinbase, which we re-scan
            // during reorgs to ensure COINBASE_MATURITY is still met.
            bool fSpendsCoinbase = false;
            BOOST_FOREACH(const CTxIn &txin, tx.vin) { const CCoins *coins = view.AccessCoins(txin.prevout.hash);
                                                       if (coins->IsCoinBase()) {
                                                           fSpendsCoinbase = true;
                                                           break;
                                                       }
                                                     }
            CTxMemPoolEntry entry(tx, nFees, GetTime(), dPriority, chainActive.Height(), pool.HasNoInputsOf(tx),
                                  inChainInputValue, fSpendsCoinbase, nSigOpsCost, lp);

            // Don't accept it if it can't get into a block
            // TODO: Temporarily disable this condition (by setting txMinFee = 0) to accept zero-fee TX (from old 0.8 client)
            // int64_t txMinFee = tx.GetMinFee(1000, true, GMF_RELAY);
            int64_t txMinFee = 0;
            if (fLimitFree && nFees < txMinFee) {
                LogPrintf("not enough fee, nFees=%d, txMinFee=%d\n", nFees, txMinFee);
                return state.DoS(0, false, REJECT_INSUFFICIENTFEE, "not enough fee", false, strprintf("nFees=%d, txMinFee=%d", nFees, txMinFee));
            }
            unsigned int nSize = entry.GetTxSize();


            // Check that the transaction doesn't have an excessive number of
            // sigops, making it impossible to mine. Since the coinbase transaction
            // itself can contain sigops MAX_STANDARD_TX_SIGOPS is less than
            // MAX_BLOCK_SIGOPS; we still consider this an invalid rather than
            // merely non-standard transaction.
            //        if (nSigOpsCost > MAX_STANDARD_TX_SIGOPS_COST) {
            //            LogPrintf("cause by -> bad-txns-too-many-sigops\n");
            //            return state.DoS(0, false, REJECT_NONSTANDARD, "bad-txns-too-many-sigops", false,
            //                             strprintf("%d", nSigOpsCost));
            //        }
            //        CAmount mempoolRejectFee = pool.GetMinFee(GetArg("-maxmempool", DEFAULT_MAX_MEMPOOL_SIZE) * 1000000).GetFee(
            //                nSize);
            //        if (mempoolRejectFee > 0 && nModifiedFees < mempoolRejectFee) {
            //            LogPrintf("cause by -> mempool min fee not met\n");
            //            return state.DoS(0, false, REJECT_INSUFFICIENTFEE, "mempool min fee not met", false,
            //                             strprintf("%d < %d", nFees, mempoolRejectFee));
            //        } else if (GetBoolArg("-relaypriority", DEFAULT_RELAYPRIORITY) &&
            //                   nModifiedFees < ::minRelayTxFee.GetFee(nSize) &&
            //                   !AllowFree(entry.GetPriority(chainActive.Height() + 1))) {
            //            LogPrintf("cause by -> insufficient priority\n");
            // Require that free transactions have sufficient priority to be mined in the next block.
            //            return state.DoS(0, false, REJECT_INSUFFICIENTFEE, "insufficient priority");
            //        }

            // Continuously rate-limit free (really, very-low-fee) transactions
            // This mitigates 'penny-flooding' -- sending thousands of free transactions just to
            // be annoying or make others' transactions take longer to confirm.
            if (fLimitFree && nFees < CTransaction::nMinRelayTxFee) {
                static CCriticalSection csFreeLimiter;
                static double dFreeCount;
                static int64_t nLastTime;
                int64_t nNow = GetTime();

                LOCK(csFreeLimiter);

                // Use an exponentially decaying ~10-minute window:
                dFreeCount *= pow(1.0 - 1.0 / 600.0, (double) (nNow - nLastTime));
                nLastTime = nNow;
                // -limitfreerelay unit is thousand-bytes-per-minute
                // At default rate it would take over a month to fill 1GB
                if (dFreeCount + nSize >= GetArg("-limitfreerelay", DEFAULT_LIMITFREERELAY) * 10 * 1000) {
                    LogPrintf("cause by -> rate limited free transaction\n");
                    return state.DoS(0, false, REJECT_INSUFFICIENTFEE, "rate limited free transaction");
                }
                LogPrint("mempool", "Rate limit dFreeCount: %g => %g\n", dFreeCount, dFreeCount + nSize);
                dFreeCount += nSize;
            }

            //        if (nAbsurdFee && nFees > nAbsurdFee)
            //            return state.Invalid(false, REJECT_HIGHFEE, "absurdly-high-fee", strprintf("%d > %d", nFees, nAbsurdFee));

            if (nAbsurdFee && nFees > CTransaction::nMinRelayTxFee * 1000)
                return state.Invalid(false, REJECT_HIGHFEE, "insane fee", strprintf("%d > %d", nFees, CTransaction::nMinRelayTxFee * 1000));

            // Calculate in-mempool ancestors, up to a limit.
            CTxMemPool::setEntries setAncestors;
            size_t nLimitAncestors = GetArg("-limitancestorcount", DEFAULT_ANCESTOR_LIMIT);
            size_t nLimitAncestorSize = GetArg("-limitancestorsize", DEFAULT_ANCESTOR_SIZE_LIMIT) * 1000;
            size_t nLimitDescendants = GetArg("-limitdescendantcount", DEFAULT_DESCENDANT_LIMIT);
            size_t nLimitDescendantSize = GetArg("-limitdescendantsize", DEFAULT_DESCENDANT_SIZE_LIMIT) * 1000;
            std::string errString;
            if (!pool.CalculateMemPoolAncestors(entry, setAncestors, nLimitAncestors, nLimitAncestorSize, nLimitDescendants,
                                                nLimitDescendantSize, errString)) {
                LogPrintf("cause by -> too-long-mempool-chain\n");
                return state.DoS(0, false, REJECT_NONSTANDARD, "too-long-mempool-chain", false, errString);
            }

            // A transaction that spends outputs that would be replaced by it is invalid. Now
            // that we have the set of all ancestors we can detect this
            // pathological case by making sure setConflicts and setAncestors don't
            // intersect.
            BOOST_FOREACH(CTxMemPool::txiter ancestorIt, setAncestors)
            {
                const uint256 &hashAncestor = ancestorIt->GetTx().GetHash();
                if (setConflicts.count(hashAncestor)) {
                    LogPrintf("cause by -> bad-txns-spends-conflicting-tx\n");
                    return state.DoS(10, false,
                                     REJECT_INVALID, "bad-txns-spends-conflicting-tx", false,
                                     strprintf("%s spends conflicting transaction %s",
                                               hash.ToString(),
                                               hashAncestor.ToString()));
                }
            }

            // Check if it's economically rational to mine this transaction rather
            // than the ones it replaces.
            CAmount nConflictingFees = 0;
            size_t nConflictingSize = 0;
            uint64_t nConflictingCount = 0;
            CTxMemPool::setEntries allConflicting;

            // If we don't hold the lock allConflicting might be incomplete; the
            // subsequent RemoveStaged() and addUnchecked() calls don't guarantee
            // mempool consistency for us.
            LOCK(pool.cs);
            if (setConflicts.size()) {
                CFeeRate newFeeRate(nModifiedFees, nSize);
                set <uint256> setConflictsParents;
                const int maxDescendantsToVisit = 100;
                CTxMemPool::setEntries setIterConflicting;
                BOOST_FOREACH(const uint256 &hashConflicting, setConflicts)
                {
                    CTxMemPool::txiter mi = pool.mapTx.find(hashConflicting);
                    if (mi == pool.mapTx.end())
                        continue;

                    // Save these to avoid repeated lookups
                    setIterConflicting.insert(mi);

                    // Don't allow the replacement to reduce the feerate of the
                    // mempool.
                    //
                    // We usually don't want to accept replacements with lower
                    // feerates than what they replaced as that would lower the
                    // feerate of the next block. Requiring that the feerate always
                    // be increased is also an easy-to-reason about way to prevent
                    // DoS attacks via replacements.
                    //
                    // The mining code doesn't (currently) take children into
                    // account (CPFP) so we only consider the feerates of
                    // transactions being directly replaced, not their indirect
                    // descendants. While that does mean high feerate children are
                    // ignored when deciding whether or not to replace, we do
                    // require the replacement to pay more overall fees too,
                    // mitigating most cases.
                    CFeeRate oldFeeRate(mi->GetModifiedFee(), mi->GetTxSize());
                    if (newFeeRate <= oldFeeRate) {
                        return state.DoS(0, false,
                                         REJECT_INSUFFICIENTFEE, "insufficient fee", false,
                                         strprintf("rejecting replacement %s; new feerate %s <= old feerate %s",
                                                   hash.ToString(),
                                                   newFeeRate.ToString(),
                                                   oldFeeRate.ToString()));
                    }

                    BOOST_FOREACH(const CTxIn &txin, mi->GetTx().vin)
                    {
                        setConflictsParents.insert(txin.prevout.hash);
                    }

                    nConflictingCount += mi->GetCountWithDescendants();
                }
                // This potentially overestimates the number of actual descendants
                // but we just want to be conservative to avoid doing too much
                // work.
                if (nConflictingCount <= maxDescendantsToVisit) {
                    // If not too many to replace, then calculate the set of
                    // transactions that would have to be evicted
                    BOOST_FOREACH(CTxMemPool::txiter
                                  it, setIterConflicting) {
                        pool.CalculateDescendants(it, allConflicting);
                    }
                    BOOST_FOREACH(CTxMemPool::txiter
                                  it, allConflicting) {
                        nConflictingFees += it->GetModifiedFee();
                        nConflictingSize += it->GetTxSize();
                    }
                } else {
                    return state.DoS(0, false, REJECT_NONSTANDARD, "too many potential replacements", false,
                                     strprintf("rejecting replacement %s; too many potential replacements (%d > %d)\n",
                                               hash.ToString(),
                                               nConflictingCount,
                                               maxDescendantsToVisit));
                }

                for (unsigned int j = 0; j < tx.vin.size(); j++) {
                    // We don't want to accept replacements that require low
                    // feerate junk to be mined first. Ideally we'd keep track of
                    // the ancestor feerates and make the decision based on that,
                    // but for now requiring all new inputs to be confirmed works.
                    if (!setConflictsParents.count(tx.vin[j].prevout.hash)) {
                        // Rather than check the UTXO set - potentially expensive -
                        // it's cheaper to just check if the new input refers to a
                        // tx that's in the mempool.
                        if (pool.mapTx.find(tx.vin[j].prevout.hash) != pool.mapTx.end())
                            return state.DoS(0, false,
                                             REJECT_NONSTANDARD, "replacement-adds-unconfirmed", false,
                                             strprintf("replacement %s adds unconfirmed input, idx %d",
                                                       hash.ToString(), j));
                    }
                }

                // The replacement must pay greater fees than the transactions it
                // replaces - if we did the bandwidth used by those conflicting
                // transactions would not be paid for.
                if (nModifiedFees < nConflictingFees) {
                    return state.DoS(0, false,
                                     REJECT_INSUFFICIENTFEE, "insufficient fee", false,
                                     strprintf("rejecting replacement %s, less fees than conflicting txs; %s < %s",
                                               hash.ToString(), FormatMoney(nModifiedFees), FormatMoney(nConflictingFees)));
                }

                // Finally in addition to paying more fees than the conflicts the
                // new transaction must pay for its own bandwidth.
                CAmount nDeltaFees = nModifiedFees - nConflictingFees;
                if (nDeltaFees < ::minRelayTxFee.GetFee(nSize)) {
                    return state.DoS(0, false,
                                     REJECT_INSUFFICIENTFEE, "insufficient fee", false,
                                     strprintf("rejecting replacement %s, not enough additional fees to relay; %s < %s",
                                               hash.ToString(),
                                               FormatMoney(nDeltaFees),
                                               FormatMoney(::minRelayTxFee.GetFee(nSize))));
                }
            }

            // Check against previous transactions
            // This is done last to help prevent CPU exhaustion denial-of-service attacks.
            unsigned int scriptVerifyFlags = SCRIPT_VERIFY_P2SH | SCRIPT_VERIFY_STRICTENC;
            //        if (!Params().RequireStandard()) {
            //            scriptVerifyFlags = GetArg("-promiscuousmempoolflags", scriptVerifyFlags);
            //        }
            PrecomputedTransactionData txdata(tx);
            if (!CheckInputs(tx, state, view, true, scriptVerifyFlags, true, txdata)) {
                // SCRIPT_VERIFY_CLEANSTACK requires SCRIPT_VERIFY_WITNESS, so we
                // need to turn both off, and compare against just turning off CLEANSTACK
                // to see if the failure is specifically due to witness validation.
                //            if (tx.wit.IsNull() && CheckInputs(tx, state, view, true,
                //                                               scriptVerifyFlags &
                //                                               ~(SCRIPT_VERIFY_WITNESS | SCRIPT_VERIFY_CLEANSTACK),
                //                                               true, txdata) &&
                //                !CheckInputs(tx, state, view, true, scriptVerifyFlags & ~SCRIPT_VERIFY_CLEANSTACK, true, txdata)) {
                //                // Only the witness is missing, so the transaction itself may be fine.
                //                state.SetCorruptionPossible();
                //            }
                LogPrintf("CheckInputs --> Failed!\n");
                return false;
            }

<<<<<<< HEAD
        // Check again against just the consensus-critical mandatory script
        // verification flags, in case of bugs in the standard flags that cause
        // transactions to pass as valid when they're actually invalid. For
        // instance the STRICTENC flag was incorrectly allowing certain
        // CHECKSIG NOT scripts to pass, even though they were invalid.
        //
        // There is a similar check in CreateNewBlock() to prevent creating
        // invalid blocks, however allowing such transactions into the mempool
        // can be exploited as a DoS attack.
//        if (!CheckInputs(tx, state, view, true, MANDATORY_SCRIPT_VERIFY_FLAGS, true, txdata)) {
//            return error(
//                    "%s: BUG! PLEASE REPORT THIS! ConnectInputs failed against MANDATORY but not STANDARD flags %s, %s",
//                    __func__, hash.ToString(), FormatStateMessage(state));
//        }

        // Remove conflicting transactions from the mempool
        BOOST_FOREACH(const CTxMemPool::txiter it, allConflicting)
        {
            LogPrint("mempool", "replacing tx %s with %s for %s BTC additional fees, %d delta bytes\n",
                     it->GetTx().GetHash().ToString(),
                     hash.ToString(),
                     FormatMoney(nModifiedFees - nConflictingFees),
                     (int) nSize - (int) nConflictingSize);
        }
        pool.RemoveStaged(allConflicting, false);
        // Store transaction in memory
        pool.addUnchecked(hash, entry, setAncestors, !IsInitialBlockDownload());
        if (tx.IsZerocoinSpend()) {
            pool.countZCSpend++;
        }
=======
            // Check again against just the consensus-critical mandatory script
            // verification flags, in case of bugs in the standard flags that cause
            // transactions to pass as valid when they're actually invalid. For
            // instance the STRICTENC flag was incorrectly allowing certain
            // CHECKSIG NOT scripts to pass, even though they were invalid.
            //
            // There is a similar check in CreateNewBlock() to prevent creating
            // invalid blocks, however allowing such transactions into the mempool
            // can be exploited as a DoS attack.
            //        if (!CheckInputs(tx, state, view, true, MANDATORY_SCRIPT_VERIFY_FLAGS, true, txdata)) {
            //            return error(
            //                    "%s: BUG! PLEASE REPORT THIS! ConnectInputs failed against MANDATORY but not STANDARD flags %s, %s",
            //                    __func__, hash.ToString(), FormatStateMessage(state));
            //        }

            // Remove conflicting transactions from the mempool
            BOOST_FOREACH(const CTxMemPool::txiter it, allConflicting)
            {
                LogPrint("mempool", "replacing tx %s with %s for %s BTC additional fees, %d delta bytes\n",
                         it->GetTx().GetHash().ToString(),
                         hash.ToString(),
                         FormatMoney(nModifiedFees - nConflictingFees),
                         (int) nSize - (int) nConflictingSize);
            }
            pool.RemoveStaged(allConflicting, false);
            // Store transaction in memory
            pool.addUnchecked(hash, entry, setAncestors, !IsInitialBlockDownload());
            if (tx.IsZerocoinSpend()) {
                pool.countZCSpend++;
            }
>>>>>>> af591806

            // trim mempool and check if tx was trimmed
            if (!fOverrideMempoolLimit) {

                LimitMempoolSize(pool, GetArg("-maxmempool", DEFAULT_MAX_MEMPOOL_SIZE) * 1000000,
                                 GetArg("-mempoolexpiry", DEFAULT_MEMPOOL_EXPIRY) * 60 * 60);
                if (!pool.exists(hash))
                    return state.DoS(0, false, REJECT_INSUFFICIENTFEE, "mempool full");
            }
        } else {
            LockPoints lp;
            double dPriority = 0;
            double fSpendsCoinbase = false;
            CAmount inChainInputValue = 0;
            CAmount nFees = 0;
            int64_t nSigOpsCost = GetLegacySigOpCount(tx);
            CTxMemPool::setEntries setAncestors;
            CTxMemPoolEntry entry(tx, nFees, GetTime(), dPriority, chainActive.Height(), pool.HasNoInputsOf(tx),
                                  inChainInputValue, fSpendsCoinbase, nSigOpsCost, lp);
            pool.addUnchecked(hash, entry, setAncestors, !IsInitialBlockDownload());
            if (tx.IsZerocoinSpend()) {
                pool.countZCSpend++;
            }
        }
    }

    SyncWithWallets(tx, NULL, NULL);
    LogPrintf("AcceptToMemoryPoolWorker -> OK\n");

    return true;
}

bool AcceptToMemoryPool(CTxMemPool &pool, CValidationState &state, const CTransaction &tx, bool fCheckInputs,
                        bool fLimitFree,
                        bool *pfMissingInputs, bool fOverrideMempoolLimit, const CAmount nAbsurdFee,
                        bool isCheckWalletTransaction) {
    LogPrintf("AcceptToMemoryPool(), fCheckInputs=%s\n", fCheckInputs);
    std::vector <uint256> vHashTxToUncache;
    bool res = AcceptToMemoryPoolWorker(pool, state, tx, fCheckInputs, fLimitFree, pfMissingInputs,
                                        fOverrideMempoolLimit, nAbsurdFee,
                                        vHashTxToUncache, isCheckWalletTransaction);
    if (!res) {
        LogPrintf("AcceptToMemoryPoolWorker --> FAILED\n");
        BOOST_FOREACH(
        const uint256 &hashTx, vHashTxToUncache)
        pcoinsTip->Uncache(hashTx);
    }
    return res;
}

/** Return transaction in txOut, and if it was found inside a block, its hash is placed in hashBlock */
bool
GetTransaction(const uint256 &hash, CTransaction &txOut, const Consensus::Params &consensusParams, uint256 &hashBlock,
               bool fAllowSlow) {
    CBlockIndex *pindexSlow = NULL;

    LOCK(cs_main);

    std::shared_ptr<const CTransaction> ptx = mempool.get(hash);
    if (ptx) {
        txOut = *ptx;
        return true;
    }

    if (fTxIndex) {
        CDiskTxPos postx;
        if (pblocktree->ReadTxIndex(hash, postx)) {
            CAutoFile file(OpenBlockFile(postx, true), SER_DISK, CLIENT_VERSION);
            if (file.IsNull())
                return error("%s: OpenBlockFile failed", __func__);
            CBlockHeader header;
            try {
                file >> header;
                fseek(file.Get(), postx.nTxOffset, SEEK_CUR);
                file >> txOut;
            } catch (const std::exception &e) {
                return error("%s: Deserialize or I/O error - %s", __func__, e.what());
            }
            hashBlock = header.GetHash();
            if (txOut.GetHash() != hash)
                return error("%s: txid mismatch", __func__);
            return true;
        }
    }

    if (fAllowSlow) { // use coin database to locate block that contains transaction, and scan it
        int nHeight = -1;
        {
            const CCoinsViewCache &view = *pcoinsTip;
            const CCoins *coins = view.AccessCoins(hash);
            if (coins)
                nHeight = coins->nHeight;
        }
        if (nHeight > 0)
            pindexSlow = chainActive[nHeight];
    }

    if (pindexSlow) {
        CBlock block;
        if (ReadBlockFromDisk(block, pindexSlow, consensusParams)) {
            BOOST_FOREACH(
            const CTransaction &tx, block.vtx) {
                if (tx.GetHash() == hash) {
                    txOut = tx;
                    hashBlock = pindexSlow->GetBlockHash();
                    return true;
                }
            }
        }
    }

    return false;
}


//////////////////////////////////////////////////////////////////////////////
//
// CBlock and CBlockIndex
//

bool WriteBlockToDisk(const CBlock &block, CDiskBlockPos &pos, const CMessageHeader::MessageStartChars &messageStart) {
    // Open history file to append
    CAutoFile fileout(OpenBlockFile(pos), SER_DISK, CLIENT_VERSION);
    if (fileout.IsNull())
        return error("WriteBlockToDisk: OpenBlockFile failed");

    // Write index header
    unsigned int nSize = fileout.GetSerializeSize(block);
    fileout << FLATDATA(messageStart) << nSize;

    // Write block
    long fileOutPos = ftell(fileout.Get());
    if (fileOutPos < 0)
        return error("WriteBlockToDisk: ftell failed");
    pos.nPos = (unsigned int) fileOutPos;
    fileout << block;
    return true;
}

bool ReadBlockFromDisk(CBlock &block, const CDiskBlockPos &pos, int nHeight, const Consensus::Params &consensusParams) {
    block.SetNull();

    // Open history file to read
    CAutoFile filein(OpenBlockFile(pos, true), SER_DISK, CLIENT_VERSION);
    if (filein.IsNull())
        return error("ReadBlockFromDisk: OpenBlockFile failed for %s", pos.ToString());

    // Read block
    try {
        filein >> block;
    }
    catch (const std::exception &e) {
        return error("%s: Deserialize or I/O error - %s at %s", __func__, e.what(), pos.ToString());
    }
    // Check the header
    if (!CheckProofOfWork(block.GetPoWHash(nHeight), block.nBits, consensusParams))
        return error("ReadBlockFromDisk: Errors in block header at %s", pos.ToString());
    return true;
}

bool ReadBlockFromDisk(CBlock &block, const CBlockIndex *pindex, const Consensus::Params &consensusParams) {
    if (!ReadBlockFromDisk(block, pindex->GetBlockPos(), pindex->nHeight, consensusParams))
        return false;
    if (block.GetHash() != pindex->GetBlockHash()) {
        return error("ReadBlockFromDisk(CBlock&, CBlockIndex*): GetHash() doesn't match index for %s at %s",
                     pindex->ToString(), pindex->GetBlockPos().ToString());
    }
    return true;
}

CAmount GetBlockSubsidy(int nHeight, const Consensus::Params &consensusParams, int nTime) {
    bool fTestNet = (Params().NetworkIDString() == CBaseChainParams::TESTNET);
    // Just want to make sure no one gets a dime before 28 Sep 2016 12:00 AM UTC
    if (nTime < nStartRewardTime && !fTestNet)
        return 0;

    // Genesis block is 0 coin
    if (nHeight == 0)
        return 0;
    int halvings = nHeight / consensusParams.nSubsidyHalvingInterval;
    // Force block reward to zero when right shift is undefined.
    if (halvings >= 64)
        return 0;

    CAmount nSubsidy = 50 * COIN;
    // Subsidy is cut in half every 210,000 blocks which will occur approximately every 4 years.
    nSubsidy >>= halvings;
    return nSubsidy;
}

bool IsInitialBlockDownload() {
//    const CChainParams &chainParams = Params();
    // Once this function has returned false, it must remain false.
    static std::atomic<bool> latchToFalse{false};
    // Optimization: pre-test latch before taking the lock.
    if (latchToFalse.load(std::memory_order_relaxed))
        return false;
    LOCK(cs_main);
    if (latchToFalse.load(std::memory_order_relaxed))
        return false;
    if (fImporting || fReindex)
        return true;
    if (chainActive.Tip() == NULL)
        return true;
//    LogPrintf("chainActive.Tip()->nChainWork=%s\n", chainActive.Tip()->nChainWork.ToString());
//    LogPrintf("chainParams.GetConsensus().nMinimumChainWork=%s\n", chainParams.GetConsensus().nMinimumChainWork.ToString());
//    LogPrintf("chainActive.Tip()->nChainWork < UintToArith256(chainParams.GetConsensus().nMinimumChainWork)=%s\n", chainActive.Tip()->nChainWork < UintToArith256(chainParams.GetConsensus().nMinimumChainWork));
//    if (chainActive.Tip()->nChainWork < UintToArith256(chainParams.GetConsensus().nMinimumChainWork))
//        return true;
//    LogPrintf("chainActive.Tip()->GetBlockTime()=%s\n", chainActive.Tip()->GetBlockTime());
//    LogPrintf("GetTime() - nMaxTipAge=%s\n", GetTime() - nMaxTipAge);
//    if (chainActive.Tip()->GetBlockTime() < (GetTime() - nMaxTipAge))
//        return true;
    latchToFalse.store(true, std::memory_order_relaxed);
    return false;
}

bool fLargeWorkForkFound = false;
bool fLargeWorkInvalidChainFound = false;
CBlockIndex *pindexBestForkTip = NULL, *pindexBestForkBase = NULL;

static void AlertNotify(const std::string &strMessage) {
    uiInterface.NotifyAlertChanged();
    std::string strCmd = GetArg("-alertnotify", "");
    if (strCmd.empty()) return;

    // Alert text should be plain ascii coming from a trusted source, but to
    // be safe we first strip anything not in safeChars, then add single quotes around
    // the whole string before passing it to the shell:
    std::string singleQuote("'");
    std::string safeStatus = SanitizeString(strMessage);
    safeStatus = singleQuote + safeStatus + singleQuote;
    boost::replace_all(strCmd, "%s", safeStatus);

    boost::thread t(runCommand, strCmd); // thread runs free
}

void CheckForkWarningConditions() {
    AssertLockHeld(cs_main);
    // Before we get past initial download, we cannot reliably alert about forks
    // (we assume we don't get stuck on a fork before finishing our initial sync)
    if (IsInitialBlockDownload())
        return;

    // If our best fork is no longer within 72 blocks (+/- 12 hours if no one mines it)
    // of our head, drop it
    if (pindexBestForkTip && chainActive.Height() - pindexBestForkTip->nHeight >= 72)
        pindexBestForkTip = NULL;

    if (pindexBestForkTip || (pindexBestInvalid && pindexBestInvalid->nChainWork > chainActive.Tip()->nChainWork +
                                                                                   (GetBlockProof(*chainActive.Tip()) *
                                                                                    6))) {
        if (!fLargeWorkForkFound && pindexBestForkBase) {
            std::string warning = std::string("'Warning: Large-work fork detected, forking after block ") +
                                  pindexBestForkBase->phashBlock->ToString() + std::string("'");
            AlertNotify(warning);
        }
        if (pindexBestForkTip && pindexBestForkBase) {
            LogPrintf(
                    "%s: Warning: Large valid fork found\n  forking the chain at height %d (%s)\n  lasting to height %d (%s).\nChain state database corruption likely.\n",
                    __func__,
                    pindexBestForkBase->nHeight, pindexBestForkBase->phashBlock->ToString(),
                    pindexBestForkTip->nHeight, pindexBestForkTip->phashBlock->ToString());
            fLargeWorkForkFound = true;
        } else {
            LogPrintf(
                    "%s: Warning: Found invalid chain at least ~6 blocks longer than our best chain.\nChain state database corruption likely.\n",
                    __func__);
            fLargeWorkInvalidChainFound = true;
        }
    } else {
        fLargeWorkForkFound = false;
        fLargeWorkInvalidChainFound = false;
    }
}

void CheckForkWarningConditionsOnNewFork(CBlockIndex *pindexNewForkTip) {
    AssertLockHeld(cs_main);
    // If we are on a fork that is sufficiently large, set a warning flag
    CBlockIndex *pfork = pindexNewForkTip;
    CBlockIndex *plonger = chainActive.Tip();
    while (pfork && pfork != plonger) {
        while (plonger && plonger->nHeight > pfork->nHeight)
            plonger = plonger->pprev;
        if (pfork == plonger)
            break;
        pfork = pfork->pprev;
    }

    // We define a condition where we should warn the user about as a fork of at least 7 blocks
    // with a tip within 72 blocks (+/- 12 hours if no one mines it) of ours
    // We use 7 blocks rather arbitrarily as it represents just under 10% of sustained network
    // hash rate operating on the fork.
    // or a chain that is entirely longer than ours and invalid (note that this should be detected by both)
    // We define it this way because it allows us to only store the highest fork tip (+ base) which meets
    // the 7-block condition and from this always have the most-likely-to-cause-warning fork
    if (pfork &&
        (!pindexBestForkTip || (pindexBestForkTip && pindexNewForkTip->nHeight > pindexBestForkTip->nHeight)) &&
        pindexNewForkTip->nChainWork - pfork->nChainWork > (GetBlockProof(*pfork) * 7) &&
        chainActive.Height() - pindexNewForkTip->nHeight < 72) {
        pindexBestForkTip = pindexNewForkTip;
        pindexBestForkBase = pfork;
    }

    CheckForkWarningConditions();
}

// Requires cs_main.
void Misbehaving(NodeId pnode, int howmuch) {
    if (howmuch == 0)
        return;

    CNodeState *state = State(pnode);
    if (state == NULL)
        return;

    state->nMisbehavior += howmuch;
    int banscore = GetArg("-banscore", DEFAULT_BANSCORE_THRESHOLD);
    if (state->nMisbehavior >= banscore && state->nMisbehavior - howmuch < banscore) {
        LogPrintf("%s: %s (%d -> %d) BAN THRESHOLD EXCEEDED\n", __func__, state->name, state->nMisbehavior - howmuch,
                  state->nMisbehavior);
        state->fShouldBan = true;
    } else
        LogPrintf("%s: %s (%d -> %d)\n", __func__, state->name, state->nMisbehavior - howmuch, state->nMisbehavior);
}

void static InvalidChainFound(CBlockIndex *pindexNew) {
    if (!pindexBestInvalid || pindexNew->nChainWork > pindexBestInvalid->nChainWork)
        pindexBestInvalid = pindexNew;

    LogPrintf("%s: invalid block=%s  height=%d  log2_work=%.8g  date=%s\n", __func__,
              pindexNew->GetBlockHash().ToString(), pindexNew->nHeight,
              log(pindexNew->nChainWork.getdouble()) / log(2.0), DateTimeStrFormat("%Y-%m-%d %H:%M:%S",
                                                                                   pindexNew->GetBlockTime()));
    CBlockIndex *tip = chainActive.Tip();
    assert(tip);
    LogPrintf("%s:  current best=%s  height=%d  log2_work=%.8g  date=%s\n", __func__,
              tip->GetBlockHash().ToString(), chainActive.Height(), log(tip->nChainWork.getdouble()) / log(2.0),
              DateTimeStrFormat("%Y-%m-%d %H:%M:%S", tip->GetBlockTime()));
    CheckForkWarningConditions();
}

void static InvalidBlockFound(CBlockIndex *pindex, const CValidationState &state) {
    int nDoS = 0;
    if (state.IsInvalid(nDoS)) {
        std::map < uint256, std::pair < NodeId, bool >> ::iterator
        it = mapBlockSource.find(pindex->GetBlockHash());
        if (it != mapBlockSource.end() && State(it->second.first)) {
            assert(state.GetRejectCode() < REJECT_INTERNAL); // Blocks are never rejected with internal reject codes
            CBlockReject reject = {(unsigned char) state.GetRejectCode(),
                                   state.GetRejectReason().substr(0, MAX_REJECT_MESSAGE_LENGTH),
                                   pindex->GetBlockHash()};
            State(it->second.first)->rejects.push_back(reject);
            if (nDoS > 0 && it->second.second)
                Misbehaving(it->second.first, nDoS);
        }
    }
    if (!state.CorruptionPossible()) {
        pindex->nStatus |= BLOCK_FAILED_VALID;
        setDirtyBlockIndex.insert(pindex);
        setBlockIndexCandidates.erase(pindex);
        InvalidChainFound(pindex);
    }
}

void UpdateCoins(const CTransaction &tx, CCoinsViewCache &inputs, CTxUndo &txundo, int nHeight) {
    // mark inputs spent
    if (!tx.IsCoinBase() && !tx.IsZerocoinSpend()) {
        txundo.vprevout.reserve(tx.vin.size());
        BOOST_FOREACH(
        const CTxIn &txin, tx.vin) {
            CCoinsModifier coins = inputs.ModifyCoins(txin.prevout.hash);
            unsigned nPos = txin.prevout.n;

            if (nPos >= coins->vout.size() || coins->vout[nPos].IsNull())
                assert(false);
            // mark an outpoint spent, and construct undo information
            txundo.vprevout.push_back(CTxInUndo(coins->vout[nPos]));
            coins->Spend(nPos);
            if (coins->vout.size() == 0) {
                CTxInUndo &undo = txundo.vprevout.back();
                undo.nHeight = coins->nHeight;
                undo.fCoinBase = coins->fCoinBase;
                undo.nVersion = coins->nVersion;
            }
        }
    }
    // add outputs
    inputs.ModifyNewCoins(tx.GetHash(), tx.IsCoinBase())->FromTx(tx, nHeight);
}

void UpdateCoins(const CTransaction &tx, CCoinsViewCache &inputs, int nHeight) {
    CTxUndo txundo;
    UpdateCoins(tx, inputs, txundo, nHeight);
}

bool CScriptCheck::operator()() {
    const CScript &scriptSig = ptxTo->vin[nIn].scriptSig;
    const CScriptWitness *witness = (nIn < ptxTo->wit.vtxinwit.size()) ? &ptxTo->wit.vtxinwit[nIn].scriptWitness : NULL;
    if (!VerifyScript(scriptSig, scriptPubKey, witness, nFlags,
                      CachingTransactionSignatureChecker(ptxTo, nIn, amount, cacheStore, *txdata), &error)) {
        return false;
    }
    return true;
}

int GetSpendHeight(const CCoinsViewCache &inputs) {
    LOCK(cs_main);
    CBlockIndex *pindexPrev = mapBlockIndex.find(inputs.GetBestBlock())->second;
    return pindexPrev->nHeight + 1;
}

namespace Consensus {
    bool
    CheckTxInputs(const CTransaction &tx, CValidationState &state, const CCoinsViewCache &inputs, int nSpendHeight) {
        // This doesn't trigger the DoS code on purpose; if it did, it would make it easier
        // for an attacker to attempt to split the network.
        if (!inputs.HaveInputs(tx))
            return state.Invalid(false, 0, "", "Inputs unavailable");

        CAmount nValueIn = 0;
        CAmount nFees = 0;
        for (unsigned int i = 0; i < tx.vin.size(); i++) {
            const COutPoint &prevout = tx.vin[i].prevout;
            const CCoins *coins = inputs.AccessCoins(prevout.hash);
            assert(coins);

            // If prev is coinbase, check that it's matured
            if (coins->IsCoinBase()) {
                if (nSpendHeight - coins->nHeight < COINBASE_MATURITY)
                    return state.Invalid(false,
                                         REJECT_INVALID, "bad-txns-premature-spend-of-coinbase",
                                         strprintf("tried to spend coinbase at depth %d",
                                                   nSpendHeight - coins->nHeight));
            }

            // Check for negative or overflow input values
            nValueIn += coins->vout[prevout.n].nValue;
            if (!MoneyRange(coins->vout[prevout.n].nValue) || !MoneyRange(nValueIn))
                return state.DoS(100, false, REJECT_INVALID, "bad-txns-inputvalues-outofrange");

        }

        if (nValueIn < tx.GetValueOut())
            return state.DoS(100, false, REJECT_INVALID, "bad-txns-in-belowout", false,
                             strprintf("value in (%s) < value out (%s)", FormatMoney(nValueIn),
                                       FormatMoney(tx.GetValueOut())));

        // Tally transaction fees
        CAmount nTxFee = nValueIn - tx.GetValueOut();
        if (nTxFee < 0)
            return state.DoS(100, false, REJECT_INVALID, "bad-txns-fee-negative");
        nFees += nTxFee;
        if (!MoneyRange(nFees))
            return state.DoS(100, false, REJECT_INVALID, "bad-txns-fee-outofrange");
        return true;
    }
}// namespace Consensus

bool CheckInputs(const CTransaction &tx, CValidationState &state, const CCoinsViewCache &inputs, bool fScriptChecks,
                 unsigned int flags, bool cacheStore, PrecomputedTransactionData &txdata,
                 std::vector <CScriptCheck> *pvChecks) {
    if (!tx.IsCoinBase() && !tx.IsZerocoinSpend()) {

        if (!Consensus::CheckTxInputs(tx, state, inputs, GetSpendHeight(inputs))) {
            LogPrintf("CheckTxInputs() failed!\n");
            return false;
        }

        if (pvChecks)
            pvChecks->reserve(tx.vin.size());

        // The first loop above does all the inexpensive checks.
        // Only if ALL inputs pass do we perform expensive ECDSA signature checks.
        // Helps prevent CPU exhaustion attacks.

        // Skip ECDSA signature verification when connecting blocks before the
        // last block chain checkpoint. Assuming the checkpoints are valid this
        // is safe because block merkle hashes are still computed and checked,
        // and any change will be caught at the next checkpoint. Of course, if
        // the checkpoint is for a chain that's invalid due to false scriptSigs
        // this optimization would allow an invalid chain to be accepted.
        if (fScriptChecks) {
            for (unsigned int i = 0; i < tx.vin.size(); i++) {
                const COutPoint &prevout = tx.vin[i].prevout;
                const CCoins *coins = inputs.AccessCoins(prevout.hash);
                assert(coins);

                // Verify signature
                CScriptCheck check(*coins, tx, i, flags, cacheStore, &txdata);
                if (pvChecks) {
                    pvChecks->push_back(CScriptCheck());
                    check.swap(pvChecks->back());
                } else if (!check()) {
                    if (flags & SCRIPT_VERIFY_STRICTENC) {
                        // Check whether the failure was caused by a
                        // non-mandatory script verification check, such as
                        // non-standard DER encodings or non-null dummy
                        // arguments; if so, don't trigger DoS protection to
                        // avoid splitting the network between upgraded and
                        // non-upgraded nodes.
                        CScriptCheck check2(*coins, tx, i, flags & (~SCRIPT_VERIFY_STRICTENC), cacheStore, &txdata);
                        if (check2()) {
                            LogPrintf("non-mandatory-script-verify-flag\n");
                            return state.Invalid(false, REJECT_NONSTANDARD,
                                                 strprintf("non-mandatory-script-verify-flag (%s)",
                                                           ScriptErrorString(check.GetScriptError())));
                        }
                    }
                    // Failures of other flags indicate a transaction that is
                    // invalid in new blocks, e.g. a invalid P2SH. We DoS ban
                    // such nodes as they are not following the protocol. That
                    // said during an upgrade careful thought should be taken
                    // as to the correct behavior - we may want to continue
                    // peering with non-upgraded nodes even after soft-fork
                    // super-majority signaling has occurred.
                    LogPrintf("mandatory-script-verify-flag-failed\n");
                    return state.DoS(100, false, REJECT_INVALID, strprintf("mandatory-script-verify-flag-failed (%s)",
                                                                           ScriptErrorString(check.GetScriptError())));
                }
            }
        }
    }

    return true;
}

namespace {

    bool UndoWriteToDisk(const CBlockUndo &blockundo, CDiskBlockPos &pos, const uint256 &hashBlock,
                         const CMessageHeader::MessageStartChars &messageStart) {
        // Open history file to append
        CAutoFile fileout(OpenUndoFile(pos), SER_DISK, CLIENT_VERSION);
        if (fileout.IsNull())
            return error("%s: OpenUndoFile failed", __func__);

        // Write index header
        unsigned int nSize = fileout.GetSerializeSize(blockundo);
        fileout << FLATDATA(messageStart) << nSize;

        // Write undo data
        long fileOutPos = ftell(fileout.Get());
        if (fileOutPos < 0)
            return error("%s: ftell failed", __func__);
        pos.nPos = (unsigned int) fileOutPos;
        fileout << blockundo;

        // calculate & write checksum
        CHashWriter hasher(SER_GETHASH, PROTOCOL_VERSION);
        hasher << hashBlock;
        hasher << blockundo;
        fileout << hasher.GetHash();

        return true;
    }

    bool UndoReadFromDisk(CBlockUndo &blockundo, const CDiskBlockPos &pos, const uint256 &hashBlock) {
        // Open history file to read
        CAutoFile filein(OpenUndoFile(pos, true), SER_DISK, CLIENT_VERSION);
        if (filein.IsNull())
            return error("%s: OpenUndoFile failed", __func__);

        // Read block
        uint256 hashChecksum;
        try {
            filein >> blockundo;
            filein >> hashChecksum;
        }
        catch (const std::exception &e) {
            return error("%s: Deserialize or I/O error - %s", __func__, e.what());
        }

        // Verify checksum
        CHashWriter hasher(SER_GETHASH, PROTOCOL_VERSION);
        hasher << hashBlock;
        hasher << blockundo;
        if (hashChecksum != hasher.GetHash())
            return error("%s: Checksum mismatch", __func__);

        return true;
    }

/** Abort with a message */
    bool AbortNode(const std::string &strMessage, const std::string &userMessage = "") {
        strMiscWarning = strMessage;
        LogPrintf("*** %s\n", strMessage);
        uiInterface.ThreadSafeMessageBox(
                userMessage.empty() ? _("Error: A fatal internal error occurred, see debug.log for details")
                                    : userMessage,
                "", CClientUIInterface::MSG_ERROR);
        StartShutdown();
        return false;
    }

    bool AbortNode(CValidationState &state, const std::string &strMessage, const std::string &userMessage = "") {
        AbortNode(strMessage, userMessage);
        return state.Error(strMessage);
    }

} // anon namespace

/**
 * Apply the undo operation of a CTxInUndo to the given chain state.
 * @param undo The undo object.
 * @param view The coins view to which to apply the changes.
 * @param out The out point that corresponds to the tx input.
 * @return True on success.
 */
static bool ApplyTxInUndo(const CTxInUndo &undo, CCoinsViewCache &view, const COutPoint &out) {
    bool fClean = true;

    CCoinsModifier coins = view.ModifyCoins(out.hash);
    if (undo.nHeight != 0) {
        // undo data contains height: this is the last output of the prevout tx being spent
        if (!coins->IsPruned())
            fClean = fClean && error("%s: undo data overwriting existing transaction", __func__);
        coins->Clear();
        coins->fCoinBase = undo.fCoinBase;
        coins->nHeight = undo.nHeight;
        coins->nVersion = undo.nVersion;
    } else {
        if (coins->IsPruned())
            fClean = fClean && error("%s: undo data adding output to missing transaction", __func__);
    }
    if (coins->IsAvailable(out.n))
        fClean = fClean && error("%s: undo data overwriting existing output", __func__);
    if (coins->vout.size() < out.n + 1)
        coins->vout.resize(out.n + 1);
    coins->vout[out.n] = undo.txout;

    return fClean;
}

bool DisconnectBlock(const CBlock &block, CValidationState &state, const CBlockIndex *pindex, CCoinsViewCache &view,
                     bool *pfClean) {
    assert(pindex->GetBlockHash() == view.GetBestBlock());

    if (pfClean)
        *pfClean = false;

    bool fClean = true;

    CBlockUndo blockUndo;
    CDiskBlockPos pos = pindex->GetUndoPos();
    if (pos.IsNull())
        return error("DisconnectBlock(): no undo data available");
    if (!UndoReadFromDisk(blockUndo, pos, pindex->pprev->GetBlockHash()))
        return error("DisconnectBlock(): failure reading undo data");

    if (blockUndo.vtxundo.size() + 1 != block.vtx.size())
        return error("DisconnectBlock(): block and undo data inconsistent");

    // undo transactions in reverse order
    for (int i = block.vtx.size() - 1; i >= 0; i--) {
        const CTransaction &tx = block.vtx[i];
        uint256 hash = tx.GetHash();

        // Check that all outputs are available and match the outputs in the block itself
        // exactly.
        {
            CCoinsModifier outs = view.ModifyCoins(hash);
            outs->ClearUnspendable();

            CCoins outsBlock(tx, pindex->nHeight);
            // The CCoins serialization does not serialize negative numbers.
            // No network rules currently depend on the version here, so an inconsistency is harmless
            // but it must be corrected before txout nversion ever influences a network rule.
            if (outsBlock.nVersion < 0)
                outs->nVersion = outsBlock.nVersion;
            if (*outs != outsBlock)
                fClean = fClean && error("DisconnectBlock(): added transaction mismatch? database corrupted");

            // remove outputs
            outs->Clear();
        }

        // restore inputs
        if (!tx.IsCoinBase() && !tx.IsZerocoinSpend()) { // not coinbases
            const CTxUndo &txundo = blockUndo.vtxundo[i - 1];
            if (txundo.vprevout.size() != tx.vin.size())
                return error("DisconnectBlock(): transaction and undo data inconsistent");
            for (unsigned int j = tx.vin.size(); j-- > 0;) {
                const COutPoint &out = tx.vin[j].prevout;
                const CTxInUndo &undo = txundo.vprevout[j];
                if (!ApplyTxInUndo(undo, view, out))
                    fClean = false;
            }
        }
    }

    // move best block pointer to prevout block
    view.SetBestBlock(pindex->pprev->GetBlockHash());

    if (pfClean) {
        *pfClean = fClean;
        return true;
    }

    return fClean;
}

void static FlushBlockFile(bool fFinalize = false) {
    LOCK(cs_LastBlockFile);

    CDiskBlockPos posOld(nLastBlockFile, 0);

    FILE *fileOld = OpenBlockFile(posOld);
    if (fileOld) {
        if (fFinalize)
            TruncateFile(fileOld, vinfoBlockFile[nLastBlockFile].nSize);
        FileCommit(fileOld);
        fclose(fileOld);
    }

    fileOld = OpenUndoFile(posOld);
    if (fileOld) {
        if (fFinalize)
            TruncateFile(fileOld, vinfoBlockFile[nLastBlockFile].nUndoSize);
        FileCommit(fileOld);
        fclose(fileOld);
    }
}

bool FindUndoPos(CValidationState &state, int nFile, CDiskBlockPos &pos, unsigned int nAddSize);

static CCheckQueue<CScriptCheck> scriptcheckqueue(128);

void ThreadScriptCheck() {
    RenameThread("bitcoin-scriptch");
    scriptcheckqueue.Thread();
}

// Protected by cs_main
VersionBitsCache versionbitscache;

int32_t ComputeBlockVersion(const CBlockIndex *pindexPrev, const Consensus::Params &params) {
    LOCK(cs_main);
    int32_t nVersion = VERSIONBITS_TOP_BITS;

    for (int i = 0; i < (int) Consensus::MAX_VERSION_BITS_DEPLOYMENTS; i++) {
        ThresholdState state = VersionBitsState(pindexPrev, params, (Consensus::DeploymentPos) i, versionbitscache);
        if (state == THRESHOLD_LOCKED_IN || state == THRESHOLD_STARTED) {
            nVersion |= VersionBitsMask(params, (Consensus::DeploymentPos) i);
        }
    }

    return nVersion;
}

/**
 * Threshold condition checker that triggers when unknown versionbits are seen on the network.
 */
class WarningBitsConditionChecker : public AbstractThresholdConditionChecker {
private:
    int bit;

public:
    WarningBitsConditionChecker(int bitIn) : bit(bitIn) {}

    int64_t BeginTime(const Consensus::Params &params) const { return 0; }

    int64_t EndTime(const Consensus::Params &params) const { return std::numeric_limits<int64_t>::max(); }

    int Period(const Consensus::Params &params) const { return params.nMinerConfirmationWindow; }

    int Threshold(const Consensus::Params &params) const { return params.nRuleChangeActivationThreshold; }

    bool Condition(const CBlockIndex *pindex, const Consensus::Params &params) const {
        return ((pindex->nVersion & VERSIONBITS_TOP_MASK) == VERSIONBITS_TOP_BITS) &&
               ((pindex->nVersion >> bit) & 1) != 0 &&
               ((ComputeBlockVersion(pindex->pprev, params) >> bit) & 1) == 0;
    }
};

// Protected by cs_main
static ThresholdConditionCache warningcache[VERSIONBITS_NUM_BITS];

static int64_t nTimeCheck = 0;
static int64_t nTimeForks = 0;
static int64_t nTimeVerify = 0;
static int64_t nTimeConnect = 0;
static int64_t nTimeIndex = 0;
static int64_t nTimeCallbacks = 0;
static int64_t nTimeTotal = 0;

bool ConnectBlock(const CBlock &block, CValidationState &state, CBlockIndex *pindex, CCoinsViewCache &view,
                  const CChainParams &chainparams, bool fJustCheck) {
    //btzc: zcoin code
//    if (BlockMerkleBranch(block).size() <=0) {
//        return false;
//    };
//    block.lastHeight = pindex->nHeight;
    AssertLockHeld(cs_main);

    int64_t nTimeStart = GetTimeMicros();
    //btzc: update nHeight, isVerifyDB
    // Check it again in case a previous version let a bad block in
    LogPrintf("ConnectBlock nHeight=%s, hash=%s\n", pindex->nHeight, block.GetHash().ToString());
    if (!CheckBlock(block, state, chainparams.GetConsensus(), !fJustCheck, !fJustCheck, pindex->nHeight, false)) {
        LogPrintf("--> failed\n");
        return error("%s: Consensus::CheckBlock: %s", __func__, FormatStateMessage(state));
    }

    // verify that the view's current state corresponds to the previous block
    uint256 hashPrevBlock = pindex->pprev == NULL ? uint256() : pindex->pprev->GetBlockHash();
    assert(hashPrevBlock == view.GetBestBlock());

    // Special case for the genesis block, skipping connection of its transactions
    // (its coinbase is unspendable)
    if (block.GetHash() == chainparams.GetConsensus().hashGenesisBlock) {
        if (!fJustCheck)
            view.SetBestBlock(pindex->GetBlockHash());
        return true;
    }

    bool fScriptChecks = true;
    if (fCheckpointsEnabled) {
        CBlockIndex *pindexLastCheckpoint = Checkpoints::GetLastCheckpoint(chainparams.Checkpoints());
        if (pindexLastCheckpoint && pindexLastCheckpoint->GetAncestor(pindex->nHeight) == pindex) {
            // This block is an ancestor of a checkpoint: disable script checks
            fScriptChecks = false;
        }
    }

    int64_t nTime1 = GetTimeMicros();
    nTimeCheck += nTime1 - nTimeStart;
    LogPrint("bench", "    - Sanity checks: %.2fms [%.2fs]\n", 0.001 * (nTime1 - nTimeStart), nTimeCheck * 0.000001);

    // Do not allow blocks that contain transactions which 'overwrite' older transactions,
    // unless those are already completely spent.
    // If such overwrites are allowed, coinbases and transactions depending upon those
    // can be duplicated to remove the ability to spend the first instance -- even after
    // being sent to another address.
    // See BIP30 and http://r6.ca/blog/20120206T005236Z.html for more information.
    // This logic is not necessary for memory pool transactions, as AcceptToMemoryPool
    // already refuses previously-known transaction ids entirely.
    // This rule was originally applied to all blocks with a timestamp after March 15, 2012, 0:00 UTC.
    // Now that the whole chain is irreversibly beyond that time it is applied to all blocks except the
    // two in the chain that violate it. This prevents exploiting the issue against nodes during their
    // initial block download.
//    bool fEnforceBIP30 = (!pindex->phashBlock) || // Enforce on CreateNewBlock invocations which don't have a hash.
//                         !((pindex->nHeight == 91842 && pindex->GetBlockHash() == uint256S(
//                                 "0x00000000000a4d0a398161ffc163c503763b1f4360639393e0e4c8e300e0caec")) ||
//                           (pindex->nHeight == 91880 && pindex->GetBlockHash() == uint256S(
//                                   "0x00000000000743f190a18c5577a3c2d2a1f610ae9601ac046a38084ccb7cd721")));

    // Once BIP34 activated it was not possible to create new duplicate coinbases and thus other than starting
    // with the 2 existing duplicate coinbase pairs, not possible to create overwriting txs.  But by the
    // time BIP34 activated, in each of the existing pairs the duplicate coinbase had overwritten the first
    // before the first had been spent.  Since those coinbases are sufficiently buried its no longer possible to create further
    // duplicate transactions descending from the known pairs either.
    // If we're on the known chain at height greater than where BIP34 activated, we can save the db accesses needed for the BIP30 check.
//    CBlockIndex *pindexBIP34height = pindex->pprev->GetAncestor(chainparams.GetConsensus().BIP34Height);
    //Only continue to enforce if we're below BIP34 activation height or the block hash at that height doesn't correspond.
//    fEnforceBIP30 = fEnforceBIP30 && (!pindexBIP34height ||
//                                      !(pindexBIP34height->GetBlockHash() == chainparams.GetConsensus().BIP34Hash));

    bool fEnforceBIP30 = true;
    if (fEnforceBIP30) {
        BOOST_FOREACH(
        const CTransaction &tx, block.vtx) {
            const CCoins *coins = view.AccessCoins(tx.GetHash());
            if (coins && !coins->IsPruned())
                return state.DoS(100, error("ConnectBlock(): tried to overwrite transaction"), REJECT_INVALID,
                                 "bad-txns-BIP30");
        }
    }

    // BIP16 didn't become active until Oct 1 2012
    int64_t nBIP16SwitchTime = 1349049600;
    bool fStrictPayToScriptHash = (pindex->GetBlockTime() >= nBIP16SwitchTime);

    unsigned int flags = fStrictPayToScriptHash ? SCRIPT_VERIFY_P2SH : SCRIPT_VERIFY_NONE;

    // Start enforcing the DERSIG (BIP66) rules, for block.nVersion=3 blocks,
    // when 75% of the network has upgraded:
    if (block.nVersion >= 3 &&
        IsSuperMajority(3, pindex->pprev, chainparams.GetConsensus().nMajorityEnforceBlockUpgrade,
                        chainparams.GetConsensus())) {
        flags |= SCRIPT_VERIFY_DERSIG;
    }

    // Start enforcing CHECKLOCKTIMEVERIFY, (BIP65) for block.nVersion=4
    // blocks, when 75% of the network has upgraded:
    if (block.nVersion >= 4 &&
        IsSuperMajority(4, pindex->pprev, chainparams.GetConsensus().nMajorityEnforceBlockUpgrade,
                        chainparams.GetConsensus())) {
        flags |= SCRIPT_VERIFY_CHECKLOCKTIMEVERIFY;
    }

    // Start enforcing BIP68 (sequence locks) and BIP112 (CHECKSEQUENCEVERIFY) using versionbits logic.
    int nLockTimeFlags = 0;
    if (VersionBitsState(pindex->pprev, chainparams.GetConsensus(), Consensus::DEPLOYMENT_CSV, versionbitscache) ==
        THRESHOLD_ACTIVE) {
        flags |= SCRIPT_VERIFY_CHECKSEQUENCEVERIFY;
        nLockTimeFlags |= LOCKTIME_VERIFY_SEQUENCE;
    }

    // Start enforcing WITNESS rules using versionbits logic.
    if (IsWitnessEnabled(pindex->pprev, chainparams.GetConsensus())) {
        flags |= SCRIPT_VERIFY_WITNESS;
        flags |= SCRIPT_VERIFY_NULLDUMMY;
    }

    int64_t nTime2 = GetTimeMicros();
    nTimeForks += nTime2 - nTime1;
    LogPrint("bench", "    - Fork checks: %.2fms [%.2fs]\n", 0.001 * (nTime2 - nTime1), nTimeForks * 0.000001);

    CBlockUndo blockundo;

    CCheckQueueControl<CScriptCheck> control(fScriptChecks && nScriptCheckThreads ? &scriptcheckqueue : NULL);

    std::vector <uint256> vOrphanErase;
    std::vector<int> prevheights;
    CAmount nFees = 0;
    int nInputs = 0;
    int64_t nSigOpsCost = 0;
    CDiskTxPos pos(pindex->GetBlockPos(), GetSizeOfCompactSize(block.vtx.size()));
    std::vector <std::pair<uint256, CDiskTxPos>> vPos;
    vPos.reserve(block.vtx.size());
    blockundo.vtxundo.reserve(block.vtx.size() - 1);
    std::vector <PrecomputedTransactionData> txdata;
    txdata.reserve(
            block.vtx.size()); // Required so that pointers to individual PrecomputedTransactionData don't get invalidated
    for (unsigned int i = 0; i < block.vtx.size(); i++) {
        const CTransaction &tx = block.vtx[i];

        nInputs += tx.vin.size();

        if (!tx.IsCoinBase() && !tx.IsZerocoinSpend()) {
            if (!view.HaveInputs(tx))
                return state.DoS(100, error("ConnectBlock(): inputs missing/spent"),
                                 REJECT_INVALID, "bad-txns-inputs-missingorspent");

            // Check that transaction is BIP68 final
            // BIP68 lock checks (as opposed to nLockTime checks) must
            // be in ConnectBlock because they require the UTXO set
            prevheights.resize(tx.vin.size());
            for (size_t j = 0; j < tx.vin.size(); j++) {
                prevheights[j] = view.AccessCoins(tx.vin[j].prevout.hash)->nHeight;
            }

            // Which orphan pool entries must we evict?
            for (size_t j = 0; j < tx.vin.size(); j++) {
                auto itByPrev = mapOrphanTransactionsByPrev.find(tx.vin[j].prevout);
                if (itByPrev == mapOrphanTransactionsByPrev.end()) continue;
                for (auto mi = itByPrev->second.begin(); mi != itByPrev->second.end(); ++mi) {
                    const CTransaction &orphanTx = (*mi)->second.tx;
                    const uint256 &orphanHash = orphanTx.GetHash();
                    vOrphanErase.push_back(orphanHash);
                }
            }

            if (!SequenceLocks(tx, nLockTimeFlags, &prevheights, *pindex)) {
                return state.DoS(100, error("%s: contains a non-BIP68-final transaction", __func__),
                                 REJECT_INVALID, "bad-txns-nonfinal");
            }
        }

        // GetTransactionSigOpCost counts 3 types of sigops:
        // * legacy (always)
        // * p2sh (when P2SH enabled in flags and excludes coinbase)
        // * witness (when witness enabled in flags and excludes coinbase)
        nSigOpsCost += GetTransactionSigOpCost(tx, view, flags);
        if (nSigOpsCost > MAX_BLOCK_SIGOPS_COST)
            return state.DoS(100, error("ConnectBlock(): too many sigops"),
                             REJECT_INVALID, "bad-blk-sigops");

        txdata.emplace_back(tx);
        if (!tx.IsCoinBase() && !tx.IsZerocoinSpend()) {
            nFees += view.GetValueIn(tx) - tx.GetValueOut();

            std::vector <CScriptCheck> vChecks;
            bool fCacheResults = fJustCheck; /* Don't cache results if we're actually connecting blocks (still consult the cache, though) */
            if (!CheckInputs(tx, state, view, fScriptChecks, flags, fCacheResults, txdata[i],
                             nScriptCheckThreads ? &vChecks : NULL))
                return error("ConnectBlock(): CheckInputs on %s failed with %s",
                             tx.GetHash().ToString(), FormatStateMessage(state));
            control.Add(vChecks);
        }

        CTxUndo undoDummy;
        if (i > 0) {
            blockundo.vtxundo.push_back(CTxUndo());
        }
        UpdateCoins(tx, view, i == 0 ? undoDummy : blockundo.vtxundo.back(), pindex->nHeight);

        vPos.push_back(std::make_pair(tx.GetHash(), pos));
        pos.nTxOffset += ::GetSerializeSize(tx, SER_DISK, CLIENT_VERSION);
    }
    int64_t nTime3 = GetTimeMicros();
    nTimeConnect += nTime3 - nTime2;
    LogPrint("bench", "      - Connect %u transactions: %.2fms (%.3fms/tx, %.3fms/txin) [%.2fs]\n",
             (unsigned) block.vtx.size(), 0.001 * (nTime3 - nTime2), 0.001 * (nTime3 - nTime2) / block.vtx.size(),
             nInputs <= 1 ? 0 : 0.001 * (nTime3 - nTime2) / (nInputs - 1), nTimeConnect * 0.000001);
    //btzc: Add time to check
    CAmount blockReward = nFees + GetBlockSubsidy(pindex->nHeight, chainparams.GetConsensus(), pindex->nTime);
    if (block.vtx[0].GetValueOut() > blockReward)
        return state.DoS(100, error("ConnectBlock(): coinbase pays too much (actual=%d vs limit=%d)",
                                    block.vtx[0].GetValueOut(), blockReward),
                         REJECT_INVALID, "bad-cb-amount");
    // DASH : MODIFIED TO CHECK MASTERNODE PAYMENTS AND SUPERBLOCKS

    // It's possible that we simply don't have enough data and this could fail
    // (i.e. block itself could be a correct one and we need to store it),
    // that's why this is in ConnectBlock. Could be the other way around however -
    // the peer who sent us this block is missing some data and wasn't able
    // to recognize that block is actually invalid.
    // TODO: resync data (both ways?) and try to reprocess this block later.
    std::string strError = "";
    if (!IsBlockValueValid(block, pindex->nHeight, blockReward, strError)) {
        return state.DoS(0, error("ConnectBlock(DASH): %s", strError), REJECT_INVALID, "bad-cb-amount");
    }

    if (!IsBlockPayeeValid(block.vtx[0], pindex->nHeight, blockReward)) {
        mapRejectedBlocks.insert(make_pair(block.GetHash(), GetTime()));
        return state.DoS(0, error("ConnectBlock(DASH): couldn't find masternode or superblock payments"),
                         REJECT_INVALID, "bad-cb-payee");
    }
    // END DASH

    if (!control.Wait())
        return state.DoS(100, false);
    int64_t nTime4 = GetTimeMicros();
    nTimeVerify += nTime4 - nTime2;
    LogPrint("bench", "    - Verify %u txins: %.2fms (%.3fms/txin) [%.2fs]\n", nInputs - 1, 0.001 * (nTime4 - nTime2),
             nInputs <= 1 ? 0 : 0.001 * (nTime4 - nTime2) / (nInputs - 1), nTimeVerify * 0.000001);

    if (fJustCheck)
        return true;

    // Write undo information to disk
    if (pindex->GetUndoPos().IsNull() || !pindex->IsValid(BLOCK_VALID_SCRIPTS)) {
        if (pindex->GetUndoPos().IsNull()) {
            CDiskBlockPos pos;
            if (!FindUndoPos(state, pindex->nFile, pos, ::GetSerializeSize(blockundo, SER_DISK, CLIENT_VERSION) + 40))
                return error("ConnectBlock(): FindUndoPos failed");
            if (!UndoWriteToDisk(blockundo, pos, pindex->pprev->GetBlockHash(), chainparams.MessageStart()))
                return AbortNode(state, "Failed to write undo data");

            // update nUndoPos in block index
            pindex->nUndoPos = pos.nPos;
            pindex->nStatus |= BLOCK_HAVE_UNDO;
        }

        pindex->RaiseValidity(BLOCK_VALID_SCRIPTS);
        setDirtyBlockIndex.insert(pindex);
    }

    if (fTxIndex)
        if (!pblocktree->WriteTxIndex(vPos))
            return AbortNode(state, "Failed to write transaction index");

    // add this block to the view's block chain
    view.SetBestBlock(pindex->GetBlockHash());

    int64_t nTime5 = GetTimeMicros();
    nTimeIndex += nTime5 - nTime4;
    LogPrint("bench", "    - Index writing: %.2fms [%.2fs]\n", 0.001 * (nTime5 - nTime4), nTimeIndex * 0.000001);

    // Watch for changes to the previous coinbase transaction.
    static uint256 hashPrevBestCoinBase;
    GetMainSignals().UpdatedTransaction(hashPrevBestCoinBase);
    hashPrevBestCoinBase = block.vtx[0].GetHash();

    // Erase orphan transactions include or precluded by this block
    if (vOrphanErase.size()) {
        int nErased = 0;
        BOOST_FOREACH(uint256 & orphanHash, vOrphanErase)
        {
            nErased += EraseOrphanTx(orphanHash);
        }
        LogPrint("mempool", "Erased %d orphan tx included or conflicted by block\n", nErased);
    }

    int64_t nTime6 = GetTimeMicros();
    nTimeCallbacks += nTime6 - nTime5;
    LogPrint("bench", "    - Callbacks: %.2fms [%.2fs]\n", 0.001 * (nTime6 - nTime5), nTimeCallbacks * 0.000001);

    return true;
}

enum FlushStateMode {
    FLUSH_STATE_NONE,
    FLUSH_STATE_IF_NEEDED,
    FLUSH_STATE_PERIODIC,
    FLUSH_STATE_ALWAYS
};

/**
 * Update the on-disk chain state.
 * The caches and indexes are flushed depending on the mode we're called with
 * if they're too large, if it's been a while since the last write,
 * or always and in all cases if we're in prune mode and are deleting files.
 */
bool static FlushStateToDisk(CValidationState &state, FlushStateMode mode) {
    const CChainParams &chainparams = Params();
    LOCK2(cs_main, cs_LastBlockFile);
    static int64_t nLastWrite = 0;
    static int64_t nLastFlush = 0;
    static int64_t nLastSetChain = 0;
    std::set<int> setFilesToPrune;
    bool fFlushForPrune = false;
    try {
        if (fPruneMode && fCheckForPruning && !fReindex) {
            FindFilesToPrune(setFilesToPrune, chainparams.PruneAfterHeight());
            fCheckForPruning = false;
            if (!setFilesToPrune.empty()) {
                fFlushForPrune = true;
                if (!fHavePruned) {
                    pblocktree->WriteFlag("prunedblockfiles", true);
                    fHavePruned = true;
                }
            }
        }
        int64_t nNow = GetTimeMicros();
        // Avoid writing/flushing immediately after startup.
        if (nLastWrite == 0) {
            nLastWrite = nNow;
        }
        if (nLastFlush == 0) {
            nLastFlush = nNow;
        }
        if (nLastSetChain == 0) {
            nLastSetChain = nNow;
        }
        size_t cacheSize = pcoinsTip->DynamicMemoryUsage();
        // The cache is large and close to the limit, but we have time now (not in the middle of a block processing).
        bool fCacheLarge = mode == FLUSH_STATE_PERIODIC && cacheSize * (10.0 / 9) > nCoinCacheUsage;
        // The cache is over the limit, we have to write now.
        bool fCacheCritical = mode == FLUSH_STATE_IF_NEEDED && cacheSize > nCoinCacheUsage;
        // It's been a while since we wrote the block index to disk. Do this frequently, so we don't need to redownload after a crash.
        bool fPeriodicWrite =
                mode == FLUSH_STATE_PERIODIC && nNow > nLastWrite + (int64_t) DATABASE_WRITE_INTERVAL * 1000000;
        // It's been very long since we flushed the cache. Do this infrequently, to optimize cache usage.
        bool fPeriodicFlush =
                mode == FLUSH_STATE_PERIODIC && nNow > nLastFlush + (int64_t) DATABASE_FLUSH_INTERVAL * 1000000;
        // Combine all conditions that result in a full cache flush.
        bool fDoFullFlush =
                (mode == FLUSH_STATE_ALWAYS) || fCacheLarge || fCacheCritical || fPeriodicFlush || fFlushForPrune;
        // Write blocks and block index to disk.
        if (fDoFullFlush || fPeriodicWrite) {
            // Depend on nMinDiskSpace to ensure we can write block index
            if (!CheckDiskSpace(0))
                return state.Error("out of disk space");
            // First make sure all block and undo data is flushed to disk.
            FlushBlockFile();
            // Then update all block file information (which may refer to block and undo files).
            {
                std::vector <std::pair<int, const CBlockFileInfo *>> vFiles;
                vFiles.reserve(setDirtyFileInfo.size());
                for (set<int>::iterator it = setDirtyFileInfo.begin(); it != setDirtyFileInfo.end();) {
                    vFiles.push_back(make_pair(*it, &vinfoBlockFile[*it]));
                    setDirtyFileInfo.erase(it++);
                }
                std::vector<const CBlockIndex *> vBlocks;
                vBlocks.reserve(setDirtyBlockIndex.size());
                for (set<CBlockIndex *>::iterator it = setDirtyBlockIndex.begin(); it != setDirtyBlockIndex.end();) {
                    vBlocks.push_back(*it);
                    setDirtyBlockIndex.erase(it++);
                }
                if (!pblocktree->WriteBatchSync(vFiles, nLastBlockFile, vBlocks)) {
                    return AbortNode(state, "Files to write to block index database");
                }
            }
            // Finally remove any pruned files
            if (fFlushForPrune)
                UnlinkPrunedFiles(setFilesToPrune);
            nLastWrite = nNow;
        }
        // Flush best chain related state. This can only be done if the blocks / block index write was also done.
        if (fDoFullFlush) {
            // Typical CCoins structures on disk are around 128 bytes in size.
            // Pushing a new one to the database can cause it to be written
            // twice (once in the log, and once in the tables). This is already
            // an overestimation, as most will delete an existing entry or
            // overwrite one. Still, use a conservative safety factor of 2.
            if (!CheckDiskSpace(128 * 2 * 2 * pcoinsTip->GetCacheSize()))
                return state.Error("out of disk space");
            // Flush the chainstate (which may refer to block index entries).
            if (!pcoinsTip->Flush())
                return AbortNode(state, "Failed to write to coin database");
            nLastFlush = nNow;
        }
        if (fDoFullFlush || ((mode == FLUSH_STATE_ALWAYS || mode == FLUSH_STATE_PERIODIC) &&
                             nNow > nLastSetChain + (int64_t) DATABASE_WRITE_INTERVAL * 1000000)) {
            // Update best block in wallet (so we can detect restored wallets).
            GetMainSignals().SetBestChain(chainActive.GetLocator());
            nLastSetChain = nNow;
        }
    } catch (const std::runtime_error &e) {
        return AbortNode(state, std::string("System error while flushing: ") + e.what());
    }
    return true;
}

void FlushStateToDisk() {
    CValidationState state;
    FlushStateToDisk(state, FLUSH_STATE_ALWAYS);
}

void PruneAndFlush() {
    CValidationState state;
    fCheckForPruning = true;
    FlushStateToDisk(state, FLUSH_STATE_NONE);
}

/** Update chainActive and related internal data structures. */
void static UpdateTip(CBlockIndex *pindexNew, const CChainParams &chainParams) {
    LogPrintf("UpdateTip() pindexNew.nHeight=%s\n", pindexNew->nHeight);
    chainActive.SetTip(pindexNew);
    mnodeman.UpdatedBlockTip(chainActive.Tip());
    darkSendPool.UpdatedBlockTip(chainActive.Tip());
    mnpayments.UpdatedBlockTip(chainActive.Tip());
    znodeSync.UpdatedBlockTip(chainActive.Tip());

    // New best block
    nTimeBestReceived = GetTime();
    mempool.AddTransactionsUpdated(1);
    cvBlockChange.notify_all();
    static bool fWarned = false;
    std::vector <std::string> warningMessages;
    if (!IsInitialBlockDownload()) {
        int nUpgraded = 0;
        const CBlockIndex *pindex = chainActive.Tip();
        for (int bit = 0; bit < VERSIONBITS_NUM_BITS; bit++) {
            WarningBitsConditionChecker checker(bit);
            ThresholdState state = checker.GetStateFor(pindex, chainParams.GetConsensus(), warningcache[bit]);
            if (state == THRESHOLD_ACTIVE || state == THRESHOLD_LOCKED_IN) {
                if (state == THRESHOLD_ACTIVE) {
                    strMiscWarning = strprintf(_("Warning: unknown new rules activated (versionbit %i)"), bit);
                    if (!fWarned) {
                        AlertNotify(strMiscWarning);
                        fWarned = true;
                    }
                } else {
                    warningMessages.push_back(
                            strprintf("unknown new rules are about to activate (versionbit %i)", bit));
                }
            }
        }
        // Check the version of the last 100 blocks to see if we need to upgrade:
        for (int i = 0; i < 100 && pindex != NULL; i++) {
//            int32_t nExpectedVersion = ComputeBlockVersion(pindex->pprev, chainParams.GetConsensus());
            if ((pindex->nVersion & 0xff) > CBlock::CURRENT_VERSION)
                ++nUpgraded;
            pindex = pindex->pprev;
        }
        if (nUpgraded > 0)
            warningMessages.push_back(strprintf("%d of last 100 blocks have unexpected version", nUpgraded));
        if (nUpgraded > 100 / 2) {
            // strMiscWarning is read by GetWarnings(), called by Qt and the JSON-RPC code to warn the user:
            strMiscWarning = _(
                    "Warning: Unknown block versions being mined! It's possible unknown rules are in effect");
            if (!fWarned) {
                AlertNotify(strMiscWarning);
                fWarned = true;
            }
        }
    }
    LogPrintf(
            "%s: new best=%s height=%d version=0x%08x log2_work=%.8g tx=%lu date='%s' progress=%f cache=%.1fMiB(%utx)",
            __func__,
            chainActive.Tip()->GetBlockHash().ToString(), chainActive.Height(), chainActive.Tip()->nVersion,
            log(chainActive.Tip()->nChainWork.getdouble()) / log(2.0), (unsigned long) chainActive.Tip()->nChainTx,
            DateTimeStrFormat("%Y-%m-%d %H:%M:%S", chainActive.Tip()->GetBlockTime()),
            Checkpoints::GuessVerificationProgress(chainParams.Checkpoints(), chainActive.Tip()),
            pcoinsTip->DynamicMemoryUsage() * (1.0 / (1 << 20)), pcoinsTip->GetCacheSize());
    if (!warningMessages.empty())
        LogPrintf(" warning='%s'", boost::algorithm::join(warningMessages, ", "));
}

/** Disconnect chainActive's tip. You probably want to call mempool.removeForReorg and manually re-limit mempool size after this, with cs_main held. */
bool static DisconnectTip(CValidationState &state, const CChainParams &chainparams, bool fBare = false) {
    LogPrintf("DisconnectTip()\n");
    CBlockIndex *pindexDelete = chainActive.Tip();
    assert(pindexDelete);
    // Read block from disk.
    CBlock block;
    if (!ReadBlockFromDisk(block, pindexDelete, chainparams.GetConsensus()))
        return AbortNode(state, "Failed to read block");
    // Apply the block atomically to the chain state.
    int64_t nStart = GetTimeMicros();
    {
        CCoinsViewCache view(pcoinsTip);
        if (!DisconnectBlock(block, state, pindexDelete, view))
            return error("DisconnectTip(): DisconnectBlock %s failed", pindexDelete->GetBlockHash().ToString());
        assert(view.Flush());
    }
    LogPrint("bench", "- Disconnect block: %.2fms\n", (GetTimeMicros() - nStart) * 0.001);
    // Zerocoin reorg, set mint to height -1, id -1
    list <CZerocoinEntry> listPubCoin = list<CZerocoinEntry>();
    CWalletDB walletdb(pwalletMain->strWalletFile);
    walletdb.ListPubCoin(listPubCoin);
//    listPubCoin.sort(CompHeight);

    list <CZerocoinSpendEntry> listCoinSpendSerial;
    walletdb.ListCoinSpendSerial(listCoinSpendSerial);

    BOOST_FOREACH(
    const CTransaction &tx, block.vtx){
        // Check Spend Zerocoin Transaction
        if (tx.IsZerocoinSpend()) {
            BOOST_FOREACH(
            const CZerocoinSpendEntry &item, listCoinSpendSerial) {
                if (item.hashTx == tx.GetHash()) {
                    BOOST_FOREACH(
                    const CZerocoinEntry &pubCoinItem, listPubCoin) {
                        if (pubCoinItem.value == item.pubCoin) {
                            CZerocoinEntry pubCoinTx;
                            pubCoinTx.nHeight = pubCoinItem.nHeight;
                            pubCoinTx.denomination = pubCoinItem.denomination;
                            // UPDATE FOR INDICATE IT HAS BEEN RESET
                            pubCoinTx.IsUsed = false;
                            pubCoinTx.randomness = pubCoinItem.randomness;
                            pubCoinTx.serialNumber = pubCoinItem.serialNumber;
                            pubCoinTx.value = pubCoinItem.value;
                            pubCoinTx.id = pubCoinItem.id;
                            walletdb.WriteZerocoinEntry(pubCoinTx);
                            LogPrintf("DisconnectTip() -> NotifyZerocoinChanged\n");
                            LogPrintf("pubcoin=%s, isUsed=New\n", pubCoinItem.value.GetHex());
                            pwalletMain->NotifyZerocoinChanged(pwalletMain, pubCoinItem.value.GetHex(), "New",
                                                               CT_UPDATED);
                            walletdb.EraseCoinSpendSerialEntry(item);
                            pwalletMain->EraseFromWallet(item.hashTx);
                        }
                    }
                }
            }
        }

        // Check Mint Zerocoin Transaction
        BOOST_FOREACH(
        const CTxOut txout, tx.vout) {
            if (!txout.scriptPubKey.empty() && txout.scriptPubKey.IsZerocoinMint()) {
                vector<unsigned char> vchZeroMint;
                vchZeroMint.insert(vchZeroMint.end(), txout.scriptPubKey.begin() + 6,
                                   txout.scriptPubKey.begin() + txout.scriptPubKey.size());
                CBigNum pubCoin;
                pubCoin.setvch(vchZeroMint);
                int zerocoinMintHeight = -1;
                BOOST_FOREACH(
                const CZerocoinEntry &pubCoinItem, listPubCoin) {
                    if (pubCoinItem.value == pubCoin) {
                        zerocoinMintHeight = pubCoinItem.nHeight;
                        CZerocoinEntry pubCoinTx;
                        pubCoinTx.id = -1;
                        pubCoinTx.IsUsed = pubCoinItem.IsUsed;
                        pubCoinTx.randomness = pubCoinItem.randomness;
                        pubCoinTx.denomination = pubCoinItem.denomination;
                        pubCoinTx.serialNumber = pubCoinItem.serialNumber;
                        pubCoinTx.value = pubCoin;
                        pubCoinTx.nHeight = -1;
                        LogPrintf("- Pubcoin Disconnect Reset Pubcoin Id: %d Height: %d\n", pubCoinTx.id,
                                  pindexDelete->nHeight);
                        walletdb.WriteZerocoinEntry(pubCoinTx);
                    }

                }

                BOOST_FOREACH(
                const CZerocoinEntry &pubCoinItem, listPubCoin) {
                    if (pubCoinItem.nHeight > zerocoinMintHeight) {
                        CZerocoinEntry pubCoinTx;
                        pubCoinTx.id = -1;
                        pubCoinTx.IsUsed = pubCoinItem.IsUsed;
                        pubCoinTx.randomness = pubCoinItem.randomness;
                        pubCoinTx.denomination = pubCoinItem.denomination;
                        pubCoinTx.serialNumber = pubCoinItem.serialNumber;
                        pubCoinTx.value = pubCoin;
                        pubCoinTx.nHeight = -1;
                        LogPrintf("- Disconnect Reset Pubcoin Id: %d Height: %d\n", pubCoinTx.id,
                                  pindexDelete->nHeight);
                        walletdb.WriteZerocoinEntry(pubCoinTx);
                    }

                }
            }
        }
    }

    // Write the chain state to disk, if necessary.
    if (!FlushStateToDisk(state, FLUSH_STATE_IF_NEEDED))
        return false;

    if (!fBare) {
        // Resurrect mempool transactions from the disconnected block.
        std::vector <uint256> vHashUpdate;
        BOOST_FOREACH(
        const CTransaction &tx, block.vtx) {
            // ignore validation errors in resurrected transactions
            list <CTransaction> removed;
            CValidationState stateDummy;
            if (tx.IsCoinBase() || !AcceptToMemoryPool(mempool, stateDummy, tx, true, false, NULL)) {
                mempool.removeRecursive(tx, removed);
            } else if (mempool.exists(tx.GetHash())) {
                vHashUpdate.push_back(tx.GetHash());
            }
        }
        // AcceptToMemoryPool/addUnchecked all assume that new mempool entries have
        // no in-mempool children, which is generally not true when adding
        // previously-confirmed transactions back to the mempool.
        // UpdateTransactionsFromBlock finds descendants of any transactions in this
        // block that were added back and cleans up the mempool state.
        mempool.UpdateTransactionsFromBlock(vHashUpdate);
    }
    // Update chainActive and related variables.
    UpdateTip(pindexDelete->pprev, chainparams);
    // Let wallets know transactions went from 1-confirmed to
    // 0-confirmed or conflicted:
    BOOST_FOREACH(
    const CTransaction &tx, block.vtx) {
        SyncWithWallets(tx, pindexDelete->pprev, NULL);
    }
    return true;
}

static int64_t nTimeReadFromDisk = 0;
static int64_t nTimeConnectTotal = 0;
static int64_t nTimeFlush = 0;
static int64_t nTimeChainState = 0;
static int64_t nTimePostConnect = 0;

/**
 * Connect a new block to chainActive. pblock is either NULL or a pointer to a CBlock
 * corresponding to pindexNew, to bypass loading it again from disk.
 */
bool static
ConnectTip(CValidationState &state, const CChainParams &chainparams, CBlockIndex *pindexNew, const CBlock *pblock) {
    LogPrintf("ConnectTip() nHeight=%s\n", pindexNew->nHeight);
    assert(pindexNew->pprev == chainActive.Tip());
    // Read block from disk.
    int64_t nTime1 = GetTimeMicros();
    CBlock block;
    if (!pblock) {
        if (!ReadBlockFromDisk(block, pindexNew, chainparams.GetConsensus()))
            return AbortNode(state, "Failed to read block");
        pblock = &block;
    }
    // Apply the block atomically to the chain state.
    int64_t nTime2 = GetTimeMicros();
    nTimeReadFromDisk += nTime2 - nTime1;
    int64_t nTime3;
//    LogPrintf("bench", "  - Load block from disk: %.2fms [%.2fs]\n", (nTime2 - nTime1) * 0.001, nTimeReadFromDisk * 0.000001);
    {
        CCoinsViewCache view(pcoinsTip);
        bool rv = ConnectBlock(*pblock, state, pindexNew, view, chainparams);
        GetMainSignals().BlockChecked(*pblock, state);
        if (!rv) {
            if (state.IsInvalid())
                InvalidBlockFound(pindexNew, state);
            return error("ConnectTip(): ConnectBlock %s failed", pindexNew->GetBlockHash().ToString());
        }
        mapBlockSource.erase(pindexNew->GetBlockHash());
        nTime3 = GetTimeMicros();
        nTimeConnectTotal += nTime3 - nTime2;
        LogPrint("bench", "  - Connect total: %.2fms [%.2fs]\n", (nTime3 - nTime2) * 0.001,
                 nTimeConnectTotal * 0.000001);
        assert(view.Flush());
    }
    int64_t nTime4 = GetTimeMicros();
    nTimeFlush += nTime4 - nTime3;
    LogPrint("bench", "  - Flush: %.2fms [%.2fs]\n", (nTime4 - nTime3) * 0.001, nTimeFlush * 0.000001);
    // Write the chain state to disk, if necessary.
    if (!FlushStateToDisk(state, FLUSH_STATE_IF_NEEDED))
        return false;
    int64_t nTime5 = GetTimeMicros();
    nTimeChainState += nTime5 - nTime4;
    LogPrint("bench", "  - Writing chainstate: %.2fms [%.2fs]\n", (nTime5 - nTime4) * 0.001,
             nTimeChainState * 0.000001);
    // Remove conflicting transactions from the mempool.
    list <CTransaction> txConflicted;
//    LogPrint("ConnectTip", "pblock->ToString()=%s\n", pblock->ToString());
    mempool.removeForBlock(pblock->vtx, pindexNew->nHeight, txConflicted, !IsInitialBlockDownload());
    // Update chainActive & related variables.
    UpdateTip(pindexNew, chainparams);
    // Tell wallet about transactions that went from mempool
    // to conflicted:
    BOOST_FOREACH(
    const CTransaction &tx, txConflicted) {
        SyncWithWallets(tx, pindexNew, NULL);
    }
    // ... and about transactions that got confirmed:
    BOOST_FOREACH(
    const CTransaction &tx, pblock->vtx) {
        SyncWithWallets(tx, pindexNew, pblock);
    }

    int64_t nTime6 = GetTimeMicros();
    nTimePostConnect += nTime6 - nTime5;
    nTimeTotal += nTime6 - nTime1;
    LogPrint("bench", "  - Connect postprocess: %.2fms [%.2fs]\n", (nTime6 - nTime5) * 0.001,
             nTimePostConnect * 0.000001);
    LogPrint("bench", "- Connect block: %.2fms [%.2fs]\n", (nTime6 - nTime1) * 0.001, nTimeTotal * 0.000001);
    return true;
}


int GetUTXOHeight(const COutPoint &outpoint) {
    LOCK(cs_main);
    CCoins coins;
    if (!pcoinsTip->GetCoins(outpoint.hash, coins) ||
        (unsigned int) outpoint.n >= coins.vout.size() ||
        coins.vout[outpoint.n].IsNull()) {
        return -1;
    }
    return coins.nHeight;
}

int GetInputAge(const CTxIn &txin) {
    CCoinsView viewDummy;
    CCoinsViewCache view(&viewDummy);
    {
        LOCK(mempool.cs);
        CCoinsViewMemPool viewMempool(pcoinsTip, mempool);
        view.SetBackend(viewMempool); // temporarily switch cache backend to db+mempool view

        const CCoins *coins = view.AccessCoins(txin.prevout.hash);

        if (coins) {
            if (coins->nHeight < 0) return 0;
            return chainActive.Height() - coins->nHeight + 1;
        } else {
            return -1;
        }
    }
}

CAmount GetZnodePayment(int nHeight, CAmount blockValue) {
//    CAmount ret = blockValue * 30/100 ; // start at 30%
//    int nMNPIBlock = Params().GetConsensus().nZnodePaymentsStartBlock;
////    int nMNPIBlock = Params().GetConsensus().nZnodePaymentsIncreaseBlock;
//    int nMNPIPeriod = Params().GetConsensus().nZnodePaymentsIncreasePeriod;
//
//    // mainnet:
//    if (nHeight > nMNPIBlock) ret += blockValue / 20; // 158000 - 25.0% - 2014-10-24
//    if (nHeight > nMNPIBlock + (nMNPIPeriod * 1)) ret += blockValue / 20; // 175280 - 30.0% - 2014-11-25
//    if (nHeight > nMNPIBlock + (nMNPIPeriod * 2)) ret += blockValue / 20; // 192560 - 35.0% - 2014-12-26
//    if (nHeight > nMNPIBlock + (nMNPIPeriod * 3)) ret += blockValue / 40; // 209840 - 37.5% - 2015-01-26
//    if (nHeight > nMNPIBlock + (nMNPIPeriod * 4)) ret += blockValue / 40; // 227120 - 40.0% - 2015-02-27
//    if (nHeight > nMNPIBlock + (nMNPIPeriod * 5)) ret += blockValue / 40; // 244400 - 42.5% - 2015-03-30
//    if (nHeight > nMNPIBlock + (nMNPIPeriod * 6)) ret += blockValue / 40; // 261680 - 45.0% - 2015-05-01
//    if (nHeight > nMNPIBlock + (nMNPIPeriod * 7)) ret += blockValue / 40; // 278960 - 47.5% - 2015-06-01
//    if (nHeight > nMNPIBlock + (nMNPIPeriod * 9)) ret += blockValue / 40; // 313520 - 50.0% - 2015-08-03
    CAmount ret = 15 * COIN; //15XZC

    return ret;
}

/**
 * Connect a new ZCblock to chainActive. pblock is either NULL or a pointer to a CBlock
 * corresponding to pindexNew, to bypass loading it again from disk.
 */
bool static
ConnectTipZC(CValidationState &state, const CChainParams &chainparams, CBlockIndex *pindexNew, const CBlock *pblock) {
    CBlock block;
    if (!pblock) {
        if (!ReadBlockFromDisk(block, pindexNew, chainparams.GetConsensus()))
            return AbortNode(state, "Failed to read block");
        pblock = &block;
    }
    // Zerocoin reorg, calculate new height and id
    list <CZerocoinEntry> listPubCoin = list<CZerocoinEntry>();
    CWalletDB walletdb(pwalletMain->strWalletFile);
    walletdb.ListPubCoin(listPubCoin);
//    listPubCoin.sort(CompHeight);

    BOOST_FOREACH(const CTransaction &tx, pblock->vtx){
        // Check Mint Zerocoin Transaction
        BOOST_FOREACH(const CTxOut txout, tx.vout) {
            if (!txout.scriptPubKey.empty() && txout.scriptPubKey.IsZerocoinMint()) {
                vector<unsigned char> vchZeroMint;
                vchZeroMint.insert(vchZeroMint.end(), txout.scriptPubKey.begin() + 6,
                                   txout.scriptPubKey.begin() + txout.scriptPubKey.size());

                CBigNum pubCoin;
                pubCoin.setvch(vchZeroMint);
                int zerocoinMintHeight = -1;
                BOOST_FOREACH(const CZerocoinEntry &pubCoinItem, listPubCoin) {
                    if (pubCoinItem.value == pubCoin) {
//                        zerocoinMintHeight = pubCoinItem.nHeight;
                        CZerocoinEntry pubCoinTx;
                        pubCoinTx.id = -1;
                        pubCoinTx.IsUsed = pubCoinItem.IsUsed;
                        pubCoinTx.randomness = pubCoinItem.randomness;
                        pubCoinTx.denomination = pubCoinItem.denomination;
                        pubCoinTx.serialNumber = pubCoinItem.serialNumber;
                        pubCoinTx.value = pubCoinItem.value;
                        pubCoinTx.nHeight = -1;
                        walletdb.WriteZerocoinEntry(pubCoinTx);
                        LogPrintf("Pubcoin Connect Reset Pubcoin Denomination: %d Pubcoin Id: %d Height: %d\n",
                                  pubCoinTx.denomination, pubCoinTx.id, pubCoinItem.nHeight);
                        zerocoinMintHeight = pindexNew->nHeight;
                    }
                }
                BOOST_FOREACH(const CZerocoinEntry &pubCoinItem, listPubCoin) {
                    if (pubCoinItem.nHeight > zerocoinMintHeight) {
                        CZerocoinEntry pubCoinTx;
                        pubCoinTx.id = -1;
                        pubCoinTx.IsUsed = pubCoinItem.IsUsed;
                        pubCoinTx.randomness = pubCoinItem.randomness;
                        pubCoinTx.denomination = pubCoinItem.denomination;
                        pubCoinTx.serialNumber = pubCoinItem.serialNumber;
                        pubCoinTx.value = pubCoin;
                        pubCoinTx.nHeight = -1;
                        LogPrintf("Connect Reset Pubcoin Denomination: %d Pubcoin Id: %d Height: %d\n",
                                  pubCoinTx.denomination, pubCoinTx.id, pubCoinItem.nHeight);
                        walletdb.WriteZerocoinEntry(pubCoinTx);
                    }
                }
            }
        }
    }
    return true;
}

bool DisconnectBlocks(int blocks) {
    LOCK(cs_main);

    CValidationState state;
    const CChainParams &chainparams = Params();

    LogPrintf("DisconnectBlocks -- Got command to replay %d blocks\n", blocks);
    for (int i = 0; i < blocks; i++) {
        if (!DisconnectTip(state, chainparams) || !state.IsValid()) {
            return false;
        }
    }

    return true;
}

void ReprocessBlocks(int nBlocks) {
    LOCK(cs_main);

    std::map<uint256, int64_t>::iterator it = mapRejectedBlocks.begin();
    while (it != mapRejectedBlocks.end()) {
        //use a window twice as large as is usual for the nBlocks we want to reset
        if ((*it).second > GetTime() - (nBlocks * 60 * 5)) {
            BlockMap::iterator mi = mapBlockIndex.find((*it).first);
            if (mi != mapBlockIndex.end() && (*mi).second) {

                CBlockIndex *pindex = (*mi).second;
                LogPrintf("ReprocessBlocks -- %s\n", (*it).first.ToString());

                CValidationState state;
                ReconsiderBlock(state, pindex);
            }
        }
        ++it;
    }

    DisconnectBlocks(nBlocks);

    CValidationState state;
    ActivateBestChain(state, Params());
}


/**
 * Connect a new ZCblock to chainActive. pblock is either NULL or a pointer to a CBlock
 * corresponding to pindexNew, to bypass loading it again from disk.
 */
bool static ReArrangeZcoinMint(CValidationState &state, const CChainParams &chainparams, CBlockIndex *pindexNew,
                               const CBlock *pblock) {
//    LogPrintf("[ReArrangeZcoinMint]\n");
    CBlock block;
    if (!pblock) {
        if (!ReadBlockFromDisk(block, pindexNew, chainparams.GetConsensus()))
            return AbortNode(state, "Failed to read block");
        pblock = &block;
    }
    // Zerocoin reorg, calculate new height and id
    list <CZerocoinEntry> listPubCoin = list<CZerocoinEntry>();
    CWalletDB walletdb(pwalletMain->strWalletFile);
    walletdb.ListPubCoin(listPubCoin);

    BOOST_FOREACH(
    const CTransaction &tx, pblock->vtx){
        // Check Mint Zerocoin Transaction
        BOOST_FOREACH(
        const CTxOut txout, tx.vout) {
            if (!txout.scriptPubKey.empty() && txout.scriptPubKey.IsZerocoinMint()) {
                vector<unsigned char> vchZeroMint;
                vchZeroMint.insert(vchZeroMint.end(), txout.scriptPubKey.begin() + 6,
                                   txout.scriptPubKey.begin() + txout.scriptPubKey.size());
                CBigNum pubCoin;
                pubCoin.setvch(vchZeroMint);

                BOOST_FOREACH(
                const CZerocoinEntry &pubCoinItem, listPubCoin) {
                    if (pubCoinItem.value == pubCoin) {
                        CZerocoinEntry pubCoinTx;
                        // PUBCOIN IS IN DB, BUT NOT UPDATE ID
                        int currentId = 1;
                        unsigned int countExistingItems = 0;
                        listPubCoin.sort(CompHeight);
                        BOOST_FOREACH(
                        const CZerocoinEntry &pubCoinIdItem, listPubCoin) {
//                            LogPrintf("denomination = %d, id = %d, height = %d\n", pubCoinIdItem.denomination, pubCoinIdItem.id, pubCoinIdItem.nHeight);
                            if (pubCoinIdItem.id > 0) {
                                if (pubCoinIdItem.nHeight <= pindexNew->nHeight) {
                                    if (pubCoinIdItem.denomination == pubCoinItem.denomination) {
                                        countExistingItems++;
                                        if (pubCoinIdItem.id > currentId) {
                                            currentId = pubCoinIdItem.id;
                                            countExistingItems = 1;
                                        }
                                    }
                                } else {
                                    break;
                                }
                            }
                        }

                        if (countExistingItems > 9) {
                            currentId++;
                        }
                        pubCoinTx.id = currentId;

                        pubCoinTx.IsUsed = pubCoinItem.IsUsed;
                        pubCoinTx.randomness = pubCoinItem.randomness;
                        pubCoinTx.denomination = pubCoinItem.denomination;
                        pubCoinTx.serialNumber = pubCoinItem.serialNumber;
                        pubCoinTx.value = pubCoinItem.value;
                        pubCoinTx.nHeight = pindexNew->nHeight;
                        LogPrintf("REORG PUBCOIN DENOMINATION: %d PUBCOIN ID: %d HEIGHT: %d\n",
                                  pubCoinTx.denomination, pubCoinTx.id, pubCoinTx.nHeight);
                        walletdb.WriteZerocoinEntry(pubCoinTx);
                    }
                }
            }
        }
    }
    walletdb.WriteCalculatedZCBlock(pindexNew->nHeight);
    return true;
}

/**
 * Return the tip of the chain with the most work in it, that isn't
 * known to be invalid (it's however far from certain to be valid).
 */
static CBlockIndex *FindMostWorkChain() {
    do {
        CBlockIndex *pindexNew = NULL;

        // Find the best candidate header.
        {
            std::set<CBlockIndex *, CBlockIndexWorkComparator>::reverse_iterator it = setBlockIndexCandidates.rbegin();
            if (it == setBlockIndexCandidates.rend())
                return NULL;
            pindexNew = *it;
        }

        // Check whether all blocks on the path between the currently active chain and the candidate are valid.
        // Just going until the active chain is an optimization, as we know all blocks in it are valid already.
        CBlockIndex *pindexTest = pindexNew;
        bool fInvalidAncestor = false;
        while (pindexTest && !chainActive.Contains(pindexTest)) {
            assert(pindexTest->nChainTx || pindexTest->nHeight == 0);

            // Pruned nodes may have entries in setBlockIndexCandidates for
            // which block files have been deleted.  Remove those as candidates
            // for the most work chain if we come across them; we can't switch
            // to a chain unless we have all the non-active-chain parent blocks.
            bool fFailedChain = pindexTest->nStatus & BLOCK_FAILED_MASK;
            bool fMissingData = !(pindexTest->nStatus & BLOCK_HAVE_DATA);
            if (fFailedChain || fMissingData) {
                // Candidate chain is not usable (either invalid or missing data)
                if (fFailedChain &&
                    (pindexBestInvalid == NULL || pindexNew->nChainWork > pindexBestInvalid->nChainWork))
                    pindexBestInvalid = pindexNew;
                CBlockIndex *pindexFailed = pindexNew;
                // Remove the entire chain from the set.
                while (pindexTest != pindexFailed) {
                    if (fFailedChain) {
                        pindexFailed->nStatus |= BLOCK_FAILED_CHILD;
                    } else if (fMissingData) {
                        // If we're missing data, then add back to mapBlocksUnlinked,
                        // so that if the block arrives in the future we can try adding
                        // to setBlockIndexCandidates again.
                        mapBlocksUnlinked.insert(std::make_pair(pindexFailed->pprev, pindexFailed));
                    }
                    setBlockIndexCandidates.erase(pindexFailed);
                    pindexFailed = pindexFailed->pprev;
                }
                setBlockIndexCandidates.erase(pindexTest);
                fInvalidAncestor = true;
                break;
            }
            pindexTest = pindexTest->pprev;
        }
        if (!fInvalidAncestor)
            return pindexNew;
    } while (true);
}

/** Delete all entries in setBlockIndexCandidates that are worse than the current tip. */
static void PruneBlockIndexCandidates() {
    // Note that we can't delete the current block itself, as we may need to return to it later in case a
    // reorganization to a better block fails.
    std::set<CBlockIndex *, CBlockIndexWorkComparator>::iterator it = setBlockIndexCandidates.begin();
    while (it != setBlockIndexCandidates.end() && setBlockIndexCandidates.value_comp()(*it, chainActive.Tip())) {
        setBlockIndexCandidates.erase(it++);
    }
    // Either the current tip or a successor of it we're working towards is left in setBlockIndexCandidates.
    assert(!setBlockIndexCandidates.empty());
}

/**
 * Try to make some progress towards making pindexMostWork the active block.
 * pblock is either NULL or a pointer to a CBlock corresponding to pindexMostWork.
 */
static bool ActivateBestChainStep(CValidationState &state, const CChainParams &chainparams, CBlockIndex *pindexMostWork,
                                  const CBlock *pblock, bool &fInvalidFound) {
    LogPrintf("ActivateBestChainStep()\n");
    AssertLockHeld(cs_main);
    const CBlockIndex *pindexOldTip = chainActive.Tip();
    const CBlockIndex *pindexFork = chainActive.FindFork(pindexMostWork);
    // Disconnect active blocks which are no longer in the best chain.
    bool fBlocksDisconnected = false;
    while (chainActive.Tip() && chainActive.Tip() != pindexFork) {
        if (!DisconnectTip(state, chainparams)) {
            LogPrintf("DisconnectTip() -> Failed!\n");
            return false;
        }
        fBlocksDisconnected = true;
    }
    int nHeight = pindexFork ? pindexFork->nHeight : -1;
    // Build list of new blocks to connect.
    std::vector < CBlockIndex * > vpindexToConnect;
    //btzc: add zcoin code
    std::vector < CBlockIndex * > vpindexToConnectZC;
    bool fContinue = true;
//    LogPrintf("[ActivateBestChainStep] fContinue=%d, nHeight=%d, pindexMostWork->nHeight=%d\n", fContinue, nHeight, pindexMostWork->nHeight);
    while (fContinue && nHeight != pindexMostWork->nHeight) {
        // Don't iterate the entire list of potential improvements toward the best tip, as we likely only need
        // a few blocks along the way.
        int nTargetHeight = std::min(nHeight + 32, pindexMostWork->nHeight);
        vpindexToConnect.clear();
        vpindexToConnect.reserve(nTargetHeight - nHeight);
        //btzc: add zcoin code
        vpindexToConnectZC.clear();
        CBlockIndex *pindexIter = pindexMostWork->GetAncestor(nTargetHeight);
        while (pindexIter && pindexIter->nHeight != nHeight) {
            vpindexToConnect.push_back(pindexIter);
            vpindexToConnectZC.push_back(pindexIter);
            pindexIter = pindexIter->pprev;
        }
        nHeight = nTargetHeight;
        // Connect new blocks.
        BOOST_REVERSE_FOREACH(CBlockIndex * pindexConnect, vpindexToConnect)
        {
            if (!ConnectTip(state, chainparams, pindexConnect, pindexConnect == pindexMostWork ? pblock : NULL)) {
                if (state.IsInvalid()) {
                    // The block violates a consensus rule.
                    if (!state.CorruptionPossible())
                        InvalidChainFound(vpindexToConnect.back());
                    state = CValidationState();
                    fInvalidFound = true;
                    fContinue = false;
                    break;
                } else {
                    // A system error occurred (disk space, database error, ...).
                    return false;
                }
            } else {
                PruneBlockIndexCandidates();
                if (!pindexOldTip || chainActive.Tip()->nChainWork > pindexOldTip->nChainWork) {
                    // We're in a better position than we were. Return temporarily to release the lock.
                    fContinue = false;
                    break;
                }
            }
        }
        BOOST_FOREACH(CBlockIndex * pindexConnect, vpindexToConnect)
        {
            ConnectTipZC(state, chainparams, pindexConnect, pindexConnect == pindexMostWork ? pblock : NULL);
        }
        BOOST_FOREACH(CBlockIndex * pindexConnect, vpindexToConnectZC)
        {
            ReArrangeZcoinMint(state, chainparams, pindexConnect, pindexConnect == pindexMostWork ? pblock : NULL);
        }
    }


    if (fBlocksDisconnected) {
        mempool.removeForReorg(pcoinsTip, chainActive.Tip()->nHeight + 1, STANDARD_LOCKTIME_VERIFY_FLAGS);
        LimitMempoolSize(mempool, GetArg("-maxmempool", DEFAULT_MAX_MEMPOOL_SIZE) * 1000000,
                         GetArg("-mempoolexpiry", DEFAULT_MEMPOOL_EXPIRY) * 60 * 60);
    }
    mempool.check(pcoinsTip);

    // Callbacks/notifications for a new best chain.
    if (fInvalidFound)
        CheckForkWarningConditionsOnNewFork(vpindexToConnect.back());
    else
        CheckForkWarningConditions();
    return true;
}

static void NotifyHeaderTip() {
    bool fNotify = false;
    bool fInitialBlockDownload = false;
    static CBlockIndex *pindexHeaderOld = NULL;
    CBlockIndex *pindexHeader = NULL;
    {
        LOCK(cs_main);
        if (!setBlockIndexCandidates.empty()) {
            pindexHeader = *setBlockIndexCandidates.rbegin();
        }
        if (pindexHeader != pindexHeaderOld) {
            fNotify = true;
            fInitialBlockDownload = IsInitialBlockDownload();
            pindexHeaderOld = pindexHeader;
        }
    }
    // Send block tip changed notifications without cs_main
    if (fNotify) {
        uiInterface.NotifyHeaderTip(fInitialBlockDownload, pindexHeader);
    }
}

int getNHeight(const CBlockHeader &block) {
    CBlockIndex *pindexPrev = NULL;
    int nHeight = 0;
    BlockMap::iterator mi = mapBlockIndex.find(block.hashPrevBlock);
    if (mi != mapBlockIndex.end()) {
        pindexPrev = (*mi).second;
        nHeight = pindexPrev->nHeight + 1;
    }
    return nHeight;
}

/**
 * Make the best chain active, in multiple steps. The result is either failure
 * or an activated best chain. pblock is either NULL or a pointer to a block
 * that is already loaded (to avoid loading it again from disk).
 */
bool ActivateBestChain(CValidationState &state, const CChainParams &chainparams, const CBlock *pblock) {
    LogPrintf("ActivateBestChain()\n");
//    if (pblock) {
//        LogPrint("ActivateBestChain", "block=%s\n", pblock->ToString());
//    }
    CBlockIndex *pindexMostWork = NULL;
    CBlockIndex *pindexNewTip = NULL;
    do {
        boost::this_thread::interruption_point();
        if (ShutdownRequested())
            break;

        const CBlockIndex *pindexFork;
        bool fInitialDownload;
        int nNewHeight;
        {
            LOCK(cs_main);
            CBlockIndex *pindexOldTip = chainActive.Tip();
            if (pindexMostWork == NULL) {
                pindexMostWork = FindMostWorkChain();
            }

            // Whether we have anything to do at all.
            if (pindexMostWork == NULL || pindexMostWork == chainActive.Tip()) {
                return true;
            }

            bool fInvalidFound = false;
            if (!ActivateBestChainStep(state, chainparams, pindexMostWork,
                                       pblock && pblock->GetHash() == pindexMostWork->GetBlockHash() ? pblock : NULL,
                                       fInvalidFound)) {
                LogPrintf("ActivateBestChainStep --> Failed!\n");
                return false;
            }

            if (fInvalidFound) {
                // Wipe cache, we may need another branch now.
                pindexMostWork = NULL;
            }
            pindexNewTip = chainActive.Tip();
            pindexFork = chainActive.FindFork(pindexOldTip);
            fInitialDownload = IsInitialBlockDownload();
            nNewHeight = chainActive.Height();
        }
        // When we reach this point, we switched to a new tip (stored in pindexNewTip).

        // Notifications/callbacks that can run without cs_main
        // Always notify the UI if a new block tip was connected
        if (pindexFork != pindexNewTip) {
            uiInterface.NotifyBlockTip(fInitialDownload, pindexNewTip);

            if (!fInitialDownload) {
                // Find the hashes of all blocks that weren't previously in the best chain.
                std::vector <uint256> vHashes;
                CBlockIndex *pindexToAnnounce = pindexNewTip;
                while (pindexToAnnounce != pindexFork) {
                    vHashes.push_back(pindexToAnnounce->GetBlockHash());
                    pindexToAnnounce = pindexToAnnounce->pprev;
                    if (vHashes.size() == MAX_BLOCKS_TO_ANNOUNCE) {
                        // Limit announcements in case of a huge reorganization.
                        // Rely on the peer's synchronization mechanism in that case.
                        break;
                    }
                }
                // Relay inventory, but don't relay old inventory during initial block download.
                {
                    LOCK(cs_vNodes);
                    BOOST_FOREACH(CNode * pnode, vNodes)
                    {
                        if (nNewHeight > (pnode->nStartingHeight != -1 ? pnode->nStartingHeight - 2000 : 0)) {
                            BOOST_REVERSE_FOREACH(const uint256 &hash, vHashes) {
                                pnode->PushBlockHash(hash);
                            }
                        }
                    }
                }
                // Notify external listeners about the new tip.
                if (!vHashes.empty()) {
                    GetMainSignals().UpdatedBlockTip(pindexNewTip);
                }
            }
        }
    } while (pindexNewTip != pindexMostWork);
    CheckBlockIndex(chainparams.GetConsensus());

    // Write changes periodically to disk, after relay.
    if (!FlushStateToDisk(state, FLUSH_STATE_PERIODIC)) {
        return false;
    }

    return true;
}

bool InvalidateBlock(CValidationState &state, const CChainParams &chainparams, CBlockIndex *pindex) {
    AssertLockHeld(cs_main);

    // Mark the block itself as invalid.
    pindex->nStatus |= BLOCK_FAILED_VALID;
    setDirtyBlockIndex.insert(pindex);
    setBlockIndexCandidates.erase(pindex);

    while (chainActive.Contains(pindex)) {
        CBlockIndex *pindexWalk = chainActive.Tip();
        pindexWalk->nStatus |= BLOCK_FAILED_CHILD;
        setDirtyBlockIndex.insert(pindexWalk);
        setBlockIndexCandidates.erase(pindexWalk);
        // ActivateBestChain considers blocks already in chainActive
        // unconditionally valid already, so force disconnect away from it.
        if (!DisconnectTip(state, chainparams)) {
            mempool.removeForReorg(pcoinsTip, chainActive.Tip()->nHeight + 1, STANDARD_LOCKTIME_VERIFY_FLAGS);
            return false;
        }
    }

    LimitMempoolSize(mempool, GetArg("-maxmempool", DEFAULT_MAX_MEMPOOL_SIZE) * 1000000,
                     GetArg("-mempoolexpiry", DEFAULT_MEMPOOL_EXPIRY) * 60 * 60);

    // The resulting new best tip may not be in setBlockIndexCandidates anymore, so
    // add it again.
    BlockMap::iterator it = mapBlockIndex.begin();
    while (it != mapBlockIndex.end()) {
        if (it->second->IsValid(BLOCK_VALID_TRANSACTIONS) && it->second->nChainTx &&
            !setBlockIndexCandidates.value_comp()(it->second, chainActive.Tip())) {
            setBlockIndexCandidates.insert(it->second);
        }
        it++;
    }

    InvalidChainFound(pindex);
    mempool.removeForReorg(pcoinsTip, chainActive.Tip()->nHeight + 1, STANDARD_LOCKTIME_VERIFY_FLAGS);
    uiInterface.NotifyBlockTip(IsInitialBlockDownload(), pindex->pprev);
    return true;
}

bool ReconsiderBlock(CValidationState &state, CBlockIndex *pindex) {
    AssertLockHeld(cs_main);

    int nHeight = pindex->nHeight;

    // Remove the invalidity flag from this block and all its descendants.
    BlockMap::iterator it = mapBlockIndex.begin();
    while (it != mapBlockIndex.end()) {
        if (!it->second->IsValid() && it->second->GetAncestor(nHeight) == pindex) {
            it->second->nStatus &= ~BLOCK_FAILED_MASK;
            setDirtyBlockIndex.insert(it->second);
            if (it->second->IsValid(BLOCK_VALID_TRANSACTIONS) && it->second->nChainTx &&
                setBlockIndexCandidates.value_comp()(chainActive.Tip(), it->second)) {
                setBlockIndexCandidates.insert(it->second);
            }
            if (it->second == pindexBestInvalid) {
                // Reset invalid block marker if it was pointing to one of those.
                pindexBestInvalid = NULL;
            }
        }
        it++;
    }

    // Remove the invalidity flag from all ancestors too.
    while (pindex != NULL) {
        if (pindex->nStatus & BLOCK_FAILED_MASK) {
            pindex->nStatus &= ~BLOCK_FAILED_MASK;
            setDirtyBlockIndex.insert(pindex);
        }
        pindex = pindex->pprev;
    }
    return true;
}


bool ResetBlockFailureFlags(CBlockIndex *pindex) {
    AssertLockHeld(cs_main);

    int nHeight = pindex->nHeight;

    // Remove the invalidity flag from this block and all its descendants.
    BlockMap::iterator it = mapBlockIndex.begin();
    while (it != mapBlockIndex.end()) {
        if (!it->second->IsValid() && it->second->GetAncestor(nHeight) == pindex) {
            it->second->nStatus &= ~BLOCK_FAILED_MASK;
            setDirtyBlockIndex.insert(it->second);
            if (it->second->IsValid(BLOCK_VALID_TRANSACTIONS) && it->second->nChainTx &&
                setBlockIndexCandidates.value_comp()(chainActive.Tip(), it->second)) {
                setBlockIndexCandidates.insert(it->second);
            }
            if (it->second == pindexBestInvalid) {
                // Reset invalid block marker if it was pointing to one of those.
                pindexBestInvalid = NULL;
            }
        }
        it++;
    }

    // Remove the invalidity flag from all ancestors too.
    while (pindex != NULL) {
        if (pindex->nStatus & BLOCK_FAILED_MASK) {
            pindex->nStatus &= ~BLOCK_FAILED_MASK;
            setDirtyBlockIndex.insert(pindex);
        }
        pindex = pindex->pprev;
    }
    return true;
}

CBlockIndex *AddToBlockIndex(const CBlockHeader &block) {
    // Check for duplicate
    uint256 hash = block.GetHash();
    BlockMap::iterator it = mapBlockIndex.find(hash);
    if (it != mapBlockIndex.end())
        return it->second;

    // Construct new block index object
    CBlockIndex *pindexNew = new CBlockIndex(block);
    assert(pindexNew);
    // We assign the sequence id to blocks only when the full data is available,
    // to avoid miners withholding blocks but broadcasting headers, to get a
    // competitive advantage.
    pindexNew->nSequenceId = 0;
    BlockMap::iterator mi = mapBlockIndex.insert(make_pair(hash, pindexNew)).first;
    pindexNew->phashBlock = &((*mi).first);
    BlockMap::iterator miPrev = mapBlockIndex.find(block.hashPrevBlock);
    if (miPrev != mapBlockIndex.end()) {
        pindexNew->pprev = (*miPrev).second;
        pindexNew->nHeight = pindexNew->pprev->nHeight + 1;
        pindexNew->BuildSkip();
    }
    pindexNew->nChainWork = (pindexNew->pprev ? pindexNew->pprev->nChainWork : 0) + GetBlockProof(*pindexNew);
    pindexNew->RaiseValidity(BLOCK_VALID_TREE);
    if (pindexBestHeader == NULL || pindexBestHeader->nChainWork < pindexNew->nChainWork)
        pindexBestHeader = pindexNew;

    setDirtyBlockIndex.insert(pindexNew);

    return pindexNew;
}

/** Mark a block as having its data received and checked (up to BLOCK_VALID_TRANSACTIONS). */
bool ReceivedBlockTransactions(const CBlock &block, CValidationState &state, CBlockIndex *pindexNew,
                               const CDiskBlockPos &pos) {
    pindexNew->nTx = block.vtx.size();
    pindexNew->nChainTx = 0;
    pindexNew->nFile = pos.nFile;
    pindexNew->nDataPos = pos.nPos;
    pindexNew->nUndoPos = 0;
    pindexNew->nStatus |= BLOCK_HAVE_DATA;
    if (IsWitnessEnabled(pindexNew->pprev, Params().GetConsensus())) {
        pindexNew->nStatus |= BLOCK_OPT_WITNESS;
    }
    pindexNew->RaiseValidity(BLOCK_VALID_TRANSACTIONS);
    setDirtyBlockIndex.insert(pindexNew);

    if (pindexNew->pprev == NULL || pindexNew->pprev->nChainTx) {
        // If pindexNew is the genesis block or all parents are BLOCK_VALID_TRANSACTIONS.
        deque < CBlockIndex * > queue;
        queue.push_back(pindexNew);

        // Recursively process any descendant blocks that now may be eligible to be connected.
        while (!queue.empty()) {
            CBlockIndex *pindex = queue.front();
            queue.pop_front();
            pindex->nChainTx = (pindex->pprev ? pindex->pprev->nChainTx : 0) + pindex->nTx;
            {
                LOCK(cs_nBlockSequenceId);
                pindex->nSequenceId = nBlockSequenceId++;
            }
            if (chainActive.Tip() == NULL || !setBlockIndexCandidates.value_comp()(pindex, chainActive.Tip())) {
                setBlockIndexCandidates.insert(pindex);
            }
            std::pair <std::multimap<CBlockIndex *, CBlockIndex *>::iterator, std::multimap<CBlockIndex *, CBlockIndex *>::iterator> range = mapBlocksUnlinked.equal_range(
                    pindex);
            while (range.first != range.second) {
                std::multimap<CBlockIndex *, CBlockIndex *>::iterator it = range.first;
                queue.push_back(it->second);
                range.first++;
                mapBlocksUnlinked.erase(it);
            }
        }
    } else {
        if (pindexNew->pprev && pindexNew->pprev->IsValid(BLOCK_VALID_TREE)) {
            mapBlocksUnlinked.insert(std::make_pair(pindexNew->pprev, pindexNew));
        }
    }

    return true;
}

bool
FindBlockPos(CValidationState &state, CDiskBlockPos &pos, unsigned int nAddSize, unsigned int nHeight, uint64_t nTime,
             bool fKnown = false) {
    LOCK(cs_LastBlockFile);

    unsigned int nFile = fKnown ? pos.nFile : nLastBlockFile;
    if (vinfoBlockFile.size() <= nFile) {
        vinfoBlockFile.resize(nFile + 1);
    }

    if (!fKnown) {
        while (vinfoBlockFile[nFile].nSize + nAddSize >= MAX_BLOCKFILE_SIZE) {
            nFile++;
            if (vinfoBlockFile.size() <= nFile) {
                vinfoBlockFile.resize(nFile + 1);
            }
        }
        pos.nFile = nFile;
        pos.nPos = vinfoBlockFile[nFile].nSize;
    }

    if ((int) nFile != nLastBlockFile) {
        if (!fKnown) {
            LogPrintf("Leaving block file %i: %s\n", nLastBlockFile, vinfoBlockFile[nLastBlockFile].ToString());
        }
        FlushBlockFile(!fKnown);
        nLastBlockFile = nFile;
    }

    vinfoBlockFile[nFile].AddBlock(nHeight, nTime);
    if (fKnown)
        vinfoBlockFile[nFile].nSize = std::max(pos.nPos + nAddSize, vinfoBlockFile[nFile].nSize);
    else
        vinfoBlockFile[nFile].nSize += nAddSize;

    if (!fKnown) {
        unsigned int nOldChunks = (pos.nPos + BLOCKFILE_CHUNK_SIZE - 1) / BLOCKFILE_CHUNK_SIZE;
        unsigned int nNewChunks = (vinfoBlockFile[nFile].nSize + BLOCKFILE_CHUNK_SIZE - 1) / BLOCKFILE_CHUNK_SIZE;
        if (nNewChunks > nOldChunks) {
            if (fPruneMode)
                fCheckForPruning = true;
            if (CheckDiskSpace(nNewChunks * BLOCKFILE_CHUNK_SIZE - pos.nPos)) {
                FILE *file = OpenBlockFile(pos);
                if (file) {
                    LogPrintf("Pre-allocating up to position 0x%x in blk%05u.dat\n", nNewChunks * BLOCKFILE_CHUNK_SIZE,
                              pos.nFile);
                    AllocateFileRange(file, pos.nPos, nNewChunks * BLOCKFILE_CHUNK_SIZE - pos.nPos);
                    fclose(file);
                }
            } else
                return state.Error("out of disk space");
        }
    }

    setDirtyFileInfo.insert(nFile);
    return true;
}

bool FindUndoPos(CValidationState &state, int nFile, CDiskBlockPos &pos, unsigned int nAddSize) {
    pos.nFile = nFile;

    LOCK(cs_LastBlockFile);

    unsigned int nNewSize;
    pos.nPos = vinfoBlockFile[nFile].nUndoSize;
    nNewSize = vinfoBlockFile[nFile].nUndoSize += nAddSize;
    setDirtyFileInfo.insert(nFile);

    unsigned int nOldChunks = (pos.nPos + UNDOFILE_CHUNK_SIZE - 1) / UNDOFILE_CHUNK_SIZE;
    unsigned int nNewChunks = (nNewSize + UNDOFILE_CHUNK_SIZE - 1) / UNDOFILE_CHUNK_SIZE;
    if (nNewChunks > nOldChunks) {
        if (fPruneMode)
            fCheckForPruning = true;
        if (CheckDiskSpace(nNewChunks * UNDOFILE_CHUNK_SIZE - pos.nPos)) {
            FILE *file = OpenUndoFile(pos);
            if (file) {
                LogPrintf("Pre-allocating up to position 0x%x in rev%05u.dat\n", nNewChunks * UNDOFILE_CHUNK_SIZE,
                          pos.nFile);
                AllocateFileRange(file, pos.nPos, nNewChunks * UNDOFILE_CHUNK_SIZE - pos.nPos);
                fclose(file);
            }
        } else
            return state.Error("out of disk space");
    }

    return true;
}

//btzc: code from vertcoin, add
bool CheckBlockHeader(const CBlockHeader &block, CValidationState &state, const Consensus::Params &consensusParams,
                      bool fCheckPOW) {
    int nHeight = getNHeight(block);
    if (fCheckPOW && !CheckProofOfWork(block.GetPoWHash(nHeight), block.nBits, consensusParams)) {
        return state.DoS(50, false, REJECT_INVALID, "high-hash", false, "proof of work failed");
    }
    return true;
}

bool CheckBlock(const CBlock &block, CValidationState &state, const Consensus::Params &consensusParams, bool fCheckPOW,
                bool fCheckMerkleRoot, int nHeight, bool isVerifyDB) {
    LogPrintf("CheckBlock() nHeight=%s, blockHash= %s, isVerifyDB = %s\n", nHeight, block.GetHash().ToString(),
              isVerifyDB);
    try {
        // These are checks that are independent of context.
        if (block.fChecked)
            return true;

        // Check that the header is valid (particularly PoW).  This is mostly
        // redundant with the call in AcceptBlockHeader.
        if (!CheckBlockHeader(block, state, consensusParams, fCheckPOW)) {
            LogPrintf("CheckBlock - CheckBlockHeader -> failed!\n");
            return false;
        }

        // Check the merkle root.
        if (fCheckMerkleRoot) {
            bool mutated;

            uint256 hashMerkleRoot2 = BlockMerkleRoot(block, &mutated);
            if (block.hashMerkleRoot != hashMerkleRoot2) {
                LogPrintf("CheckBlock - block.hashMerkleRoot != hashMerkleRoot2 -> failed!\n");
                return state.DoS(100, false, REJECT_INVALID, "bad-txnmrklroot", true, "hashMerkleRoot mismatch");
            }

            // Check for merkle tree malleability (CVE-2012-2459): repeating sequences
            // of transactions in a block without affecting the merkle root of a block,
            // while still invalidating it.
            if (mutated) {
                LogPrintf("CheckBlock - mutated -> failed!\n");
                return state.DoS(100, false, REJECT_INVALID, "bad-txns-duplicate", true, "duplicate transaction");
            }
        }
        // All potential-corruption validation must be done before we do any
        // transaction validation, as otherwise we may mark the header as invalid
        // because we receive the wrong transactions for it.
        // Note that witness malleability is checked in ContextualCheckBlock, so no
        // checks that use witness data may be performed here.
        // Size limits
        if (block.vtx.empty() || block.vtx.size() > MAX_BLOCK_BASE_SIZE ||
            ::GetSerializeSize(block, SER_NETWORK, PROTOCOL_VERSION) >
            MAX_BLOCK_BASE_SIZE) {
            LogPrintf("CheckBlock - size limits failed -> failed!\n");
            return state.DoS(100, false, REJECT_INVALID, "bad-blk-length", false, "size limits failed");
        }
        // First transaction must be coinbase, the rest must not be
        if (block.vtx.empty() || !block.vtx[0].IsCoinBase()) {
            LogPrintf("CheckBlock - first tx is not coinbase -> failed!\n");
            return state.DoS(100, false, REJECT_INVALID, "bad-cb-missing", false, "first tx is not coinbase");
        }
        for (unsigned int i = 1; i < block.vtx.size(); i++) {
            if (block.vtx[i].IsCoinBase()) {
                LogPrintf("CheckBlock - more than one coinbase -> failed!\n");
                return state.DoS(100, false, REJECT_INVALID, "bad-cb-multiple", false, "more than one coinbase");
            }

        }

        // DASH : CHECK TRANSACTIONS FOR INSTANTSEND
        if(sporkManager.IsSporkActive(SPORK_3_INSTANTSEND_BLOCK_FILTERING)) {
            // We should never accept block which conflicts with completed transaction lock,
            // that's why this is in CheckBlock unlike coinbase payee/amount.
            // Require other nodes to comply, send them some data in case they are missing it.
            BOOST_FOREACH(const CTransaction& tx, block.vtx) {
                // skip coinbase, it has no inputs
                if (tx.IsCoinBase()) continue;
                // LOOK FOR TRANSACTION LOCK IN OUR MAP OF OUTPOINTS
                BOOST_FOREACH(const CTxIn& txin, tx.vin) {
                    uint256 hashLocked;
                    if(instantsend.GetLockedOutPointTxHash(txin.prevout, hashLocked) && hashLocked != tx.GetHash()) {
                        // Every node which relayed this block to us must invalidate it
                        // but they probably need more data.
                        // Relay corresponding transaction lock request and all its votes
                        // to let other nodes complete the lock.
                        instantsend.Relay(hashLocked);
                        LOCK(cs_main);
                        mapRejectedBlocks.insert(make_pair(block.GetHash(), GetTime()));
                        return state.DoS(0, error("CheckBlock(DASH): transaction %s conflicts with transaction lock %s",
                                                  tx.GetHash().ToString(), hashLocked.ToString()),
                                         REJECT_INVALID, "conflict-tx-lock");
                    }
                }
            }
        } else {
            LogPrintf("CheckBlock(DASH): spork is off, skipping transaction locking checks\n");
        }

        // Check transactions
        if (nHeight == INT_MAX)
            nHeight = getNHeight(block.GetBlockHeader());
        BOOST_FOREACH(const CTransaction &tx, block.vtx)
        if (!CheckTransaction(tx, state, tx.GetHash(), isVerifyDB, nHeight)) {
            return state.Invalid(false, state.GetRejectCode(), state.GetRejectReason(),
                                 strprintf("Transaction check failed (tx hash %s) %s", tx.GetHash().ToString(),
                                           state.GetDebugMessage()));
        }
        unsigned int nSigOps = 0;
        BOOST_FOREACH(
        const CTransaction &tx, block.vtx)
        {
            nSigOps += GetLegacySigOpCount(tx);
        }
        if (nSigOps * WITNESS_SCALE_FACTOR > MAX_BLOCK_SIGOPS_COST)
            return state.DoS(100, false, REJECT_INVALID, "bad-blk-sigops", false, "out-of-bounds SigOpCount");

        if (fCheckPOW && fCheckMerkleRoot)
            block.fChecked = true;
        return true;
    } catch (const std::exception &e) {
        PrintExceptionContinue(&e, "CheckBlock() 1\n");
    } catch (...) {
        PrintExceptionContinue(NULL, "CheckBlock() 2\n");
    }
    return true;
}

static bool
CheckIndexAgainstCheckpoint(const CBlockIndex *pindexPrev, CValidationState &state, const CChainParams &chainparams,
                            const uint256 &hash) {
    if (*pindexPrev->phashBlock == chainparams.GetConsensus().hashGenesisBlock)
        return true;

    int nHeight = pindexPrev->nHeight + 1;
    // Don't accept any forks from the main chain prior to last checkpoint
    CBlockIndex *pcheckpoint = Checkpoints::GetLastCheckpoint(chainparams.Checkpoints());
    if (pcheckpoint && nHeight < pcheckpoint->nHeight)
        return state.DoS(100, error("%s: forked chain older than last checkpoint (height %d)", __func__, nHeight));

    return true;
}

bool IsWitnessEnabled(const CBlockIndex *pindexPrev, const Consensus::Params &params) {
    LOCK(cs_main);
    return (VersionBitsState(pindexPrev, params, Consensus::DEPLOYMENT_SEGWIT, versionbitscache) == THRESHOLD_ACTIVE);
}

// Compute at which vout of the block's coinbase transaction the witness
// commitment occurs, or -1 if not found.
static int GetWitnessCommitmentIndex(const CBlock &block) {
    int commitpos = -1;
    for (size_t o = 0; o < block.vtx[0].vout.size(); o++) {
        if (block.vtx[0].vout[o].scriptPubKey.size() >= 38 && block.vtx[0].vout[o].scriptPubKey[0] == OP_RETURN &&
            block.vtx[0].vout[o].scriptPubKey[1] == 0x24 && block.vtx[0].vout[o].scriptPubKey[2] == 0xaa &&
            block.vtx[0].vout[o].scriptPubKey[3] == 0x21 && block.vtx[0].vout[o].scriptPubKey[4] == 0xa9 &&
            block.vtx[0].vout[o].scriptPubKey[5] == 0xed) {
            commitpos = o;
        }
    }
    return commitpos;
}

void UpdateUncommittedBlockStructures(CBlock &block, const CBlockIndex *pindexPrev,
                                      const Consensus::Params &consensusParams) {
    int commitpos = GetWitnessCommitmentIndex(block);
    static const std::vector<unsigned char> nonce(32, 0x00);
    if (commitpos != -1 && IsWitnessEnabled(pindexPrev, consensusParams) && block.vtx[0].wit.IsEmpty()) {
        block.vtx[0].wit.vtxinwit.resize(1);
        block.vtx[0].wit.vtxinwit[0].scriptWitness.stack.resize(1);
        block.vtx[0].wit.vtxinwit[0].scriptWitness.stack[0] = nonce;
    }
}

std::vector<unsigned char>
GenerateCoinbaseCommitment(CBlock &block, const CBlockIndex *pindexPrev, const Consensus::Params &consensusParams) {
    std::vector<unsigned char> commitment;
    int commitpos = GetWitnessCommitmentIndex(block);
    std::vector<unsigned char> ret(32, 0x00);
    if (consensusParams.vDeployments[Consensus::DEPLOYMENT_SEGWIT].nTimeout != 0) {
        if (commitpos == -1) {
            uint256 witnessroot = BlockWitnessMerkleRoot(block, NULL);
            CHash256().Write(witnessroot.begin(), 32).Write(&ret[0], 32).Finalize(witnessroot.begin());
            CTxOut out;
            out.nValue = 0;
            out.scriptPubKey.resize(38);
            out.scriptPubKey[0] = OP_RETURN;
            out.scriptPubKey[1] = 0x24;
            out.scriptPubKey[2] = 0xaa;
            out.scriptPubKey[3] = 0x21;
            out.scriptPubKey[4] = 0xa9;
            out.scriptPubKey[5] = 0xed;
            memcpy(&out.scriptPubKey[6], witnessroot.begin(), 32);
            commitment = std::vector < unsigned
            char > (out.scriptPubKey.begin(), out.scriptPubKey.end());
            const_cast<std::vector <CTxOut> *>(&block.vtx[0].vout)->push_back(out);
            block.vtx[0].UpdateHash();
        }
    }
    UpdateUncommittedBlockStructures(block, pindexPrev, consensusParams);
    return commitment;
}

bool
ContextualCheckBlockHeader(const CBlockHeader &block, CValidationState &state, const Consensus::Params &consensusParams,
                           CBlockIndex *const pindexPrev, int64_t nAdjustedTime) {
    // Check proof of work
    if (block.nBits != GetNextWorkRequired(pindexPrev, &block, consensusParams))
        return state.DoS(100, false, REJECT_INVALID, "bad-diffbits", false, "incorrect proof of work");

    // Check timestamp against prev
    if (block.GetBlockTime() <= pindexPrev->GetMedianTimePast())
        return state.Invalid(false, REJECT_INVALID, "time-too-old", "block's timestamp is too early");

    // Check timestamp
    if (block.GetBlockTime() > nAdjustedTime + 2 * 60 * 60)
        return state.Invalid(false, REJECT_INVALID, "time-too-new", "block timestamp too far in the future");

    // Reject outdated version blocks when 95% (75% on testnet) of the network has upgraded:
    for (int32_t version = 2; version < 5; ++version) // check for version 2, 3 and 4 upgrades
        if (block.nVersion < version &&
            IsSuperMajority(version, pindexPrev, consensusParams.nMajorityRejectBlockOutdated, consensusParams))
            return state.Invalid(false, REJECT_OBSOLETE, strprintf("bad-version(0x%08x)", version - 1),
                                 strprintf("rejected nVersion=0x%08x block", version - 1));

    return true;
}

bool ContextualCheckBlock(const CBlock &block, CValidationState &state, CBlockIndex *const pindexPrev) {
    const int nHeight = pindexPrev == NULL ? 0 : pindexPrev->nHeight + 1;
    const Consensus::Params &consensusParams = Params().GetConsensus();
//    bool fTestNet = (Params().NetworkIDString() == CBaseChainParams::TESTNET);

    // Start enforcing BIP113 (Median Time Past) using versionbits logic.
    int nLockTimeFlags = 0;
    if (VersionBitsState(pindexPrev, consensusParams, Consensus::DEPLOYMENT_CSV, versionbitscache) ==
        THRESHOLD_ACTIVE) {
        nLockTimeFlags |= LOCKTIME_MEDIAN_TIME_PAST;
    }

    int64_t nLockTimeCutoff = (nLockTimeFlags & LOCKTIME_MEDIAN_TIME_PAST)
                              ? pindexPrev->GetMedianTimePast()
                              : block.GetBlockTime();

    // Check that all transactions are finalized
    BOOST_FOREACH(
    const CTransaction &tx, block.vtx) {
        if (!IsFinalTx(tx, nHeight, nLockTimeCutoff)) {
            return state.DoS(10, false, REJECT_INVALID, "bad-txns-nonfinal", false, "non-final transaction");
        }
    }

    // Enforce block.nVersion=2 rule that the coinbase starts with serialized block height
    // if 750 of the last 1,000 blocks are version 2 or greater (51/100 if testnet):
    if ((block.nVersion & 0xff) >= 2 &&
        IsSuperMajority(2, pindexPrev, consensusParams.nMajorityEnforceBlockUpgrade, consensusParams)) {
        CScript expect = CScript() << nHeight;
//        LogPrintf("block.vtx[0].vin[0].scriptSig.begin()=%s\n", block.vtx[0].vin[0].scriptSig.begin());
        if (block.vtx[0].vin[0].scriptSig.size() < expect.size() ||
            !std::equal(expect.begin(), expect.end(), block.vtx[0].vin[0].scriptSig.begin())) {
            return state.DoS(100, false, REJECT_INVALID, "bad-cb-height", false, "block height mismatch in coinbase");
        }
    }

    // Validation for witness commitments.
    // * We compute the witness hash (which is the hash including witnesses) of all the block's transactions, except the
    //   coinbase (where 0x0000....0000 is used instead).
    // * The coinbase scriptWitness is a stack of a single 32-byte vector, containing a witness nonce (unconstrained).
    // * We build a merkle tree with all those witness hashes as leaves (similar to the hashMerkleRoot in the block header).
    // * There must be at least one output whose scriptPubKey is a single 36-byte push, the first 4 bytes of which are
    //   {0xaa, 0x21, 0xa9, 0xed}, and the following 32 bytes are SHA256^2(witness root, witness nonce). In case there are
    //   multiple, the last one is used.
    bool fHaveWitness = false;
    if (IsWitnessEnabled(pindexPrev, consensusParams)) {
        int commitpos = GetWitnessCommitmentIndex(block);
        if (commitpos != -1) {
            bool malleated = false;
            uint256 hashWitness = BlockWitnessMerkleRoot(block, &malleated);
            // The malleation check is ignored; as the transaction tree itself
            // already does not permit it, it is impossible to trigger in the
            // witness tree.
            if (block.vtx[0].wit.vtxinwit.size() != 1 || block.vtx[0].wit.vtxinwit[0].scriptWitness.stack.size() != 1 ||
                block.vtx[0].wit.vtxinwit[0].scriptWitness.stack[0].size() != 32) {
                return state.DoS(100, error("%s : invalid witness nonce size", __func__), REJECT_INVALID,
                                 "bad-witness-nonce-size", true);
            }
            CHash256().Write(hashWitness.begin(), 32).Write(&block.vtx[0].wit.vtxinwit[0].scriptWitness.stack[0][0],
                                                            32).Finalize(hashWitness.begin());
            if (memcmp(hashWitness.begin(), &block.vtx[0].vout[commitpos].scriptPubKey[6], 32)) {
                return state.DoS(100, error("%s : witness merkle commitment mismatch", __func__), REJECT_INVALID,
                                 "bad-witness-merkle-match", true);
            }
            fHaveWitness = true;
        }
    }

    // No witness data is allowed in blocks that don't commit to witness data, as this would otherwise leave room for spam
    if (!fHaveWitness) {
        for (size_t i = 0; i < block.vtx.size(); i++) {
            if (!block.vtx[i].wit.IsNull()) {
                return state.DoS(100, error("%s : unexpected witness data found", __func__), REJECT_INVALID,
                                 "unexpected-witness", true);
            }
        }
    }

    // After the coinbase witness nonce and commitment are verified,
    // we can check if the block weight passes (before we've checked the
    // coinbase witness, it would be possible for the weight to be too
    // large by filling up the coinbase witness, which doesn't change
    // the block hash, so we couldn't mark the block as permanently
    // failed).
    if (GetBlockWeight(block) > MAX_BLOCK_WEIGHT) {
        return state.DoS(100, error("ContextualCheckBlock(): weight limit failed"), REJECT_INVALID, "bad-blk-weight");
    }

    return true;
}

static bool AcceptBlockHeader(const CBlockHeader &block, CValidationState &state, const CChainParams &chainparams,
                              CBlockIndex **ppindex = NULL) {
//    LogPrintf("---AcceptBlockHeader hash=%s--\n", block.GetHash().ToString());
    AssertLockHeld(cs_main);
    // Check for duplicate
    uint256 hash = block.GetHash();
    BlockMap::iterator miSelf = mapBlockIndex.find(hash);
    CBlockIndex *pindex = NULL;
    if (hash != chainparams.GetConsensus().hashGenesisBlock) {

        if (miSelf != mapBlockIndex.end()) {
            // Block header is already known.
            pindex = miSelf->second;
            if (ppindex)
                *ppindex = pindex;
            if (pindex->nStatus & BLOCK_FAILED_MASK)
                return state.Invalid(error("%s: block %s is marked invalid", __func__, hash.ToString()), 0,
                                     "duplicate");
            return true;
        }
//        int nHeight = getNHeight(block);
//        int64_t start = std::chrono::duration_cast<std::chrono::milliseconds>(
//                std::chrono::system_clock::now().time_since_epoch()).count();
        if (!CheckBlockHeader(block, state, chainparams.GetConsensus()))
            return error("%s: Consensus::CheckBlockHeader: %s, %s", __func__, hash.ToString(),
                         FormatStateMessage(state));
//        int64_t end = std::chrono::duration_cast<std::chrono::milliseconds>(
//                std::chrono::system_clock::now().time_since_epoch()).count();
//        std::cout << "AcceptBlockHeader->CheckBlockHeader nHeight=" << nHeight << " done in= " << (end - start) << " miliseconds" << std::endl;
        // Get prev block index
        CBlockIndex *pindexPrev = NULL;
        BlockMap::iterator mi = mapBlockIndex.find(block.hashPrevBlock);
        if (mi == mapBlockIndex.end()) {
            LogPrintf("-----prev block not found");
            LogPrintf("--->AcceptBlockHeader failed\n");
            return state.DoS(10, error("%s: prev block not found", __func__), 0, "bad-prevblk");
        }
        pindexPrev = (*mi).second;
        if (pindexPrev->nStatus & BLOCK_FAILED_MASK) {
            LogPrintf("-----prev block invalid");
            LogPrintf("--->AcceptBlockHeader failed\n");
            return state.DoS(100, error("%s: prev block invalid", __func__), REJECT_INVALID, "bad-prevblk");
        }
        assert(pindexPrev);
        if (fCheckpointsEnabled && !CheckIndexAgainstCheckpoint(pindexPrev, state, chainparams, hash)) {
            LogPrintf("-----CheckIndexAgainstCheckpoint failed");
            LogPrintf("--->AcceptBlockHeader failed\n");
            return error("%s: CheckIndexAgainstCheckpoint(): %s", __func__, state.GetRejectReason().c_str());
        }
        if (!ContextualCheckBlockHeader(block, state, chainparams.GetConsensus(), pindexPrev, GetAdjustedTime())) {
            LogPrintf("-----ContextualCheckBlockHeader failed");
            LogPrintf("--->AcceptBlockHeader failed\n");
            return error("%s: Consensus::ContextualCheckBlockHeader: %s, %s", __func__, hash.ToString(),
                         FormatStateMessage(state));
        }
    }
    if (pindex == NULL)
        pindex = AddToBlockIndex(block);
    if (ppindex)
        *ppindex = pindex;
//    LogPrintf("--->AcceptBlockHeader success");
    return true;
}

/** Store block on disk. If dbp is non-NULL, the file is known to already reside on disk */
static bool
AcceptBlock(const CBlock &block, CValidationState &state, const CChainParams &chainparams, CBlockIndex **ppindex,
            bool fRequested, const CDiskBlockPos *dbp, bool *fNewBlock) {
    if (fNewBlock) *fNewBlock = false;
    AssertLockHeld(cs_main);
    CBlockIndex *pindexDummy = NULL;
    CBlockIndex *&pindex = ppindex ? *ppindex : pindexDummy;
    LogPrintf("AcceptBlock ...\n");
    if (!AcceptBlockHeader(block, state, chainparams, &pindex)) {
        LogPrintf("Invalid AcceptBlockHeader()\n");
        return false;
    }
    LogPrintf("AcceptBlock nHeight=%s\n", pindex->nHeight);
    // Try to process all requested blocks that we don't have, but only
    // process an unrequested block if it's new and has enough work to
    // advance our tip, and isn't too many blocks ahead.
    bool fAlreadyHave = pindex->nStatus & BLOCK_HAVE_DATA;
    bool fHasMoreWork = (chainActive.Tip() ? pindex->nChainWork > chainActive.Tip()->nChainWork : true);
    // Blocks that are too out-of-order needlessly limit the effectiveness of
    // pruning, because pruning will not delete block files that contain any
    // blocks which are too close in height to the tip.  Apply this test
    // regardless of whether pruning is enabled; it should generally be safe to
    // not process unrequested blocks.
    bool fTooFarAhead = (pindex->nHeight > int(chainActive.Height() + MIN_BLOCKS_TO_KEEP));

    // TODO: deal better with return value and error conditions for duplicate
    // and unrequested blocks.
    if (fAlreadyHave) return true;
    if (!fRequested) {  // If we didn't ask for it:
        if (pindex->nTx != 0) return true;  // This is a previously-processed block that was pruned
        if (!fHasMoreWork) return true;     // Don't process less-work chains
        if (fTooFarAhead) return true;      // Block height is too high
    }
    if (fNewBlock) *fNewBlock = true;
    if ((!CheckBlock(block, state, chainparams.GetConsensus(), GetAdjustedTime(), true, pindex->nHeight, false)) ||
        !ContextualCheckBlock(block, state, pindex->pprev)) {
        if (state.IsInvalid() && !state.CorruptionPossible()) {
            pindex->nStatus |= BLOCK_FAILED_VALID;
            setDirtyBlockIndex.insert(pindex);
        }
        return error("%s: %s", __func__, FormatStateMessage(state));
    }
    int nHeight = pindex->nHeight;
//    LogPrintf("AcceptBlock() pindex->nHeight=%s\n", nHeight);

    // Write block to history file
    try {
        unsigned int nBlockSize = ::GetSerializeSize(block, SER_DISK, CLIENT_VERSION);
        CDiskBlockPos blockPos;
        if (dbp != NULL)
            blockPos = *dbp;
        if (!FindBlockPos(state, blockPos, nBlockSize + 8, nHeight, block.GetBlockTime(), dbp != NULL))
            return error("AcceptBlock(): FindBlockPos failed");
        if (dbp == NULL)
            if (!WriteBlockToDisk(block, blockPos, chainparams.MessageStart()))
                AbortNode(state, "Failed to write block");
        if (!ReceivedBlockTransactions(block, state, pindex, blockPos))
            return error("AcceptBlock(): ReceivedBlockTransactions failed");
    } catch (const std::runtime_error &e) {
        return AbortNode(state, std::string("System error: ") + e.what());
    }

    if (fCheckForPruning)
        FlushStateToDisk(state, FLUSH_STATE_NONE); // we just allocated more disk space for block files
    return true;
}

static bool IsSuperMajority(int minVersion, const CBlockIndex *pstart, unsigned nRequired,
                            const Consensus::Params &consensusParams) {
    unsigned int nFound = 0;
    for (int i = 0; i < consensusParams.nMajorityWindow && nFound < nRequired && pstart != NULL; i++) {
        if (pstart->nVersion >= minVersion)
            ++nFound;
        pstart = pstart->pprev;
    }
    return (nFound >= nRequired);
}


bool ProcessNewBlock(CValidationState &state, const CChainParams &chainparams, CNode *pfrom, const CBlock *pblock,
                     bool fForceProcessing, const CDiskBlockPos *dbp, bool fMayBanPeerIfInvalid) {
    int nHeight = getNHeight(pblock->GetBlockHeader());
    LogPrintf("ProcessNewBlock nHeight=%s, blockHash:%s\n", nHeight, pblock->GetHash().ToString());
    //    LogPrint("ProcessNewBlock", "block=%s", pblock->ToString());
    {
        LOCK(cs_main);
        bool fRequested = MarkBlockAsReceived(pblock->GetHash());
        fRequested |= fForceProcessing;

        // Store to disk
        CBlockIndex *pindex = NULL;
        bool fNewBlock = false;
        if (nHeight > chainActive.Height() + 1) {
            return true;
        }
        bool ret = AcceptBlock(*pblock, state, chainparams, &pindex, fRequested, dbp, &fNewBlock);
        if (pindex && pfrom) {
            mapBlockSource[pindex->GetBlockHash()] = std::make_pair(pfrom->GetId(), fMayBanPeerIfInvalid);
            if (fNewBlock) pfrom->nLastBlockTime = GetTime();
        }
        CheckBlockIndex(chainparams.GetConsensus());
        if (!ret) {
            return error("%s: AcceptBlock FAILED", __func__);
        }
    }

    NotifyHeaderTip();
    LogPrintf("ProcessNewBlock->ActivateBestChain\n");
    if (!ActivateBestChain(state, chainparams, pblock)) {
        LogPrintf("->failed\n");
        return error("%s: ActivateBestChain failed", __func__);
    }

    znodeSync.IsBlockchainSynced(true);

    return true;
}

bool TestBlockValidity(CValidationState &state, const CChainParams &chainparams, const CBlock &block,
                       CBlockIndex *pindexPrev, bool fCheckPOW, bool fCheckMerkleRoot) {
    AssertLockHeld(cs_main);
    assert(pindexPrev && pindexPrev == chainActive.Tip());
    if (fCheckpointsEnabled && !CheckIndexAgainstCheckpoint(pindexPrev, state, chainparams, block.GetHash()))
        return error("%s: CheckIndexAgainstCheckpoint(): %s", __func__, state.GetRejectReason().c_str());

    CCoinsViewCache viewNew(pcoinsTip);
    CBlockIndex indexDummy(block);
    indexDummy.pprev = pindexPrev;
    indexDummy.nHeight = pindexPrev->nHeight + 1;

    // NOTE: CheckBlockHeader is called by CheckBlock
    if (!ContextualCheckBlockHeader(block, state, chainparams.GetConsensus(), pindexPrev, GetAdjustedTime()))
        return error("%s: Consensus::ContextualCheckBlockHeader: %s", __func__, FormatStateMessage(state));
//    std::cout << "TestBlockValidity->CheckBlock() nHeight=" << indexDummy.nHeight << std::endl;
    if (!CheckBlock(block, state, chainparams.GetConsensus(), fCheckPOW, fCheckMerkleRoot, indexDummy.nHeight, false))
        return error("%s: Consensus::CheckBlock: %s", __func__, FormatStateMessage(state));
    if (!ContextualCheckBlock(block, state, pindexPrev))
        return error("%s: Consensus::ContextualCheckBlock: %s", __func__, FormatStateMessage(state));
    if (!ConnectBlock(block, state, &indexDummy, viewNew, chainparams, true))
        return false;
    assert(state.IsValid());

    return true;
}

/**
 * BLOCK PRUNING CODE
 */

/* Calculate the amount of disk space the block & undo files currently use */
uint64_t CalculateCurrentUsage() {
    uint64_t retval = 0;
    BOOST_FOREACH(
    const CBlockFileInfo &file, vinfoBlockFile) {
        retval += file.nSize + file.nUndoSize;
    }
    return retval;
}

/* Prune a block file (modify associated database entries)*/
void PruneOneBlockFile(const int fileNumber) {
    for (BlockMap::iterator it = mapBlockIndex.begin(); it != mapBlockIndex.end(); ++it) {
        CBlockIndex *pindex = it->second;
        if (pindex->nFile == fileNumber) {
            pindex->nStatus &= ~BLOCK_HAVE_DATA;
            pindex->nStatus &= ~BLOCK_HAVE_UNDO;
            pindex->nFile = 0;
            pindex->nDataPos = 0;
            pindex->nUndoPos = 0;
            setDirtyBlockIndex.insert(pindex);

            // Prune from mapBlocksUnlinked -- any block we prune would have
            // to be downloaded again in order to consider its chain, at which
            // point it would be considered as a candidate for
            // mapBlocksUnlinked or setBlockIndexCandidates.
            std::pair <std::multimap<CBlockIndex *, CBlockIndex *>::iterator, std::multimap<CBlockIndex *, CBlockIndex *>::iterator> range = mapBlocksUnlinked.equal_range(
                    pindex->pprev);
            while (range.first != range.second) {
                std::multimap<CBlockIndex *, CBlockIndex *>::iterator it = range.first;
                range.first++;
                if (it->second == pindex) {
                    mapBlocksUnlinked.erase(it);
                }
            }
        }
    }

    vinfoBlockFile[fileNumber].SetNull();
    setDirtyFileInfo.insert(fileNumber);
}


void UnlinkPrunedFiles(std::set<int> &setFilesToPrune) {
    for (set<int>::iterator it = setFilesToPrune.begin(); it != setFilesToPrune.end(); ++it) {
        CDiskBlockPos pos(*it, 0);
        boost::filesystem::remove(GetBlockPosFilename(pos, "blk"));
        boost::filesystem::remove(GetBlockPosFilename(pos, "rev"));
        LogPrintf("Prune: %s deleted blk/rev (%05u)\n", __func__, *it);
    }
}

/* Calculate the block/rev files that should be deleted to remain under target*/
void FindFilesToPrune(std::set<int> &setFilesToPrune, uint64_t nPruneAfterHeight) {
    LOCK2(cs_main, cs_LastBlockFile);
    if (chainActive.Tip() == NULL || nPruneTarget == 0) {
        return;
    }
    if ((uint64_t) chainActive.Tip()->nHeight <= nPruneAfterHeight) {
        return;
    }

    unsigned int nLastBlockWeCanPrune = chainActive.Tip()->nHeight - MIN_BLOCKS_TO_KEEP;
    uint64_t nCurrentUsage = CalculateCurrentUsage();
    // We don't check to prune until after we've allocated new space for files
    // So we should leave a buffer under our target to account for another allocation
    // before the next pruning.
    uint64_t nBuffer = BLOCKFILE_CHUNK_SIZE + UNDOFILE_CHUNK_SIZE;
    uint64_t nBytesToPrune;
    int count = 0;

    if (nCurrentUsage + nBuffer >= nPruneTarget) {
        for (int fileNumber = 0; fileNumber < nLastBlockFile; fileNumber++) {
            nBytesToPrune = vinfoBlockFile[fileNumber].nSize + vinfoBlockFile[fileNumber].nUndoSize;

            if (vinfoBlockFile[fileNumber].nSize == 0)
                continue;

            if (nCurrentUsage + nBuffer < nPruneTarget)  // are we below our target?
                break;

            // don't prune files that could have a block within MIN_BLOCKS_TO_KEEP of the main chain's tip but keep scanning
            if (vinfoBlockFile[fileNumber].nHeightLast > nLastBlockWeCanPrune)
                continue;

            PruneOneBlockFile(fileNumber);
            // Queue up the files for removal
            setFilesToPrune.insert(fileNumber);
            nCurrentUsage -= nBytesToPrune;
            count++;
        }
    }

    LogPrint("prune", "Prune: target=%dMiB actual=%dMiB diff=%dMiB max_prune_height=%d removed %d blk/rev pairs\n",
             nPruneTarget / 1024 / 1024, nCurrentUsage / 1024 / 1024,
             ((int64_t) nPruneTarget - (int64_t) nCurrentUsage) / 1024 / 1024,
             nLastBlockWeCanPrune, count);
}

bool CheckDiskSpace(uint64_t nAdditionalBytes) {
    uint64_t nFreeBytesAvailable = boost::filesystem::space(GetDataDir()).available;

    // Check for nMinDiskSpace bytes (currently 50MB)
    if (nFreeBytesAvailable < nMinDiskSpace + nAdditionalBytes)
        return AbortNode("Disk space is low!", _("Error: Disk space is low!"));

    return true;
}

FILE *OpenDiskFile(const CDiskBlockPos &pos, const char *prefix, bool fReadOnly) {
    if (pos.IsNull())
        return NULL;
    boost::filesystem::path path = GetBlockPosFilename(pos, prefix);
    boost::filesystem::create_directories(path.parent_path());
    FILE *file = fopen(path.string().c_str(), "rb+");
    if (!file && !fReadOnly)
        file = fopen(path.string().c_str(), "wb+");
    if (!file) {
        LogPrintf("Unable to open file %s\n", path.string());
        return NULL;
    }
    if (pos.nPos) {
        if (fseek(file, pos.nPos, SEEK_SET)) {
            LogPrintf("Unable to seek to position %u of %s\n", pos.nPos, path.string());
            fclose(file);
            return NULL;
        }
    }
    return file;
}

FILE *OpenBlockFile(const CDiskBlockPos &pos, bool fReadOnly) {
    return OpenDiskFile(pos, "blk", fReadOnly);
}

FILE *OpenUndoFile(const CDiskBlockPos &pos, bool fReadOnly) {
    return OpenDiskFile(pos, "rev", fReadOnly);
}

boost::filesystem::path GetBlockPosFilename(const CDiskBlockPos &pos, const char *prefix) {
    return GetDataDir() / "blocks" / strprintf("%s%05u.dat", prefix, pos.nFile);
}

CBlockIndex *InsertBlockIndex(uint256 hash) {
    if (hash.IsNull())
        return NULL;

    // Return existing
    BlockMap::iterator mi = mapBlockIndex.find(hash);
    if (mi != mapBlockIndex.end())
        return (*mi).second;

    // Create new
    CBlockIndex *pindexNew = new CBlockIndex();
    if (!pindexNew)
        throw runtime_error(std::string(__func__) + ": new CBlockIndex failed");
    mi = mapBlockIndex.insert(make_pair(hash, pindexNew)).first;
    pindexNew->phashBlock = &((*mi).first);

    return pindexNew;
}

bool static LoadBlockIndexDB() {
    LogPrintf("LoadBlockIndexDB\n");
    const CChainParams &chainparams = Params();
    if (!pblocktree->LoadBlockIndexGuts(InsertBlockIndex))
        return false;

    boost::this_thread::interruption_point();

    // Calculate nChainWork
    vector <pair<int, CBlockIndex *>> vSortedByHeight;
    vSortedByHeight.reserve(mapBlockIndex.size());
    BOOST_FOREACH(
    const PAIRTYPE(uint256, CBlockIndex*) &item, mapBlockIndex)
    {
        CBlockIndex *pindex = item.second;
        vSortedByHeight.push_back(make_pair(pindex->nHeight, pindex));
    }
    sort(vSortedByHeight.begin(), vSortedByHeight.end());
    BOOST_FOREACH(
    const PAIRTYPE(int, CBlockIndex*) &item, vSortedByHeight)
    {
        CBlockIndex *pindex = item.second;
        pindex->nChainWork = (pindex->pprev ? pindex->pprev->nChainWork : 0) + GetBlockProof(*pindex);
        // We can link the chain of blocks for which we've received transactions at some point.
        // Pruned nodes may have deleted the block.
        if (pindex->nTx > 0) {
            if (pindex->pprev) {
                if (pindex->pprev->nChainTx) {
                    pindex->nChainTx = pindex->pprev->nChainTx + pindex->nTx;
                } else {
                    pindex->nChainTx = 0;
                    mapBlocksUnlinked.insert(std::make_pair(pindex->pprev, pindex));
                }
            } else {
                pindex->nChainTx = pindex->nTx;
            }
        }
        if (pindex->IsValid(BLOCK_VALID_TRANSACTIONS) && (pindex->nChainTx || pindex->pprev == NULL))
            setBlockIndexCandidates.insert(pindex);
        if (pindex->nStatus & BLOCK_FAILED_MASK &&
            (!pindexBestInvalid || pindex->nChainWork > pindexBestInvalid->nChainWork))
            pindexBestInvalid = pindex;
        if (pindex->pprev)
            pindex->BuildSkip();
        if (pindex->IsValid(BLOCK_VALID_TREE) &&
            (pindexBestHeader == NULL || CBlockIndexWorkComparator()(pindexBestHeader, pindex)))
            pindexBestHeader = pindex;
    }

    // Load block file info
    pblocktree->ReadLastBlockFile(nLastBlockFile);
    vinfoBlockFile.resize(nLastBlockFile + 1);
    LogPrintf("%s: last block file = %i\n", __func__, nLastBlockFile);
    for (int nFile = 0; nFile <= nLastBlockFile; nFile++) {
        pblocktree->ReadBlockFileInfo(nFile, vinfoBlockFile[nFile]);
    }
    LogPrintf("%s: last block file info: %s\n", __func__, vinfoBlockFile[nLastBlockFile].ToString());
    for (int nFile = nLastBlockFile + 1; true; nFile++) {
        CBlockFileInfo info;
        if (pblocktree->ReadBlockFileInfo(nFile, info)) {
            vinfoBlockFile.push_back(info);
        } else {
            break;
        }
    }

    // Check presence of blk files
    LogPrintf("Checking all blk files are present...\n");
    set<int> setBlkDataFiles;
    BOOST_FOREACH(
    const PAIRTYPE(uint256, CBlockIndex*) &item, mapBlockIndex)
    {
        CBlockIndex *pindex = item.second;
        if (pindex->nStatus & BLOCK_HAVE_DATA) {
            setBlkDataFiles.insert(pindex->nFile);
        }
    }
    for (std::set<int>::iterator it = setBlkDataFiles.begin(); it != setBlkDataFiles.end(); it++) {
        CDiskBlockPos pos(*it, 0);
        if (CAutoFile(OpenBlockFile(pos, true), SER_DISK, CLIENT_VERSION).IsNull()) {
//            LogPrintf("[LoadBlockIndexDB] -> Return false because: {CAutoFile(OpenBlockFile(pos, true), SER_DISK, CLIENT_VERSION).IsNull()}\n");
            return false;
        }
    }

    // Check whether we have ever pruned block & undo files
    pblocktree->ReadFlag("prunedblockfiles", fHavePruned);
    if (fHavePruned)
        LogPrintf("LoadBlockIndexDB(): Block files have previously been pruned\n");

    // Check whether we need to continue reindexing
    bool fReindexing = false;
    pblocktree->ReadReindexing(fReindexing);
    fReindex |= fReindexing;

    // Check whether we have a transaction index
    pblocktree->ReadFlag("txindex", fTxIndex);
    LogPrintf("%s: transaction index %s\n", __func__, fTxIndex ? "enabled" : "disabled");

    // Load pointer to end of best chain
    BlockMap::iterator it = mapBlockIndex.find(pcoinsTip->GetBestBlock());
    if (it == mapBlockIndex.end()) {
        LogPrintf("[LoadBlockIndexDB] -> Return true because: {if (it == mapBlockIndex.end())}\n");
        return true;
    }
    chainActive.SetTip(it->second);

    PruneBlockIndexCandidates();

    LogPrintf("%s: hashBestChain=%s height=%d date=%s progress=%f\n", __func__,
              chainActive.Tip()->GetBlockHash().ToString(), chainActive.Height(),
              DateTimeStrFormat("%Y-%m-%d %H:%M:%S", chainActive.Tip()->GetBlockTime()),
              Checkpoints::GuessVerificationProgress(chainparams.Checkpoints(), chainActive.Tip()));

    LogPrintf("[LoadBlockIndexDB] -> Return true: End of method");
    return true;
}

CVerifyDB::CVerifyDB() {
    uiInterface.ShowProgress(_("Verifying blocks..."), 0);
}

CVerifyDB::~CVerifyDB() {
    uiInterface.ShowProgress("", 100);
}

bool CVerifyDB::VerifyDB(const CChainParams &chainparams, CCoinsView *coinsview, int nCheckLevel, int nCheckDepth) {
    LOCK(cs_main);
    if (chainActive.Tip() == NULL || chainActive.Tip()->pprev == NULL)
        return true;

    // Verify blocks in the best chain
    if (nCheckDepth <= 0)
        nCheckDepth = 1000000000; // suffices until the year 19000
    if (nCheckDepth > chainActive.Height())
        nCheckDepth = chainActive.Height();
    nCheckLevel = std::max(0, std::min(4, nCheckLevel));
    LogPrintf("Verifying last %i blocks at level %i\n", nCheckDepth, nCheckLevel);
    CCoinsViewCache coins(coinsview);
    CBlockIndex *pindexState = chainActive.Tip();
    CBlockIndex *pindexFailure = NULL;
    int nGoodTransactions = 0;
    CValidationState state;
    int reportDone = 0;
    LogPrintf("[0%]...");
    for (CBlockIndex *pindex = chainActive.Tip(); pindex && pindex->pprev; pindex = pindex->pprev) {
        boost::this_thread::interruption_point();
        int percentageDone = std::max(1, std::min(99, (int) (((double) (chainActive.Height() - pindex->nHeight)) /
                                                             (double) nCheckDepth * (nCheckLevel >= 4 ? 50 : 100))));
        if (reportDone < percentageDone / 10) {
            // report every 10% step
            LogPrintf("[%d%%]...", percentageDone);
            reportDone = percentageDone / 10;
        }
        uiInterface.ShowProgress(_("Verifying blocks..."), percentageDone);
        if (pindex->nHeight < chainActive.Height() - nCheckDepth)
            break;
        if (fPruneMode && !(pindex->nStatus & BLOCK_HAVE_DATA)) {
            // If pruning, only go back as far as we have data.
            LogPrintf("VerifyDB(): block verification stopping at height %d (pruning, no data)\n", pindex->nHeight);
            break;
        }
        CBlock block;
        // check level 0: read from disk
        if (!ReadBlockFromDisk(block, pindex, chainparams.GetConsensus()))
            return error("VerifyDB(): *** ReadBlockFromDisk failed at %d, hash=%s", pindex->nHeight,
                         pindex->GetBlockHash().ToString());
        LogPrintf("VerifyDB->CheckBlock() nHeight=%s\n", pindex->nHeight);
        // check level 1: verify block validity
        if (nCheckLevel >= 1 &&
            !CheckBlock(block, state, chainparams.GetConsensus(), true, true, pindex->nHeight, true))
            return error("%s: *** found bad block at %d, hash=%s (%s)\n", __func__,
                         pindex->nHeight, pindex->GetBlockHash().ToString(), FormatStateMessage(state));
        // check level 2: verify undo validity
        if (nCheckLevel >= 2 && pindex) {
            CBlockUndo undo;
            CDiskBlockPos pos = pindex->GetUndoPos();
            if (!pos.IsNull()) {
                if (!UndoReadFromDisk(undo, pos, pindex->pprev->GetBlockHash()))
                    return error("VerifyDB(): *** found bad undo data at %d, hash=%s\n", pindex->nHeight,
                                 pindex->GetBlockHash().ToString());
            }
        }
        // check level 3: check for inconsistencies during memory-only disconnect of tip blocks
        if (nCheckLevel >= 3 && pindex == pindexState &&
            (coins.DynamicMemoryUsage() + pcoinsTip->DynamicMemoryUsage()) <= nCoinCacheUsage) {
            bool fClean = true;
            if (!DisconnectBlock(block, state, pindex, coins, &fClean))
                return error("VerifyDB(): *** irrecoverable inconsistency in block data at %d, hash=%s",
                             pindex->nHeight, pindex->GetBlockHash().ToString());
            pindexState = pindex->pprev;
            if (!fClean) {
                nGoodTransactions = 0;
                pindexFailure = pindex;
            } else
                nGoodTransactions += block.vtx.size();
        }
        if (ShutdownRequested())
            return true;
    }
    if (pindexFailure)
        return error(
                "VerifyDB(): *** coin database inconsistencies found (last %i blocks, %i good transactions before that)\n",
                chainActive.Height() - pindexFailure->nHeight + 1, nGoodTransactions);

    // check level 4: try reconnecting blocks
    if (nCheckLevel >= 4) {
        CBlockIndex *pindex = pindexState;
        while (pindex != chainActive.Tip()) {
            boost::this_thread::interruption_point();
            uiInterface.ShowProgress(_("Verifying blocks..."), std::max(1, std::min(99, 100 - (int) (((double) (
                    chainActive.Height() - pindex->nHeight)) / (double) nCheckDepth * 50))));
            pindex = chainActive.Next(pindex);
            CBlock block;
            if (!ReadBlockFromDisk(block, pindex, chainparams.GetConsensus()))
                return error("VerifyDB(): *** ReadBlockFromDisk failed at %d, hash=%s", pindex->nHeight,
                             pindex->GetBlockHash().ToString());
            if (!ConnectBlock(block, state, pindex, coins, chainparams))
                return error("VerifyDB(): *** found unconnectable block at %d, hash=%s", pindex->nHeight,
                             pindex->GetBlockHash().ToString());
        }
    }

    LogPrintf("[DONE].\n");
    LogPrintf("No coin database inconsistencies in last %i blocks (%i transactions)\n",
              chainActive.Height() - pindexState->nHeight, nGoodTransactions);

    return true;
}

bool RewindBlockIndex(const CChainParams &params) {
    LOCK(cs_main);

    int nHeight = 1;
    while (nHeight <= chainActive.Height()) {
        if (IsWitnessEnabled(chainActive[nHeight - 1], params.GetConsensus()) &&
            !(chainActive[nHeight]->nStatus & BLOCK_OPT_WITNESS)) {
            break;
        }
        nHeight++;
    }

    // nHeight is now the height of the first insufficiently-validated block, or tipheight + 1
    CValidationState state;
    CBlockIndex *pindex = chainActive.Tip();
    while (chainActive.Height() >= nHeight) {
        if (fPruneMode && !(chainActive.Tip()->nStatus & BLOCK_HAVE_DATA)) {
            // If pruning, don't try rewinding past the HAVE_DATA point;
            // since older blocks can't be served anyway, there's
            // no need to walk further, and trying to DisconnectTip()
            // will fail (and require a needless reindex/redownload
            // of the blockchain).
            break;
        }
        if (!DisconnectTip(state, params, true)) {
            return error("RewindBlockIndex: unable to disconnect block at height %i", pindex->nHeight);
        }
        // Occasionally flush state to disk.
        if (!FlushStateToDisk(state, FLUSH_STATE_PERIODIC))
            return false;
    }

    // Reduce validity flag and have-data flags.
    // We do this after actual disconnecting, otherwise we'll end up writing the lack of data
    // to disk before writing the chainstate, resulting in a failure to continue if interrupted.
    for (BlockMap::iterator it = mapBlockIndex.begin(); it != mapBlockIndex.end(); it++) {
        CBlockIndex *pindexIter = it->second;

        // Note: If we encounter an insufficiently validated block that
        // is on chainActive, it must be because we are a pruning node, and
        // this block or some successor doesn't HAVE_DATA, so we were unable to
        // rewind all the way.  Blocks remaining on chainActive at this point
        // must not have their validity reduced.
        if (IsWitnessEnabled(pindexIter->pprev, params.GetConsensus()) && !(pindexIter->nStatus & BLOCK_OPT_WITNESS) &&
            !chainActive.Contains(pindexIter)) {
            // Reduce validity
            pindexIter->nStatus = std::min < unsigned
            int > (pindexIter->nStatus & BLOCK_VALID_MASK, BLOCK_VALID_TREE) |
            (pindexIter->nStatus & ~BLOCK_VALID_MASK);
            // Remove have-data flags.
            pindexIter->nStatus &= ~(BLOCK_HAVE_DATA | BLOCK_HAVE_UNDO);
            // Remove storage location.
            pindexIter->nFile = 0;
            pindexIter->nDataPos = 0;
            pindexIter->nUndoPos = 0;
            // Remove various other things
            pindexIter->nTx = 0;
            pindexIter->nChainTx = 0;
            pindexIter->nSequenceId = 0;
            // Make sure it gets written.
            setDirtyBlockIndex.insert(pindexIter);
            // Update indexes
            setBlockIndexCandidates.erase(pindexIter);
            std::pair <std::multimap<CBlockIndex *, CBlockIndex *>::iterator, std::multimap<CBlockIndex *, CBlockIndex *>::iterator> ret = mapBlocksUnlinked.equal_range(
                    pindexIter->pprev);
            while (ret.first != ret.second) {
                if (ret.first->second == pindexIter) {
                    mapBlocksUnlinked.erase(ret.first++);
                } else {
                    ++ret.first;
                }
            }
        } else if (pindexIter->IsValid(BLOCK_VALID_TRANSACTIONS) && pindexIter->nChainTx) {
            setBlockIndexCandidates.insert(pindexIter);
        }
    }

    PruneBlockIndexCandidates();

    CheckBlockIndex(params.GetConsensus());

    if (!FlushStateToDisk(state, FLUSH_STATE_ALWAYS)) {
        return false;
    }

    return true;
}

void UnloadBlockIndex() {
    LOCK(cs_main);
    setBlockIndexCandidates.clear();
    chainActive.SetTip(NULL);
    pindexBestInvalid = NULL;
    pindexBestHeader = NULL;
    mempool.clear();
    mapOrphanTransactions.clear();
    mapOrphanTransactionsByPrev.clear();
    nSyncStarted = 0;
    mapBlocksUnlinked.clear();
    vinfoBlockFile.clear();
    nLastBlockFile = 0;
    nBlockSequenceId = 1;
    mapBlockSource.clear();
    mapBlocksInFlight.clear();
    nPreferredDownload = 0;
    setDirtyBlockIndex.clear();
    setDirtyFileInfo.clear();
    mapNodeState.clear();
    recentRejects.reset(NULL);
    versionbitscache.Clear();
    for (int b = 0; b < VERSIONBITS_NUM_BITS; b++) {
        warningcache[b].clear();
    }

    BOOST_FOREACH(BlockMap::value_type & entry, mapBlockIndex)
    {
        delete entry.second;
    }
    mapBlockIndex.clear();
    fHavePruned = false;
}

bool LoadBlockIndex() {
    // Load block index from databases
    if (!fReindex && !LoadBlockIndexDB())
        return false;
    return true;
}

bool InitBlockIndex(const CChainParams &chainparams) {
    LOCK(cs_main);

    // Initialize global variables that cannot be constructed at startup.
    recentRejects.reset(new CRollingBloomFilter(120000, 0.000001));

    // Check whether we're already initialized
    if (chainActive.Genesis() != NULL)
        return true;

    // Use the provided setting for -txindex in the new database
    fTxIndex = GetBoolArg("-txindex", DEFAULT_TXINDEX);
    pblocktree->WriteFlag("txindex", fTxIndex);
    LogPrintf("Initializing databases...\n");

    // Only add the genesis block if not reindexing (in which case we reuse the one already on disk)
    if (!fReindex) {
        try {
            CBlock &block = const_cast<CBlock &>(chainparams.GenesisBlock());
            // Start new block file
            unsigned int nBlockSize = ::GetSerializeSize(block, SER_DISK, CLIENT_VERSION);
            CDiskBlockPos blockPos;
            CValidationState state;
            if (!FindBlockPos(state, blockPos, nBlockSize + 8, 0, block.GetBlockTime()))
                return error("LoadBlockIndex(): FindBlockPos failed");
            if (!WriteBlockToDisk(block, blockPos, chainparams.MessageStart()))
                return error("LoadBlockIndex(): writing genesis block to disk failed");
            CBlockIndex *pindex = AddToBlockIndex(block);
            if (!ReceivedBlockTransactions(block, state, pindex, blockPos))
                return error("LoadBlockIndex(): genesis block not accepted");
            // Force a chainstate write so that when we VerifyDB in a moment, it doesn't check stale data
            return FlushStateToDisk(state, FLUSH_STATE_ALWAYS);
        } catch (const std::runtime_error &e) {
            return error("LoadBlockIndex(): failed to initialize block database: %s", e.what());
        }
    }

    return true;
}

bool LoadExternalBlockFile(const CChainParams &chainparams, FILE *fileIn, CDiskBlockPos *dbp) {
    // Map of disk positions for blocks with unknown parent (only used for reindex)
    LogPrintf("LoadExternalBlockFile...\n");
    static std::multimap <uint256, CDiskBlockPos> mapBlocksUnknownParent;
    int64_t nStart = GetTimeMillis();

    int nLoaded = 0;
    try {
        // This takes over fileIn and calls fclose() on it in the CBufferedFile destructor
        CBufferedFile blkdat(fileIn, 2 * MAX_BLOCK_SERIALIZED_SIZE, MAX_BLOCK_SERIALIZED_SIZE + 8, SER_DISK,
                             CLIENT_VERSION);
        uint64_t nRewind = blkdat.GetPos();
        while (!blkdat.eof()) {
            boost::this_thread::interruption_point();

            blkdat.SetPos(nRewind);
            nRewind++; // start one byte further next time, in case of failure
            blkdat.SetLimit(); // remove former limit
            unsigned int nSize = 0;
            try {
                // locate a header
                unsigned char buf[MESSAGE_START_SIZE];
                blkdat.FindByte(chainparams.MessageStart()[0]);
                nRewind = blkdat.GetPos() + 1;
                blkdat >> FLATDATA(buf);
                if (memcmp(buf, chainparams.MessageStart(), MESSAGE_START_SIZE))
                    continue;
                // read size
                blkdat >> nSize;
                if (nSize < 80 || nSize > MAX_BLOCK_SERIALIZED_SIZE)
                    continue;
            } catch (const std::exception &) {
                // no valid block header found; don't complain
                break;
            }
            try {
                // read block
                uint64_t nBlockPos = blkdat.GetPos();
                if (dbp)
                    dbp->nPos = nBlockPos;
                blkdat.SetLimit(nBlockPos + nSize);
                blkdat.SetPos(nBlockPos);
                CBlock block;
                blkdat >> block;
                nRewind = blkdat.GetPos();

                // detect out of order blocks, and store them for later
                uint256 hash = block.GetHash();
                if (hash != chainparams.GetConsensus().hashGenesisBlock &&
                    mapBlockIndex.find(block.hashPrevBlock) == mapBlockIndex.end()) {
//                    LogPrintf("reindex", "%s: Out of order block %s, parent %s not known\n", __func__, hash.ToString(),
//                             block.hashPrevBlock.ToString());
                    if (dbp)
                        mapBlocksUnknownParent.insert(std::make_pair(block.hashPrevBlock, *dbp));
                    continue;
                }
                // process in case the block isn't known yet
                if (mapBlockIndex.count(hash) == 0 || (mapBlockIndex[hash]->nStatus & BLOCK_HAVE_DATA) == 0) {
                    LOCK(cs_main);
                    CValidationState state;
                    int nHeight = getNHeight(block.GetBlockHeader());
                    if (AcceptBlock(block, state, chainparams, NULL, true, dbp, NULL)) {
                        nLoaded++;
//                        if (fReindex) {
//                            ReOrgZerocoin(block, nHeight);
//                        }
                        LogPrintf("block nHeight=%s IS ACCEPTED!\n", nHeight);
                        if (!ActivateBestChain(state, chainparams, &block)) {
                            break;
                        }
                    } else {
                        LogPrintf("block nHeight=%s IS NOT ACCEPTED!\n", nHeight);
                    }
                    if (state.IsError()) {
                        LogPrintf("error=%s\n", state.GetDebugMessage());
                        break;
                    }
                } else if (hash != chainparams.GetConsensus().hashGenesisBlock &&
                           mapBlockIndex[hash]->nHeight % 1000 == 0) {
                    LogPrintf("Block Import: already had block %s at height %d\n", hash.ToString(),
                              mapBlockIndex[hash]->nHeight);
                }

                // Activate the genesis block so normal node progress can continue
                if (hash == chainparams.GetConsensus().hashGenesisBlock) {
                    CValidationState state;
                    if (!ActivateBestChain(state, chainparams)) {
                        break;
                    }
                }

                NotifyHeaderTip();
                // Recursively process earlier encountered successors of this block
                deque <uint256> queue;
                queue.push_back(hash);
                while (!queue.empty()) {
                    uint256 head = queue.front();
                    queue.pop_front();
                    std::pair <std::multimap<uint256, CDiskBlockPos>::iterator, std::multimap<uint256, CDiskBlockPos>::iterator> range = mapBlocksUnknownParent.equal_range(
                            head);
                    while (range.first != range.second) {
                        std::multimap<uint256, CDiskBlockPos>::iterator it = range.first;
                        uint256 hash = block.GetHash();
                        int nHeight = mapBlockIndex[hash]->nHeight;
                        if (ReadBlockFromDisk(block, it->second, nHeight, chainparams.GetConsensus())) {
                            LogPrint("reindex", "%s: Processing out of order child %s of %s\n", __func__,
                                     block.GetHash().ToString(),
                                     head.ToString());
                            LOCK(cs_main);
                            CValidationState dummy;
                            if (AcceptBlock(block, dummy, chainparams, NULL, true, &it->second, NULL)) {
                                nLoaded++;
                                queue.push_back(block.GetHash());
                            }
                        }
                        range.first++;
                        mapBlocksUnknownParent.erase(it);
                        NotifyHeaderTip();
                    }
                }
            } catch (const std::exception &e) {
                LogPrintf("%s: Deserialize or I/O error - %s\n", __func__, e.what());
            }
        }
    } catch (const std::runtime_error &e) {
        AbortNode(std::string("System error: ") + e.what());
    }
    if (nLoaded > 0)
        LogPrintf("Loaded %i blocks from external file in %dms\n", nLoaded, GetTimeMillis() - nStart);
    return nLoaded > 0;
}

void static CheckBlockIndex(const Consensus::Params &consensusParams) {
    if (!fCheckBlockIndex) {
        return;
    }

    LOCK(cs_main);

    // During a reindex, we read the genesis block and call CheckBlockIndex before ActivateBestChain,
    // so we have the genesis block in mapBlockIndex but no active chain.  (A few of the tests when
    // iterating the block tree require that chainActive has been initialized.)
    if (chainActive.Height() < 0) {
        assert(mapBlockIndex.size() <= 1);
        return;
    }

    // Build forward-pointing map of the entire block tree.
    std::multimap < CBlockIndex * , CBlockIndex * > forward;
    for (BlockMap::iterator it = mapBlockIndex.begin(); it != mapBlockIndex.end(); it++) {
        forward.insert(std::make_pair(it->second->pprev, it->second));
    }

    assert(forward.size() == mapBlockIndex.size());

    std::pair <std::multimap<CBlockIndex *, CBlockIndex *>::iterator, std::multimap<CBlockIndex *, CBlockIndex *>::iterator> rangeGenesis = forward.equal_range(
            NULL);
    CBlockIndex *pindex = rangeGenesis.first->second;
    rangeGenesis.first++;
    assert(rangeGenesis.first == rangeGenesis.second); // There is only one index entry with parent NULL.

    // Iterate over the entire block tree, using depth-first search.
    // Along the way, remember whether there are blocks on the path from genesis
    // block being explored which are the first to have certain properties.
    size_t nNodes = 0;
    int nHeight = 0;
    CBlockIndex *pindexFirstInvalid = NULL; // Oldest ancestor of pindex which is invalid.
    CBlockIndex *pindexFirstMissing = NULL; // Oldest ancestor of pindex which does not have BLOCK_HAVE_DATA.
    CBlockIndex *pindexFirstNeverProcessed = NULL; // Oldest ancestor of pindex for which nTx == 0.
    CBlockIndex *pindexFirstNotTreeValid = NULL; // Oldest ancestor of pindex which does not have BLOCK_VALID_TREE (regardless of being valid or not).
    CBlockIndex *pindexFirstNotTransactionsValid = NULL; // Oldest ancestor of pindex which does not have BLOCK_VALID_TRANSACTIONS (regardless of being valid or not).
    CBlockIndex *pindexFirstNotChainValid = NULL; // Oldest ancestor of pindex which does not have BLOCK_VALID_CHAIN (regardless of being valid or not).
    CBlockIndex *pindexFirstNotScriptsValid = NULL; // Oldest ancestor of pindex which does not have BLOCK_VALID_SCRIPTS (regardless of being valid or not).
    while (pindex != NULL) {
        nNodes++;
        if (pindexFirstInvalid == NULL && pindex->nStatus & BLOCK_FAILED_VALID) pindexFirstInvalid = pindex;
        if (pindexFirstMissing == NULL && !(pindex->nStatus & BLOCK_HAVE_DATA)) pindexFirstMissing = pindex;
        if (pindexFirstNeverProcessed == NULL && pindex->nTx == 0) pindexFirstNeverProcessed = pindex;
        if (pindex->pprev != NULL && pindexFirstNotTreeValid == NULL &&
            (pindex->nStatus & BLOCK_VALID_MASK) < BLOCK_VALID_TREE)
            pindexFirstNotTreeValid = pindex;
        if (pindex->pprev != NULL && pindexFirstNotTransactionsValid == NULL &&
            (pindex->nStatus & BLOCK_VALID_MASK) < BLOCK_VALID_TRANSACTIONS)
            pindexFirstNotTransactionsValid = pindex;
        if (pindex->pprev != NULL && pindexFirstNotChainValid == NULL &&
            (pindex->nStatus & BLOCK_VALID_MASK) < BLOCK_VALID_CHAIN)
            pindexFirstNotChainValid = pindex;
        if (pindex->pprev != NULL && pindexFirstNotScriptsValid == NULL &&
            (pindex->nStatus & BLOCK_VALID_MASK) < BLOCK_VALID_SCRIPTS)
            pindexFirstNotScriptsValid = pindex;

        // Begin: actual consistency checks.
        if (pindex->pprev == NULL) {
            // Genesis block checks.
            assert(pindex->GetBlockHash() == consensusParams.hashGenesisBlock); // Genesis block's hash must match.
            assert(pindex == chainActive.Genesis()); // The current active chain's genesis block must be this block.
        }
        if (pindex->nChainTx == 0)
            assert(pindex->nSequenceId == 0);  // nSequenceId can't be set for blocks that aren't linked
        // VALID_TRANSACTIONS is equivalent to nTx > 0 for all nodes (whether or not pruning has occurred).
        // HAVE_DATA is only equivalent to nTx > 0 (or VALID_TRANSACTIONS) if no pruning has occurred.
        if (!fHavePruned) {
            // If we've never pruned, then HAVE_DATA should be equivalent to nTx > 0
            assert(!(pindex->nStatus & BLOCK_HAVE_DATA) == (pindex->nTx == 0));
            assert(pindexFirstMissing == pindexFirstNeverProcessed);
        } else {
            // If we have pruned, then we can only say that HAVE_DATA implies nTx > 0
            if (pindex->nStatus & BLOCK_HAVE_DATA) assert(pindex->nTx > 0);
        }
        if (pindex->nStatus & BLOCK_HAVE_UNDO) assert(pindex->nStatus & BLOCK_HAVE_DATA);
        assert(((pindex->nStatus & BLOCK_VALID_MASK) >= BLOCK_VALID_TRANSACTIONS) ==
               (pindex->nTx > 0)); // This is pruning-independent.
        // All parents having had data (at some point) is equivalent to all parents being VALID_TRANSACTIONS, which is equivalent to nChainTx being set.
        assert((pindexFirstNeverProcessed != NULL) == (pindex->nChainTx ==
                                                       0)); // nChainTx != 0 is used to signal that all parent blocks have been processed (but may have been pruned).
        assert((pindexFirstNotTransactionsValid != NULL) == (pindex->nChainTx == 0));
        assert(pindex->nHeight == nHeight); // nHeight must be consistent.
        assert(pindex->pprev == NULL || pindex->nChainWork >=
                                        pindex->pprev->nChainWork); // For every block except the genesis block, the chainwork must be larger than the parent's.
        assert(nHeight < 2 || (pindex->pskip && (pindex->pskip->nHeight <
                                                 nHeight))); // The pskip pointer must point back for all but the first 2 blocks.
        assert(pindexFirstNotTreeValid == NULL); // All mapBlockIndex entries must at least be TREE valid
        if ((pindex->nStatus & BLOCK_VALID_MASK) >= BLOCK_VALID_TREE)
            assert(pindexFirstNotTreeValid == NULL); // TREE valid implies all parents are TREE valid
        if ((pindex->nStatus & BLOCK_VALID_MASK) >= BLOCK_VALID_CHAIN)
            assert(pindexFirstNotChainValid == NULL); // CHAIN valid implies all parents are CHAIN valid
        if ((pindex->nStatus & BLOCK_VALID_MASK) >= BLOCK_VALID_SCRIPTS)
            assert(pindexFirstNotScriptsValid == NULL); // SCRIPTS valid implies all parents are SCRIPTS valid
        if (pindexFirstInvalid == NULL) {
            // Checks for not-invalid blocks.
            assert((pindex->nStatus & BLOCK_FAILED_MASK) ==
                   0); // The failed mask cannot be set for blocks without invalid parents.
        }
        if (!CBlockIndexWorkComparator()(pindex, chainActive.Tip()) && pindexFirstNeverProcessed == NULL) {
            if (pindexFirstInvalid == NULL) {
                // If this block sorts at least as good as the current tip and
                // is valid and we have all data for its parents, it must be in
                // setBlockIndexCandidates.  chainActive.Tip() must also be there
                // even if some data has been pruned.
                if (pindexFirstMissing == NULL || pindex == chainActive.Tip()) {
                    assert(setBlockIndexCandidates.count(pindex));
                }
                // If some parent is missing, then it could be that this block was in
                // setBlockIndexCandidates but had to be removed because of the missing data.
                // In this case it must be in mapBlocksUnlinked -- see test below.
            }
        } else { // If this block sorts worse than the current tip or some ancestor's block has never been seen, it cannot be in setBlockIndexCandidates.
            assert(setBlockIndexCandidates.count(pindex) == 0);
        }
        // Check whether this block is in mapBlocksUnlinked.
        std::pair <std::multimap<CBlockIndex *, CBlockIndex *>::iterator, std::multimap<CBlockIndex *, CBlockIndex *>::iterator> rangeUnlinked = mapBlocksUnlinked.equal_range(
                pindex->pprev);
        bool foundInUnlinked = false;
        while (rangeUnlinked.first != rangeUnlinked.second) {
            assert(rangeUnlinked.first->first == pindex->pprev);
            if (rangeUnlinked.first->second == pindex) {
                foundInUnlinked = true;
                break;
            }
            rangeUnlinked.first++;
        }
        if (pindex->pprev && (pindex->nStatus & BLOCK_HAVE_DATA) && pindexFirstNeverProcessed != NULL &&
            pindexFirstInvalid == NULL) {
            // If this block has block data available, some parent was never received, and has no invalid parents, it must be in mapBlocksUnlinked.
            assert(foundInUnlinked);
        }
        if (!(pindex->nStatus & BLOCK_HAVE_DATA))
            assert(!foundInUnlinked); // Can't be in mapBlocksUnlinked if we don't HAVE_DATA
        if (pindexFirstMissing == NULL)
            assert(!foundInUnlinked); // We aren't missing data for any parent -- cannot be in mapBlocksUnlinked.
        if (pindex->pprev && (pindex->nStatus & BLOCK_HAVE_DATA) && pindexFirstNeverProcessed == NULL &&
            pindexFirstMissing != NULL) {
            // We HAVE_DATA for this block, have received data for all parents at some point, but we're currently missing data for some parent.
            assert(fHavePruned); // We must have pruned.
            // This block may have entered mapBlocksUnlinked if:
            //  - it has a descendant that at some point had more work than the
            //    tip, and
            //  - we tried switching to that descendant but were missing
            //    data for some intermediate block between chainActive and the
            //    tip.
            // So if this block is itself better than chainActive.Tip() and it wasn't in
            // setBlockIndexCandidates, then it must be in mapBlocksUnlinked.
            if (!CBlockIndexWorkComparator()(pindex, chainActive.Tip()) && setBlockIndexCandidates.count(pindex) == 0) {
                if (pindexFirstInvalid == NULL) {
                    assert(foundInUnlinked);
                }
            }
        }
        // assert(pindex->GetBlockHash() == pindex->GetBlockHeader().GetHash()); // Perhaps too slow
        // End: actual consistency checks.

        // Try descending into the first subnode.
        std::pair <std::multimap<CBlockIndex *, CBlockIndex *>::iterator, std::multimap<CBlockIndex *, CBlockIndex *>::iterator> range = forward.equal_range(
                pindex);
        if (range.first != range.second) {
            // A subnode was found.
            pindex = range.first->second;
            nHeight++;
            continue;
        }
        // This is a leaf node.
        // Move upwards until we reach a node of which we have not yet visited the last child.
        while (pindex) {
            // We are going to either move to a parent or a sibling of pindex.
            // If pindex was the first with a certain property, unset the corresponding variable.
            if (pindex == pindexFirstInvalid) pindexFirstInvalid = NULL;
            if (pindex == pindexFirstMissing) pindexFirstMissing = NULL;
            if (pindex == pindexFirstNeverProcessed) pindexFirstNeverProcessed = NULL;
            if (pindex == pindexFirstNotTreeValid) pindexFirstNotTreeValid = NULL;
            if (pindex == pindexFirstNotTransactionsValid) pindexFirstNotTransactionsValid = NULL;
            if (pindex == pindexFirstNotChainValid) pindexFirstNotChainValid = NULL;
            if (pindex == pindexFirstNotScriptsValid) pindexFirstNotScriptsValid = NULL;
            // Find our parent.
            CBlockIndex *pindexPar = pindex->pprev;
            // Find which child we just visited.
            std::pair <std::multimap<CBlockIndex *, CBlockIndex *>::iterator, std::multimap<CBlockIndex *, CBlockIndex *>::iterator> rangePar = forward.equal_range(
                    pindexPar);
            while (rangePar.first->second != pindex) {
                assert(rangePar.first !=
                       rangePar.second); // Our parent must have at least the node we're coming from as child.
                rangePar.first++;
            }
            // Proceed to the next one.
            rangePar.first++;
            if (rangePar.first != rangePar.second) {
                // Move to the sibling.
                pindex = rangePar.first->second;
                break;
            } else {
                // Move up further.
                pindex = pindexPar;
                nHeight--;
                continue;
            }
        }
    }

    // Check that we actually traversed the entire map.
    assert(nNodes == forward.size());
}

std::string GetWarnings(const std::string &strFor) {
    string strStatusBar;
    string strRPC;
    string strGUI;
    const string uiAlertSeperator = "<hr />";

    if (!CLIENT_VERSION_IS_RELEASE) {
        strStatusBar = "This is a pre-release test build - use at your own risk - do not use for mining or merchant applications";
        strGUI = _(
                "This is a pre-release test build - use at your own risk - do not use for mining or merchant applications");
    }

    if (GetBoolArg("-testsafemode", DEFAULT_TESTSAFEMODE))
        strStatusBar = strRPC = strGUI = "testsafemode enabled";

    // Misc warnings like out of disk space and clock is wrong
    if (strMiscWarning != "") {
        strStatusBar = strMiscWarning;
        strGUI += (strGUI.empty() ? "" : uiAlertSeperator) + strMiscWarning;
    }

    if (fLargeWorkForkFound) {
        strStatusBar = strRPC = "Warning: The network does not appear to fully agree! Some miners appear to be experiencing issues.";
        strGUI += (strGUI.empty() ? "" : uiAlertSeperator) +
                  _("Warning: The network does not appear to fully agree! Some miners appear to be experiencing issues.");
    } else if (fLargeWorkInvalidChainFound) {
        strStatusBar = strRPC = "Warning: We do not appear to fully agree with our peers! You may need to upgrade, or other nodes may need to upgrade.";
        strGUI += (strGUI.empty() ? "" : uiAlertSeperator) +
                  _("Warning: We do not appear to fully agree with our peers! You may need to upgrade, or other nodes may need to upgrade.");
    }

    if (strFor == "gui")
        return strGUI;
    else if (strFor == "statusbar")
        return strStatusBar;
    else if (strFor == "rpc")
        return strRPC;
    assert(!"GetWarnings(): invalid parameter");
    return "error";
}








//////////////////////////////////////////////////////////////////////////////
// Messages
//

bool static AlreadyHave(const CInv &inv) EXCLUSIVE_LOCKS_REQUIRED(cs_main) {
    switch (inv.type) {
        case MSG_TX:
        case MSG_WITNESS_TX: {
            assert(recentRejects);
            if (chainActive.Tip()->GetBlockHash() != hashRecentRejectsChainTip) {
                // If the chain tip has changed previously rejected transactions
                // might be now valid, e.g. due to a nLockTime'd tx becoming valid,
                // or a double-spend. Reset the rejects filter and give those
                // txs a second chance.
                hashRecentRejectsChainTip = chainActive.Tip()->GetBlockHash();
                recentRejects->reset();
            }

            // Use pcoinsTip->HaveCoinsInCache as a quick approximation to exclude
            // requesting or processing some txs which have already been included in a block
            return recentRejects->contains(inv.hash) ||
                   mempool.exists(inv.hash) ||
                   mapOrphanTransactions.count(inv.hash) ||
                   pcoinsTip->HaveCoinsInCache(inv.hash);
        }
        case MSG_BLOCK:
        case MSG_WITNESS_BLOCK:
            return mapBlockIndex.count(inv.hash);
    /*
        Dash Related Inventory Messages

        --

        We shouldn't update the sync times for each of the messages when we already have it.
        We're going to be asking many nodes upfront for the full inventory list, so we'll get duplicates of these.
        We want to only update the time on new hits, so that we can time out appropriately if needed.
    */
        case MSG_TXLOCK_REQUEST:
            return instantsend.AlreadyHave(inv.hash);

        case MSG_TXLOCK_VOTE:
            return instantsend.AlreadyHave(inv.hash);

        case MSG_SPORK:
            return mapSporks.count(inv.hash);

        case MSG_ZNODE_PAYMENT_VOTE:
            return mnpayments.mapZnodePaymentVotes.count(inv.hash);

        case MSG_ZNODE_PAYMENT_BLOCK:
        {
            BlockMap::iterator mi = mapBlockIndex.find(inv.hash);
            return mi != mapBlockIndex.end() && mnpayments.mapZnodeBlocks.find(mi->second->nHeight) != mnpayments.mapZnodeBlocks.end();
        }

        case MSG_ZNODE_ANNOUNCE:
            return mnodeman.mapSeenZnodeBroadcast.count(inv.hash) && !mnodeman.IsMnbRecoveryRequested(inv.hash);

        case MSG_ZNODE_PING:
            return mnodeman.mapSeenZnodePing.count(inv.hash);

        case MSG_DSTX:
            return mapDarksendBroadcastTxes.count(inv.hash);

        case MSG_ZNODE_VERIFY:
            return mnodeman.mapSeenZnodeVerification.count(inv.hash);
    }
    // Don't know what it is, just say we already got one
    return true;
}

void static ProcessGetData(CNode *pfrom, const Consensus::Params &consensusParams) {
    std::deque<CInv>::iterator it = pfrom->vRecvGetData.begin();
    LogPrintf("ProcessGetData 1\n");

    vector <CInv> vNotFound;

    LOCK(cs_main);
    LogPrintf("ProcessGetData 2 after lock\n");

    while (it != pfrom->vRecvGetData.end()) {
        // Don't bother if send buffer is too full to respond anyway
        if (pfrom->nSendSize >= SendBufferSize())
            break;

        const CInv &inv = *it;
        {
            boost::this_thread::interruption_point();
            it++;
            if (inv.type == MSG_BLOCK || inv.type == MSG_FILTERED_BLOCK || inv.type == MSG_CMPCT_BLOCK ||
                inv.type == MSG_WITNESS_BLOCK) {
                bool send = false;
                BlockMap::iterator mi = mapBlockIndex.find(inv.hash);
                if (mi != mapBlockIndex.end()) {
                    if (chainActive.Contains(mi->second)) {
                        send = true;
                    } else {
                        static const int nOneMonth = 30 * 24 * 60 * 60;
                        // To prevent fingerprinting attacks, only send blocks outside of the active
                        // chain if they are valid, and no more than a month older (both in time, and in
                        // best equivalent proof of work) than the best header chain we know about.
                        send = mi->second->IsValid(BLOCK_VALID_SCRIPTS) && (pindexBestHeader != NULL) &&
                               (pindexBestHeader->GetBlockTime() - mi->second->GetBlockTime() < nOneMonth) &&
                               (GetBlockProofEquivalentTime(*pindexBestHeader, *mi->second, *pindexBestHeader,
                                                            consensusParams) < nOneMonth);
                        if (!send) {
                            LogPrintf("%s: ignoring request from peer=%i for old block that isn't in the main chain\n",
                                      __func__, pfrom->GetId());
                        }
                    }
                }
                // disconnect node in case we have reached the outbound limit for serving historical blocks
                // never disconnect whitelisted nodes
                static const int nOneWeek = 7 * 24 * 60 * 60; // assume > 1 week = historical
                if (send && CNode::OutboundTargetReached(true) && (((pindexBestHeader != NULL) &&
                                                                    (pindexBestHeader->GetBlockTime() -
                                                                     mi->second->GetBlockTime() > nOneWeek)) ||
                                                                   inv.type == MSG_FILTERED_BLOCK) &&
                    !pfrom->fWhitelisted) {
                    LogPrint("net", "historical block serving limit reached, disconnect peer=%d\n", pfrom->GetId());

                    //disconnect node
                    pfrom->fDisconnect = true;
                    send = false;
                }
                // Pruned nodes may have deleted the block, so check whether
                // it's available before trying to send.
                if (send && (mi->second->nStatus & BLOCK_HAVE_DATA)) {
                    // Send block from disk
                    CBlock block;
                    if (!ReadBlockFromDisk(block, (*mi).second, consensusParams))
                        assert(!"cannot load block from disk");
                    if (inv.type == MSG_BLOCK)
                        pfrom->PushMessageWithFlag(SERIALIZE_TRANSACTION_NO_WITNESS, NetMsgType::BLOCK, block);
                    else if (inv.type == MSG_WITNESS_BLOCK)
                        pfrom->PushMessage(NetMsgType::BLOCK, block);
                    else if (inv.type == MSG_FILTERED_BLOCK) {
                        bool send = false;
                        CMerkleBlock merkleBlock;
                        {
                            LOCK(pfrom->cs_filter);
                            if (pfrom->pfilter) {
                                send = true;
                                merkleBlock = CMerkleBlock(block, *pfrom->pfilter);
                            }
                        }
                        if (send) {
                            pfrom->PushMessage(NetMsgType::MERKLEBLOCK, merkleBlock);
                            // CMerkleBlock just contains hashes, so also push any transactions in the block the client did not see
                            // This avoids hurting performance by pointlessly requiring a round-trip
                            // Note that there is currently no way for a node to request any single transactions we didn't send here -
                            // they must either disconnect and retry or request the full block.
                            // Thus, the protocol spec specified allows for us to provide duplicate txn here,
                            // however we MUST always provide at least what the remote peer needs
                            typedef std::pair<unsigned int, uint256> PairType;
                            BOOST_FOREACH(PairType & pair, merkleBlock.vMatchedTxn)
                            pfrom->PushMessageWithFlag(SERIALIZE_TRANSACTION_NO_WITNESS, NetMsgType::TX,
                                                       block.vtx[pair.first]);
                        }
                        // else
                        // no response
                    } else if (inv.type == MSG_CMPCT_BLOCK) {
                        // If a peer is asking for old blocks, we're almost guaranteed
                        // they wont have a useful mempool to match against a compact block,
                        // and we don't feel like constructing the object for them, so
                        // instead we respond with the full, non-compact block.
                        bool fPeerWantsWitness = State(pfrom->GetId())->fWantsCmpctWitness;
                        if (CanDirectFetch(consensusParams) &&
                            mi->second->nHeight >= chainActive.Height() - MAX_CMPCTBLOCK_DEPTH) {
                            CBlockHeaderAndShortTxIDs cmpctblock(block, fPeerWantsWitness);
                            pfrom->PushMessageWithFlag(fPeerWantsWitness ? 0 : SERIALIZE_TRANSACTION_NO_WITNESS,
                                                       NetMsgType::CMPCTBLOCK, cmpctblock);
                        } else
                            pfrom->PushMessageWithFlag(fPeerWantsWitness ? 0 : SERIALIZE_TRANSACTION_NO_WITNESS,
                                                       NetMsgType::BLOCK, block);
                    }

                    // Trigger the peer node to send a getblocks request for the next batch of inventory
                    if (inv.hash == pfrom->hashContinue) {
                        // Bypass PushInventory, this must send even if redundant,
                        // and we want it right after the last block so they don't
                        // wait for other stuff first.
                        vector <CInv> vInv;
                        vInv.push_back(CInv(MSG_BLOCK, chainActive.Tip()->GetBlockHash()));
                        pfrom->PushMessage(NetMsgType::INV, vInv);
                        pfrom->hashContinue.SetNull();
                    }
                }
            } else if (inv.type == MSG_TX || inv.type == MSG_WITNESS_TX) {
                    // Send stream from relay memory
                    bool push = false;
                    auto mi = mapRelay.find(inv.hash);
                    if (mi != mapRelay.end()) {
                        pfrom->PushMessageWithFlag(inv.type == MSG_TX ? SERIALIZE_TRANSACTION_NO_WITNESS : 0,
                                                   NetMsgType::TX, *mi->second);
                        push = true;
                    } else if (pfrom->timeLastMempoolReq) {
                        auto txinfo = mempool.info(inv.hash);
                        // To protect privacy, do not answer getdata using the mempool when
                        // that TX couldn't have been INVed in reply to a MEMPOOL request.
                        if (txinfo.tx && txinfo.nTime <= pfrom->timeLastMempoolReq) {
                            pfrom->PushMessageWithFlag(inv.type == MSG_TX ? SERIALIZE_TRANSACTION_NO_WITNESS : 0,
                                                       NetMsgType::TX, *txinfo.tx);
                            push = true;
                        }
                    }
                    if (!push) {
                        vNotFound.push_back(inv);
                    }

//            } else if (inv.IsKnownType()) {
            } else {
//                LogPrintf("inv.type()=%s, inv.GetCommand=%s\n", inv.type, inv.GetCommand());
                // Send stream from relay memory
                bool pushed = false;
                {
                    CDataStream ss(SER_NETWORK, PROTOCOL_VERSION);
                    auto mi = mapRelay.find(inv.hash);
                    if (mi != mapRelay.end()) {
                        ss << (*mi).second;
                        pushed = true;
                    }
                    if(pushed && inv.GetCommand()) {
                        LogPrintf("pushed && inv.GetCommand()=%s\n", inv.GetCommand());
                        pfrom->PushMessage(inv.GetCommand(), ss);
                    }
                }

                if (!pushed && inv.type == MSG_TXLOCK_REQUEST) {
                    CTxLockRequest txLockRequest;
                    if(instantsend.GetTxLockRequest(inv.hash, txLockRequest)) {
                        CDataStream ss(SER_NETWORK, PROTOCOL_VERSION);
                        ss.reserve(1000);
                        ss << txLockRequest;
                        pfrom->PushMessage(NetMsgType::TXLOCKREQUEST, ss);
                        pushed = true;
                    }
                }

                if (!pushed && inv.type == MSG_TXLOCK_VOTE) {
                    CTxLockVote vote;
                    if(instantsend.GetTxLockVote(inv.hash, vote)) {
                        CDataStream ss(SER_NETWORK, PROTOCOL_VERSION);
                        ss.reserve(1000);
                        ss << vote;
                        pfrom->PushMessage(NetMsgType::TXLOCKVOTE, ss);
                        pushed = true;
                    }
                }

                if (!pushed && inv.type == MSG_SPORK) {
                    if(mapSporks.count(inv.hash)) {
                        CDataStream ss(SER_NETWORK, PROTOCOL_VERSION);
                        ss.reserve(1000);
                        ss << mapSporks[inv.hash];
                        pfrom->PushMessage(NetMsgType::SPORK, ss);
                        pushed = true;
                    }
                }

                if (!pushed && inv.type == MSG_ZNODE_PAYMENT_VOTE) {
                    LogPrintf("ProcessGetData() -> MSG_ZNODE_PAYMENT_VOTE\n");
                    if(mnpayments.HasVerifiedPaymentVote(inv.hash)) {
                        CDataStream ss(SER_NETWORK, PROTOCOL_VERSION);
                        ss.reserve(1000);
                        ss << mnpayments.mapZnodePaymentVotes[inv.hash];
                        pfrom->PushMessage(NetMsgType::ZNODEPAYMENTVOTE, ss);
                        pushed = true;
                    }
                }

                if (!pushed && inv.type == MSG_ZNODE_PAYMENT_BLOCK) {
                    LogPrintf("ProcessGetData() -> MSG_ZNODE_PAYMENT_BLOCK\n");
                    BlockMap::iterator mi = mapBlockIndex.find(inv.hash);
                    LOCK(cs_mapZnodeBlocks);
                    if (mi != mapBlockIndex.end() && mnpayments.mapZnodeBlocks.count(mi->second->nHeight)) {
                        BOOST_FOREACH(CZnodePayee& payee, mnpayments.mapZnodeBlocks[mi->second->nHeight].vecPayees) {
                            std::vector<uint256> vecVoteHashes = payee.GetVoteHashes();
                            BOOST_FOREACH(uint256& hash, vecVoteHashes) {
                                if(mnpayments.HasVerifiedPaymentVote(hash)) {
                                    LogPrintf("ProcessGetData() ->MSG_ZNODE_PAYMENT_BLOCK -> ZNODEPAYMENTVOTE\n");
                                    CDataStream ss(SER_NETWORK, PROTOCOL_VERSION);
                                    ss.reserve(1000);
                                    ss << mnpayments.mapZnodePaymentVotes[hash];
                                    pfrom->PushMessage(NetMsgType::ZNODEPAYMENTVOTE, ss);
                                }
                            }
                        }
                        pushed = true;
                    }
                }

                if (!pushed && inv.type == MSG_ZNODE_ANNOUNCE) {
                    if(mnodeman.mapSeenZnodeBroadcast.count(inv.hash)){
                        CDataStream ss(SER_NETWORK, PROTOCOL_VERSION);
                        ss.reserve(1000);
                        ss << mnodeman.mapSeenZnodeBroadcast[inv.hash].second;
                        pfrom->PushMessage(NetMsgType::MNANNOUNCE, ss);
                        pushed = true;
                    }
                }

                if (!pushed && inv.type == MSG_ZNODE_PING) {
                    if(mnodeman.mapSeenZnodePing.count(inv.hash)) {
                        CDataStream ss(SER_NETWORK, PROTOCOL_VERSION);
                        ss.reserve(1000);
                        ss << mnodeman.mapSeenZnodePing[inv.hash];
                        pfrom->PushMessage(NetMsgType::MNPING, ss);
                        pushed = true;
                    }
                }

                if (!pushed && inv.type == MSG_DSTX) {
                    if(mapDarksendBroadcastTxes.count(inv.hash)) {
                        CDataStream ss(SER_NETWORK, PROTOCOL_VERSION);
                        ss.reserve(1000);
                        ss << mapDarksendBroadcastTxes[inv.hash];
                        pfrom->PushMessage(NetMsgType::DSTX, ss);
                        pushed = true;
                    }
                }

                if (!pushed && inv.type == MSG_ZNODE_VERIFY) {
                    if(mnodeman.mapSeenZnodeVerification.count(inv.hash)) {
                        CDataStream ss(SER_NETWORK, PROTOCOL_VERSION);
                        ss.reserve(1000);
                        ss << mnodeman.mapSeenZnodeVerification[inv.hash];
                        pfrom->PushMessage(NetMsgType::MNVERIFY, ss);
                        pushed = true;
                    }
                }

                if (!pushed)
                    vNotFound.push_back(inv);
            }

            // Track requests for our stuff.
            GetMainSignals().Inventory(inv.hash);

            if (inv.type == MSG_BLOCK || inv.type == MSG_FILTERED_BLOCK || inv.type == MSG_CMPCT_BLOCK ||
                inv.type == MSG_WITNESS_BLOCK)
                break;
        }
    }

    pfrom->vRecvGetData.erase(pfrom->vRecvGetData.begin(), it);

    if (!vNotFound.empty()) {
        // Let the peer know that we didn't find what it asked for, so it doesn't
        // have to wait around forever. Currently only SPV clients actually care
        // about this message: it's needed when they are recursively walking the
        // dependencies of relevant unconfirmed transactions. SPV clients want to
        // do that because they want to know about (and store and rebroadcast and
        // risk analyze) the dependencies of transactions relevant to them, without
        // having to download the entire memory pool.
        pfrom->PushMessage(NetMsgType::NOTFOUND, vNotFound);
    }
}

uint32_t GetFetchFlags(CNode *pfrom, CBlockIndex *pprev, const Consensus::Params &chainparams) {
    uint32_t nFetchFlags = 0;
    if ((nLocalServices & NODE_WITNESS) && State(pfrom->GetId())->fHaveWitness) {
        nFetchFlags |= MSG_WITNESS_FLAG;
    }
    return nFetchFlags;
}

bool static ProcessMessage(CNode *pfrom, string strCommand, CDataStream &vRecv, int64_t nTimeReceived,
                           const CChainParams &chainparams) {
    if (mapArgs.count("-dropmessagestest") && GetRand(atoi(mapArgs["-dropmessagestest"])) == 0) {
        LogPrintf("dropmessagestest DROPPING RECV MESSAGE\n");
        return true;
    }

    LogPrint("main", "ProcessMessage, strCommand=%s\n", strCommand);


    if (!(nLocalServices & NODE_BLOOM) &&
        (strCommand == NetMsgType::FILTERLOAD ||
         strCommand == NetMsgType::FILTERADD ||
         strCommand == NetMsgType::FILTERCLEAR)) {
        if (pfrom->nVersion >= NO_BLOOM_VERSION) {
            LOCK(cs_main);
            Misbehaving(pfrom->GetId(), 100);
            return false;
        } else {
            pfrom->fDisconnect = true;
            return false;
        }
    }


    if (strCommand == NetMsgType::VERSION) {
        // Feeler connections exist only to verify if address is online.
        if (pfrom->fFeeler) {
            assert(pfrom->fInbound == false);
            pfrom->fDisconnect = true;
        }

        // Each connection can only send one version message
        if (pfrom->nVersion != 0) {
            pfrom->PushMessage(NetMsgType::REJECT, strCommand, REJECT_DUPLICATE, string("Duplicate version message"));
            LOCK(cs_main);
            Misbehaving(pfrom->GetId(), 1);
            LogPrintf("pfrom->nVersion = %s\n", pfrom->nVersion);
            return false;
        }

        int64_t nTime;
        CAddress addrMe;
        CAddress addrFrom;
        uint64_t nNonce = 1;
        uint64_t nServiceInt;
        vRecv >> pfrom->nVersion >> nServiceInt >> nTime >> addrMe;
        pfrom->nServices = ServiceFlags(nServiceInt);
        if (!pfrom->fInbound) {
            addrman.SetServices(pfrom->addr, pfrom->nServices);
        }
        if (pfrom->nServicesExpected & ~pfrom->nServices) {
//            LogPrintf("peer=%d does not offer the expected services (%08x offered, %08x expected); disconnecting\n",
//                     pfrom->id, pfrom->nServices, pfrom->nServicesExpected);
            pfrom->PushMessage(NetMsgType::REJECT, strCommand, REJECT_NONSTANDARD,
                               strprintf("Expected to offer services %08x", pfrom->nServicesExpected));
            pfrom->fDisconnect = true;
            return false;
        }

        if (pfrom->nVersion < MIN_PEER_PROTO_VERSION) {
            // disconnect from peers older than this proto version
//            LogPrintf("peer=%d using obsolete version %i; disconnecting\n", pfrom->id, pfrom->nVersion);
            pfrom->PushMessage(NetMsgType::REJECT, strCommand, REJECT_OBSOLETE,
                               strprintf("Version must be %d or greater", MIN_PEER_PROTO_VERSION));
            pfrom->fDisconnect = true;
            return false;
        }

        if (pfrom->nVersion == 10300)
            pfrom->nVersion = 300;
        if (!vRecv.empty())
            vRecv >> addrFrom >> nNonce;
        if (!vRecv.empty()) {
            vRecv >> LIMITED_STRING(pfrom->strSubVer, MAX_SUBVERSION_LENGTH);
            pfrom->cleanSubVer = SanitizeString(pfrom->strSubVer);
        }
        if (!vRecv.empty()) {
            vRecv >> pfrom->nStartingHeight;
        }
        {
            LOCK(pfrom->cs_filter);
            if (!vRecv.empty())
                vRecv >> pfrom->fRelayTxes; // set to true after we get the first filter* message
            else
                pfrom->fRelayTxes = true;
        }

        // Disconnect if we connected to ourself
        if (nNonce == nLocalHostNonce && nNonce > 1) {
//            LogPrintf("connected to self at %s, disconnecting\n", pfrom->addr.ToString());
            pfrom->fDisconnect = true;
            return true;
        }

        pfrom->addrLocal = addrMe;
        if (pfrom->fInbound && addrMe.IsRoutable()) {
            SeenLocal(addrMe);
        }

        // Be shy and don't send version until we hear
        if (pfrom->fInbound)
            pfrom->PushVersion();

        pfrom->fClient = !(pfrom->nServices & NODE_NETWORK);

        if ((pfrom->nServices & NODE_WITNESS)) {
            LOCK(cs_main);
            State(pfrom->GetId())->fHaveWitness = true;
        }

        // Potentially mark this peer as a preferred download peer.
        {
            LOCK(cs_main);
            UpdatePreferredDownload(pfrom, State(pfrom->GetId()));
        }

        // Change version
        pfrom->PushMessage(NetMsgType::VERACK);
        pfrom->ssSend.SetVersion(min(pfrom->nVersion, PROTOCOL_VERSION));

        if (!pfrom->fInbound) {
            // Advertise our address
            if (fListen && !IsInitialBlockDownload()) {
                CAddress addr = GetLocalAddress(&pfrom->addr);
                if (addr.IsRoutable()) {
                    LogPrintf("ProcessMessages: advertising address %s\n", addr.ToString());
                    pfrom->PushAddress(addr);
                } else if (IsPeerAddrLocalGood(pfrom)) {
                    addr.SetIP(pfrom->addrLocal);
                    LogPrintf("ProcessMessages: advertising address %s\n", addr.ToString());
                    pfrom->PushAddress(addr);
                }
            }

            // Get recent addresses
            if (pfrom->fOneShot || pfrom->nVersion >= CADDR_TIME_VERSION || addrman.size() < 1000) {
                pfrom->PushMessage(NetMsgType::GETADDR);
                pfrom->fGetAddr = true;
            }
            addrman.Good(pfrom->addr);
        }

        pfrom->fSuccessfullyConnected = true;

        string remoteAddr;
        if (fLogIPs)
            remoteAddr = ", peeraddr=" + pfrom->addr.ToString();

//        LogPrintf("receive version message: %s: version %d, blocks=%d, us=%s, peer=%d%s\n",
//                  pfrom->cleanSubVer, pfrom->nVersion,
//                  pfrom->nStartingHeight, addrMe.ToString(), pfrom->id,
//                  remoteAddr);

        int64_t nTimeOffset = nTime - GetTime();
        pfrom->nTimeOffset = nTimeOffset;
        AddTimeData(pfrom->addr, nTimeOffset);
    } else if (pfrom->nVersion == 0) {
        // Must have a version message before anything else
        LOCK(cs_main);
        Misbehaving(pfrom->GetId(), 1);
        LogPrintf("Must have a version message before anything else\n");
        return false;
    } else if (strCommand == NetMsgType::VERACK) {
        pfrom->SetRecvVersion(min(pfrom->nVersion, PROTOCOL_VERSION));

        // Mark this node as currently connected, so we update its timestamp later.
        if (pfrom->fNetworkNode) {
            LOCK(cs_main);
            State(pfrom->GetId())->fCurrentlyConnected = true;
        }

        if (pfrom->nVersion >= SENDHEADERS_VERSION) {
            // Tell our peer we prefer to receive headers rather than inv's
            // We send this to non-NODE NETWORK peers as well, because even
            // non-NODE NETWORK peers can announce blocks (such as pruning
            // nodes)
            pfrom->PushMessage(NetMsgType::SENDHEADERS);
        }
        if (pfrom->nVersion >= SHORT_IDS_BLOCKS_VERSION) {
            // Tell our peer we are willing to provide version 1 or 2 cmpctblocks
            // However, we do not request new block announcements using
            // cmpctblock messages.
            // We send this to non-NODE NETWORK peers as well, because
            // they may wish to request compact blocks from us
            bool fAnnounceUsingCMPCTBLOCK = false;
            uint64_t nCMPCTBLOCKVersion = 2;
            if (nLocalServices & NODE_WITNESS)
                pfrom->PushMessage(NetMsgType::SENDCMPCT, fAnnounceUsingCMPCTBLOCK, nCMPCTBLOCKVersion);
            nCMPCTBLOCKVersion = 1;
            pfrom->PushMessage(NetMsgType::SENDCMPCT, fAnnounceUsingCMPCTBLOCK, nCMPCTBLOCKVersion);
        }
    } else if (strCommand == NetMsgType::ADDR) {
        vector <CAddress> vAddr;
        vRecv >> vAddr;

        // Don't want addr from older versions unless seeding
        if (pfrom->nVersion < CADDR_TIME_VERSION && addrman.size() > 1000)
            return true;
        if (vAddr.size() > 1000) {
            LOCK(cs_main);
            Misbehaving(pfrom->GetId(), 20);
            return error("message addr size() = %u", vAddr.size());
        }

        // Store the new addresses
        vector <CAddress> vAddrOk;
        int64_t nNow = GetAdjustedTime();
        int64_t nSince = nNow - 10 * 60;
        BOOST_FOREACH(CAddress & addr, vAddr)
        {
            boost::this_thread::interruption_point();

            if ((addr.nServices & REQUIRED_SERVICES) != REQUIRED_SERVICES)
                continue;

            if (addr.nTime <= 100000000 || addr.nTime > nNow + 10 * 60)
                addr.nTime = nNow - 5 * 24 * 60 * 60;
            pfrom->AddAddressKnown(addr);
            bool fReachable = IsReachable(addr);
            if (addr.nTime > nSince && !pfrom->fGetAddr && vAddr.size() <= 10 && addr.IsRoutable()) {
                // Relay to a limited number of other nodes
                {
                    LOCK(cs_vNodes);
                    // Use deterministic randomness to send to the same nodes for 24 hours
                    // at a time so the addrKnowns of the chosen nodes prevent repeats
                    static const uint64_t salt0 = GetRand(std::numeric_limits<uint64_t>::max());
                    static const uint64_t salt1 = GetRand(std::numeric_limits<uint64_t>::max());
                    uint64_t hashAddr = addr.GetHash();
                    multimap < uint64_t, CNode * > mapMix;
                    const CSipHasher hasher = CSipHasher(salt0, salt1).Write(hashAddr << 32).Write(
                            (GetTime() + hashAddr) / (24 * 60 * 60));
                    BOOST_FOREACH(CNode * pnode, vNodes)
                    {
                        if (pnode->nVersion < CADDR_TIME_VERSION)
                            continue;
                        uint64_t hashKey = CSipHasher(hasher).Write(pnode->id).Finalize();
                        mapMix.insert(make_pair(hashKey, pnode));
                    }
                    int nRelayNodes = fReachable ? 2 : 1; // limited relaying of addresses outside our network(s)
                    for (multimap<uint64_t, CNode *>::iterator mi = mapMix.begin();
                         mi != mapMix.end() && nRelayNodes-- > 0; ++mi)
                        ((*mi).second)->PushAddress(addr);
                }
            }
            // Do not store addresses outside our network
            if (fReachable)
                vAddrOk.push_back(addr);
        }
        addrman.Add(vAddrOk, pfrom->addr, 2 * 60 * 60);
        if (vAddr.size() < 1000)
            pfrom->fGetAddr = false;
        if (pfrom->fOneShot)
            pfrom->fDisconnect = true;
    } else if (strCommand == NetMsgType::SENDHEADERS) {
        LOCK(cs_main);
        State(pfrom->GetId())->fPreferHeaders = true;
    } else if (strCommand == NetMsgType::SENDCMPCT) {
        bool fAnnounceUsingCMPCTBLOCK = false;
        uint64_t nCMPCTBLOCKVersion = 0;
        vRecv >> fAnnounceUsingCMPCTBLOCK >> nCMPCTBLOCKVersion;
        if (nCMPCTBLOCKVersion == 1 || ((nLocalServices & NODE_WITNESS) && nCMPCTBLOCKVersion == 2)) {
            LOCK(cs_main);
            // fProvidesHeaderAndIDs is used to "lock in" version of compact blocks we send (fWantsCmpctWitness)
            if (!State(pfrom->GetId())->fProvidesHeaderAndIDs) {
                State(pfrom->GetId())->fProvidesHeaderAndIDs = true;
                State(pfrom->GetId())->fWantsCmpctWitness = nCMPCTBLOCKVersion == 2;
            }
            if (State(pfrom->GetId())->fWantsCmpctWitness ==
                (nCMPCTBLOCKVersion == 2)) // ignore later version announces
                State(pfrom->GetId())->fPreferHeaderAndIDs = fAnnounceUsingCMPCTBLOCK;
            if (!State(pfrom->GetId())->fSupportsDesiredCmpctVersion) {
                if (nLocalServices & NODE_WITNESS)
                    State(pfrom->GetId())->fSupportsDesiredCmpctVersion = (nCMPCTBLOCKVersion == 2);
                else
                    State(pfrom->GetId())->fSupportsDesiredCmpctVersion = (nCMPCTBLOCKVersion == 1);
            }
        }
    } else if (strCommand == NetMsgType::INV) {
        vector <CInv> vInv;
        vRecv >> vInv;
        if (vInv.size() > MAX_INV_SZ) {
            LOCK(cs_main);
            Misbehaving(pfrom->GetId(), 20);
            return error("message inv size() = %u", vInv.size());
        }

        bool fBlocksOnly = !fRelayTxes;

        // Allow whitelisted peers to send data other than blocks in blocks only mode if whitelistrelay is true
        if (pfrom->fWhitelisted && GetBoolArg("-whitelistrelay", DEFAULT_WHITELISTRELAY))
            fBlocksOnly = false;

        LOCK(cs_main);

        uint32_t nFetchFlags = GetFetchFlags(pfrom, chainActive.Tip(), chainparams.GetConsensus());

        std::vector <CInv> vToFetch;

        for (unsigned int nInv = 0; nInv < vInv.size(); nInv++) {
            CInv &inv = vInv[nInv];

            boost::this_thread::interruption_point();

//            if(!inv.IsKnownType()) {
//                LogPrint("net", "got inv of unknown type %d: %s peer=%d\n", inv.type, inv.hash.ToString(), pfrom->id);
//                continue;
//            }

            bool fAlreadyHave = AlreadyHave(inv);
//            LogPrint("net", "got inv: %s  %s peer=%d\n", inv.ToString(), fAlreadyHave ? "have" : "new", pfrom->id);

            if (inv.type == MSG_TX) {
                inv.type |= nFetchFlags;
            }

            if (inv.type == MSG_BLOCK) {
                UpdateBlockAvailability(pfrom->GetId(), inv.hash);
                if (!fAlreadyHave && !fImporting && !fReindex && !mapBlocksInFlight.count(inv.hash)) {
                    // First request the headers preceding the announced block. In the normal fully-synced
                    // case where a new block is announced that succeeds the current tip (no reorganization),
                    // there are no such headers.
                    // Secondly, and only when we are close to being synced, we request the announced block directly,
                    // to avoid an extra round-trip. Note that we must *first* ask for the headers, so by the
                    // time the block arrives, the header chain leading up to it is already validated. Not
                    // doing this will result in the received block being rejected as an orphan in case it is
                    // not a direct successor.
                    pfrom->PushMessage(NetMsgType::GETHEADERS, chainActive.GetLocator(pindexBestHeader), inv.hash);
                    CNodeState *nodestate = State(pfrom->GetId());
                    if (CanDirectFetch(chainparams.GetConsensus()) &&
                        nodestate->nBlocksInFlight < MAX_BLOCKS_IN_TRANSIT_PER_PEER &&
                        (!IsWitnessEnabled(chainActive.Tip(), chainparams.GetConsensus()) ||
                         State(pfrom->GetId())->fHaveWitness)) {
                        inv.type |= nFetchFlags;
                        if (nodestate->fSupportsDesiredCmpctVersion)
                            vToFetch.push_back(CInv(MSG_CMPCT_BLOCK, inv.hash));
                        else
                            vToFetch.push_back(inv);
                        // Mark block as in flight already, even though the actual "getdata" message only goes out
                        // later (within the same cs_main lock, though).
                        MarkBlockAsInFlight(pfrom->GetId(), inv.hash, chainparams.GetConsensus());
                    }
//                    LogPrint("net", "getheaders (%d) %s to peer=%d\n", pindexBestHeader->nHeight, inv.hash.ToString(),
//                             pfrom->id);
                }
            } else {
                pfrom->AddInventoryKnown(inv);
                if (fBlocksOnly) {
                    LogPrint("net", "transaction (%s) inv sent in violation of protocol peer=%d\n", inv.hash.ToString(),
                             pfrom->id);
                } else if (!fAlreadyHave && !fImporting && !fReindex && !IsInitialBlockDownload())
                    pfrom->AskFor(inv);
            }

            // Track requests for our stuff
            GetMainSignals().Inventory(inv.hash);

            if (pfrom->nSendSize > (SendBufferSize() * 2)) {
                Misbehaving(pfrom->GetId(), 50);
                return error("send buffer size() = %u", pfrom->nSendSize);
            }
        }

        if (!vToFetch.empty())
            pfrom->PushMessage(NetMsgType::GETDATA, vToFetch);

    } else if (strCommand == NetMsgType::GETDATA) {
        LogPrintf("ProcessMessage=%s\n", strCommand);
        vector <CInv> vInv;
        vRecv >> vInv;
        if (vInv.size() > MAX_INV_SZ) {
            LOCK(cs_main);
            Misbehaving(pfrom->GetId(), 20);
            return error("message getdata size() = %u", vInv.size());
        }
        if (fDebug || (vInv.size() != 1)) {
            LogPrint("net", "received getdata (%u invsz) peer=%d\n", vInv.size(), pfrom->id);
        }

        if ((fDebug && vInv.size() > 0) || (vInv.size() == 1)) {
            LogPrint("net", "received getdata for: peer=%d\n", pfrom->id);
        }

        pfrom->vRecvGetData.insert(pfrom->vRecvGetData.end(), vInv.begin(), vInv.end());
        ProcessGetData(pfrom, chainparams.GetConsensus());
    } else if (strCommand == NetMsgType::GETBLOCKS) {
        CBlockLocator locator;
        uint256 hashStop;
        vRecv >> locator >> hashStop;

        LOCK(cs_main);

        // Find the last block the caller has in the main chain
        CBlockIndex *pindex = FindForkInGlobalIndex(chainActive, locator);

        // Send the rest of the chain
        if (pindex)
            pindex = chainActive.Next(pindex);
        int nLimit = 500;
//        LogPrint("net", "getblocks %d to %s limit %d from peer=%d\n", (pindex ? pindex->nHeight : -1),
//                 hashStop.IsNull() ? "end" : hashStop.ToString(), nLimit, pfrom->id);
        for (; pindex; pindex = chainActive.Next(pindex)) {
            if (pindex->GetBlockHash() == hashStop) {
                LogPrintf("getblocks stopping at %d %s\n", pindex->nHeight, pindex->GetBlockHash().ToString());
//                LogPrint("net", "  getblocks stopping at %d %s\n", pindex->nHeight, pindex->GetBlockHash().ToString());
                break;
            }
            // If pruning, don't inv blocks unless we have on disk and are likely to still have
            // for some reasonable time window (1 hour) that block relay might require.
            const int nPrunedBlocksLikelyToHave =
                    MIN_BLOCKS_TO_KEEP - 3600 / chainparams.GetConsensus().nPowTargetSpacing;
            if (fPruneMode && (!(pindex->nStatus & BLOCK_HAVE_DATA) ||
                               pindex->nHeight <= chainActive.Tip()->nHeight - nPrunedBlocksLikelyToHave)) {
                LogPrintf("getblocks stopping, pruned or too old block at %d %s\n", pindex->nHeight,
                          pindex->GetBlockHash().ToString());
                break;
            }
            pfrom->PushInventory(CInv(MSG_BLOCK, pindex->GetBlockHash()));
            if (--nLimit <= 0) {
                // When this block is requested, we'll send an inv that'll
                // trigger the peer to getblocks the next batch of inventory.
                LogPrint("net", "  getblocks stopping at limit %d %s\n", pindex->nHeight,
                         pindex->GetBlockHash().ToString());
                pfrom->hashContinue = pindex->GetBlockHash();
                break;
            }
        }
    } else if (strCommand == NetMsgType::GETBLOCKTXN) {
        BlockTransactionsRequest req;
        vRecv >> req;

        LOCK(cs_main);

        BlockMap::iterator it = mapBlockIndex.find(req.blockhash);
        if (it == mapBlockIndex.end() || !(it->second->nStatus & BLOCK_HAVE_DATA)) {
//            LogPrintf("Peer %d sent us a getblocktxn for a block we don't have", pfrom->id);
            return true;
        }

        if (it->second->nHeight < chainActive.Height() - MAX_BLOCKTXN_DEPTH) {
            // If an older block is requested (should never happen in practice,
            // but can happen in tests) send a block response instead of a
            // blocktxn response. Sending a full block response instead of a
            // small blocktxn response is preferable in the case where a peer
            // might maliciously send lots of getblocktxn requests to trigger
            // expensive disk reads, because it will require the peer to
            // actually receive all the data read from disk over the network.
//            LogPrint("net", "Peer %d sent us a getblocktxn for a block > %i deep", pfrom->id, MAX_BLOCKTXN_DEPTH);
            CInv inv;
            inv.type = State(pfrom->GetId())->fWantsCmpctWitness ? MSG_WITNESS_BLOCK : MSG_BLOCK;
            inv.hash = req.blockhash;
            pfrom->vRecvGetData.push_back(inv);
            ProcessGetData(pfrom, chainparams.GetConsensus());
            return true;
        }

        CBlock block;
        assert(ReadBlockFromDisk(block, it->second, chainparams.GetConsensus()));

        BlockTransactions resp(req);
        for (size_t i = 0; i < req.indexes.size(); i++) {
            if (req.indexes[i] >= block.vtx.size()) {
                Misbehaving(pfrom->GetId(), 100);
//                LogPrintf("Peer %d sent us a getblocktxn with out-of-bounds tx indices", pfrom->id);
                return true;
            }
            resp.txn[i] = block.vtx[req.indexes[i]];
        }
        pfrom->PushMessageWithFlag(State(pfrom->GetId())->fWantsCmpctWitness ? 0 : SERIALIZE_TRANSACTION_NO_WITNESS,
                                   NetMsgType::BLOCKTXN, resp);
    } else if (strCommand == NetMsgType::GETHEADERS) {
        CBlockLocator locator;
        uint256 hashStop;
        vRecv >> locator >> hashStop;

        LOCK(cs_main);
        if (IsInitialBlockDownload() && !pfrom->fWhitelisted) {
//            LogPrint("net", "Ignoring getheaders from peer=%d because node is in initial block download\n", pfrom->id);
            return true;
        }

        CNodeState *nodestate = State(pfrom->GetId());
        CBlockIndex *pindex = NULL;
        if (locator.IsNull()) {
            // If locator is null, return the hashStop block
            BlockMap::iterator mi = mapBlockIndex.find(hashStop);
            if (mi == mapBlockIndex.end())
                return true;
            pindex = (*mi).second;
        } else {
            // Find the last block the caller has in the main chain
            pindex = FindForkInGlobalIndex(chainActive, locator);
            if (pindex)
                pindex = chainActive.Next(pindex);
        }

        // we must use CBlocks, as CBlockHeaders won't include the 0x00 nTx count at the end
        vector <CBlock> vHeaders;
        int nLimit = MAX_HEADERS_RESULTS;
//        LogPrint("net", "getheaders %d to %s from peer=%d\n", (pindex ? pindex->nHeight : -1), hashStop.ToString(),
//                 pfrom->id);
        for (; pindex; pindex = chainActive.Next(pindex)) {
            vHeaders.push_back(pindex->GetBlockHeader());
            if (--nLimit <= 0 || pindex->GetBlockHash() == hashStop)
                break;
        }
        // pindex can be NULL either if we sent chainActive.Tip() OR
        // if our peer has chainActive.Tip() (and thus we are sending an empty
        // headers message). In both cases it's safe to update
        // pindexBestHeaderSent to be our tip.
        nodestate->pindexBestHeaderSent = pindex ? pindex : chainActive.Tip();
        pfrom->PushMessage(NetMsgType::HEADERS, vHeaders);
    } else if (strCommand == NetMsgType::TX || strCommand == NetMsgType::DSTX ||
               strCommand == NetMsgType::TXLOCKREQUEST) {
        // Stop processing the transaction early if
        // We are in blocks only mode and peer is either not whitelisted or whitelistrelay is off
        if (!fRelayTxes && (!pfrom->fWhitelisted || !GetBoolArg("-whitelistrelay", DEFAULT_WHITELISTRELAY))) {
//            LogPrint("net", "transaction sent in violation of protocol peer=%d\n", pfrom->id);
            return true;
        }

        deque <COutPoint> vWorkQueue;
        vector <uint256> vEraseQueue;
        CTxLockRequest txLockRequest;
        CDarksendBroadcastTx dstx;
        int nInvType = MSG_TX;
        CTransaction tx;
//        vRecv >> tx;
        LogPrintf("ProcessMessage() txHash=%s\n", tx.GetHash().ToString());

        // Read data and assign inv type
        if (strCommand == NetMsgType::TX) {
            vRecv >> tx;
        } else if (strCommand == NetMsgType::TXLOCKREQUEST) {
            vRecv >> txLockRequest;
            tx = txLockRequest;
            nInvType = MSG_TXLOCK_REQUEST;
        } else if (strCommand == NetMsgType::DSTX) {
            vRecv >> dstx;
            tx = dstx.tx;
            nInvType = MSG_DSTX;
        }

        CInv inv(nInvType, tx.GetHash());
        pfrom->AddInventoryKnown(inv);

        // Process custom logic, no matter if tx will be accepted to mempool later or not
        if (strCommand == NetMsgType::TXLOCKREQUEST) {
            if (!instantsend.ProcessTxLockRequest(txLockRequest)) {
                LogPrint("instantsend", "TXLOCKREQUEST -- failed %s\n", txLockRequest.GetHash().ToString());
                return false;
            }
        } else if (strCommand == NetMsgType::DSTX) {
            uint256 hashTx = tx.GetHash();

            if (mapDarksendBroadcastTxes.count(hashTx)) {
                LogPrint("privatesend", "DSTX -- Already have %s, skipping...\n", hashTx.ToString());
                return true; // not an error
            }

            CZnode *pmn = mnodeman.Find(dstx.vin);
            if (pmn == NULL) {
                LogPrint("privatesend", "DSTX -- Can't find masternode %s to verify %s\n",
                         dstx.vin.prevout.ToStringShort(), hashTx.ToString());
                return false;
            }

            if (!pmn->fAllowMixingTx) {
                LogPrint("privatesend", "DSTX -- Masternode %s is sending too many transactions %s\n",
                         dstx.vin.prevout.ToStringShort(), hashTx.ToString());
                return true;
                // TODO: Not an error? Could it be that someone is relaying old DSTXes
                // we have no idea about (e.g we were offline)? How to handle them?
            }

            if (!dstx.CheckSignature(pmn->pubKeyZnode)) {
                LogPrint("privatesend", "DSTX -- CheckSignature() failed for %s\n", hashTx.ToString());
                return false;
            }

            LogPrintf("DSTX -- Got Masternode transaction %s\n", hashTx.ToString());
            mempool.PrioritiseTransaction(hashTx, hashTx.ToString(), 1000, 0.1 * COIN);
            pmn->fAllowMixingTx = false;
        }

        LOCK(cs_main);

        bool fMissingInputs = false;
        bool fMissingInputsZerocoin = false;
        CValidationState state;

        pfrom->setAskFor.erase(inv.hash);
        mapAlreadyAskedFor.erase(inv.hash);
        if (!AlreadyHave(inv) && !tx.IsZerocoinSpend()  && AcceptToMemoryPool(mempool, state, tx, true, true, &fMissingInputs, false, 0, true)) {
//            mempool.check(pcoinsTip);
            RelayTransaction(tx);
            for (unsigned int i = 0; i < tx.vout.size(); i++) {
                vWorkQueue.emplace_back(inv.hash, i);
            }

            pfrom->nLastTXTime = GetTime();

//            LogPrint("mempool", "AcceptToMemoryPool: peer=%d: accepted %s (poolsz %u txn, %u kB)\n",
//                     pfrom->id,
//                     tx.GetHash().ToString(),
//                     mempool.size(), mempool.DynamicMemoryUsage() / 1000);

            // Recursively process any orphan transactions that depended on this one
            set <NodeId> setMisbehaving;
            while (!vWorkQueue.empty()) {
                auto itByPrev = mapOrphanTransactionsByPrev.find(vWorkQueue.front());
                vWorkQueue.pop_front();
                if (itByPrev == mapOrphanTransactionsByPrev.end())
                    continue;
                for (auto mi = itByPrev->second.begin();
                     mi != itByPrev->second.end();
                     ++mi) {
                    const CTransaction &orphanTx = (*mi)->second.tx;
                    const uint256 &orphanHash = orphanTx.GetHash();
                    NodeId fromPeer = (*mi)->second.fromPeer;
                    bool fMissingInputs2 = false;
                    // Use a dummy CValidationState so someone can't setup nodes to counter-DoS based on orphan
                    // resolution (that is, feeding people an invalid transaction based on LegitTxX in order to get
                    // anyone relaying LegitTxX banned)
                    CValidationState stateDummy;


                    if (setMisbehaving.count(fromPeer))
                        continue;
                    if (AcceptToMemoryPool(mempool, stateDummy, orphanTx, true, true, &fMissingInputs2, false, 0,
                                           true)) {
//                        LogPrintf("Accepted orphan tx %s\n", orphanHash.ToString());
                        RelayTransaction(orphanTx);
                        for (unsigned int i = 0; i < orphanTx.vout.size(); i++) {
                            vWorkQueue.emplace_back(orphanHash, i);
                        }
                        vEraseQueue.push_back(orphanHash);
                    } else if (!fMissingInputs2) {
                        int nDos = 0;
                        if (stateDummy.IsInvalid(nDos) && nDos > 0) {
                            // Punish peer that gave us an invalid orphan tx
                            Misbehaving(fromPeer, nDos);
                            setMisbehaving.insert(fromPeer);
//                            LogPrint("mempool", "   invalid orphan tx %s\n", orphanHash.ToString());
                        }
                        // Has inputs but not accepted to mempool
                        // Probably non-standard or insufficient fee/priority
//                        LogPrint("mempool", "   removed orphan tx %s\n", orphanHash.ToString());
                        vEraseQueue.push_back(orphanHash);
                        if (orphanTx.wit.IsNull() && !stateDummy.CorruptionPossible()) {
                            // Do not use rejection cache for witness transactions or
                            // witness-stripped transactions, as they can have been malleated.
                            // See https://github.com/bitcoin/bitcoin/issues/8279 for details.
                            assert(recentRejects);
                            recentRejects->insert(orphanHash);
                        }
                    }
//                    mempool.check(pcoinsTip);
                }
            }

            BOOST_FOREACH(uint256
            hash, vEraseQueue)
            EraseOrphanTx(hash);
            //btzc: zcoin condition
        } else if (!AlreadyHave(inv) && tx.IsZerocoinSpend() && AcceptToMemoryPool(mempool, state, tx, false, true, &fMissingInputsZerocoin, false, 0, true)) {
            RelayTransaction(tx);
//            LogPrint("mempool", "AcceptToMemoryPool: peer=%d: accepted %s (poolsz %u txn, %u kB)\n",
//                     pfrom->id,
//                     tx.GetHash().ToString(),
//                     mempool.size(), mempool.DynamicMemoryUsage() / 1000);

        } else if (fMissingInputs) {
            bool fRejectedParents = false; // It may be the case that the orphans parents have all been rejected
            BOOST_FOREACH(
            const CTxIn &txin, tx.vin) {
                if (recentRejects->contains(txin.prevout.hash)) {
                    fRejectedParents = true;
                    break;
                }
            }
            if (!fRejectedParents) {
                uint32_t nFetchFlags = GetFetchFlags(pfrom, chainActive.Tip(), chainparams.GetConsensus());
                BOOST_FOREACH(
                const CTxIn &txin, tx.vin) {
                    CInv _inv(MSG_TX | nFetchFlags, txin.prevout.hash);
                    pfrom->AddInventoryKnown(_inv);
                    if (!AlreadyHave(_inv)) pfrom->AskFor(_inv);
                }
                AddOrphanTx(tx, pfrom->GetId());

                // DoS prevention: do not allow mapOrphanTransactions to grow unbounded
//                unsigned int nMaxOrphanTx = (unsigned int) std::max((int64_t) 0, GetArg("-maxorphantx", DEFAULT_MAX_ORPHAN_TRANSACTIONS));
//                unsigned int nEvicted = LimitOrphanTxSize(nMaxOrphanTx);
//                if (nEvicted > 0)
//                    LogPrint("mempool", "mapOrphan overflow, removed %u tx\n", nEvicted);
            } else {
//                LogPrint("mempool", "not keeping orphan with rejected parents %s\n", tx.GetHash().ToString());
            }
        }
        int nDoS = 0;
        if (state.IsInvalid(nDoS)) {
//            LogPrint("mempoolrej", "%s from peer=%d was not accepted: %s\n", tx.GetHash().ToString(),
//                     pfrom->id,
//                     FormatStateMessage(state));
            if (state.GetRejectCode() < REJECT_INTERNAL) // Never send AcceptToMemoryPool's internal codes over P2P
                pfrom->PushMessage(NetMsgType::REJECT, strCommand, (unsigned char) state.GetRejectCode(),
                                   state.GetRejectReason().substr(0, MAX_REJECT_MESSAGE_LENGTH), inv.hash);
            if (nDoS > 0) {
                Misbehaving(pfrom->GetId(), nDoS);
            }
        }
        FlushStateToDisk(state, FLUSH_STATE_PERIODIC);
    } else if (strCommand == NetMsgType::CMPCTBLOCK && !fImporting &&
               !fReindex) // Ignore blocks received while importing
    {
        CBlockHeaderAndShortTxIDs cmpctblock;
        vRecv >> cmpctblock;

        // Keep a CBlock for "optimistic" compactblock reconstructions (see
        // below)
        CBlock block;
        bool fBlockReconstructed = false;

        LOCK(cs_main);

        if (mapBlockIndex.find(cmpctblock.header.hashPrevBlock) == mapBlockIndex.end()) {
            // Doesn't connect (or is genesis), instead of DoSing in AcceptBlockHeader, request deeper headers
            if (!IsInitialBlockDownload())
                pfrom->PushMessage(NetMsgType::GETHEADERS, chainActive.GetLocator(pindexBestHeader), uint256());
            return true;
        }

        CBlockIndex *pindex = NULL;
        CValidationState state;
        if (!AcceptBlockHeader(cmpctblock.header, state, chainparams, &pindex)) {
            int nDoS;
            if (state.IsInvalid(nDoS)) {
                if (nDoS > 0)
                    Misbehaving(pfrom->GetId(), nDoS);
                return true;
            }
        }

        // If AcceptBlockHeader returned true, it set pindex
        assert(pindex);
        UpdateBlockAvailability(pfrom->GetId(), pindex->GetBlockHash());

        std::map < uint256, pair < NodeId, list<QueuedBlock>::iterator > > ::iterator
        blockInFlightIt = mapBlocksInFlight.find(pindex->GetBlockHash());
        bool fAlreadyInFlight = blockInFlightIt != mapBlocksInFlight.end();

        if (pindex->nStatus & BLOCK_HAVE_DATA) // Nothing to do here
            return true;

        if (pindex->nChainWork <= chainActive.Tip()->nChainWork || // We know something better
            pindex->nTx != 0) { // We had this block at some point, but pruned it
            if (fAlreadyInFlight) {
                // We requested this block for some reason, but our mempool will probably be useless
                // so we just grab the block via normal getdata
                std::vector <CInv> vInv(1);
                vInv[0] = CInv(MSG_BLOCK | GetFetchFlags(pfrom, pindex->pprev, chainparams.GetConsensus()),
                               cmpctblock.header.GetHash());
                pfrom->PushMessage(NetMsgType::GETDATA, vInv);
            }
            return true;
        }

        // If we're not close to tip yet, give up and let parallel block fetch work its magic
        if (!fAlreadyInFlight && !CanDirectFetch(chainparams.GetConsensus()))
            return true;

        CNodeState *nodestate = State(pfrom->GetId());

        if (IsWitnessEnabled(pindex->pprev, chainparams.GetConsensus()) && !nodestate->fSupportsDesiredCmpctVersion) {
            // Don't bother trying to process compact blocks from v1 peers
            // after segwit activates.
            return true;
        }

        // We want to be a bit conservative just to be extra careful about DoS
        // possibilities in compact block processing...
        if (pindex->nHeight <= chainActive.Height() + 2) {
            if ((!fAlreadyInFlight && nodestate->nBlocksInFlight < MAX_BLOCKS_IN_TRANSIT_PER_PEER) ||
                (fAlreadyInFlight && blockInFlightIt->second.first == pfrom->GetId())) {
                list<QueuedBlock>::iterator *queuedBlockIt = NULL;
                if (!MarkBlockAsInFlight(pfrom->GetId(), pindex->GetBlockHash(), chainparams.GetConsensus(), pindex,
                                         &queuedBlockIt)) {
                    if (!(*queuedBlockIt)->partialBlock)
                        (*queuedBlockIt)->partialBlock.reset(new PartiallyDownloadedBlock(&mempool));
                    else {
                        // The block was already in flight using compact blocks from the same peer
                        LogPrint("net", "Peer sent us compact block we were already syncing!\n");
                        return true;
                    }
                }

                PartiallyDownloadedBlock &partialBlock = *(*queuedBlockIt)->partialBlock;
                ReadStatus status = partialBlock.InitData(cmpctblock);
                if (status == READ_STATUS_INVALID) {
                    MarkBlockAsReceived(pindex->GetBlockHash()); // Reset in-flight state in case of whitelist
                    Misbehaving(pfrom->GetId(), 100);
//                    LogPrintf("Peer %d sent us invalid compact block\n", pfrom->id);
                    return true;
                } else if (status == READ_STATUS_FAILED) {
                    // Duplicate txindexes, the block is now in-flight, so just request it
                    std::vector <CInv> vInv(1);
                    vInv[0] = CInv(MSG_BLOCK | GetFetchFlags(pfrom, pindex->pprev, chainparams.GetConsensus()),
                                   cmpctblock.header.GetHash());
                    pfrom->PushMessage(NetMsgType::GETDATA, vInv);
                    return true;
                }

                if (!fAlreadyInFlight && mapBlocksInFlight.size() == 1 && pindex->pprev->IsValid(BLOCK_VALID_CHAIN)) {
                    // We seem to be rather well-synced, so it appears pfrom was the first to provide us
                    // with this block! Let's get them to announce using compact blocks in the future.
                    MaybeSetPeerAsAnnouncingHeaderAndIDs(nodestate, pfrom);
                }

                BlockTransactionsRequest req;
                for (size_t i = 0; i < cmpctblock.BlockTxCount(); i++) {
                    if (!partialBlock.IsTxAvailable(i))
                        req.indexes.push_back(i);
                }
                if (req.indexes.empty()) {
                    // Dirty hack to jump to BLOCKTXN code (TODO: move message handling into their own functions)
                    BlockTransactions txn;
                    txn.blockhash = cmpctblock.header.GetHash();
                    CDataStream blockTxnMsg(SER_NETWORK, PROTOCOL_VERSION);
                    blockTxnMsg << txn;
                    return ProcessMessage(pfrom, NetMsgType::BLOCKTXN, blockTxnMsg, nTimeReceived, chainparams);
                } else {
                    req.blockhash = pindex->GetBlockHash();
                    pfrom->PushMessage(NetMsgType::GETBLOCKTXN, req);
                }
            } else {
                // This block is either already in flight from a different
                // peer, or this peer has too many blocks outstanding to
                // download from.
                // Optimistically try to reconstruct anyway since we might be
                // able to without any round trips.
                PartiallyDownloadedBlock tempBlock(&mempool);
                ReadStatus status = tempBlock.InitData(cmpctblock);
                if (status != READ_STATUS_OK) {
                    // TODO: don't ignore failures
                    return true;
                }
                std::vector <CTransaction> dummy;
                status = tempBlock.FillBlock(block, dummy);
                if (status == READ_STATUS_OK) {
                    fBlockReconstructed = true;
                }
            }
        } else {
            if (fAlreadyInFlight) {
                // We requested this block, but its far into the future, so our
                // mempool will probably be useless - request the block normally
                std::vector <CInv> vInv(1);
                vInv[0] = CInv(MSG_BLOCK | GetFetchFlags(pfrom, pindex->pprev, chainparams.GetConsensus()),
                               cmpctblock.header.GetHash());
                pfrom->PushMessage(NetMsgType::GETDATA, vInv);
                return true;
            } else {
                // If this was an announce-cmpctblock, we want the same treatment as a header message
                // Dirty hack to process as if it were just a headers message (TODO: move message handling into their own functions)
                std::vector <CBlock> headers;
                headers.push_back(cmpctblock.header);
                CDataStream vHeadersMsg(SER_NETWORK, PROTOCOL_VERSION);
                vHeadersMsg << headers;
                return ProcessMessage(pfrom, NetMsgType::HEADERS, vHeadersMsg, nTimeReceived, chainparams);
            }
        }

        if (fBlockReconstructed) {
            // If we got here, we were able to optimistically reconstruct a
            // block that is in flight from some other peer.  However, this
            // cmpctblock may be invalid.  In particular, while we've checked
            // that the block merkle root commits to the transaction ids, we
            // haven't yet checked that tx witnesses are properly committed to
            // in the coinbase witness commitment.
            //
            // ProcessNewBlock will call MarkBlockAsReceived(), which will
            // clear any in-flight compact block state that might be present
            // from some other peer.  We don't want a malleated compact block
            // request to interfere with block relay, so we don't want to call
            // ProcessNewBlock until we've already checked that the witness
            // commitment is correct.
            {
                LOCK(cs_main);
                CValidationState dummy;
                if (!ContextualCheckBlock(block, dummy, pindex->pprev)) {
                    // TODO: could send reject message to peer?
                    return true;
                }
            }
            CValidationState state;
            ProcessNewBlock(state, chainparams, pfrom, &block, true, NULL, false);
            // TODO: could send reject message if block is invalid?
        }

        CheckBlockIndex(chainparams.GetConsensus());
    } else if (strCommand == NetMsgType::BLOCKTXN && !fImporting && !fReindex) // Ignore blocks received while importing
    {
//        LogPrintf("ProcessMessages()-> strCommand=%s\n", strCommand);
        BlockTransactions resp;
        vRecv >> resp;

        LOCK(cs_main);

        map < uint256, pair < NodeId, list<QueuedBlock>::iterator > > ::iterator
        it = mapBlocksInFlight.find(resp.blockhash);
        if (it == mapBlocksInFlight.end() || !it->second.second->partialBlock ||
            it->second.first != pfrom->GetId()) {
//            LogPrint("net", "Peer %d sent us block transactions for block we weren't expecting\n", pfrom->id);
            return true;
        }

        PartiallyDownloadedBlock &partialBlock = *it->second.second->partialBlock;
        CBlock block;
        ReadStatus status = partialBlock.FillBlock(block, resp.txn);
        if (status == READ_STATUS_INVALID) {
            MarkBlockAsReceived(resp.blockhash); // Reset in-flight state in case of whitelist
            Misbehaving(pfrom->GetId(), 100);
//            LogPrintf("Peer %d sent us invalid compact block/non-matching block transactions\n", pfrom->id);
            return true;
        } else if (status == READ_STATUS_FAILED) {
            // Might have collided, fall back to getdata now :(
            std::vector <CInv> invs;
            invs.push_back(CInv(MSG_BLOCK | GetFetchFlags(pfrom, chainActive.Tip(), chainparams.GetConsensus()),
                                resp.blockhash));
            pfrom->PushMessage(NetMsgType::GETDATA, invs);
        } else {
            // Block is either okay, or possibly we received
            // READ_STATUS_CHECKBLOCK_FAILED.
            // Note that CheckBlock can only fail for one of a few reasons:
            // 1. bad-proof-of-work (impossible here, because we've already
            //    accepted the header)
            // 2. merkleroot doesn't match the transactions given (already
            //    caught in FillBlock with READ_STATUS_FAILED, so
            //    impossible here)
            // 3. the block is otherwise invalid (eg invalid coinbase,
            //    block is too big, too many legacy sigops, etc).
            // So if CheckBlock failed, #3 is the only possibility.
            // Under BIP 152, we don't DoS-ban unless proof of work is
            // invalid (we don't require all the stateless checks to have
            // been run).  This is handled below, so just treat this as
            // though the block was successfully read, and rely on the
            // handling in ProcessNewBlock to ensure the block index is
            // updated, reject messages go out, etc.
            CValidationState state;
            // BIP 152 permits peers to relay compact blocks after validating
            // the header only; we should not punish peers if the block turns
            // out to be invalid.
            ProcessNewBlock(state, chainparams, pfrom, &block, false, NULL, false);
            int nDoS;
            if (state.IsInvalid(nDoS)) {
                assert(state.GetRejectCode() < REJECT_INTERNAL); // Blocks are never rejected with internal reject codes
                pfrom->PushMessage(NetMsgType::REJECT, strCommand, (unsigned char) state.GetRejectCode(),
                                   state.GetRejectReason().substr(0, MAX_REJECT_MESSAGE_LENGTH), block.GetHash());
            }
        }
    } else if (strCommand == NetMsgType::HEADERS && !fImporting && !fReindex) // Ignore headers received while importing
    {
        std::vector <CBlockHeader> headers;

        // Bypass the normal CBlock deserialization, as we don't want to risk deserializing 2000 full blocks.
        unsigned int nCount = ReadCompactSize(vRecv);
        if (nCount > MAX_HEADERS_RESULTS) {
            LOCK(cs_main);
            Misbehaving(pfrom->GetId(), 20);
            return error("headers message size = %u", nCount);
        }
        headers.resize(nCount);
        for (unsigned int n = 0; n < nCount; n++) {
            vRecv >> headers[n];
            ReadCompactSize(vRecv); // ignore tx count; assume it is 0.
        }

        {
            LOCK(cs_main);

            if (nCount == 0) {
                // Nothing interesting. Stop asking this peers for more headers.
                return true;
            }

            CNodeState *nodestate = State(pfrom->GetId());

            // If this looks like it could be a block announcement (nCount <
            // MAX_BLOCKS_TO_ANNOUNCE), use special logic for handling headers that
            // don't connect:
            // - Send a getheaders message in response to try to connect the chain.
            // - The peer can send up to MAX_UNCONNECTING_HEADERS in a row that
            //   don't connect before giving DoS points
            // - Once a headers message is received that is valid and does connect,
            //   nUnconnectingHeaders gets reset back to 0.
            if (mapBlockIndex.find(headers[0].hashPrevBlock) == mapBlockIndex.end() &&
                nCount < MAX_BLOCKS_TO_ANNOUNCE) {
                nodestate->nUnconnectingHeaders++;
                pfrom->PushMessage(NetMsgType::GETHEADERS, chainActive.GetLocator(pindexBestHeader), uint256());
//                LogPrint("net",
//                         "received header %s: missing prev block %s, sending getheaders (%d) to end (peer=%d, nUnconnectingHeaders=%d)\n",
//                         headers[0].GetHash().ToString(),
//                         headers[0].hashPrevBlock.ToString(),
//                         pindexBestHeader->nHeight,
//                         pfrom->id, nodestate->nUnconnectingHeaders);
                // Set hashLastUnknownBlock for this peer, so that if we
                // eventually get the headers - even from a different peer -
                // we can use this peer to download.
                UpdateBlockAvailability(pfrom->GetId(), headers.back().GetHash());

                if (nodestate->nUnconnectingHeaders % MAX_UNCONNECTING_HEADERS == 0) {
                    Misbehaving(pfrom->GetId(), 20);
                }
                return true;
            }

            LogPrintf("ProcessMessage.AcceptBlockHeader() total %s blocks\n", headers.size());
            CBlockIndex *pindexLast = NULL;
            BOOST_FOREACH(
            const CBlockHeader &header, headers) {
                CValidationState state;
//                int64_t start = std::chrono::duration_cast<std::chrono::milliseconds>(
//                        std::chrono::system_clock::now().time_since_epoch()).count();
//                int nHeight = getNHeight(header);
//                std::cout << "old->nHeight=" << nHeight << std::endl;
//                int nHeight = getNHeight(header);
                if (pindexLast != NULL && header.hashPrevBlock != pindexLast->GetBlockHash()) {
                    Misbehaving(pfrom->GetId(), 20);
                    return error("non-continuous headers sequence");
                }
                //TODOS
                if (!AcceptBlockHeader(header, state, chainparams, &pindexLast)) {
                    int nDoS;
                    if (state.IsInvalid(nDoS)) {
                        if (nDoS > 0) Misbehaving(pfrom->GetId(), nDoS);
                        return error("invalid header received");
                    }
                }
//                int64_t end = std::chrono::duration_cast<std::chrono::milliseconds>(
//                        std::chrono::system_clock::now().time_since_epoch()).count();
            }
            if (nodestate->nUnconnectingHeaders > 0) {
                LogPrint("net", "peer=%d: resetting nUnconnectingHeaders (%d -> 0)\n", pfrom->id,
                         nodestate->nUnconnectingHeaders);
            }
            nodestate->nUnconnectingHeaders = 0;

            assert(pindexLast);
            UpdateBlockAvailability(pfrom->GetId(), pindexLast->GetBlockHash());

            if (nCount == MAX_HEADERS_RESULTS) {
                // Headers message had its maximum size; the peer may have more headers.
                // TODO: optimize: if pindexLast is an ancestor of chainActive.Tip or pindexBestHeader, continue
                // from there instead.
//                LogPrint("net", "more getheaders (%d) to end to peer=%d (startheight:%d)\n", pindexLast->nHeight,
//                         pfrom->id, pfrom->nStartingHeight);
                pfrom->PushMessage(NetMsgType::GETHEADERS, chainActive.GetLocator(pindexLast), uint256());
            }

            bool fCanDirectFetch = CanDirectFetch(chainparams.GetConsensus());
            // If this set of headers is valid and ends in a block with at least as
            // much work as our tip, download as much as possible.
            if (fCanDirectFetch && pindexLast->IsValid(BLOCK_VALID_TREE) &&
                chainActive.Tip()->nChainWork <= pindexLast->nChainWork) {
                vector < CBlockIndex * > vToFetch;
                CBlockIndex *pindexWalk = pindexLast;
                // Calculate all the blocks we'd need to switch to pindexLast, up to a limit.
                while (pindexWalk && !chainActive.Contains(pindexWalk) &&
                       vToFetch.size() <= MAX_BLOCKS_IN_TRANSIT_PER_PEER) {
                    if (!(pindexWalk->nStatus & BLOCK_HAVE_DATA) &&
                        !mapBlocksInFlight.count(pindexWalk->GetBlockHash()) &&
                        (!IsWitnessEnabled(pindexWalk->pprev, chainparams.GetConsensus()) ||
                         State(pfrom->GetId())->fHaveWitness)) {
                        // We don't have this block, and it's not yet in flight.
                        vToFetch.push_back(pindexWalk);
                    }
                    pindexWalk = pindexWalk->pprev;
                }
                // If pindexWalk still isn't on our main chain, we're looking at a
                // very large reorg at a time we think we're close to caught up to
                // the main chain -- this shouldn't really happen.  Bail out on the
                // direct fetch and rely on parallel download instead.
                if (!chainActive.Contains(pindexWalk)) {
//                    LogPrint("net", "Large reorg, won't direct fetch to %s (%d)\n",
//                             pindexLast->GetBlockHash().ToString(),
//                             pindexLast->nHeight);
                } else {
                    vector <CInv> vGetData;
                    // Download as much as possible, from earliest to latest.
                    BOOST_REVERSE_FOREACH(CBlockIndex * pindex, vToFetch)
                    {
                        if (nodestate->nBlocksInFlight >= MAX_BLOCKS_IN_TRANSIT_PER_PEER) {
                            // Can't download any more from this peer
                            break;
                        }
                        uint32_t nFetchFlags = GetFetchFlags(pfrom, pindex->pprev, chainparams.GetConsensus());
                        vGetData.push_back(CInv(MSG_BLOCK | nFetchFlags, pindex->GetBlockHash()));
                        MarkBlockAsInFlight(pfrom->GetId(), pindex->GetBlockHash(), chainparams.GetConsensus(), pindex);
                        LogPrint("net", "Requesting block %s from  peer=%d\n",
                                 pindex->GetBlockHash().ToString(), pfrom->id);
                    }
                    if (vGetData.size() > 1) {
                        LogPrint("net", "Downloading blocks toward %s (%d) via headers direct fetch\n",
                                 pindexLast->GetBlockHash().ToString(), pindexLast->nHeight);
                    }
                    if (vGetData.size() > 0) {
                        if (nodestate->fSupportsDesiredCmpctVersion && vGetData.size() == 1 &&
                            mapBlocksInFlight.size() == 1 && pindexLast->pprev->IsValid(BLOCK_VALID_CHAIN)) {
                            // We seem to be rather well-synced, so it appears pfrom was the first to provide us
                            // with this block! Let's get them to announce using compact blocks in the future.
                            MaybeSetPeerAsAnnouncingHeaderAndIDs(nodestate, pfrom);
                            // In any case, we want to download using a compact block, not a regular one
                            vGetData[0] = CInv(MSG_CMPCT_BLOCK, vGetData[0].hash);
                        }
                        pfrom->PushMessage(NetMsgType::GETDATA, vGetData);
                    }
                }
            }

            CheckBlockIndex(chainparams.GetConsensus());
        }

        NotifyHeaderTip();
    } else if (strCommand == NetMsgType::BLOCK && !fImporting && !fReindex) // Ignore blocks received while importing
    {
        CBlock block;
        vRecv >> block;
        LogPrintf("ProcessMessage -> received block %s peer=%d\n", block.GetHash().ToString(), pfrom->id);
//        LogPrint("net", "received block %s peer=%d\n", block.GetHash().ToString(), pfrom->id);
        CValidationState state;
        // Process all blocks from whitelisted peers, even if not requested,
        // unless we're still syncing with the network.
        // Such an unrequested block may still be processed, subject to the
        // conditions in AcceptBlock().
//        int nHeight = getNHeight(block.GetBlockHeader());
        bool forceProcessing = pfrom->fWhitelisted && !IsInitialBlockDownload();
        ProcessNewBlock(state, chainparams, pfrom, &block, forceProcessing, NULL, true);
        int nDoS;
        if (state.IsInvalid(nDoS)) {
            assert(state.GetRejectCode() < REJECT_INTERNAL); // Blocks are never rejected with internal reject codes
            pfrom->PushMessage(NetMsgType::REJECT, strCommand, (unsigned char) state.GetRejectCode(),
                               state.GetRejectReason().substr(0, MAX_REJECT_MESSAGE_LENGTH), block.GetHash());
            if (nDoS > 0) {
                LOCK(cs_main);
                Misbehaving(pfrom->GetId(), nDoS);
            }
        }
    } else if (strCommand == NetMsgType::GETADDR) {
        // This asymmetric behavior for inbound and outbound connections was introduced
        // to prevent a fingerprinting attack: an attacker can send specific fake addresses
        // to users' AddrMan and later request them by sending getaddr messages.
        // Making nodes which are behind NAT and can only make outgoing connections ignore
        // the getaddr message mitigates the attack.
        if (!pfrom->fInbound) {
            LogPrint("net", "Ignoring \"getaddr\" from outbound connection. peer=%d\n", pfrom->id);
            return true;
        }

        // Only send one GetAddr response per connection to reduce resource waste
        //  and discourage addr stamping of INV announcements.
        if (pfrom->fSentAddr) {
            LogPrint("net", "Ignoring repeated \"getaddr\". peer=%d\n", pfrom->id);
            return true;
        }
        pfrom->fSentAddr = true;

        pfrom->vAddrToSend.clear();
        vector <CAddress> vAddr = addrman.GetAddr();
        BOOST_FOREACH(
        const CAddress &addr, vAddr)
        pfrom->PushAddress(addr);
    } else if (strCommand == NetMsgType::MEMPOOL) {
        if (!(nLocalServices & NODE_BLOOM) && !pfrom->fWhitelisted) {
            LogPrint("net", "mempool request with bloom filters disabled, disconnect peer=%d\n", pfrom->GetId());
            pfrom->fDisconnect = true;
            return true;
        }

        if (CNode::OutboundTargetReached(false) && !pfrom->fWhitelisted) {
            LogPrint("net", "mempool request with bandwidth limit reached, disconnect peer=%d\n", pfrom->GetId());
            pfrom->fDisconnect = true;
            return true;
        }

        LOCK(pfrom->cs_inventory);
        pfrom->fSendMempool = true;
    } else if (strCommand == NetMsgType::PING) {
        if (pfrom->nVersion > BIP0031_VERSION) {
            uint64_t nonce = 0;
            vRecv >> nonce;
            // Echo the message back with the nonce. This allows for two useful features:
            //
            // 1) A remote node can quickly check if the connection is operational
            // 2) Remote nodes can measure the latency of the network thread. If this node
            //    is overloaded it won't respond to pings quickly and the remote node can
            //    avoid sending us more work, like chain download requests.
            //
            // The nonce stops the remote getting confused between different pings: without
            // it, if the remote node sends a ping once per second and this node takes 5
            // seconds to respond to each, the 5th ping the remote sends would appear to
            // return very quickly.
            pfrom->PushMessage(NetMsgType::PONG, nonce);
        }
    } else if (strCommand == NetMsgType::PONG) {
        int64_t pingUsecEnd = nTimeReceived;
        uint64_t nonce = 0;
        size_t nAvail = vRecv.in_avail();
        bool bPingFinished = false;
        std::string sProblem;

        if (nAvail >= sizeof(nonce)) {
            vRecv >> nonce;

            // Only process pong message if there is an outstanding ping (old ping without nonce should never pong)
            if (pfrom->nPingNonceSent != 0) {
                if (nonce == pfrom->nPingNonceSent) {
                    // Matching pong received, this ping is no longer outstanding
                    bPingFinished = true;
                    int64_t pingUsecTime = pingUsecEnd - pfrom->nPingUsecStart;
                    if (pingUsecTime > 0) {
                        // Successful ping time measurement, replace previous
                        pfrom->nPingUsecTime = pingUsecTime;
                        pfrom->nMinPingUsecTime = std::min(pfrom->nMinPingUsecTime, pingUsecTime);
                    } else {
                        // This should never happen
                        sProblem = "Timing mishap";
                    }
                } else {
                    // Nonce mismatches are normal when pings are overlapping
                    sProblem = "Nonce mismatch";
                    if (nonce == 0) {
                        // This is most likely a bug in another implementation somewhere; cancel this ping
                        bPingFinished = true;
                        sProblem = "Nonce zero";
                    }
                }
            } else {
                sProblem = "Unsolicited pong without ping";
            }
        } else {
            // This is most likely a bug in another implementation somewhere; cancel this ping
            bPingFinished = true;
            sProblem = "Short payload";
        }

        if (!(sProblem.empty())) {
//            LogPrint("net", "pong peer=%d: %s, %x expected, %x received, %u bytes\n",
//                     pfrom->id,
//                     sProblem,
//                     pfrom->nPingNonceSent,
//                     nonce,
//                     nAvail);
        }
        if (bPingFinished) {
            pfrom->nPingNonceSent = 0;
        }
    } else if (strCommand == NetMsgType::FILTERLOAD) {
        CBloomFilter filter;
        vRecv >> filter;

        if (!filter.IsWithinSizeConstraints()) {
            // There is no excuse for sending a too-large filter
            LOCK(cs_main);
            Misbehaving(pfrom->GetId(), 100);
        } else {
            LOCK(pfrom->cs_filter);
            delete pfrom->pfilter;
            pfrom->pfilter = new CBloomFilter(filter);
            pfrom->pfilter->UpdateEmptyFull();
            pfrom->fRelayTxes = true;
        }
    } else if (strCommand == NetMsgType::FILTERADD) {
        vector<unsigned char> vData;
        vRecv >> vData;

        // Nodes must NEVER send a data item > 520 bytes (the max size for a script data object,
        // and thus, the maximum size any matched object can have) in a filteradd message
        bool bad = false;
        if (vData.size() > MAX_SCRIPT_ELEMENT_SIZE) {
            bad = true;
        } else {
            LOCK(pfrom->cs_filter);
            if (pfrom->pfilter) {
                pfrom->pfilter->insert(vData);
            } else {
                bad = true;
            }
        }
        if (bad) {
            LOCK(cs_main);
            Misbehaving(pfrom->GetId(), 100);
        }
    } else if (strCommand == NetMsgType::FILTERCLEAR) {
        LOCK(pfrom->cs_filter);
        delete pfrom->pfilter;
        pfrom->pfilter = new CBloomFilter();
        pfrom->fRelayTxes = true;
    } else if (strCommand == NetMsgType::REJECT) {
        if (fDebug) {
            try {
                string strMsg;
                unsigned char ccode;
                string strReason;
                vRecv >> LIMITED_STRING(strMsg, CMessageHeader::COMMAND_SIZE) >> ccode
                      >> LIMITED_STRING(strReason, MAX_REJECT_MESSAGE_LENGTH);

                ostringstream ss;
                ss << strMsg << " code " << itostr(ccode) << ": " << strReason;

                if (strMsg == NetMsgType::BLOCK || strMsg == NetMsgType::TX) {
                    uint256 hash;
                    vRecv >> hash;
                    ss << ": hash " << hash.ToString();
                }
                LogPrint("net", "Reject %s\n", SanitizeString(ss.str()));
            } catch (const std::ios_base::failure &) {
                // Avoid feedback loops by preventing reject messages from triggering a new reject message.
                LogPrint("net", "Unparseable reject message received\n");
            }
        }
    } else if (strCommand == NetMsgType::FEEFILTER) {
        CAmount newFeeFilter = 0;
        vRecv >> newFeeFilter;
        if (MoneyRange(newFeeFilter)) {
            {
                LOCK(pfrom->cs_feeFilter);
                pfrom->minFeeFilter = newFeeFilter;
            }
//            LogPrint("net", "received: feefilter of %s from peer=%d\n", CFeeRate(newFeeFilter).ToString(), pfrom->id);
        }
    } else if (strCommand == NetMsgType::NOTFOUND) {
        // We do not care about the NOTFOUND message, but logging an Unknown Command
        // message would be undesirable as we transmit it ourselves.
    } else {
<<<<<<< HEAD
        LogPrintf("Main.cpp ProcessMessage() strCommand=%s\n", strCommand);
=======
//        LogPrintf("Main.cpp ProcessMessage() strCommand=%s\n", strCommand);
>>>>>>> af591806
        // Ignore unknown commands for extensibility
        bool found = false;
        const std::vector <std::string> &allMessages = getAllNetMessageTypes();
        BOOST_FOREACH(const std::string msg, allMessages) {
            if (msg == strCommand) {
                found = true;
                break;
            }
        }

        if (found) {
            //probably one the extensions
            darkSendPool.ProcessMessage(pfrom, strCommand, vRecv);
            mnodeman.ProcessMessage(pfrom, strCommand, vRecv);
            mnpayments.ProcessMessage(pfrom, strCommand, vRecv);
            instantsend.ProcessMessage(pfrom, strCommand, vRecv);
            sporkManager.ProcessSpork(pfrom, strCommand, vRecv);
            znodeSync.ProcessMessage(pfrom, strCommand, vRecv);
        } else {
            // Ignore unknown commands for extensibility
            LogPrint("net", "Unknown command \"%s\" from peer=%d\n", SanitizeString(strCommand), pfrom->id);
        }
    }
    return true;
}

// requires LOCK(cs_vRecvMsg)
bool ProcessMessages(CNode *pfrom) {
    const CChainParams &chainparams = Params();
    //
    // Message format
    //  (4) message start
    //  (12) command
    //  (4) size
    //  (4) checksum
    //  (x) data
    //
    bool fOk = true;

    if (!pfrom->vRecvGetData.empty())
        ProcessGetData(pfrom, chainparams.GetConsensus());

    // this maintains the order of responses
    if (!pfrom->vRecvGetData.empty()) return fOk;

    std::deque<CNetMessage>::iterator it = pfrom->vRecvMsg.begin();
    while (!pfrom->fDisconnect && it != pfrom->vRecvMsg.end()) {
        // Don't bother if send buffer is too full to respond anyway
        if (pfrom->nSendSize >= SendBufferSize())
            break;

        // get next message
        CNetMessage &msg = *it;

        // end, if an incomplete message is found
        if (!msg.complete())
            break;

        // at this point, any failure means we can delete the current message
        it++;

        // Scan for message start
        if (memcmp(msg.hdr.pchMessageStart, chainparams.MessageStart(), MESSAGE_START_SIZE) != 0) {
            LogPrintf("PROCESSMESSAGE: INVALID MESSAGESTART\n");
            fOk = false;
            break;
        }

        // Read header
        CMessageHeader &hdr = msg.hdr;
        if (!hdr.IsValid(chainparams.MessageStart())) {
            LogPrintf("PROCESSMESSAGE: ERRORS IN HEADER\n");
            continue;
        }
        string strCommand = hdr.GetCommand();

        // Message size
        unsigned int nMessageSize = hdr.nMessageSize;

        // Checksum
        CDataStream &vRecv = msg.vRecv;
        uint256 hash = Hash(vRecv.begin(), vRecv.begin() + nMessageSize);
        unsigned int nChecksum = ReadLE32((unsigned char *) &hash);
        if (nChecksum != hdr.nChecksum) {
            LogPrintf("CHECKSUM ERROR\n");
//            LogPrintf("%s(%s, %u bytes): CHECKSUM ERROR nChecksum=%08x hdr.nChecksum=%08x\n", __func__,
//                      SanitizeString(strCommand), nMessageSize, nChecksum, hdr.nChecksum);
            continue;
        }

        // Process message
        bool fRet = false;
        try {
            fRet = ProcessMessage(pfrom, strCommand, vRecv, msg.nTime, chainparams);
            boost::this_thread::interruption_point();
        }
        catch (const std::ios_base::failure &e) {
            pfrom->PushMessage(NetMsgType::REJECT, strCommand, REJECT_MALFORMED, string("error parsing message"));
            if (strstr(e.what(), "end of data")) {
                // Allow exceptions from under-length message on vRecv
                LogPrintf(
                        "%s(%s, %u bytes): Exception '%s' caught, normally caused by a message being shorter than its stated length\n",
                        __func__, SanitizeString(strCommand), nMessageSize, e.what());
            } else if (strstr(e.what(), "size too large")) {
                // Allow exceptions from over-long size
                LogPrintf("%s(%s, %u bytes): Exception '%s' caught\n", __func__, SanitizeString(strCommand),
                          nMessageSize, e.what());
            } else if (strstr(e.what(), "non-canonical ReadCompactSize()")) {
                // Allow exceptions from non-canonical encoding
                LogPrintf("%s(%s, %u bytes): Exception '%s' caught\n", __func__, SanitizeString(strCommand),
                          nMessageSize, e.what());
            } else {
                PrintExceptionContinue(&e, "ProcessMessages() 1");
            }
        }
        catch (const boost::thread_interrupted &) {
            throw;
        }
        catch (const std::exception &e) {
            LogPrintf("Exception with strCommand=%s\n", strCommand);
            PrintExceptionContinue(&e, "ProcessMessages() 2");
        } catch (...) {
            PrintExceptionContinue(NULL, "ProcessMessages() 3");
        }

        if (!fRet)
            LogPrintf("%s(%s, %u bytes) FAILED peer=%d\n", __func__, SanitizeString(strCommand), nMessageSize,
                      pfrom->id);

        break;
    }

    // In case the connection got shut down, its receive buffer was wiped
    if (!pfrom->fDisconnect)
        pfrom->vRecvMsg.erase(pfrom->vRecvMsg.begin(), it);

    return fOk;
}

class CompareInvMempoolOrder {
    CTxMemPool *mp;
public:
    CompareInvMempoolOrder(CTxMemPool *mempool) {
        mp = mempool;
    }

    bool operator()(std::set<uint256>::iterator a, std::set<uint256>::iterator b) {
        /* As std::make_heap produces a max-heap, we want the entries with the
         * fewest ancestors/highest fee to sort later. */
        return mp->CompareDepthAndScore(*b, *a);
    }
};

bool SendMessages(CNode *pto) {
    const Consensus::Params &consensusParams = Params().GetConsensus();
    {
        // Don't send anything until we get its version message
        if (pto->nVersion == 0)
            return true;

        //
        // Message: ping
        //
        bool pingSend = false;
        if (pto->fPingQueued) {
            // RPC ping request by user
            pingSend = true;
        }
        if (pto->nPingNonceSent == 0 && pto->nPingUsecStart + PING_INTERVAL * 1000000 < GetTimeMicros()) {
            // Ping automatically sent as a latency probe & keepalive.
            pingSend = true;
        }
        if (pingSend && !pto->fDisconnect) {
            uint64_t nonce = 0;
            while (nonce == 0) {
                GetRandBytes((unsigned char *) &nonce, sizeof(nonce));
            }
            pto->fPingQueued = false;
            pto->nPingUsecStart = GetTimeMicros();
            if (pto->nVersion > BIP0031_VERSION) {
                pto->nPingNonceSent = nonce;
                pto->PushMessage(NetMsgType::PING, nonce);
            } else {
                // Peer is too old to support ping command with nonce, pong will never arrive.
                pto->nPingNonceSent = 0;
                pto->PushMessage(NetMsgType::PING);
            }
        }

        TRY_LOCK(cs_main, lockMain); // Acquire cs_main for IsInitialBlockDownload() and CNodeState()
        if (!lockMain)
            return true;

        // Address refresh broadcast
        int64_t nNow = GetTimeMicros();
        if (!IsInitialBlockDownload() && pto->nNextLocalAddrSend < nNow) {
            AdvertiseLocal(pto);
            pto->nNextLocalAddrSend = PoissonNextSend(nNow, AVG_LOCAL_ADDRESS_BROADCAST_INTERVAL);
        }

        //
        // Message: addr
        //
        if (pto->nNextAddrSend < nNow) {
            pto->nNextAddrSend = PoissonNextSend(nNow, AVG_ADDRESS_BROADCAST_INTERVAL);
            vector <CAddress> vAddr;
            vAddr.reserve(pto->vAddrToSend.size());
            BOOST_FOREACH(
            const CAddress &addr, pto->vAddrToSend)
            {
                if (!pto->addrKnown.contains(addr.GetKey())) {
                    pto->addrKnown.insert(addr.GetKey());
                    vAddr.push_back(addr);
                    // receiver rejects addr messages larger than 1000
                    if (vAddr.size() >= 1000) {
                        pto->PushMessage(NetMsgType::ADDR, vAddr);
                        vAddr.clear();
                    }
                }
            }
            pto->vAddrToSend.clear();
            if (!vAddr.empty())
                pto->PushMessage(NetMsgType::ADDR, vAddr);
            // we only send the big addr message once
            if (pto->vAddrToSend.capacity() > 40)
                pto->vAddrToSend.shrink_to_fit();
        }

        CNodeState &state = *State(pto->GetId());
        if (state.fShouldBan) {
            if (pto->fWhitelisted)
                LogPrintf("Warning: not punishing whitelisted peer %s!\n", pto->addr.ToString());
            else {
                pto->fDisconnect = true;
                if (pto->addr.IsLocal())
                    LogPrintf("Warning: not banning local peer %s!\n", pto->addr.ToString());
                else {
                    CNode::Ban(pto->addr, BanReasonNodeMisbehaving);
                }
            }
            state.fShouldBan = false;
        }

        BOOST_FOREACH(const CBlockReject &reject, state.rejects)
        pto->PushMessage(NetMsgType::REJECT, (string) NetMsgType::BLOCK, reject.chRejectCode, reject.strRejectReason,
                         reject.hashBlock);
        state.rejects.clear();

        // Start block sync
        if (pindexBestHeader == NULL)
            pindexBestHeader = chainActive.Tip();
        bool fFetch = state.fPreferredDownload || (nPreferredDownload == 0 && !pto->fClient &&
                                                   !pto->fOneShot); // Download if this is a nice peer, or we have no nice peers and this one might do.
        if (!state.fSyncStarted && !pto->fClient && !pto->fDisconnect && !fImporting && !fReindex) {
            // Only actively request headers from a single peer, unless we're close to today.
            if ((nSyncStarted == 0 && fFetch) || pindexBestHeader->GetBlockTime() > GetAdjustedTime() - 24 * 60 * 60) {
                state.fSyncStarted = true;
                nSyncStarted++;
                const CBlockIndex *pindexStart = pindexBestHeader;
                /* If possible, start at the block preceding the currently
                   best known header.  This ensures that we always get a
                   non-empty list of headers back as long as the peer
                   is up-to-date.  With a non-empty response, we can initialise
                   the peer's known best block.  This wouldn't be possible
                   if we requested starting at pindexBestHeader and
                   got back an empty response.  */
                if (pindexStart->pprev)
                    pindexStart = pindexStart->pprev;
                LogPrint("net", "initial getheaders (%d) to peer=%d (startheight:%d)\n", pindexStart->nHeight, pto->id,
                         pto->nStartingHeight);
                pto->PushMessage(NetMsgType::GETHEADERS, chainActive.GetLocator(pindexStart), uint256());
            }
        }

        // Resend wallet transactions that haven't gotten in a block yet
        // Except during reindex, importing and IBD, when old wallet
        // transactions become unconfirmed and spams other nodes.
        if (!fReindex && !fImporting && !IsInitialBlockDownload()) {
            GetMainSignals().Broadcast(nTimeBestReceived);
        }

        //
        // Try sending block announcements via headers
        //
        {
            // If we have less than MAX_BLOCKS_TO_ANNOUNCE in our
            // list of block hashes we're relaying, and our peer wants
            // headers announcements, then find the first header
            // not yet known to our peer but would connect, and send.
            // If no header would connect, or if we have too many
            // blocks, or if the peer doesn't want headers, just
            // add all to the inv queue.
            LOCK(pto->cs_inventory);
            vector <CBlock> vHeaders;
            bool fRevertToInv = ((!state.fPreferHeaders &&
                                  (!state.fPreferHeaderAndIDs || pto->vBlockHashesToAnnounce.size() > 1)) ||
                                 pto->vBlockHashesToAnnounce.size() > MAX_BLOCKS_TO_ANNOUNCE);
            CBlockIndex *pBestIndex = NULL; // last header queued for delivery
            ProcessBlockAvailability(pto->id); // ensure pindexBestKnownBlock is up-to-date

            if (!fRevertToInv) {
                bool fFoundStartingHeader = false;
                // Try to find first header that our peer doesn't have, and
                // then send all headers past that one.  If we come across any
                // headers that aren't on chainActive, give up.
                BOOST_FOREACH(
                const uint256 &hash, pto->vBlockHashesToAnnounce) {
                    BlockMap::iterator mi = mapBlockIndex.find(hash);
                    assert(mi != mapBlockIndex.end());
                    CBlockIndex *pindex = mi->second;
                    if (chainActive[pindex->nHeight] != pindex) {
                        // Bail out if we reorged away from this block
                        fRevertToInv = true;
                        break;
                    }
                    if (pBestIndex != NULL && pindex->pprev != pBestIndex) {
                        // This means that the list of blocks to announce don't
                        // connect to each other.
                        // This shouldn't really be possible to hit during
                        // regular operation (because reorgs should take us to
                        // a chain that has some block not on the prior chain,
                        // which should be caught by the prior check), but one
                        // way this could happen is by using invalidateblock /
                        // reconsiderblock repeatedly on the tip, causing it to
                        // be added multiple times to vBlockHashesToAnnounce.
                        // Robustly deal with this rare situation by reverting
                        // to an inv.
                        fRevertToInv = true;
                        break;
                    }
                    pBestIndex = pindex;
                    if (fFoundStartingHeader) {
                        // add this to the headers message
                        vHeaders.push_back(pindex->GetBlockHeader());
                    } else if (PeerHasHeader(&state, pindex)) {
                        continue; // keep looking for the first new block
                    } else if (pindex->pprev == NULL || PeerHasHeader(&state, pindex->pprev)) {
                        // Peer doesn't have this header but they do have the prior one.
                        // Start sending headers.
                        fFoundStartingHeader = true;
                        vHeaders.push_back(pindex->GetBlockHeader());
                    } else {
                        // Peer doesn't have this header or the prior one -- nothing will
                        // connect, so bail out.
                        fRevertToInv = true;
                        break;
                    }
                }
            }
            if (!fRevertToInv && !vHeaders.empty()) {
                if (vHeaders.size() == 1 && state.fPreferHeaderAndIDs) {
                    // We only send up to 1 block as header-and-ids, as otherwise
                    // probably means we're doing an initial-ish-sync or they're slow
                    LogPrint("net", "%s sending header-and-ids %s to peer %d\n", __func__,
                             vHeaders.front().GetHash().ToString(), pto->id);
                    //TODO: Shouldn't need to reload block from disk, but requires refactor
                    CBlock block;
                    assert(ReadBlockFromDisk(block, pBestIndex, consensusParams));
                    CBlockHeaderAndShortTxIDs cmpctblock(block, state.fWantsCmpctWitness);
                    pto->PushMessageWithFlag(state.fWantsCmpctWitness ? 0 : SERIALIZE_TRANSACTION_NO_WITNESS,
                                             NetMsgType::CMPCTBLOCK, cmpctblock);
                    state.pindexBestHeaderSent = pBestIndex;
                } else if (state.fPreferHeaders) {
                    if (vHeaders.size() > 1) {
                        LogPrint("net", "%s: %u headers, range (%s, %s), to peer=%d\n", __func__,
                                 vHeaders.size(),
                                 vHeaders.front().GetHash().ToString(),
                                 vHeaders.back().GetHash().ToString(), pto->id);
                    } else {
                        LogPrint("net", "%s: sending header %s to peer=%d\n", __func__,
                                 vHeaders.front().GetHash().ToString(), pto->id);
                    }
                    pto->PushMessage(NetMsgType::HEADERS, vHeaders);
                    state.pindexBestHeaderSent = pBestIndex;
                } else
                    fRevertToInv = true;
            }
            if (fRevertToInv) {
                // If falling back to using an inv, just try to inv the tip.
                // The last entry in vBlockHashesToAnnounce was our tip at some point
                // in the past.
                if (!pto->vBlockHashesToAnnounce.empty()) {
                    const uint256 &hashToAnnounce = pto->vBlockHashesToAnnounce.back();
                    BlockMap::iterator mi = mapBlockIndex.find(hashToAnnounce);
                    assert(mi != mapBlockIndex.end());
                    CBlockIndex *pindex = mi->second;

                    // Warn if we're announcing a block that is not on the main chain.
                    // This should be very rare and could be optimized out.
                    // Just log for now.
                    if (chainActive[pindex->nHeight] != pindex) {
                        LogPrint("net", "Announcing block %s not on main chain (tip=%s)\n",
                                 hashToAnnounce.ToString(), chainActive.Tip()->GetBlockHash().ToString());
                    }

                    // If the peer's chain has this block, don't inv it back.
                    if (!PeerHasHeader(&state, pindex)) {
                        pto->PushInventory(CInv(MSG_BLOCK, hashToAnnounce));
                        LogPrint("net", "%s: sending inv peer=%d hash=%s\n", __func__,
                                 pto->id, hashToAnnounce.ToString());
                    }
                }
            }
            pto->vBlockHashesToAnnounce.clear();
        }

        //
        // Message: inventory
        //
        vector<CInv> vInv;
        vector<CInv> vInvWait;
        {
            LOCK(pto->cs_inventory);
            vInv.reserve(std::max<size_t>(pto->vInventoryBlockToSend.size(), INVENTORY_BROADCAST_MAX));

            // Add blocks
            BOOST_FOREACH(const uint256 &hash, pto->vInventoryBlockToSend) {
                vInv.push_back(CInv(MSG_BLOCK, hash));
                if (vInv.size() == MAX_INV_SZ) {
                    pto->PushMessage(NetMsgType::INV, vInv);
                    vInv.clear();
                }
            }
            pto->vInventoryBlockToSend.clear();

            // Check whether periodic sends should happen
            bool fSendTrickle = pto->fWhitelisted;
            if (pto->nNextInvSend < nNow) {
                fSendTrickle = true;
                // Use half the delay for outbound peers, as there is less privacy concern for them.
                pto->nNextInvSend = PoissonNextSend(nNow, INVENTORY_BROADCAST_INTERVAL >> !pto->fInbound);
            }

            // Time to send but the peer has requested we not relay transactions.
            if (fSendTrickle) {
                LOCK(pto->cs_filter);
                if (!pto->fRelayTxes) pto->setInventoryTxToSend.clear();
            }

            // Respond to BIP35 mempool requests
            if (fSendTrickle && pto->fSendMempool) {
                auto vtxinfo = mempool.infoAll();
                pto->fSendMempool = false;
                CAmount filterrate = 0;
                {
                    LOCK(pto->cs_feeFilter);
                    filterrate = pto->minFeeFilter;
                }

                LOCK(pto->cs_filter);

                for (const auto &txinfo : vtxinfo) {
                    const uint256 &hash = txinfo.tx->GetHash();
                    CInv inv(MSG_TX, hash);
                    pto->setInventoryTxToSend.erase(hash);
                    if (filterrate) {
                        if (txinfo.feeRate.GetFeePerK() < filterrate)
                            continue;
                    }
                    if (pto->pfilter) {
                        if (!pto->pfilter->IsRelevantAndUpdate(*txinfo.tx)) continue;
                    }
                    pto->filterInventoryKnown.insert(hash);
                    vInv.push_back(inv);
                    if (vInv.size() == MAX_INV_SZ) {
                        pto->PushMessage(NetMsgType::INV, vInv);
                        vInv.clear();
                    }
                }
                pto->timeLastMempoolReq = GetTime();
            }

            // Determine transactions to relay
            if (fSendTrickle) {
                // Produce a vector with all candidates for sending
                vector <std::set<uint256>::iterator> vInvTx;
                vInvTx.reserve(pto->setInventoryTxToSend.size());
                for (std::set<uint256>::iterator it = pto->setInventoryTxToSend.begin();
                     it != pto->setInventoryTxToSend.end(); it++) {
                    vInvTx.push_back(it);
                }
                CAmount filterrate = 0;
                {
                    LOCK(pto->cs_feeFilter);
                    filterrate = pto->minFeeFilter;
                }
                // Topologically and fee-rate sort the inventory we send for privacy and priority reasons.
                // A heap is used so that not all items need sorting if only a few are being sent.
                CompareInvMempoolOrder compareInvMempoolOrder(&mempool);
                std::make_heap(vInvTx.begin(), vInvTx.end(), compareInvMempoolOrder);
                // No reason to drain out at many times the network's capacity,
                // especially since we have many peers and some will draw much shorter delays.
                unsigned int nRelayedTransactions = 0;
                LOCK(pto->cs_filter);
                while (!vInvTx.empty() && nRelayedTransactions < INVENTORY_BROADCAST_MAX) {
                    // Fetch the top element from the heap
                    std::pop_heap(vInvTx.begin(), vInvTx.end(), compareInvMempoolOrder);
                    std::set<uint256>::iterator it = vInvTx.back();
                    vInvTx.pop_back();
                    uint256 hash = *it;
                    // Remove it from the to-be-sent set
                    pto->setInventoryTxToSend.erase(it);
                    // Check if not in the filter already
                    if (pto->filterInventoryKnown.contains(hash)) {
                        continue;
                    }
                    // Not in the mempool anymore? don't bother sending it.
                    auto txinfo = mempool.info(hash);
                    if (!txinfo.tx) {
                        continue;
                    }
                    if (filterrate && txinfo.feeRate.GetFeePerK() < filterrate) {
                        continue;
                    }
                    if (pto->pfilter && !pto->pfilter->IsRelevantAndUpdate(*txinfo.tx)) continue;
                    // Send
                    vInv.push_back(CInv(MSG_TX, hash));
                    nRelayedTransactions++;
                    {
                        // Expire old relay messages
                        while (!vRelayExpiration.empty() && vRelayExpiration.front().first < nNow) {
                            mapRelay.erase(vRelayExpiration.front().second);
                            vRelayExpiration.pop_front();
                        }

                        auto ret = mapRelay.insert(std::make_pair(hash, std::move(txinfo.tx)));
                        if (ret.second) {
                            vRelayExpiration.push_back(std::make_pair(nNow + 15 * 60 * 1000000, ret.first));
                        }
                    }
                    if (vInv.size() == MAX_INV_SZ) {
                        pto->PushMessage(NetMsgType::INV, vInv);
                        vInv.clear();
                    }
                    pto->filterInventoryKnown.insert(hash);
                }
            }
        }
        // vInventoryToSend from dash
        {
            LOCK(pto->cs_inventory);
            vInv.reserve(std::min<size_t>(1000, pto->vInventoryToSend.size()));
            vInvWait.reserve(pto->vInventoryToSend.size());
            BOOST_FOREACH(const CInv& inv, pto->vInventoryToSend)
            {
                pto->filterInventoryKnown.insert(inv.hash);

                LogPrintf("SendMessages -- queued inv: %s  index=%d peer=%d\n", inv.ToString(), vInv.size(), pto->id);
                vInv.push_back(inv);
                if (vInv.size() >= 1000)
                {
                    LogPrintf("SendMessages -- pushing inv's: count=%d peer=%d\n", vInv.size(), pto->id);
                    pto->PushMessage(NetMsgType::INV, vInv);
                    vInv.clear();
                }
            }
            pto->vInventoryToSend = vInvWait;
        }

        if (!vInv.empty())
            pto->PushMessage(NetMsgType::INV, vInv);

        // Detect whether we're stalling
        nNow = GetTimeMicros();
        if (!pto->fDisconnect && state.nStallingSince &&
            state.nStallingSince < nNow - 1000000 * BLOCK_STALLING_TIMEOUT) {
            // Stalling only triggers when the block download window cannot move. During normal steady state,
            // the download window should be much larger than the to-be-downloaded set of blocks, so disconnection
            // should only happen during initial block download.
            LogPrintf("Peer=%d is stalling block download, disconnecting\n", pto->id);
            pto->fDisconnect = true;
        }
        // In case there is a block that has been in flight from this peer for 2 + 0.5 * N times the block interval
        // (with N the number of peers from which we're downloading validated blocks), disconnect due to timeout.
        // We compensate for other peers to prevent killing off peers due to our own downstream link
        // being saturated. We only count validated in-flight blocks so peers can't advertise non-existing block hashes
        // to unreasonably increase our timeout.
        if (!pto->fDisconnect && state.vBlocksInFlight.size() > 0) {
            QueuedBlock &queuedBlock = state.vBlocksInFlight.front();
            int nOtherPeersWithValidatedDownloads =
                    nPeersWithValidatedDownloads - (state.nBlocksInFlightValidHeaders > 0);
            if (nNow > state.nDownloadingSince + consensusParams.nPowTargetSpacing * (BLOCK_DOWNLOAD_TIMEOUT_BASE +
                                                                                      BLOCK_DOWNLOAD_TIMEOUT_PER_PEER *
                                                                                      nOtherPeersWithValidatedDownloads)) {
                LogPrintf("Timeout downloading block %s from peer=%d, disconnecting\n", queuedBlock.hash.ToString(),
                          pto->id);
                pto->fDisconnect = true;
            }
        }

        //
        // Message: getdata (blocks)
        //
        vector <CInv> vGetData;
        if (!pto->fDisconnect && !pto->fClient && (fFetch || !IsInitialBlockDownload()) &&
            state.nBlocksInFlight < MAX_BLOCKS_IN_TRANSIT_PER_PEER) {
            vector < CBlockIndex * > vToDownload;
            NodeId staller = -1;
            FindNextBlocksToDownload(pto->GetId(), MAX_BLOCKS_IN_TRANSIT_PER_PEER - state.nBlocksInFlight, vToDownload,
                                     staller, consensusParams);
            BOOST_FOREACH(CBlockIndex * pindex, vToDownload)
            {
                uint32_t nFetchFlags = GetFetchFlags(pto, pindex->pprev, consensusParams);
                vGetData.push_back(CInv(MSG_BLOCK | nFetchFlags, pindex->GetBlockHash()));
                MarkBlockAsInFlight(pto->GetId(), pindex->GetBlockHash(), consensusParams, pindex);
                LogPrint("net", "Requesting block %s (%d) peer=%d\n", pindex->GetBlockHash().ToString(),
                         pindex->nHeight, pto->id);
            }
            if (state.nBlocksInFlight == 0 && staller != -1) {
                if (State(staller)->nStallingSince == 0) {
                    State(staller)->nStallingSince = nNow;
                    LogPrint("net", "Stall started peer=%d\n", staller);
                }
            }
        }

        //
        // Message: getdata (non-blocks)
        //
        while (!pto->fDisconnect && !pto->mapAskFor.empty() && (*pto->mapAskFor.begin()).first <= nNow) {
            const CInv &inv = (*pto->mapAskFor.begin()).second;
            if (!AlreadyHave(inv)) {
                if (fDebug)
                    LogPrint("net", "Requesting %s peer=%d\n", inv.ToString(), pto->id);
                vGetData.push_back(inv);
                if (vGetData.size() >= 1000) {
                    pto->PushMessage(NetMsgType::GETDATA, vGetData);
                    vGetData.clear();
                }
            } else {
                //If we're not going to ask, don't expect a response.
                pto->setAskFor.erase(inv.hash);
            }
            pto->mapAskFor.erase(pto->mapAskFor.begin());
        }
        if (!vGetData.empty())
            pto->PushMessage(NetMsgType::GETDATA, vGetData);

        //
        // Message: feefilter
        //
        // We don't want white listed peers to filter txs to us if we have -whitelistforcerelay
        if (!pto->fDisconnect && pto->nVersion >= FEEFILTER_VERSION && GetBoolArg("-feefilter", DEFAULT_FEEFILTER) &&
            !(pto->fWhitelisted && GetBoolArg("-whitelistforcerelay", DEFAULT_WHITELISTFORCERELAY))) {
            CAmount currentFilter = mempool.GetMinFee(
                    GetArg("-maxmempool", DEFAULT_MAX_MEMPOOL_SIZE) * 1000000).GetFeePerK();
            int64_t timeNow = GetTimeMicros();
            if (timeNow > pto->nextSendTimeFeeFilter) {
                CAmount filterToSend = filterRounder.round(currentFilter);
                if (filterToSend != pto->lastSentFeeFilter) {
                    pto->PushMessage(NetMsgType::FEEFILTER, filterToSend);
                    pto->lastSentFeeFilter = filterToSend;
                }
                pto->nextSendTimeFeeFilter = PoissonNextSend(timeNow, AVG_FEEFILTER_BROADCAST_INTERVAL);
            }
                // If the fee filter has changed substantially and it's still more than MAX_FEEFILTER_CHANGE_DELAY
                // until scheduled broadcast, then move the broadcast to within MAX_FEEFILTER_CHANGE_DELAY.
            else if (timeNow + MAX_FEEFILTER_CHANGE_DELAY * 1000000 < pto->nextSendTimeFeeFilter &&
                     (currentFilter < 3 * pto->lastSentFeeFilter / 4 ||
                      currentFilter > 4 * pto->lastSentFeeFilter / 3)) {
                pto->nextSendTimeFeeFilter = timeNow + (insecure_rand() % MAX_FEEFILTER_CHANGE_DELAY) * 1000000;
            }
        }
    }
    return true;
}

std::string CBlockFileInfo::ToString() const {
    return strprintf("CBlockFileInfo(blocks=%u, size=%u, heights=%u...%u, time=%s...%s)", nBlocks, nSize, nHeightFirst,
                     nHeightLast, DateTimeStrFormat("%Y-%m-%d", nTimeFirst), DateTimeStrFormat("%Y-%m-%d", nTimeLast));
}

ThresholdState VersionBitsTipState(const Consensus::Params &params, Consensus::DeploymentPos pos) {
    LOCK(cs_main);
    return VersionBitsState(chainActive.Tip(), params, pos, versionbitscache);
}

class CMainCleanup {
public:
    CMainCleanup() {}

    ~CMainCleanup() {
        // block headers
        BlockMap::iterator it1 = mapBlockIndex.begin();
        for (; it1 != mapBlockIndex.end(); it1++)
            delete (*it1).second;
        mapBlockIndex.clear();

        // orphan transactions
        mapOrphanTransactions.clear();
        mapOrphanTransactionsByPrev.clear();
    }
} instance_of_cmaincleanup;<|MERGE_RESOLUTION|>--- conflicted
+++ resolved
@@ -2080,38 +2080,6 @@
                 return false;
             }
 
-<<<<<<< HEAD
-        // Check again against just the consensus-critical mandatory script
-        // verification flags, in case of bugs in the standard flags that cause
-        // transactions to pass as valid when they're actually invalid. For
-        // instance the STRICTENC flag was incorrectly allowing certain
-        // CHECKSIG NOT scripts to pass, even though they were invalid.
-        //
-        // There is a similar check in CreateNewBlock() to prevent creating
-        // invalid blocks, however allowing such transactions into the mempool
-        // can be exploited as a DoS attack.
-//        if (!CheckInputs(tx, state, view, true, MANDATORY_SCRIPT_VERIFY_FLAGS, true, txdata)) {
-//            return error(
-//                    "%s: BUG! PLEASE REPORT THIS! ConnectInputs failed against MANDATORY but not STANDARD flags %s, %s",
-//                    __func__, hash.ToString(), FormatStateMessage(state));
-//        }
-
-        // Remove conflicting transactions from the mempool
-        BOOST_FOREACH(const CTxMemPool::txiter it, allConflicting)
-        {
-            LogPrint("mempool", "replacing tx %s with %s for %s BTC additional fees, %d delta bytes\n",
-                     it->GetTx().GetHash().ToString(),
-                     hash.ToString(),
-                     FormatMoney(nModifiedFees - nConflictingFees),
-                     (int) nSize - (int) nConflictingSize);
-        }
-        pool.RemoveStaged(allConflicting, false);
-        // Store transaction in memory
-        pool.addUnchecked(hash, entry, setAncestors, !IsInitialBlockDownload());
-        if (tx.IsZerocoinSpend()) {
-            pool.countZCSpend++;
-        }
-=======
             // Check again against just the consensus-critical mandatory script
             // verification flags, in case of bugs in the standard flags that cause
             // transactions to pass as valid when they're actually invalid. For
@@ -2142,7 +2110,6 @@
             if (tx.IsZerocoinSpend()) {
                 pool.countZCSpend++;
             }
->>>>>>> af591806
 
             // trim mempool and check if tx was trimmed
             if (!fOverrideMempoolLimit) {
@@ -6209,7 +6176,6 @@
                 }
 
                 if (!pushed && inv.type == MSG_ZNODE_PAYMENT_BLOCK) {
-                    LogPrintf("ProcessGetData() -> MSG_ZNODE_PAYMENT_BLOCK\n");
                     BlockMap::iterator mi = mapBlockIndex.find(inv.hash);
                     LOCK(cs_mapZnodeBlocks);
                     if (mi != mapBlockIndex.end() && mnpayments.mapZnodeBlocks.count(mi->second->nHeight)) {
@@ -6217,7 +6183,6 @@
                             std::vector<uint256> vecVoteHashes = payee.GetVoteHashes();
                             BOOST_FOREACH(uint256& hash, vecVoteHashes) {
                                 if(mnpayments.HasVerifiedPaymentVote(hash)) {
-                                    LogPrintf("ProcessGetData() ->MSG_ZNODE_PAYMENT_BLOCK -> ZNODEPAYMENTVOTE\n");
                                     CDataStream ss(SER_NETWORK, PROTOCOL_VERSION);
                                     ss.reserve(1000);
                                     ss << mnpayments.mapZnodePaymentVotes[hash];
@@ -7639,11 +7604,7 @@
         // We do not care about the NOTFOUND message, but logging an Unknown Command
         // message would be undesirable as we transmit it ourselves.
     } else {
-<<<<<<< HEAD
-        LogPrintf("Main.cpp ProcessMessage() strCommand=%s\n", strCommand);
-=======
 //        LogPrintf("Main.cpp ProcessMessage() strCommand=%s\n", strCommand);
->>>>>>> af591806
         // Ignore unknown commands for extensibility
         bool found = false;
         const std::vector <std::string> &allMessages = getAllNetMessageTypes();
