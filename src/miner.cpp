--- conflicted
+++ resolved
@@ -408,15 +408,11 @@
                 continue;
             }
 
-<<<<<<< HEAD
-            if (tx.IsZerocoinSpend() || tx.IsZerocoinSpendV3()) {
-=======
             // temporarily disable zerocoin. Re-enable after sigma release
             if (tx.IsZerocoinSpend() || tx.IsZerocoinMint())
                 continue;
 
-            if (tx.IsZerocoinSpend()) {
->>>>>>> 856383a8
+            if (tx.IsZerocoinSpend() || tx.IsZerocoinSpendV3()) {
                 LogPrintf("try to include zerocoinspend tx=%s\n", tx.GetHash().ToString());
                 LogPrintf("COUNT_SPEND_ZC_TX =%s\n", COUNT_SPEND_ZC_TX);
                 LogPrintf("MAX_SPEND_ZC_TX_PER_BLOCK =%s\n", MAX_SPEND_ZC_TX_PER_BLOCK);
