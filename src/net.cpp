// Copyright (c) 2009-2010 Satoshi Nakamoto
// Copyright (c) 2009-2016 The Bitcoin Core developers
// Distributed under the MIT software license, see the accompanying
// file COPYING or http://www.opensource.org/licenses/mit-license.php.

#if defined(HAVE_CONFIG_H)
#include "config/bitcoin-config.h"
#endif

#include "validation.h"
#include "net.h"

#include "addrman.h"
#include "chainparams.h"
#include "clientversion.h"
#include "consensus/consensus.h"
#include "crypto/common.h"
#include "crypto/sha256.h"
#include "hash.h"
#include "primitives/transaction.h"
#include "netbase.h"
#include "scheduler.h"
#include "ui_interface.h"
#include "utilstrencodings.h"
#include "consensus/validation.h"
#include "txmempool.h"
#include "./consensus/validation.h"
#include "validationinterface.h"


#ifdef WIN32
#include <string.h>
#else
#include <fcntl.h>
#endif

#ifdef USE_UPNP
#include <miniupnpc/miniupnpc.h>
#include <miniupnpc/miniwget.h>
#include <miniupnpc/upnpcommands.h>
#include <miniupnpc/upnperrors.h>
#endif


#include <math.h>

// Dump addresses to peers.dat and banlist.dat every 15 minutes (900s)
#define DUMP_ADDRESSES_INTERVAL 900

// We add a random period time (0 to 1 seconds) to feeler connections to prevent synchronization.
#define FEELER_SLEEP_WINDOW 1

#if !defined(HAVE_MSG_NOSIGNAL) && !defined(MSG_NOSIGNAL)
#define MSG_NOSIGNAL 0
#endif

// Fix for ancient MinGW versions, that don't have defined these in ws2tcpip.h.
// Todo: Can be removed when our pull-tester is upgraded to a modern MinGW version.
#ifdef WIN32
#ifndef PROTECTION_LEVEL_UNRESTRICTED
#define PROTECTION_LEVEL_UNRESTRICTED 10
#endif
#ifndef IPV6_PROTECTION_LEVEL
#define IPV6_PROTECTION_LEVEL 23
#endif
#endif


namespace {
    const int MAX_OUTBOUND_CONNECTIONS = 8;
    const int MAX_FEELER_CONNECTIONS = 1;

    struct ListenSocket {
        SOCKET socket;
        bool whitelisted;

        ListenSocket(SOCKET socket, bool whitelisted) : socket(socket), whitelisted(whitelisted) {}
    };
}

constexpr const CConnman::CFullyConnectedOnly CConnman::FullyConnectedOnly;
constexpr const CConnman::CAllNodes CConnman::AllNodes;

const static std::string NET_MESSAGE_COMMAND_OTHER = "*other*";
static const uint64_t RANDOMIZER_ID_NETGROUP = 0x6c0edd8036ef4036ULL; // SHA256("netgroup")[0:8]
static const uint64_t RANDOMIZER_ID_LOCALHOSTNONCE = 0xd93e69e2bbfa5735ULL; // SHA256("localhostnonce")[0:8]

// Public Dandelion fields.

// All transactions embargoed by dandelion.
std::map<uint256, int64_t> CNode::mDandelionEmbargo;

// Inbound connections. Transactions from each connection
// are broadcast to one of 2 dandelion destinations.
std::vector<CNode*> CNode::vDandelionInbound;

// All of our outbound destinations.
std::vector<CNode*> CNode::vDandelionOutbound;
std::vector<CNode*> CNode::vDandelionDestination;

// Dandelion routes, showing txn from which peer must go to which destination.
std::map<CNode*, CNode*> CNode::mDandelionRoutes;

// Destination node to which are stem-ed all local transactions.
CNode* CNode::localDandelionDestination = nullptr;

// All txn are put in the stempool in stem phase.
// After getting relayed they are moved to mempool.
extern CTxPoolAggregate txpools;

/** Services this node implementation cares about */
ServiceFlags nRelevantServices = NODE_NETWORK;

//
// Global state variables
//
bool fDiscover = true;
bool fListen = true;
bool fRelayTxes = true;
CCriticalSection cs_mapLocalHost;
std::map<CNetAddr, LocalServiceInfo> mapLocalHost;
static bool vfLimited[NET_MAX] = {};
std::string strSubVersion;

limitedmap<uint256, int64_t> mapAlreadyAskedFor(MAX_INV_SZ);

// Signals for message handling
static CNodeSignals g_signals;
CNodeSignals& GetNodeSignals() { return g_signals; }

void CConnman::AddOneShot(const std::string& strDest)
{
    LOCK(cs_vOneShots);
    vOneShots.push_back(strDest);
}

unsigned short GetListenPort()
{
    return (unsigned short)(GetArg("-port", Params().GetDefaultPort()));
}

// find 'best' local address for a particular peer
bool GetLocal(CService& addr, const CNetAddr *paddrPeer)
{
    if (!fListen)
        return false;

    int nBestScore = -1;
    int nBestReachability = -1;
    {
        LOCK(cs_mapLocalHost);
        for (std::map<CNetAddr, LocalServiceInfo>::iterator it = mapLocalHost.begin(); it != mapLocalHost.end(); it++)
        {
            int nScore = (*it).second.nScore;
            int nReachability = (*it).first.GetReachabilityFrom(paddrPeer);
            if (nReachability > nBestReachability || (nReachability == nBestReachability && nScore > nBestScore))
            {
                addr = CService((*it).first, (*it).second.nPort);
                nBestReachability = nReachability;
                nBestScore = nScore;
            }
        }
    }
    return nBestScore >= 0;
}

//! Convert the pnSeeds6 array into usable address objects.
static std::vector<CAddress> convertSeed6(const std::vector<SeedSpec6> &vSeedsIn)
{
    // It'll only connect to one or two seed nodes because once it connects,
    // it'll get a pile of addresses with newer timestamps.
    // Seed nodes are given a random 'last seen time' of between one and two
    // weeks ago.
    const int64_t nOneWeek = 7*24*60*60;
    std::vector<CAddress> vSeedsOut;
    vSeedsOut.reserve(vSeedsIn.size());
    for (std::vector<SeedSpec6>::const_iterator i(vSeedsIn.begin()); i != vSeedsIn.end(); ++i)
    {
        struct in6_addr ip;
        memcpy(&ip, i->addr, sizeof(ip));
        CAddress addr(CService(ip, i->port), NODE_NETWORK);
        addr.nTime = GetTime() - GetRand(nOneWeek) - nOneWeek;
        vSeedsOut.push_back(addr);
    }
    return vSeedsOut;
}

// get best local address for a particular peer as a CAddress
// Otherwise, return the unroutable 0.0.0.0 but filled in with
// the normal parameters, since the IP may be changed to a useful
// one by discovery.
CAddress GetLocalAddress(const CNetAddr *paddrPeer, ServiceFlags nLocalServices)
{
    CAddress ret(CService(CNetAddr(),GetListenPort()), nLocalServices);
    CService addr;
    if (GetLocal(addr, paddrPeer))
    {
        ret = CAddress(addr, nLocalServices);
    }
    ret.nTime = GetAdjustedTime();
    return ret;
}

int GetnScore(const CService& addr)
{
    LOCK(cs_mapLocalHost);
    if (mapLocalHost.count(addr) == LOCAL_NONE)
        return 0;
    return mapLocalHost[addr].nScore;
}

// Is our peer's addrLocal potentially useful as an external IP source?
bool IsPeerAddrLocalGood(CNode *pnode)
{
    CService addrLocal = pnode->GetAddrLocal();
    return fDiscover && pnode->addr.IsRoutable() && addrLocal.IsRoutable() &&
           !IsLimited(addrLocal.GetNetwork());
}

// pushes our own address to a peer
void AdvertiseLocal(CNode *pnode)
{
    if (fListen && pnode->fSuccessfullyConnected)
    {
        CAddress addrLocal = GetLocalAddress(&pnode->addr, pnode->GetLocalServices());
        // If discovery is enabled, sometimes give our peer the address it
        // tells us that it sees us as in case it has a better idea of our
        // address than we do.
        if (IsPeerAddrLocalGood(pnode) && (!addrLocal.IsRoutable() ||
             GetRand((GetnScore(addrLocal) > LOCAL_MANUAL) ? 8:2) == 0))
        {
            addrLocal.SetIP(pnode->GetAddrLocal());
        }
        if (addrLocal.IsRoutable())
        {
            LogPrint("net", "AdvertiseLocal: advertising address %s\n", addrLocal.ToString());
            FastRandomContext insecure_rand;
            pnode->PushAddress(addrLocal, insecure_rand);
        }
    }
}

// learn a new local address
bool AddLocal(const CService& addr, int nScore)
{
    if (!addr.IsRoutable())
        return false;

    if (!fDiscover && nScore < LOCAL_MANUAL)
        return false;

    if (IsLimited(addr))
        return false;

    LogPrintf("AddLocal(%s,%i)\n", addr.ToString(), nScore);

    {
        LOCK(cs_mapLocalHost);
        bool fAlready = mapLocalHost.count(addr) > 0;
        LocalServiceInfo &info = mapLocalHost[addr];
        if (!fAlready || nScore >= info.nScore) {
            info.nScore = nScore + (fAlready ? 1 : 0);
            info.nPort = addr.GetPort();
        }
    }

    return true;
}

bool AddLocal(const CNetAddr &addr, int nScore)
{
    return AddLocal(CService(addr, GetListenPort()), nScore);
}

bool RemoveLocal(const CService& addr)
{
    LOCK(cs_mapLocalHost);
    LogPrintf("RemoveLocal(%s)\n", addr.ToString());
    mapLocalHost.erase(addr);
    return true;
}

/** Make a particular network entirely off-limits (no automatic connects to it) */
void SetLimited(enum Network net, bool fLimited)
{
    if (net == NET_UNROUTABLE)
        return;
    LOCK(cs_mapLocalHost);
    vfLimited[net] = fLimited;
}

bool IsLimited(enum Network net)
{
    LOCK(cs_mapLocalHost);
    return vfLimited[net];
}

bool IsLimited(const CNetAddr &addr)
{
    return IsLimited(addr.GetNetwork());
}

/** vote for a local address */
bool SeenLocal(const CService& addr)
{
    {
        LOCK(cs_mapLocalHost);
        if (mapLocalHost.count(addr) == 0)
            return false;
        mapLocalHost[addr].nScore++;
    }
    return true;
}


/** check whether a given address is potentially local */
bool IsLocal(const CService& addr)
{
    LOCK(cs_mapLocalHost);
    return mapLocalHost.count(addr) > 0;
}

/** check whether a given network is one we can probably connect to */
bool IsReachable(enum Network net)
{
    LOCK(cs_mapLocalHost);
    return !vfLimited[net];
}

/** check whether a given address is in a network we can probably connect to */
bool IsReachable(const CNetAddr& addr)
{
    enum Network net = addr.GetNetwork();
    return IsReachable(net);
}


CNode* CConnman::FindNode(const CNetAddr& ip)
{
    LOCK(cs_vNodes);
    BOOST_FOREACH(CNode* pnode, vNodes)
        if ((CNetAddr)pnode->addr == ip)
            return (pnode);
    return NULL;
}

CNode* CConnman::FindNode(const CSubNet& subNet)
{
    LOCK(cs_vNodes);
    BOOST_FOREACH(CNode* pnode, vNodes)
    if (subNet.Match((CNetAddr)pnode->addr))
        return (pnode);
    return NULL;
}

CNode* CConnman::FindNode(const std::string& addrName)
{
    LOCK(cs_vNodes);
    BOOST_FOREACH(CNode* pnode, vNodes) {
        if (pnode->GetAddrName() == addrName) {
            return (pnode);
        }
    }
    return NULL;
}

CNode* CConnman::FindNode(const CService& addr)
{
    LOCK(cs_vNodes);
    BOOST_FOREACH(CNode* pnode, vNodes)
        if ((CService)pnode->addr == addr)
            return (pnode);
    return NULL;
}

bool CConnman::CheckIncomingNonce(uint64_t nonce)
{
    LOCK(cs_vNodes);
    BOOST_FOREACH(CNode* pnode, vNodes) {
        if (!pnode->fSuccessfullyConnected && !pnode->fInbound && pnode->GetLocalNonce() == nonce)
            return false;
    }
    return true;
}

CNode* CConnman::ConnectNode(CAddress addrConnect, const char *pszDest, bool fCountFailure)
{
    if (pszDest == NULL) {
        // we clean znode connections in CZnodeMan::ProcessZnodeConnections()
        // so should be safe to skip this and connect to local Hot MN on CActiveZnode::ManageState()
        if (IsLocal(addrConnect))
            return NULL;
        LOCK(cs_vNodes);
        // Look for an existing connection
        CNode* pnode = FindNode((CService)addrConnect);
        if (pnode)
        {
            LogPrintf("Failed to open new connection, already connected\n");
            return NULL;
        }
    }

    /// debug print
    LogPrint("net", "trying connection %s lastseen=%.1fhrs\n",
        pszDest ? pszDest : addrConnect.ToString(),
        pszDest ? 0.0 : (double)(GetAdjustedTime() - addrConnect.nTime)/3600.0);

    // Connect
    SOCKET hSocket;
    bool proxyConnectionFailed = false;
    if (pszDest ? ConnectSocketByName(addrConnect, hSocket, pszDest, Params().GetDefaultPort(), nConnectTimeout, &proxyConnectionFailed) :
                  ConnectSocket(addrConnect, hSocket, nConnectTimeout, &proxyConnectionFailed))
    {
        if (!IsSelectableSocket(hSocket)) {
            LogPrintf("Cannot create connection: non-selectable socket created (fd >= FD_SETSIZE ?)\n");
            CloseSocket(hSocket);
            return NULL;
        }

        if (pszDest && addrConnect.IsValid()) {
            // It is possible that we already have a connection to the IP/port pszDest resolved to.
            // In that case, drop the connection that was just created, and return the existing CNode instead.
            // Also store the name we used to connect in that CNode, so that future FindNode() calls to that
            // name catch this early.
            LOCK(cs_vNodes);
            CNode* pnode = FindNode((CService)addrConnect);
            if (pnode)
            {
                pnode->MaybeSetAddrName(std::string(pszDest));
                CloseSocket(hSocket);
                LogPrintf("Failed to open new connection, already connected\n");
                return NULL;
            }
        }

        addrman.Attempt(addrConnect, fCountFailure);

        // Add node
        NodeId id = GetNewNodeId();
        uint64_t nonce = GetDeterministicRandomizer(RANDOMIZER_ID_LOCALHOSTNONCE).Write(id).Finalize();
        CNode* pnode = new CNode(id, nLocalServices, GetBestHeight(), hSocket, addrConnect, CalculateKeyedNetGroup(addrConnect), nonce, pszDest ? pszDest : "", false);
        pnode->nServicesExpected = ServiceFlags(addrConnect.nServices & nRelevantServices);
        pnode->AddRef();

        return pnode;
    } else if (!proxyConnectionFailed) {
        // If connecting to the node failed, and failure is not caused by a problem connecting to
        // the proxy, mark this as an attempt.
        addrman.Attempt(addrConnect, fCountFailure);
    }

    return NULL;
}

void CConnman::DumpBanlist()
{
    SweepBanned(); // clean unused entries (if bantime has expired)

    if (!BannedSetIsDirty())
        return;

    int64_t nStart = GetTimeMillis();

    CBanDB bandb;
    banmap_t banmap;
    GetBanned(banmap);
    if (bandb.Write(banmap)) {
        SetBannedSetDirty(false);
    }

    LogPrint("net", "Flushed %d banned node ips/subnets to banlist.dat  %dms\n",
        banmap.size(), GetTimeMillis() - nStart);
}

void CNode::CloseSocketDisconnect()
{
    fDisconnect = true;
    LOCK(cs_hSocket);
    if (hSocket != INVALID_SOCKET)
    {
        LogPrint("net", "disconnecting peer=%d\n", id);
        CloseSocket(hSocket);
    }
}

void CConnman::ClearBanned()
{
    {
        LOCK(cs_setBanned);
        setBanned.clear();
        setBannedIsDirty = true;
    }
    DumpBanlist(); //store banlist to disk
    if(clientInterface)
        clientInterface->BannedListChanged();
}

bool CConnman::IsBanned(CNetAddr ip)
{
    bool fResult = false;
    {
        LOCK(cs_setBanned);
        for (banmap_t::iterator it = setBanned.begin(); it != setBanned.end(); it++)
        {
            CSubNet subNet = (*it).first;
            CBanEntry banEntry = (*it).second;

            if(subNet.Match(ip) && GetTime() < banEntry.nBanUntil)
                fResult = true;
        }
    }
    return fResult;
}

bool CConnman::IsBanned(CSubNet subnet)
{
    bool fResult = false;
    {
        LOCK(cs_setBanned);
        banmap_t::iterator i = setBanned.find(subnet);
        if (i != setBanned.end())
        {
            CBanEntry banEntry = (*i).second;
            if (GetTime() < banEntry.nBanUntil)
                fResult = true;
        }
    }
    return fResult;
}

void CConnman::Ban(const CNetAddr& addr, const BanReason &banReason, int64_t bantimeoffset, bool sinceUnixEpoch) {
    CSubNet subNet(addr);
    Ban(subNet, banReason, bantimeoffset, sinceUnixEpoch);
}

void CConnman::Ban(const CSubNet& subNet, const BanReason &banReason, int64_t bantimeoffset, bool sinceUnixEpoch) {
    CBanEntry banEntry(GetTime());
    banEntry.banReason = banReason;
    if (bantimeoffset <= 0)
    {
        bantimeoffset = GetArg("-bantime", DEFAULT_MISBEHAVING_BANTIME);
        sinceUnixEpoch = false;
    }
    banEntry.nBanUntil = (sinceUnixEpoch ? 0 : GetTime() )+bantimeoffset;

    {
        LOCK(cs_setBanned);
        if (setBanned[subNet].nBanUntil < banEntry.nBanUntil) {
            setBanned[subNet] = banEntry;
            setBannedIsDirty = true;
        }
        else
            return;
    }
    if(clientInterface)
        clientInterface->BannedListChanged();
    {
        LOCK(cs_vNodes);
        BOOST_FOREACH(CNode* pnode, vNodes) {
            if (subNet.Match((CNetAddr)pnode->addr))
                pnode->fDisconnect = true;
        }
    }
    if(banReason == BanReasonManuallyAdded)
        DumpBanlist(); //store banlist to disk immediately if user requested ban
}

bool CConnman::Unban(const CNetAddr &addr) {
    CSubNet subNet(addr);
    return Unban(subNet);
}

bool CConnman::Unban(const CSubNet &subNet) {
    {
        LOCK(cs_setBanned);
        if (!setBanned.erase(subNet))
            return false;
        setBannedIsDirty = true;
    }
    if(clientInterface)
        clientInterface->BannedListChanged();
    DumpBanlist(); //store banlist to disk immediately
    return true;
}

void CConnman::GetBanned(banmap_t &banMap)
{
    LOCK(cs_setBanned);
    // Sweep the banlist so expired bans are not returned
    SweepBanned();
    banMap = setBanned; //create a thread safe copy
}

void CConnman::SetBanned(const banmap_t &banMap)
{
    LOCK(cs_setBanned);
    setBanned = banMap;
    setBannedIsDirty = true;
}

void CConnman::SweepBanned()
{
    int64_t now = GetTime();

    LOCK(cs_setBanned);
    banmap_t::iterator it = setBanned.begin();
    while(it != setBanned.end())
    {
        CSubNet subNet = (*it).first;
        CBanEntry banEntry = (*it).second;
        if(now > banEntry.nBanUntil)
        {
            setBanned.erase(it++);
            setBannedIsDirty = true;
            LogPrint("net", "%s: Removed banned node ip/subnet from banlist.dat: %s\n", __func__, subNet.ToString());
        }
        else
            ++it;
    }
}

bool CConnman::BannedSetIsDirty()
{
    LOCK(cs_setBanned);
    return setBannedIsDirty;
}

void CConnman::SetBannedSetDirty(bool dirty)
{
    LOCK(cs_setBanned); //reuse setBanned lock for the isDirty flag
    setBannedIsDirty = dirty;
}


bool CConnman::IsWhitelistedRange(const CNetAddr &addr) {
    LOCK(cs_vWhitelistedRange);
    BOOST_FOREACH(const CSubNet& subnet, vWhitelistedRange) {
        if (subnet.Match(addr))
            return true;
    }
    return false;
}

void CConnman::AddWhitelistedRange(const CSubNet &subnet) {
    LOCK(cs_vWhitelistedRange);
    vWhitelistedRange.push_back(subnet);
}


std::string CNode::GetAddrName() const {
    LOCK(cs_addrName);
    return addrName;
}

void CNode::MaybeSetAddrName(const std::string& addrNameIn) {
    LOCK(cs_addrName);
    if (addrName.empty()) {
        addrName = addrNameIn;
    }
}

CService CNode::GetAddrLocal() const {
    LOCK(cs_addrLocal);
    return addrLocal;
}

void CNode::SetAddrLocal(const CService& addrLocalIn) {
    LOCK(cs_addrLocal);
    if (addrLocal.IsValid()) {
        error("Addr local already set for node: %i. Refusing to change from %s to %s", id, addrLocal.ToString(), addrLocalIn.ToString());
    } else {
        addrLocal = addrLocalIn;
    }
}

#undef X
#define X(name) stats.name = name
void CNode::copyStats(CNodeStats &stats)
{
    stats.nodeid = this->GetId();
    X(nServices);
    X(addr);
    {
        LOCK(cs_filter);
        X(fRelayTxes);
    }
    X(nLastSend);
    X(nLastRecv);
    X(nTimeConnected);
    X(nTimeOffset);
    stats.addrName = GetAddrName();
    X(nVersion);
    {
        LOCK(cs_SubVer);
        X(cleanSubVer);
    }
    X(fInbound);
    X(fAddnode);
    X(nStartingHeight);
    {
        LOCK(cs_vSend);
        X(mapSendBytesPerMsgCmd);
        X(nSendBytes);
    }
    {
        LOCK(cs_vRecv);
        X(mapRecvBytesPerMsgCmd);
        X(nRecvBytes);
    }
    X(fWhitelisted);

    // It is common for nodes with good ping times to suddenly become lagged,
    // due to a new block arriving or other large transfer.
    // Merely reporting pingtime might fool the caller into thinking the node was still responsive,
    // since pingtime does not update until the ping is complete, which might take a while.
    // So, if a ping is taking an unusually long time in flight,
    // the caller can immediately detect that this is happening.
    int64_t nPingUsecWait = 0;
    if ((0 != nPingNonceSent) && (0 != nPingUsecStart)) {
        nPingUsecWait = GetTimeMicros() - nPingUsecStart;
    }

    // Raw ping time is in microseconds, but show it to user as whole seconds (Bitcoin users should be well used to small numbers with many decimal places by now :)
    stats.dPingTime = (((double)nPingUsecTime) / 1e6);
    stats.dMinPing  = (((double)nMinPingUsecTime) / 1e6);
    stats.dPingWait = (((double)nPingUsecWait) / 1e6);

    // Leave string empty if addrLocal invalid (not filled in yet)
    CService addrLocalUnlocked = GetAddrLocal();
    stats.addrLocal = addrLocalUnlocked.IsValid() ? addrLocalUnlocked.ToString() : "";
}
#undef X

bool CNode::ReceiveMsgBytes(const char *pch, unsigned int nBytes, bool& complete)
{
    complete = false;
    int64_t nTimeMicros = GetTimeMicros();
    LOCK(cs_vRecv);
    nLastRecv = nTimeMicros / 1000000;
    nRecvBytes += nBytes;
    while (nBytes > 0) {

        // get current incomplete message, or create a new one
        if (vRecvMsg.empty() ||
            vRecvMsg.back().complete())
            vRecvMsg.push_back(CNetMessage(Params().MessageStart(), SER_NETWORK, INIT_PROTO_VERSION));

        CNetMessage& msg = vRecvMsg.back();

        // absorb network data
        int handled;
        if (!msg.in_data)
            handled = msg.readHeader(pch, nBytes);
        else
            handled = msg.readData(pch, nBytes);

        if (handled < 0)
                return false;

        if (msg.in_data && msg.hdr.nMessageSize > MAX_PROTOCOL_MESSAGE_LENGTH) {
            LogPrint("net", "Oversized message from peer=%i, disconnecting\n", GetId());
            return false;
        }

        pch += handled;
        nBytes -= handled;

        if (msg.complete()) {

            //store received bytes per message command
            //to prevent a memory DOS, only allow valid commands
            mapMsgCmdSize::iterator i = mapRecvBytesPerMsgCmd.find(msg.hdr.pchCommand);
            if (i == mapRecvBytesPerMsgCmd.end())
                i = mapRecvBytesPerMsgCmd.find(NET_MESSAGE_COMMAND_OTHER);
            assert(i != mapRecvBytesPerMsgCmd.end());
            i->second += msg.hdr.nMessageSize + CMessageHeader::HEADER_SIZE;

            msg.nTime = nTimeMicros;
            complete = true;
        }
    }

    return true;
}

void CNode::SetSendVersion(int nVersionIn)
{
    // Send version may only be changed in the version message, and
    // only one version message is allowed per session. We can therefore
    // treat this value as const and even atomic as long as it's only used
    // once a version message has been successfully processed. Any attempt to
    // set this twice is an error.
    if (nSendVersion != 0) {
        error("Send version already set for node: %i. Refusing to change from %i to %i", id, nSendVersion, nVersionIn);
    } else {
        nSendVersion = nVersionIn;
    }
}

int CNode::GetSendVersion() const
{
    // The send version should always be explicitly set to
    // INIT_PROTO_VERSION rather than using this value until SetSendVersion
    // has been called.
    if (nSendVersion == 0) {
        error("Requesting unset send version for node: %i. Using %i", id, INIT_PROTO_VERSION);
        return INIT_PROTO_VERSION;
    }
    return nSendVersion;
}


int CNetMessage::readHeader(const char *pch, unsigned int nBytes)
{
    // copy data to temporary parsing buffer
    unsigned int nRemaining = 24 - nHdrPos;
    unsigned int nCopy = std::min(nRemaining, nBytes);

    memcpy(&hdrbuf[nHdrPos], pch, nCopy);
    nHdrPos += nCopy;

    // if header incomplete, exit
    if (nHdrPos < 24)
        return nCopy;

    // deserialize to CMessageHeader
    try {
        hdrbuf >> hdr;
    }
    catch (const std::exception&) {
        return -1;
    }

    // reject messages larger than MAX_SIZE
    if (hdr.nMessageSize > MAX_SIZE)
            return -1;

    // switch state to reading message data
    in_data = true;

    return nCopy;
}

int CNetMessage::readData(const char *pch, unsigned int nBytes)
{
    unsigned int nRemaining = hdr.nMessageSize - nDataPos;
    unsigned int nCopy = std::min(nRemaining, nBytes);

    if (vRecv.size() < nDataPos + nCopy) {
        // Allocate up to 256 KiB ahead, but never more than the total message size.
        vRecv.resize(std::min(hdr.nMessageSize, nDataPos + nCopy + 256 * 1024));
    }

    hasher.Write((const unsigned char*)pch, nCopy);
    memcpy(&vRecv[nDataPos], pch, nCopy);
    nDataPos += nCopy;

    return nCopy;
}

const uint256& CNetMessage::GetMessageHash() const
{
    assert(complete());
    if (data_hash.IsNull())
        hasher.Finalize(data_hash.begin());
    return data_hash;
}









// requires LOCK(cs_vSend)
size_t CConnman::SocketSendData(CNode *pnode) const
{
    auto it = pnode->vSendMsg.begin();
    size_t nSentSize = 0;

    while (it != pnode->vSendMsg.end()) {
        const auto &data = *it;
        assert(data.size() > pnode->nSendOffset);
        int nBytes = 0;
        {
            LOCK(pnode->cs_hSocket);
            if (pnode->hSocket == INVALID_SOCKET)
                break;
            nBytes = send(pnode->hSocket, reinterpret_cast<const char*>(data.data()) + pnode->nSendOffset, data.size() - pnode->nSendOffset, MSG_NOSIGNAL | MSG_DONTWAIT);
        }
        if (nBytes > 0) {
            pnode->nLastSend = GetSystemTimeInSeconds();
            pnode->nSendBytes += nBytes;
            pnode->nSendOffset += nBytes;
            nSentSize += nBytes;
            if (pnode->nSendOffset == data.size()) {
                pnode->nSendOffset = 0;
                pnode->nSendSize -= data.size();
                pnode->fPauseSend = pnode->nSendSize > nSendBufferMaxSize;
                it++;
            } else {
                // could not send full message; stop sending more
                break;
            }
        } else {
            if (nBytes < 0) {
                // error
                int nErr = WSAGetLastError();
                if (nErr != WSAEWOULDBLOCK && nErr != WSAEMSGSIZE && nErr != WSAEINTR && nErr != WSAEINPROGRESS)
                {
                    LogPrintf("socket send error %s\n", NetworkErrorString(nErr));
                    pnode->CloseSocketDisconnect();
                }
            }
            // couldn't send anything at all
            break;
        }
    }

    if (it == pnode->vSendMsg.end()) {
        assert(pnode->nSendOffset == 0);
        assert(pnode->nSendSize == 0);
    }
    pnode->vSendMsg.erase(pnode->vSendMsg.begin(), it);
    return nSentSize;
}

struct NodeEvictionCandidate
{
    NodeId id;
    int64_t nTimeConnected;
    int64_t nMinPingUsecTime;
    int64_t nLastBlockTime;
    int64_t nLastTXTime;
    bool fRelevantServices;
    bool fRelayTxes;
    bool fBloomFilter;
    CAddress addr;
    uint64_t nKeyedNetGroup;
};

static bool ReverseCompareNodeMinPingTime(const NodeEvictionCandidate &a, const NodeEvictionCandidate &b)
{
    return a.nMinPingUsecTime > b.nMinPingUsecTime;
}

static bool ReverseCompareNodeTimeConnected(const NodeEvictionCandidate &a, const NodeEvictionCandidate &b)
{
    return a.nTimeConnected > b.nTimeConnected;
}

static bool CompareNetGroupKeyed(const NodeEvictionCandidate &a, const NodeEvictionCandidate &b) {
    return a.nKeyedNetGroup < b.nKeyedNetGroup;
}

static bool CompareNodeBlockTime(const NodeEvictionCandidate &a, const NodeEvictionCandidate &b)
{
    // There is a fall-through here because it is common for a node to have many peers which have not yet relayed a block.
    if (a.nLastBlockTime != b.nLastBlockTime) return a.nLastBlockTime < b.nLastBlockTime;
    if (a.fRelevantServices != b.fRelevantServices) return b.fRelevantServices;
    return a.nTimeConnected > b.nTimeConnected;
}

static bool CompareNodeTXTime(const NodeEvictionCandidate &a, const NodeEvictionCandidate &b)
{
    // There is a fall-through here because it is common for a node to have more than a few peers that have not yet relayed txn.
    if (a.nLastTXTime != b.nLastTXTime) return a.nLastTXTime < b.nLastTXTime;
    if (a.fRelayTxes != b.fRelayTxes) return b.fRelayTxes;
    if (a.fBloomFilter != b.fBloomFilter) return a.fBloomFilter;
    return a.nTimeConnected > b.nTimeConnected;
}

/** Try to find a connection to evict when the node is full.
 *  Extreme care must be taken to avoid opening the node to attacker
 *   triggered network partitioning.
 *  The strategy used here is to protect a small number of peers
 *   for each of several distinct characteristics which are difficult
 *   to forge.  In order to partition a node the attacker must be
 *   simultaneously better at all of them than honest peers.
 */
bool CConnman::AttemptToEvictConnection()
{
    std::vector<NodeEvictionCandidate> vEvictionCandidates;
    {
        LOCK(cs_vNodes);

        BOOST_FOREACH(CNode *node, vNodes) {
            if (node->fWhitelisted)
                continue;
            if (!node->fInbound)
                continue;
            if (node->fDisconnect)
                continue;
            NodeEvictionCandidate candidate = {node->id, node->nTimeConnected, node->nMinPingUsecTime,
                                               node->nLastBlockTime, node->nLastTXTime,
                                               (node->nServices & nRelevantServices) == nRelevantServices,
                                               node->fRelayTxes, node->pfilter != NULL, node->addr, node->nKeyedNetGroup};
            vEvictionCandidates.push_back(candidate);
        }
    }

    if (vEvictionCandidates.empty()) return false;

    // Protect connections with certain characteristics

    // Deterministically select 4 peers to protect by netgroup.
    // An attacker cannot predict which netgroups will be protected
    std::sort(vEvictionCandidates.begin(), vEvictionCandidates.end(), CompareNetGroupKeyed);
    vEvictionCandidates.erase(vEvictionCandidates.end() - std::min(4, static_cast<int>(vEvictionCandidates.size())), vEvictionCandidates.end());

    if (vEvictionCandidates.empty()) return false;

    // Protect the 8 nodes with the lowest minimum ping time.
    // An attacker cannot manipulate this metric without physically moving nodes closer to the target.
    std::sort(vEvictionCandidates.begin(), vEvictionCandidates.end(), ReverseCompareNodeMinPingTime);
    vEvictionCandidates.erase(vEvictionCandidates.end() - std::min(8, static_cast<int>(vEvictionCandidates.size())), vEvictionCandidates.end());

    if (vEvictionCandidates.empty()) return false;

    // Protect 4 nodes that most recently sent us transactions.
    // An attacker cannot manipulate this metric without performing useful work.
    std::sort(vEvictionCandidates.begin(), vEvictionCandidates.end(), CompareNodeTXTime);
    vEvictionCandidates.erase(vEvictionCandidates.end() - std::min(4, static_cast<int>(vEvictionCandidates.size())), vEvictionCandidates.end());

    if (vEvictionCandidates.empty()) return false;

    // Protect 4 nodes that most recently sent us blocks.
    // An attacker cannot manipulate this metric without performing useful work.
    std::sort(vEvictionCandidates.begin(), vEvictionCandidates.end(), CompareNodeBlockTime);
    vEvictionCandidates.erase(vEvictionCandidates.end() - std::min(4, static_cast<int>(vEvictionCandidates.size())), vEvictionCandidates.end());

    if (vEvictionCandidates.empty()) return false;

    // Protect the half of the remaining nodes which have been connected the longest.
    // This replicates the non-eviction implicit behavior, and precludes attacks that start later.
    std::sort(vEvictionCandidates.begin(), vEvictionCandidates.end(), ReverseCompareNodeTimeConnected);
    vEvictionCandidates.erase(vEvictionCandidates.end() - static_cast<int>(vEvictionCandidates.size() / 2), vEvictionCandidates.end());

    if (vEvictionCandidates.empty()) return false;

    // Identify the network group with the most connections and youngest member.
    // (vEvictionCandidates is already sorted by reverse connect time)
    uint64_t naMostConnections;
    unsigned int nMostConnections = 0;
    int64_t nMostConnectionsTime = 0;
    std::map<uint64_t, std::vector<NodeEvictionCandidate> > mapNetGroupNodes;
    BOOST_FOREACH(const NodeEvictionCandidate &node, vEvictionCandidates) {
        mapNetGroupNodes[node.nKeyedNetGroup].push_back(node);
        int64_t grouptime = mapNetGroupNodes[node.nKeyedNetGroup][0].nTimeConnected;
        size_t groupsize = mapNetGroupNodes[node.nKeyedNetGroup].size();

        if (groupsize > nMostConnections || (groupsize == nMostConnections && grouptime > nMostConnectionsTime)) {
            nMostConnections = groupsize;
            nMostConnectionsTime = grouptime;
            naMostConnections = node.nKeyedNetGroup;
        }
    }

    // Reduce to the network group with the most connections
    vEvictionCandidates = std::move(mapNetGroupNodes[naMostConnections]);

    // Disconnect from the network group with the most connections
    NodeId evicted = vEvictionCandidates.front().id;
    LOCK(cs_vNodes);
    for(std::vector<CNode*>::const_iterator it(vNodes.begin()); it != vNodes.end(); ++it) {
        if ((*it)->GetId() == evicted) {
            (*it)->fDisconnect = true;
            return true;
        }
    }
    return false;
}

// Randomly selects the destination CNode from a list of destination nodes
// that have minimal number of routs from "mDandelionRoutes" going to them.
CNode* CNode::SelectFromDandelionDestinations()
{
    std::map<CNode*,uint64_t> mDandelionDestinationCounts;
    for (size_t i = 0; i < vDandelionDestination.size(); i++) {
        mDandelionDestinationCounts.insert(std::make_pair(vDandelionDestination.at(i),0));
    }
    for (auto const& f : mDandelionRoutes) {
        if (mDandelionDestinationCounts.find(f.second) != mDandelionDestinationCounts.end())
            mDandelionDestinationCounts[f.second]++;
    }
    unsigned int minNumConnections = vDandelionInbound.size();
    for (auto const& e : mDandelionDestinationCounts) {
        if (e.second < minNumConnections) {
            minNumConnections = e.second;
        }
    }
    std::vector<CNode*> candidateDestinations;
    for (auto const& e : mDandelionDestinationCounts) {
        if (e.second == minNumConnections) {
            candidateDestinations.push_back(e.first);
        }
    }
    FastRandomContext rng;
    CNode* dandelionDestination = nullptr;
    if (candidateDestinations.size() > 0) {
        dandelionDestination = candidateDestinations.at(rng.rand32() % candidateDestinations.size());
    }
    return dandelionDestination;
}

std::string CNode::GetDandelionRoutingDataDebugString() {
    std::string dandelionRoutingDataDebugString = "";
    dandelionRoutingDataDebugString.append("  vDandelionInbound: ");
    for(auto const& e : vDandelionInbound) {
        dandelionRoutingDataDebugString.append(std::to_string(e->GetId())+" ");
    }
    dandelionRoutingDataDebugString.append("\n");
    dandelionRoutingDataDebugString.append("  vDandelionOutbound: ");
    for(auto const& e : vDandelionOutbound) {
        dandelionRoutingDataDebugString.append(std::to_string(e->GetId())+" ");
    }
    dandelionRoutingDataDebugString.append("\n");
    dandelionRoutingDataDebugString.append("  vDandelionDestination: ");
    for(auto const& e : vDandelionDestination) {
        dandelionRoutingDataDebugString.append(std::to_string(e->GetId())+" ");
    }
    dandelionRoutingDataDebugString.append("\n");
    dandelionRoutingDataDebugString.append("  mDandelionRoutes: ");
    for(auto const& e : mDandelionRoutes) {
        dandelionRoutingDataDebugString.append("("+std::to_string(e.first->GetId())+","+std::to_string(e.second->GetId())+") ");
    }
    dandelionRoutingDataDebugString.append("\n");
    dandelionRoutingDataDebugString.append("  localDandelionDestination: ");
    if(localDandelionDestination == nullptr) {
        dandelionRoutingDataDebugString.append("nullptr");
    } else {
        dandelionRoutingDataDebugString.append(std::to_string(localDandelionDestination->GetId()));
    }
    dandelionRoutingDataDebugString.append("\n");
    return dandelionRoutingDataDebugString;
}

void CConnman::AcceptConnection(const ListenSocket& hListenSocket) {
    struct sockaddr_storage sockaddr;
    socklen_t len = sizeof(sockaddr);
    SOCKET hSocket = accept(hListenSocket.socket, (struct sockaddr *) &sockaddr, &len);
    CAddress addr;
    int nInbound = 0;
    int nMaxInbound = nMaxConnections - (nMaxOutbound + nMaxFeeler);

    if (hSocket != INVALID_SOCKET)
        if (!addr.SetSockAddr((const struct sockaddr*)&sockaddr))
            LogPrintf("Warning: Unknown socket family\n");

    bool whitelisted = hListenSocket.whitelisted || IsWhitelistedRange(addr);
    {
        LOCK(cs_vNodes);
        BOOST_FOREACH(CNode* pnode, vNodes)
            if (pnode->fInbound)
                nInbound++;
    }

    if (hSocket == INVALID_SOCKET)
    {
        int nErr = WSAGetLastError();
        if (nErr != WSAEWOULDBLOCK)
            LogPrintf("socket error accept failed: %s\n", NetworkErrorString(nErr));
        return;
    }

    if (!fNetworkActive) {
        LogPrintf("connection from %s dropped: not accepting new connections\n", addr.ToString());
        CloseSocket(hSocket);
        return;
    }

    if (!IsSelectableSocket(hSocket))
    {
        LogPrintf("connection from %s dropped: non-selectable socket\n", addr.ToString());
        CloseSocket(hSocket);
        return;
    }

    // According to the internet TCP_NODELAY is not carried into accepted sockets
    // on all platforms.  Set it again here just to be sure.
    int set = 1;
#ifdef WIN32
    setsockopt(hSocket, IPPROTO_TCP, TCP_NODELAY, (const char*)&set, sizeof(int));
#else
    setsockopt(hSocket, IPPROTO_TCP, TCP_NODELAY, (void*)&set, sizeof(int));
#endif

    if (IsBanned(addr) && !whitelisted)
    {
        LogPrintf("connection from %s dropped (banned)\n", addr.ToString());
        CloseSocket(hSocket);
        return;
    }

    if (nInbound >= nMaxInbound)
    {
        if (!AttemptToEvictConnection()) {
            // No connection to evict, disconnect the new connection
            LogPrint("net", "failed to find an eviction candidate - connection dropped (full)\n");
            CloseSocket(hSocket);
            return;
        }
    }

    NodeId id = GetNewNodeId();
    uint64_t nonce = GetDeterministicRandomizer(RANDOMIZER_ID_LOCALHOSTNONCE).Write(id).Finalize();

    CNode* pnode = new CNode(id, nLocalServices, GetBestHeight(), hSocket, addr, CalculateKeyedNetGroup(addr), nonce, "", true);
    pnode->AddRef();
    pnode->fWhitelisted = whitelisted;
    GetNodeSignals().InitializeNode(pnode, *this);

    LogPrint("net", "connection from %s accepted\n", addr.ToString());

    {
        LOCK(cs_vNodes);
        vNodes.push_back(pnode);
        // Dandelion: new inbound connection
        CNode::vDandelionInbound.push_back(pnode);
        CNode* pto = CNode::SelectFromDandelionDestinations();
        if (pto != nullptr) {
            CNode::mDandelionRoutes.insert(std::make_pair(pnode, pto));
        }
        LogPrintf("Added inbound Dandelion connection:\n%s",
                  CNode::GetDandelionRoutingDataDebugString());
    }
}

void CNode::CloseDandelionConnections(const CNode* const pnode)
{
    // Remove pnode from vDandelionInbound, if present
    for (auto iter=vDandelionInbound.begin(); iter!=vDandelionInbound.end();) {
        if (*iter==pnode) {
            iter=vDandelionInbound.erase(iter);
        } else {
            iter++;
        }
    }
    // Remove pnode from vDandelionOutbound, if present
    for (auto iter=vDandelionOutbound.begin(); iter!=vDandelionOutbound.end();) {
        if (*iter==pnode) {
            iter=vDandelionOutbound.erase(iter);
        } else {
            iter++;
        }
    }
    // Remove pnode from vDandelionDestination, if present
    bool isDandelionDestination = false;
    for (auto iter = vDandelionDestination.begin(); iter != vDandelionDestination.end();) {
        if (*iter == pnode) {
            isDandelionDestination = true;
            iter=vDandelionDestination.erase(iter);
        } else {
            iter++;
        }
    }
    // Generate a replacement Dandelion destination, if necessary
    if (isDandelionDestination) {
        // Gather a vector of candidate replacements (outbound peers that are not already destinations)
        std::vector<CNode*> candidateReplacements;
        for (auto iteri = vDandelionOutbound.begin(); iteri != vDandelionOutbound.end();) {
            bool eligibleCandidate = true;
            for (auto iterj=vDandelionDestination.begin(); iterj!=vDandelionDestination.end();) {
                if (*iteri==*iterj) {
                    eligibleCandidate = false;
                    iterj = vDandelionDestination.end();
                } else {
                    iterj++;
                }
            }
            if (eligibleCandidate) {
                candidateReplacements.push_back(*iteri);
            }
            iteri++;
        }
        // Select a candidate to be the replacement destination
        FastRandomContext rng;
        CNode* replacementDestination = nullptr;
        if (candidateReplacements.size() > 0) {
            replacementDestination = candidateReplacements.at(rng.rand32() % candidateReplacements.size());
        }
        if (replacementDestination != nullptr) {
            vDandelionDestination.push_back(replacementDestination);
        }
    }
    // Generate a replacement pnode, to be used if necessary
    CNode* newPto = CNode::SelectFromDandelionDestinations();
    // Remove from mDandelionRoutes, if present; if destination, try to replace
    for(auto iter=mDandelionRoutes.begin(); iter!=mDandelionRoutes.end();) {
        if (iter->first==pnode) {
            iter = mDandelionRoutes.erase(iter);
        } else if (iter->second==pnode) {
            if (newPto==nullptr) {
                iter = mDandelionRoutes.erase(iter);
            } else {
                iter->second = newPto;
                iter++;
            }
        } else {
            iter++;
        }
    }
    // Replace localDandelionDestination if equal to pnode
    if (localDandelionDestination == pnode) {
        localDandelionDestination = newPto;
    }

    // Dandelion debug message
    LogPrintf("After closing Dandelion connections:\n%s",
              CNode::GetDandelionRoutingDataDebugString());
}

void CConnman::ThreadSocketHandler()
{
    unsigned int nPrevNodeCount = 0;
    while (!interruptNet)
    {
        //
        // Disconnect nodes
        //
        {
            LOCK(cs_vNodes);
            // Disconnect unused nodes
            std::vector<CNode*> vNodesCopy = vNodes;
            BOOST_FOREACH(CNode* pnode, vNodesCopy)
            {
                if (pnode->fDisconnect)
                {
                    // remove from vNodes
                    vNodes.erase(remove(vNodes.begin(), vNodes.end(), pnode), vNodes.end());

                    // release outbound grant (if any)
                    pnode->grantOutbound.Release();

                    // close socket and cleanup
                    pnode->CloseSocketDisconnect();

                    // hold in disconnected pool until all refs are released
                    pnode->Release();
                    vNodesDisconnected.push_back(pnode);
                }
            }
        }
        {
            // Delete disconnected nodes
            std::list<CNode*> vNodesDisconnectedCopy = vNodesDisconnected;
            BOOST_FOREACH(CNode* pnode, vNodesDisconnectedCopy)
            {
                // wait until threads are done using it
                if (pnode->GetRefCount() <= 0) {
                    bool fDelete = false;
                    {
                        TRY_LOCK(pnode->cs_inventory, lockInv);
                        if (lockInv) {
                            TRY_LOCK(pnode->cs_vSend, lockSend);
                            if (lockSend) {
                                fDelete = true;
                            }
                        }
                    }
                    if (fDelete) {
                        // Dandelion: close connection
                        CNode::CloseDandelionConnections(pnode);
                        vNodesDisconnected.remove(pnode);
                        DeleteNode(pnode);
                    }
                }
            }
        }
<<<<<<< HEAD
        if (vNodes.size() != nPrevNodeCount) {
            nPrevNodeCount = vNodes.size();
            uiInterface.NotifyNumConnectionsChanged(nPrevNodeCount);
            GetMainSignals().NumConnectionsChanged();
=======
        size_t vNodesSize;
        {
            LOCK(cs_vNodes);
            vNodesSize = vNodes.size();
        }
        if(vNodesSize != nPrevNodeCount) {
            nPrevNodeCount = vNodesSize;
            if(clientInterface)
                clientInterface->NotifyNumConnectionsChanged(nPrevNodeCount);
>>>>>>> 5769b585
        }

        //
        // Find which sockets have data to receive
        //
        struct timeval timeout;
        timeout.tv_sec  = 0;
        timeout.tv_usec = 50000; // frequency to poll pnode->vSend

        fd_set fdsetRecv;
        fd_set fdsetSend;
        fd_set fdsetError;
        FD_ZERO(&fdsetRecv);
        FD_ZERO(&fdsetSend);
        FD_ZERO(&fdsetError);
        SOCKET hSocketMax = 0;
        bool have_fds = false;

        BOOST_FOREACH(const ListenSocket& hListenSocket, vhListenSocket) {
            FD_SET(hListenSocket.socket, &fdsetRecv);
            hSocketMax = std::max(hSocketMax, hListenSocket.socket);
            have_fds = true;
        }

        {
            LOCK(cs_vNodes);
            BOOST_FOREACH(CNode* pnode, vNodes)
            {
                // Implement the following logic:
                // * If there is data to send, select() for sending data. As this only
                //   happens when optimistic write failed, we choose to first drain the
                //   write buffer in this case before receiving more. This avoids
                //   needlessly queueing received data, if the remote peer is not themselves
                //   receiving data. This means properly utilizing TCP flow control signalling.
                // * Otherwise, if there is space left in the receive buffer, select() for
                //   receiving data.
                // * Hand off all complete messages to the processor, to be handled without
                //   blocking here.

                bool select_recv = !pnode->fPauseRecv;
                bool select_send;
                {
                    LOCK(pnode->cs_vSend);
                    select_send = !pnode->vSendMsg.empty();
                }

                LOCK(pnode->cs_hSocket);
                if (pnode->hSocket == INVALID_SOCKET)
                    continue;

                FD_SET(pnode->hSocket, &fdsetError);
                hSocketMax = std::max(hSocketMax, pnode->hSocket);
                have_fds = true;

                if (select_send) {
                    FD_SET(pnode->hSocket, &fdsetSend);
                    continue;
                }
                if (select_recv) {
                    FD_SET(pnode->hSocket, &fdsetRecv);
                }
            }
        }

        int nSelect = select(have_fds ? hSocketMax + 1 : 0,
                             &fdsetRecv, &fdsetSend, &fdsetError, &timeout);
        if (interruptNet)
            return;

        if (nSelect == SOCKET_ERROR)
        {
            if (have_fds)
            {
                int nErr = WSAGetLastError();
                LogPrintf("socket select error %s\n", NetworkErrorString(nErr));
                for (unsigned int i = 0; i <= hSocketMax; i++)
                    FD_SET(i, &fdsetRecv);
            }
            FD_ZERO(&fdsetSend);
            FD_ZERO(&fdsetError);
            if (!interruptNet.sleep_for(std::chrono::milliseconds(timeout.tv_usec/1000)))
                return;
        }

        //
        // Accept new connections
        //
        BOOST_FOREACH(const ListenSocket& hListenSocket, vhListenSocket)
        {
            if (hListenSocket.socket != INVALID_SOCKET && FD_ISSET(hListenSocket.socket, &fdsetRecv))
            {
                AcceptConnection(hListenSocket);
            }
        }

        //
        // Service each socket
        //
        std::vector<CNode*> vNodesCopy;
        {
            LOCK(cs_vNodes);
            vNodesCopy = vNodes;
            BOOST_FOREACH(CNode* pnode, vNodesCopy)
                pnode->AddRef();
        }
        BOOST_FOREACH(CNode* pnode, vNodesCopy)
        {
            if (interruptNet)
                return;

            //
            // Receive
            //
            bool recvSet = false;
            bool sendSet = false;
            bool errorSet = false;
            {
                LOCK(pnode->cs_hSocket);
                if (pnode->hSocket == INVALID_SOCKET)
                    continue;
                recvSet = FD_ISSET(pnode->hSocket, &fdsetRecv);
                sendSet = FD_ISSET(pnode->hSocket, &fdsetSend);
                errorSet = FD_ISSET(pnode->hSocket, &fdsetError);
            }
            if (recvSet || errorSet)
            {
                {
                    {
                        // typical socket buffer is 8K-64K
                        char pchBuf[0x10000];
                        int nBytes = 0;
                        {
                            LOCK(pnode->cs_hSocket);
                            if (pnode->hSocket == INVALID_SOCKET)
                                continue;
                            nBytes = recv(pnode->hSocket, pchBuf, sizeof(pchBuf), MSG_DONTWAIT);
                        }
                        if (nBytes > 0)
                        {
                            bool notify = false;
                            if (!pnode->ReceiveMsgBytes(pchBuf, nBytes, notify))
                                pnode->CloseSocketDisconnect();
                            RecordBytesRecv(nBytes);
                            if (notify) {
                                size_t nSizeAdded = 0;
                                auto it(pnode->vRecvMsg.begin());
                                for (; it != pnode->vRecvMsg.end(); ++it) {
                                    if (!it->complete())
                                        break;
                                    nSizeAdded += it->vRecv.size() + CMessageHeader::HEADER_SIZE;
                                }
                                {
                                    LOCK(pnode->cs_vProcessMsg);
                                    pnode->vProcessMsg.splice(pnode->vProcessMsg.end(), pnode->vRecvMsg, pnode->vRecvMsg.begin(), it);
                                    pnode->nProcessQueueSize += nSizeAdded;
                                    pnode->fPauseRecv = pnode->nProcessQueueSize > nReceiveFloodSize;
                                }
                                WakeMessageHandler();
                            }
                        }
                        else if (nBytes == 0)
                        {
                            // socket closed gracefully
                            if (!pnode->fDisconnect)
                                LogPrint("net", "socket closed\n");
                            pnode->CloseSocketDisconnect();
                        }
                        else if (nBytes < 0)
                        {
                            // error
                            int nErr = WSAGetLastError();
                            if (nErr != WSAEWOULDBLOCK && nErr != WSAEMSGSIZE && nErr != WSAEINTR && nErr != WSAEINPROGRESS)
                            {
                                if (!pnode->fDisconnect)
                                    LogPrintf("socket recv error %s\n", NetworkErrorString(nErr));
                                pnode->CloseSocketDisconnect();
                            }
                        }
                    }
                }
            }

            //
            // Send
            //
            if (sendSet)
            {
                LOCK(pnode->cs_vSend);
                size_t nBytes = SocketSendData(pnode);
                if (nBytes) {
                    RecordBytesSent(nBytes);
                }
            }

            //
            // Inactivity checking
            //
            int64_t nTime = GetSystemTimeInSeconds();
            if (nTime - pnode->nTimeConnected > 60)
            {
                if (pnode->nLastRecv == 0 || pnode->nLastSend == 0)
                {
                    LogPrint("net", "socket no message in first 60 seconds, %d %d from %d\n", pnode->nLastRecv != 0, pnode->nLastSend != 0, pnode->id);
                    pnode->fDisconnect = true;
                }
                else if (nTime - pnode->nLastSend > TIMEOUT_INTERVAL)
                {
                    LogPrintf("socket sending timeout: %is\n", nTime - pnode->nLastSend);
                    pnode->fDisconnect = true;
                }
                else if (nTime - pnode->nLastRecv > (pnode->nVersion > BIP0031_VERSION ? TIMEOUT_INTERVAL : 90*60))
                {
                    LogPrintf("socket receive timeout: %is\n", nTime - pnode->nLastRecv);
                    pnode->fDisconnect = true;
                }
                else if (pnode->nPingNonceSent && pnode->nPingUsecStart + TIMEOUT_INTERVAL * 1000000 < GetTimeMicros())
                {
                    LogPrintf("ping timeout: %fs\n", 0.000001 * (GetTimeMicros() - pnode->nPingUsecStart));
                    pnode->fDisconnect = true;
                }
                else if (!pnode->fSuccessfullyConnected)
                {
                    LogPrintf("version handshake timeout from %d\n", pnode->id);
                    pnode->fDisconnect = true;
                }
            }
        }
        {
            LOCK(cs_vNodes);
            BOOST_FOREACH(CNode* pnode, vNodesCopy)
                pnode->Release();
        }
    }
}

void CConnman::WakeMessageHandler()
{
    {
        std::lock_guard<std::mutex> lock(mutexMsgProc);
        fMsgProcWake = true;
    }
    condMsgProc.notify_one();
}






#ifdef USE_UPNP
void ThreadMapPort()
{
    std::string port = strprintf("%u", GetListenPort());
    const char * multicastif = 0;
    const char * minissdpdpath = 0;
    struct UPNPDev * devlist = 0;
    char lanaddr[64];

#ifndef UPNPDISCOVER_SUCCESS
    /* miniupnpc 1.5 */
    devlist = upnpDiscover(2000, multicastif, minissdpdpath, 0);
#elif MINIUPNPC_API_VERSION < 14
    /* miniupnpc 1.6 */
    int error = 0;
    devlist = upnpDiscover(2000, multicastif, minissdpdpath, 0, 0, &error);
#else
    /* miniupnpc 1.9.20150730 */
    int error = 0;
    devlist = upnpDiscover(2000, multicastif, minissdpdpath, 0, 0, 2, &error);
#endif

    struct UPNPUrls urls;
    struct IGDdatas data;
    int r;

    r = UPNP_GetValidIGD(devlist, &urls, &data, lanaddr, sizeof(lanaddr));
    if (r == 1)
    {
        if (fDiscover) {
            char externalIPAddress[40];
            r = UPNP_GetExternalIPAddress(urls.controlURL, data.first.servicetype, externalIPAddress);
            if(r != UPNPCOMMAND_SUCCESS)
                LogPrintf("UPnP: GetExternalIPAddress() returned %d\n", r);
            else
            {
                if(externalIPAddress[0])
                {
                    CNetAddr resolved;
                    if(LookupHost(externalIPAddress, resolved, false)) {
                        LogPrintf("UPnP: ExternalIPAddress = %s\n", resolved.ToString().c_str());
                        AddLocal(resolved, LOCAL_UPNP);
                    }
                }
                else
                    LogPrintf("UPnP: GetExternalIPAddress failed.\n");
            }
        }

        std::string strDesc = "Bitcoin " + FormatFullVersion();

        try {
            while (true) {
#ifndef UPNPDISCOVER_SUCCESS
                /* miniupnpc 1.5 */
                r = UPNP_AddPortMapping(urls.controlURL, data.first.servicetype,
                                    port.c_str(), port.c_str(), lanaddr, strDesc.c_str(), "TCP", 0);
#else
                /* miniupnpc 1.6 */
                r = UPNP_AddPortMapping(urls.controlURL, data.first.servicetype,
                                    port.c_str(), port.c_str(), lanaddr, strDesc.c_str(), "TCP", 0, "0");
#endif

                if(r!=UPNPCOMMAND_SUCCESS)
                    LogPrintf("AddPortMapping(%s, %s, %s) failed with code %d (%s)\n",
                        port, port, lanaddr, r, strupnperror(r));
                else
                    LogPrintf("UPnP Port Mapping successful.\n");

                MilliSleep(20*60*1000); // Refresh every 20 minutes
            }
        }
        catch (const boost::thread_interrupted&)
        {
            r = UPNP_DeletePortMapping(urls.controlURL, data.first.servicetype, port.c_str(), "TCP", 0);
            LogPrintf("UPNP_DeletePortMapping() returned: %d\n", r);
            freeUPNPDevlist(devlist); devlist = 0;
            FreeUPNPUrls(&urls);
            throw;
        }
    } else {
        LogPrintf("No valid UPnP IGDs found\n");
        freeUPNPDevlist(devlist); devlist = 0;
        if (r != 0)
            FreeUPNPUrls(&urls);
    }
}

void MapPort(bool fUseUPnP)
{
    static boost::thread* upnp_thread = NULL;

    if (fUseUPnP)
    {
        if (upnp_thread) {
            upnp_thread->interrupt();
            upnp_thread->join();
            delete upnp_thread;
        }
        upnp_thread = new boost::thread(boost::bind(&TraceThread<void (*)()>, "upnp", &ThreadMapPort));
    }
    else if (upnp_thread) {
        upnp_thread->interrupt();
        upnp_thread->join();
        delete upnp_thread;
        upnp_thread = NULL;
    }
}

#else
void MapPort(bool)
{
    // Intentionally left blank.
}
#endif






static std::string GetDNSHost(const CDNSSeedData& data, ServiceFlags* requiredServiceBits)
{
    //use default host for non-filter-capable seeds or if we use the default service bits (NODE_NETWORK)
    if (!data.supportsServiceBitsFiltering || *requiredServiceBits == NODE_NETWORK) {
        *requiredServiceBits = NODE_NETWORK;
        return data.host;
    }

    // See chainparams.cpp, most dnsseeds only support one or two possible servicebits hostnames
    return strprintf("x%x.%s", *requiredServiceBits, data.host);
}


void CConnman::ThreadDNSAddressSeed()
{
    // goal: only query DNS seeds if address need is acute
    // Avoiding DNS seeds when we don't need them improves user privacy by
    //  creating fewer identifying DNS requests, reduces trust by giving seeds
    //  less influence on the network topology, and reduces traffic to the seeds.
    if ((addrman.size() > 0) &&
        (!GetBoolArg("-forcednsseed", DEFAULT_FORCEDNSSEED))) {
        if (!interruptNet.sleep_for(std::chrono::seconds(11)))
            return;

        LOCK(cs_vNodes);
        int nRelevant = 0;
        for (auto pnode : vNodes) {
            nRelevant += pnode->fSuccessfullyConnected && ((pnode->nServices & nRelevantServices) == nRelevantServices);
        }
        if (nRelevant >= 2) {
            LogPrintf("P2P peers available. Skipped DNS seeding.\n");
            return;
        }
    }

    const std::vector<CDNSSeedData> &vSeeds = Params().DNSSeeds();
    int found = 0;

    LogPrintf("Loading addresses from DNS seeds (could take a while)\n");

    BOOST_FOREACH(const CDNSSeedData &seed, vSeeds) {
        if (interruptNet) {
            return;
        }
        if (HaveNameProxy()) {
            AddOneShot(seed.host);
        } else {
            std::vector<CNetAddr> vIPs;
            std::vector<CAddress> vAdd;
            ServiceFlags requiredServiceBits = nRelevantServices;
            if (LookupHost(GetDNSHost(seed, &requiredServiceBits).c_str(), vIPs, 0, true))
            {
                BOOST_FOREACH(const CNetAddr& ip, vIPs)
                {
                    int nOneDay = 24*3600;
                    CAddress addr = CAddress(CService(ip, Params().GetDefaultPort()), requiredServiceBits);
                    addr.nTime = GetTime() - 3*nOneDay - GetRand(4*nOneDay); // use a random age between 3 and 7 days old
                    vAdd.push_back(addr);
                    found++;
                }
            }
            if (interruptNet) {
                return;
            }
            // TODO: The seed name resolve may fail, yielding an IP of [::], which results in
            // addrman assigning the same source to results from different seeds.
            // This should switch to a hard-coded stable dummy IP for each seed name, so that the
            // resolve is not required at all.
            if (!vIPs.empty()) {
                CService seedSource;
                Lookup(seed.name.c_str(), seedSource, 0, true);
                addrman.Add(vAdd, seedSource);
            }
        }
    }

    LogPrintf("%d addresses found from DNS seeds\n", found);
}












void CConnman::DumpAddresses()
{
    int64_t nStart = GetTimeMillis();

    CAddrDB adb;
    adb.Write(addrman);

    LogPrint("net", "Flushed %d addresses to peers.dat  %dms\n",
           addrman.size(), GetTimeMillis() - nStart);
}

void CConnman::DumpData()
{
    DumpAddresses();
    DumpBanlist();
}

void CConnman::ProcessOneShot()
{
    std::string strDest;
    {
        LOCK(cs_vOneShots);
        if (vOneShots.empty())
            return;
        strDest = vOneShots.front();
        vOneShots.pop_front();
    }
    CAddress addr;
    CSemaphoreGrant grant(*semOutbound, true);
    if (grant) {
        if (!OpenNetworkConnection(addr, false, &grant, strDest.c_str(), true))
            AddOneShot(strDest);
    }
}

void CConnman::ThreadOpenConnections()
{
    // Connect to specific addresses
    if (mapMultiArgs.count("-connect") && mapMultiArgs.at("-connect").size() > 0)
    {
        for (int64_t nLoop = 0;; nLoop++)
        {
            ProcessOneShot();
            BOOST_FOREACH(const std::string& strAddr, mapMultiArgs.at("-connect"))
            {
                CAddress addr(CService(), NODE_NONE);
                OpenNetworkConnection(addr, false, NULL, strAddr.c_str());
                for (int i = 0; i < 10 && i < nLoop; i++)
                {
                    if (!interruptNet.sleep_for(std::chrono::milliseconds(500)))
                        return;
                }
            }
            if (!interruptNet.sleep_for(std::chrono::milliseconds(500)))
                return;
        }
    }

    // Initiate network connections
    int64_t nStart = GetTime();

    // Minimum time before next feeler connection (in microseconds).
    int64_t nNextFeeler = PoissonNextSend(nStart*1000*1000, FEELER_INTERVAL);
    while (!interruptNet)
    {
        ProcessOneShot();

        if (!interruptNet.sleep_for(std::chrono::milliseconds(500)))
            return;

        CSemaphoreGrant grant(*semOutbound);
        if (interruptNet)
            return;

        // Add seed nodes if DNS seeds are all down (an infrastructure attack?).
        if (addrman.size() == 0 && (GetTime() - nStart > 60)) {
            static bool done = false;
            if (!done) {
                LogPrintf("Adding fixed seed nodes as DNS doesn't seem to be available.\n");
                CNetAddr local;
                LookupHost("127.0.0.1", local, false);
                addrman.Add(convertSeed6(Params().FixedSeeds()), local);
                done = true;
            }
        }

        //
        // Choose an address to connect to based on most recently seen
        //
        CAddress addrConnect;

        // Only connect out to one peer per network group (/16 for IPv4).
        // Do this here so we don't have to critsect vNodes inside mapAddresses critsect.
        int nOutbound = 0;
        int nOutboundRelevant = 0;
        std::set<std::vector<unsigned char> > setConnected;
        {
            LOCK(cs_vNodes);
            BOOST_FOREACH(CNode* pnode, vNodes) {
                if (!pnode->fInbound && !pnode->fAddnode) {

                    // Count the peers that have all relevant services
                    if (pnode->fSuccessfullyConnected && !pnode->fFeeler && ((pnode->nServices & nRelevantServices) == nRelevantServices)) {
                        nOutboundRelevant++;
                    }
                    // Netgroups for inbound and addnode peers are not excluded because our goal here
                    // is to not use multiple of our limited outbound slots on a single netgroup
                    // but inbound and addnode peers do not use our outbound slots.  Inbound peers
                    // also have the added issue that they're attacker controlled and could be used
                    // to prevent us from connecting to particular hosts if we used them here.
                    setConnected.insert(pnode->addr.GetGroup());
                    nOutbound++;
                }
            }
        }

        // Feeler Connections
        //
        // Design goals:
        //  * Increase the number of connectable addresses in the tried table.
        //
        // Method:
        //  * Choose a random address from new and attempt to connect to it if we can connect 
        //    successfully it is added to tried.
        //  * Start attempting feeler connections only after node finishes making outbound 
        //    connections.
        //  * Only make a feeler connection once every few minutes.
        //
        bool fFeeler = false;
        if (nOutbound >= nMaxOutbound) {
            int64_t nTime = GetTimeMicros(); // The current time right now (in microseconds).
            if (nTime > nNextFeeler) {
                nNextFeeler = PoissonNextSend(nTime, FEELER_INTERVAL);
                fFeeler = true;
            } else {
                continue;
            }
        }

        int64_t nANow = GetAdjustedTime();
        int nTries = 0;
        while (!interruptNet)
        {
            CAddrInfo addr = addrman.Select(fFeeler);

            // if we selected an invalid address, restart
            if (!addr.IsValid() || setConnected.count(addr.GetGroup()) || IsLocal(addr))
                break;

            // If we didn't find an appropriate destination after trying 100 addresses fetched from addrman,
            // stop this loop, and let the outer loop run again (which sleeps, adds seed nodes, recalculates
            // already-connected network ranges, ...) before trying new addrman addresses.
            nTries++;
            if (nTries > 100)
                break;

            if (IsLimited(addr))
                continue;

            // only connect to full nodes
            if ((addr.nServices & REQUIRED_SERVICES) != REQUIRED_SERVICES)
                continue;

            // only consider very recently tried nodes after 30 failed attempts
            if (nANow - addr.nLastTry < 600 && nTries < 30)
                continue;

            // only consider nodes missing relevant services after 40 failed attempts and only if less than half the outbound are up.
            ServiceFlags nRequiredServices = nRelevantServices;
            if (nTries >= 40 && nOutbound < (nMaxOutbound >> 1)) {
                nRequiredServices = REQUIRED_SERVICES;
            }

            if ((addr.nServices & nRequiredServices) != nRequiredServices) {
                continue;
            }

            // do not allow non-default ports, unless after 50 invalid addresses selected already
            if (addr.GetPort() != Params().GetDefaultPort() && nTries < 50)
                continue;

            addrConnect = addr;

            // regardless of the services assumed to be available, only require the minimum if half or more outbound have relevant services
            if (nOutboundRelevant >= (nMaxOutbound >> 1)) {
                addrConnect.nServices = REQUIRED_SERVICES;
            } else {
                addrConnect.nServices = nRequiredServices;
            }
            break;
        }

        if (addrConnect.IsValid()) {

            if (fFeeler) {
                // Add small amount of random noise before connection to avoid synchronization.
                int randsleep = GetRandInt(FEELER_SLEEP_WINDOW * 1000);
                if (!interruptNet.sleep_for(std::chrono::milliseconds(randsleep)))
                    return;
                LogPrint("net", "Making feeler connection to %s\n", addrConnect.ToString());
            }

            OpenNetworkConnection(addrConnect, (int)setConnected.size() >= std::min(nMaxConnections - 1, 2), &grant, NULL, false, fFeeler);
        }
    }
}

std::vector<AddedNodeInfo> CConnman::GetAddedNodeInfo()
{
    std::vector<AddedNodeInfo> ret;

    std::list<std::string> lAddresses(0);
    {
        LOCK(cs_vAddedNodes);
        ret.reserve(vAddedNodes.size());
        BOOST_FOREACH(const std::string& strAddNode, vAddedNodes)
            lAddresses.push_back(strAddNode);
    }


    // Build a map of all already connected addresses (by IP:port and by name) to inbound/outbound and resolved CService
    std::map<CService, bool> mapConnected;
    std::map<std::string, std::pair<bool, CService>> mapConnectedByName;
    {
        LOCK(cs_vNodes);
        for (const CNode* pnode : vNodes) {
            if (pnode->addr.IsValid()) {
                mapConnected[pnode->addr] = pnode->fInbound;
            }
            std::string addrName = pnode->GetAddrName();
            if (!addrName.empty()) {
                mapConnectedByName[std::move(addrName)] = std::make_pair(pnode->fInbound, static_cast<const CService&>(pnode->addr));
            }
        }
    }

    BOOST_FOREACH(const std::string& strAddNode, lAddresses) {
        CService service(LookupNumeric(strAddNode.c_str(), Params().GetDefaultPort()));
        if (service.IsValid()) {
            // strAddNode is an IP:port
            auto it = mapConnected.find(service);
            if (it != mapConnected.end()) {
                ret.push_back(AddedNodeInfo{strAddNode, service, true, it->second});
            } else {
                ret.push_back(AddedNodeInfo{strAddNode, CService(), false, false});
            }
        } else {
            // strAddNode is a name
            auto it = mapConnectedByName.find(strAddNode);
            if (it != mapConnectedByName.end()) {
                ret.push_back(AddedNodeInfo{strAddNode, it->second.second, true, it->second.first});
            } else {
                ret.push_back(AddedNodeInfo{strAddNode, CService(), false, false});
            }
        }
    }

    return ret;
}

void CConnman::ThreadOpenAddedConnections()
{
    {
        LOCK(cs_vAddedNodes);
        if (mapMultiArgs.count("-addnode"))
            vAddedNodes = mapMultiArgs.at("-addnode");
    }

    while (true)
    {
        CSemaphoreGrant grant(*semAddnode);
        std::vector<AddedNodeInfo> vInfo = GetAddedNodeInfo();
        bool tried = false;
        for (const AddedNodeInfo& info : vInfo) {
            if (!info.fConnected) {
                if (!grant.TryAcquire()) {
                    // If we've used up our semaphore and need a new one, lets not wait here since while we are waiting
                    // the addednodeinfo state might change.
                    break;
                }
                // If strAddedNode is an IP/port, decode it immediately, so
                // OpenNetworkConnection can detect existing connections to that IP/port.
                tried = true;
                CService service(LookupNumeric(info.strAddedNode.c_str(), Params().GetDefaultPort()));
                OpenNetworkConnection(CAddress(service, NODE_NONE), false, &grant, info.strAddedNode.c_str(), false, false, true);
                if (!interruptNet.sleep_for(std::chrono::milliseconds(500)))
                    return;
            }
        }
        // Retry every 60 seconds if a connection was attempted, otherwise two seconds
        if (!interruptNet.sleep_for(std::chrono::seconds(tried ? 60 : 2)))
            return;
    }
}

// if successful, this moves the passed grant to the constructed node
bool CConnman::OpenNetworkConnection(const CAddress& addrConnect, bool fCountFailure, CSemaphoreGrant *grantOutbound, const char *pszDest, bool fOneShot, bool fFeeler, bool fAddnode)
{
    //
    // Initiate outbound network connection
    //
    if (interruptNet) {
        return false;
    }
    if (!fNetworkActive) {
        return false;
    }
    if (!pszDest) {
        if (IsLocal(addrConnect) ||
            FindNode((CNetAddr)addrConnect) || IsBanned(addrConnect) ||
            FindNode(addrConnect.ToStringIPPort()))
            return false;
    } else if (FindNode(std::string(pszDest)))
        return false;

    CNode* pnode = ConnectNode(addrConnect, pszDest, fCountFailure);

    if (!pnode)
        return false;
    if (grantOutbound)
        grantOutbound->MoveTo(pnode->grantOutbound);
    if (fOneShot)
        pnode->fOneShot = true;
    if (fFeeler)
        pnode->fFeeler = true;

    // Martun: if dandelion is enabled, then send a special transaction
    // to the new peer to check, if the peer supports dandelion or not.
    if (GetBoolArg("-dandelion", true)) {
        LOCK(cs_vNodes);
        // Dandelion: new outbound connection
        CNode::vDandelionOutbound.push_back(pnode);
        const Consensus::Params& consensus = Params().GetConsensus();
        if (CNode::vDandelionDestination.size() < consensus.nDandelionMaxDestinations) {
            CNode::vDandelionDestination.push_back(pnode);
        }
        //LogPrintf("Added outbound Dandelion connection:\n%s",
        //          CNode::GetDandelionRoutingDataDebugString());
        // Dandelion service discovery
        uint256 dummyHash;
        dummyHash.SetHex("0xffffffffffffffffffffffffffffffffffffffffffffffffffffffffffffffff");
        CInv dummyInv(MSG_DANDELION_TX, dummyHash);
        pnode->PushInventory(dummyInv);
    }
    
    if (fAddnode)
        pnode->fAddnode = true;

    GetNodeSignals().InitializeNode(pnode, *this);
    {
        LOCK(cs_vNodes);
        vNodes.push_back(pnode);
    }

    return true;
}

bool CConnman::OpenMasternodeConnection(const CAddress &addrConnect) {
    return OpenNetworkConnection(addrConnect, false, NULL, NULL, false, false, false /*, true*/);
}

void CConnman::ThreadMessageHandler()
{
    while (!flagInterruptMsgProc)
    {
        std::vector<CNode*> vNodesCopy;
        {
            LOCK(cs_vNodes);
            vNodesCopy = vNodes;
            BOOST_FOREACH(CNode* pnode, vNodesCopy) {
                pnode->AddRef();
            }
        }

        bool fMoreWork = false;

        BOOST_FOREACH(CNode* pnode, vNodesCopy)
        {
            if (pnode->fDisconnect)
                continue;

            // Receive messages
            bool fMoreNodeWork = GetNodeSignals().ProcessMessages(pnode, *this, flagInterruptMsgProc);
            fMoreWork |= (fMoreNodeWork && !pnode->fPauseSend);
            if (flagInterruptMsgProc)
                return;

            // Send messages
            {
                LOCK(pnode->cs_sendProcessing);
                GetNodeSignals().SendMessages(pnode, *this, flagInterruptMsgProc);
            }
            if (flagInterruptMsgProc)
                return;
        }

        {
            LOCK(cs_vNodes);
            BOOST_FOREACH(CNode* pnode, vNodesCopy)
                pnode->Release();
        }

        std::unique_lock<std::mutex> lock(mutexMsgProc);
        if (!fMoreWork) {
            condMsgProc.wait_until(lock, std::chrono::steady_clock::now() + std::chrono::milliseconds(100), [this] { return fMsgProcWake; });
        }
        fMsgProcWake = false;
    }
}






bool CConnman::BindListenPort(const CService &addrBind, std::string& strError, bool fWhitelisted)
{
    strError = "";
    int nOne = 1;

    // Create socket for listening for incoming connections
    struct sockaddr_storage sockaddr;
    socklen_t len = sizeof(sockaddr);
    if (!addrBind.GetSockAddr((struct sockaddr*)&sockaddr, &len))
    {
        strError = strprintf("Error: Bind address family for %s not supported", addrBind.ToString());
        LogPrintf("%s\n", strError);
        return false;
    }

    SOCKET hListenSocket = socket(((struct sockaddr*)&sockaddr)->sa_family, SOCK_STREAM, IPPROTO_TCP);
    if (hListenSocket == INVALID_SOCKET)
    {
        strError = strprintf("Error: Couldn't open socket for incoming connections (socket returned error %s)", NetworkErrorString(WSAGetLastError()));
        LogPrintf("%s\n", strError);
        return false;
    }
    if (!IsSelectableSocket(hListenSocket))
    {
        strError = "Error: Couldn't create a listenable socket for incoming connections";
        LogPrintf("%s\n", strError);
        return false;
    }


#ifndef WIN32
#ifdef SO_NOSIGPIPE
    // Different way of disabling SIGPIPE on BSD
    setsockopt(hListenSocket, SOL_SOCKET, SO_NOSIGPIPE, (void*)&nOne, sizeof(int));
#endif
    // Allow binding if the port is still in TIME_WAIT state after
    // the program was closed and restarted.
    setsockopt(hListenSocket, SOL_SOCKET, SO_REUSEADDR, (void*)&nOne, sizeof(int));
    // Disable Nagle's algorithm
    setsockopt(hListenSocket, IPPROTO_TCP, TCP_NODELAY, (void*)&nOne, sizeof(int));
#else
    setsockopt(hListenSocket, SOL_SOCKET, SO_REUSEADDR, (const char*)&nOne, sizeof(int));
    setsockopt(hListenSocket, IPPROTO_TCP, TCP_NODELAY, (const char*)&nOne, sizeof(int));
#endif

    // Set to non-blocking, incoming connections will also inherit this
    if (!SetSocketNonBlocking(hListenSocket, true)) {
        strError = strprintf("BindListenPort: Setting listening socket to non-blocking failed, error %s\n", NetworkErrorString(WSAGetLastError()));
        LogPrintf("%s\n", strError);
        return false;
    }

    // some systems don't have IPV6_V6ONLY but are always v6only; others do have the option
    // and enable it by default or not. Try to enable it, if possible.
    if (addrBind.IsIPv6()) {
#ifdef IPV6_V6ONLY
#ifdef WIN32
        setsockopt(hListenSocket, IPPROTO_IPV6, IPV6_V6ONLY, (const char*)&nOne, sizeof(int));
#else
        setsockopt(hListenSocket, IPPROTO_IPV6, IPV6_V6ONLY, (void*)&nOne, sizeof(int));
#endif
#endif
#ifdef WIN32
        int nProtLevel = PROTECTION_LEVEL_UNRESTRICTED;
        setsockopt(hListenSocket, IPPROTO_IPV6, IPV6_PROTECTION_LEVEL, (const char*)&nProtLevel, sizeof(int));
#endif
    }

    if (::bind(hListenSocket, (struct sockaddr*)&sockaddr, len) == SOCKET_ERROR)
    {
        int nErr = WSAGetLastError();
        if (nErr == WSAEADDRINUSE)
            strError = strprintf(_("Unable to bind to %s on this computer. %s is probably already running."), addrBind.ToString(), _(PACKAGE_NAME));
        else
            strError = strprintf(_("Unable to bind to %s on this computer (bind returned error %s)"), addrBind.ToString(), NetworkErrorString(nErr));
        LogPrintf("%s\n", strError);
        CloseSocket(hListenSocket);
        return false;
    }
    LogPrintf("Bound to %s\n", addrBind.ToString());

    // Listen for incoming connections
    if (listen(hListenSocket, SOMAXCONN) == SOCKET_ERROR)
    {
        strError = strprintf(_("Error: Listening for incoming connections failed (listen returned error %s)"), NetworkErrorString(WSAGetLastError()));
        LogPrintf("%s\n", strError);
        CloseSocket(hListenSocket);
        return false;
    }

    vhListenSocket.push_back(ListenSocket(hListenSocket, fWhitelisted));

    if (addrBind.IsRoutable() && fDiscover && !fWhitelisted)
        AddLocal(addrBind, LOCAL_BIND);

    return true;
}

void Discover(boost::thread_group& threadGroup)
{
    if (!fDiscover)
        return;

#ifdef WIN32
    // Get local host IP
    char pszHostName[256] = "";
    if (gethostname(pszHostName, sizeof(pszHostName)) != SOCKET_ERROR)
    {
        std::vector<CNetAddr> vaddr;
        if (LookupHost(pszHostName, vaddr, 0, true))
        {
            BOOST_FOREACH (const CNetAddr &addr, vaddr)
            {
                if (AddLocal(addr, LOCAL_IF))
                    LogPrintf("%s: %s - %s\n", __func__, pszHostName, addr.ToString());
            }
        }
    }
#else
    // Get local host ip
    struct ifaddrs* myaddrs;
    if (getifaddrs(&myaddrs) == 0)
    {
        for (struct ifaddrs* ifa = myaddrs; ifa != NULL; ifa = ifa->ifa_next)
        {
            if (ifa->ifa_addr == NULL) continue;
            if ((ifa->ifa_flags & IFF_UP) == 0) continue;
            if (strcmp(ifa->ifa_name, "lo") == 0) continue;
            if (strcmp(ifa->ifa_name, "lo0") == 0) continue;
            if (ifa->ifa_addr->sa_family == AF_INET)
            {
                struct sockaddr_in* s4 = (struct sockaddr_in*)(ifa->ifa_addr);
                CNetAddr addr(s4->sin_addr);
                if (AddLocal(addr, LOCAL_IF))
                    LogPrintf("%s: IPv4 %s: %s\n", __func__, ifa->ifa_name, addr.ToString());
            }
            else if (ifa->ifa_addr->sa_family == AF_INET6)
            {
                struct sockaddr_in6* s6 = (struct sockaddr_in6*)(ifa->ifa_addr);
                CNetAddr addr(s6->sin6_addr);
                if (AddLocal(addr, LOCAL_IF))
                    LogPrintf("%s: IPv6 %s: %s\n", __func__, ifa->ifa_name, addr.ToString());
            }
        }
        freeifaddrs(myaddrs);
    }
#endif
}

void CNode::DandelionShuffle() {
    // Dandelion debug message
    LogPrintf(
        "Before Dandelion shuffle:\n%s",
        CNode::GetDandelionRoutingDataDebugString());
    
    std::vector<CNode *> vNodes = g_connman->CopyNodeVector([] (const CNode *)->bool {return true;});
    {
        // Iterate through mDandelionRoutes to facilitate bookkeeping
        mDandelionRoutes.clear();
        // Set localDandelionDestination to nulltpr and perform bookkeeping
        if (localDandelionDestination != nullptr) {
            localDandelionDestination = nullptr;
        }
        // Clear vDandelionDestination
        //  (bookkeeping already done while iterating through mDandelionRoutes)
        vDandelionDestination.clear();
        // Repopulate vDandelionDestination
        const Consensus::Params& consensus = Params().GetConsensus();
        if (vDandelionDestination.size() < consensus.nDandelionMaxDestinations &&
            vDandelionDestination.size() < vDandelionOutbound.size()) {
            std::vector<CNode*> candidateDestinations;
            for (auto iteri = vDandelionOutbound.begin(); iteri != vDandelionOutbound.end();) {
                bool eligibleCandidate = true;
                for (auto iterj = vDandelionDestination.begin(); iterj != vDandelionDestination.end(); ++iterj) {
                    if (*iteri==*iterj) {
                        eligibleCandidate = false;
                        break;
                    }
                }
                if (eligibleCandidate) {
                    candidateDestinations.push_back(*iteri);
                }
                ++iteri;
            }
            // Sample "vDandelionDestination.size() - DANDELION_MAX_DESTINATIONS" destinations
            // if there are that many to choose from.
            FastRandomContext rng;
            const Consensus::Params& consensus = Params().GetConsensus();
            while (vDandelionDestination.size() < consensus.nDandelionMaxDestinations &&
                   vDandelionDestination.size() < vDandelionOutbound.size() &&
                   candidateDestinations.size() > 0) {
                int rand_index = rng.rand32() % candidateDestinations.size();
                vDandelionDestination.push_back(candidateDestinations[rand_index]);
                candidateDestinations.erase(candidateDestinations.begin() + rand_index);
            }
        }

        // Generate new routes
        for (auto pnode : vDandelionInbound) {
            CNode* pto = CNode::SelectFromDandelionDestinations();
            if (pto != nullptr) {
                mDandelionRoutes.insert(std::make_pair(pnode, pto));
            }
        }
        localDandelionDestination = CNode::SelectFromDandelionDestinations();
    }
    g_connman->ReleaseNodeVector(vNodes);

    // Dandelion debug message
    LogPrintf(
        "After Dandelion shuffle:\n%s",
        CNode::GetDandelionRoutingDataDebugString());
}

void CConnman::ThreadDandelionShuffle() {
    LogPrintf("Started Dandelion shuffle thread.\n");

    int64_t nNextDandelionShuffle = 0;
    while (!interruptNet) {
        if (GetTimeMicros() > nNextDandelionShuffle) {
            CNode::DandelionShuffle();
            const Consensus::Params& consensus = Params().GetConsensus();
            nNextDandelionShuffle = PoissonNextSend(
                GetTimeMicros(), consensus.nDandelionShuffleInterval);
            // Sleep for 1 second until the next shuffle time.
            // Sleeping for DANDELION_SHUFFLE_INTERVAL seconds at once
            // results to not being able to close zcoin.
            int time_to_sleep = (nNextDandelionShuffle - GetTimeMicros()) / 1000;
            while (time_to_sleep > 0) {
                if (!interruptNet.sleep_for(
                        std::chrono::milliseconds(std::min(time_to_sleep, 1000)))) {
                    return;
                }
                boost::this_thread::interruption_point();
                time_to_sleep = (nNextDandelionShuffle - GetTimeMicros()) / 1000;
            }
        }
    }
}

void CConnman::SetNetworkActive(bool active)
{
    if (fDebug) {
        LogPrint("net", "SetNetworkActive: %s\n", active);
    }

    if (!active) {
        fNetworkActive = false;

        LOCK(cs_vNodes);
        // Close sockets to all nodes
        BOOST_FOREACH(CNode* pnode, vNodes) {
            pnode->CloseSocketDisconnect();
        }
    } else {
        fNetworkActive = true;
    }

    uiInterface.NotifyNetworkActiveChanged(fNetworkActive);
}

CConnman::CConnman(uint64_t nSeed0In, uint64_t nSeed1In) : nSeed0(nSeed0In), nSeed1(nSeed1In)
{
    fNetworkActive = true;
    setBannedIsDirty = false;
    fAddressesInitialized = false;
    nLastNodeId = 0;
    nSendBufferMaxSize = 0;
    nReceiveFloodSize = 0;
    semOutbound = NULL;
    semAddnode = NULL;
    nMaxConnections = 0;
    nMaxOutbound = 0;
    nMaxAddnode = 0;
    nBestHeight = 0;
    clientInterface = NULL;
    flagInterruptMsgProc = false;
}

NodeId CConnman::GetNewNodeId()
{
    return nLastNodeId.fetch_add(1, std::memory_order_relaxed);
}

bool CConnman::Start(CScheduler& scheduler, std::string& strNodeError, Options connOptions)
{
    nTotalBytesRecv = 0;
    nTotalBytesSent = 0;
    nMaxOutboundTotalBytesSentInCycle = 0;
    nMaxOutboundCycleStartTime = 0;

    nRelevantServices = connOptions.nRelevantServices;
    nLocalServices = connOptions.nLocalServices;
    nMaxConnections = connOptions.nMaxConnections;
    nMaxOutbound = std::min((connOptions.nMaxOutbound), nMaxConnections);
    nMaxAddnode = connOptions.nMaxAddnode;
    nMaxFeeler = connOptions.nMaxFeeler;

    nSendBufferMaxSize = connOptions.nSendBufferMaxSize;
    nReceiveFloodSize = connOptions.nReceiveFloodSize;

    nMaxOutboundLimit = connOptions.nMaxOutboundLimit;
    nMaxOutboundTimeframe = connOptions.nMaxOutboundTimeframe;

    SetBestHeight(connOptions.nBestHeight);

    clientInterface = connOptions.uiInterface;
    if (clientInterface)
        clientInterface->InitMessage(_("Loading addresses..."));
    // Load addresses from peers.dat
    int64_t nStart = GetTimeMillis();
    {
        CAddrDB adb;
        if (adb.Read(addrman))
            LogPrintf("Loaded %i addresses from peers.dat  %dms\n", addrman.size(), GetTimeMillis() - nStart);
        else {
            addrman.Clear(); // Addrman can be in an inconsistent state after failure, reset it
            LogPrintf("Invalid or missing peers.dat; recreating\n");
            DumpAddresses();
        }
    }
    if (clientInterface)
        clientInterface->InitMessage(_("Loading banlist..."));
    // Load addresses from banlist.dat
    nStart = GetTimeMillis();
    CBanDB bandb;
    banmap_t banmap;
    if (bandb.Read(banmap)) {
        SetBanned(banmap); // thread save setter
        SetBannedSetDirty(false); // no need to write down, just read data
        SweepBanned(); // sweep out unused entries

        LogPrint("net", "Loaded %d banned node ips/subnets from banlist.dat  %dms\n",
            banmap.size(), GetTimeMillis() - nStart);
    } else {
        LogPrintf("Invalid or missing banlist.dat; recreating\n");
        SetBannedSetDirty(true); // force write
        DumpBanlist();
    }

    uiInterface.InitMessage(_("Starting network threads..."));

    fAddressesInitialized = true;

    if (semOutbound == NULL) {
        // initialize semaphore
        semOutbound = new CSemaphore(std::min((nMaxOutbound + nMaxFeeler), nMaxConnections));
    }
    if (semAddnode == NULL) {
        // initialize semaphore
        semAddnode = new CSemaphore(nMaxAddnode);
    }

    //
    // Start threads
    //
    InterruptSocks5(false);
    interruptNet.reset();
    flagInterruptMsgProc = false;

    {
        std::unique_lock<std::mutex> lock(mutexMsgProc);
        fMsgProcWake = false;
    }

    // Send and receive from sockets, accept connections
    threadSocketHandler = std::thread(&TraceThread<std::function<void()> >, "net", std::function<void()>(std::bind(&CConnman::ThreadSocketHandler, this)));

    if (!GetBoolArg("-dnsseed", true))
        LogPrintf("DNS seeding disabled\n");
    else
        threadDNSAddressSeed = std::thread(&TraceThread<std::function<void()> >, "dnsseed", std::function<void()>(std::bind(&CConnman::ThreadDNSAddressSeed, this)));

    // Initiate outbound connections from -addnode
    threadOpenAddedConnections = std::thread(&TraceThread<std::function<void()> >, "addcon", std::function<void()>(std::bind(&CConnman::ThreadOpenAddedConnections, this)));

    // Initiate outbound connections unless connect=0
    if (!mapMultiArgs.count("-connect") || mapMultiArgs.at("-connect").size() != 1 || mapMultiArgs.at("-connect")[0] != "0")
        threadOpenConnections = std::thread(&TraceThread<std::function<void()> >, "opencon", std::function<void()>(std::bind(&CConnman::ThreadOpenConnections, this)));

    // Process messages
    threadMessageHandler = std::thread(&TraceThread<std::function<void()> >, "msghand", std::function<void()>(std::bind(&CConnman::ThreadMessageHandler, this)));

    // Dandelion shuffle
    threadDandelionShuffle = std::thread(TraceThread<std::function<void()> >, "dandelion", std::function<void()>(std::bind(&CConnman::ThreadDandelionShuffle, this)));

    // Dump network addresses
    scheduler.scheduleEvery(boost::bind(&CConnman::DumpData, this), DUMP_ADDRESSES_INTERVAL);

    return true;
}

class CNetCleanup
{
public:
    CNetCleanup() {}

    ~CNetCleanup()
    {
#ifdef WIN32
        // Shutdown Windows Sockets
        WSACleanup();
#endif
    }
}
instance_of_cnetcleanup;

void CConnman::Interrupt()
{
    {
        std::lock_guard<std::mutex> lock(mutexMsgProc);
        flagInterruptMsgProc = true;
    }
    condMsgProc.notify_all();

    interruptNet();
    InterruptSocks5(true);

    if (semOutbound) {
        for (int i=0; i<(nMaxOutbound + nMaxFeeler); i++) {
            semOutbound->post();
        }
    }

    if (semAddnode) {
        for (int i=0; i<nMaxAddnode; i++) {
            semAddnode->post();
        }
    }
}

void CConnman::Stop()
{
    if (threadMessageHandler.joinable())
        threadMessageHandler.join();
    if (threadOpenConnections.joinable())
        threadOpenConnections.join();
    if (threadOpenAddedConnections.joinable())
        threadOpenAddedConnections.join();
    if (threadDNSAddressSeed.joinable())
        threadDNSAddressSeed.join();
    if (threadSocketHandler.joinable())
        threadSocketHandler.join();
    if (threadDandelionShuffle.joinable())
        threadDandelionShuffle.join();

    if (fAddressesInitialized)
    {
        DumpData();
        fAddressesInitialized = false;
    }

    // Close sockets
    BOOST_FOREACH(CNode* pnode, vNodes)
        pnode->CloseSocketDisconnect();
    BOOST_FOREACH(ListenSocket& hListenSocket, vhListenSocket)
        if (hListenSocket.socket != INVALID_SOCKET)
            if (!CloseSocket(hListenSocket.socket))
                LogPrintf("CloseSocket(hListenSocket) failed with error %s\n", NetworkErrorString(WSAGetLastError()));

    // clean up some globals (to help leak detection)
    BOOST_FOREACH(CNode *pnode, vNodes) {
        DeleteNode(pnode);
    }
    BOOST_FOREACH(CNode *pnode, vNodesDisconnected) {
        DeleteNode(pnode);
    }
    vNodes.clear();
    vNodesDisconnected.clear();
    vhListenSocket.clear();
    delete semOutbound;
    semOutbound = NULL;
    delete semAddnode;
    semAddnode = NULL;
}

void CConnman::DeleteNode(CNode* pnode)
{
    assert(pnode);
    bool fUpdateConnectionTime = false;
    GetNodeSignals().FinalizeNode(pnode->GetId(), fUpdateConnectionTime);
    if(fUpdateConnectionTime)
        addrman.Connected(pnode->addr);
    delete pnode;
}

CConnman::~CConnman()
{
    Interrupt();
    Stop();
}

size_t CConnman::GetAddressCount() const
{
    return addrman.size();
}

void CConnman::SetServices(const CService &addr, ServiceFlags nServices)
{
    addrman.SetServices(addr, nServices);
}

void CConnman::MarkAddressGood(const CAddress& addr)
{
    addrman.Good(addr);
}

void CConnman::AddNewAddress(const CAddress& addr, const CAddress& addrFrom, int64_t nTimePenalty)
{
    addrman.Add(addr, addrFrom, nTimePenalty);
}

void CConnman::AddNewAddresses(const std::vector<CAddress>& vAddr, const CAddress& addrFrom, int64_t nTimePenalty)
{
    addrman.Add(vAddr, addrFrom, nTimePenalty);
}

std::vector<CAddress> CConnman::GetAddresses()
{
    return addrman.GetAddr();
}

bool CConnman::AddNode(const std::string& strNode)
{
    LOCK(cs_vAddedNodes);
    for(std::vector<std::string>::const_iterator it = vAddedNodes.begin(); it != vAddedNodes.end(); ++it) {
        if (strNode == *it)
            return false;
    }

    vAddedNodes.push_back(strNode);
    return true;
}

CNode* CNode::getDandelionDestination(CNode* pfrom) {
    for (auto const& e : mDandelionRoutes) {
        if (pfrom==e.first) {
            return e.second;
        }
    }
    CNode* newPto = CNode::SelectFromDandelionDestinations();
    if (newPto != nullptr) {
        mDandelionRoutes.insert(std::make_pair(pfrom, newPto));
        //LogPrint(
        //    "dandelion",
        //    "Added Dandelion route:\n%s",
        //    CNode::GetDandelionRoutingDataDebugString());
    }
    return newPto;
}

void CNode::RelayDandelionTransaction(const CTransaction& tx, CNode* pfrom)
{
    if (!txpools.getStemTxPool().exists(tx.GetHash())) {
        LogPrintf("ERROR: Trying to relay dandelion transaction %s which is not in the stempool.\n",
                  tx.GetHash().ToString());
        return;
    }
    FastRandomContext rng;
    const Consensus::Params& consensus = Params().GetConsensus();
    if (rng.rand32() % 100 < consensus.nDandelionFluff) {
        // Start fluffing current transaction.

        // LogPrint("dandelion", "Dandelion fluff: %s\n", tx.GetHash().ToString());
        CValidationState state;
        std::shared_ptr<const CTransaction> ptx = txpools.getStemTxPool().get(tx.GetHash());
        bool fMissingInputs = false;
        std::list<CTransactionRef> lRemovedTxn;
        AcceptToMemoryPool(
            mempool,
            state,
            ptx,
            true, // fLimitFree
            &fMissingInputs, // pfMissingInputs
            &lRemovedTxn,
            false, /* fOverrideMempoolLimit */
            0, /* nAbsurdFee */
            false /*isCheckWalletTransaction*/
            );
        //LogPrint(
        //    "mempool", "AcceptToMemoryPool: peer=%d: accepted %s (poolsz %u txn, %u kB)\n",
        //    pfrom->GetId(), tx.GetHash().ToString(),
        //    mempool.size(), mempool.DynamicMemoryUsage() / 1000);
        g_connman->RelayTransaction(tx);
    } else {
        // Relay transaction to a single dandelion destination.
        CInv inv(MSG_DANDELION_TX, tx.GetHash());
        CNode* destination = getDandelionDestination(pfrom);
        if (destination!=nullptr) {
            destination->PushInventory(inv);
        }
        //LogPrint("dandelion", "Dandelion stem, relaying transaction %s to destination %s \n",
        //    tx.GetHash().ToString(),
        //    destination==nullptr?"nullptr":destination->addrName);
    }
}

void CNode::CheckDandelionEmbargoes()
{
    int64_t nCurrTime = GetTimeMicros();
    for (auto iter=mDandelionEmbargo.begin(); iter != mDandelionEmbargo.end();) {
        // If we got the embargoed transaction back, erase it.
        if (mempool.exists(iter->first)) {
           iter = mDandelionEmbargo.erase(iter);
        } else if (iter->second < nCurrTime) {
            // Embargo time is over, we did not "see" the transaction back in fluff phase,
            // so start fluffing/relaying it.
            CValidationState state;
            shared_ptr<const CTransaction> ptx = txpools.getStemTxPool().get(iter->first);
            // If txn was not found in Stempool, then something went wrong,
            // Keep it embargoed for now.
            if (!ptx) {
               iter = mDandelionEmbargo.erase(iter);
                continue;
            }
            bool fMissingInputs = false;
            std::list<CTransactionRef> lRemovedTxn;
            AcceptToMemoryPool(
                mempool,
                state,
                ptx,
                true, // fLimitFree
                &fMissingInputs,
                &lRemovedTxn,
                false, /* fOverrideMempoolLimit */
                0, /* nAbsurdFee */
                false /*isCheckWalletTransaction*/
                );
            LogPrintf("AcceptToMemoryPool: accepted %s (poolsz %u txn, %u kB)\n",
                      iter->first.ToString(),
                      mempool.size(),
                      mempool.DynamicMemoryUsage() / 1000);
            g_connman->RelayTransaction(*ptx);
            iter = mDandelionEmbargo.erase(iter);
        } else {
            iter++;
        }
    }
}

bool CConnman::RemoveAddedNode(const std::string& strNode)
{
    LOCK(cs_vAddedNodes);
    for(std::vector<std::string>::iterator it = vAddedNodes.begin(); it != vAddedNodes.end(); ++it) {
        if (strNode == *it) {
            vAddedNodes.erase(it);
            return true;
        }
    }
    return false;
}

size_t CConnman::GetNodeCount(NumConnections flags)
{
    LOCK(cs_vNodes);
    if (flags == CConnman::CONNECTIONS_ALL) // Shortcut if we want total
        return vNodes.size();

    int nNum = 0;
    for(std::vector<CNode*>::const_iterator it = vNodes.begin(); it != vNodes.end(); ++it)
        if (flags & ((*it)->fInbound ? CONNECTIONS_IN : CONNECTIONS_OUT))
            nNum++;

    return nNum;
}

void CConnman::GetNodeStats(std::vector<CNodeStats>& vstats)
{
    vstats.clear();
    LOCK(cs_vNodes);
    vstats.reserve(vNodes.size());
    for(std::vector<CNode*>::iterator it = vNodes.begin(); it != vNodes.end(); ++it) {
        CNode* pnode = *it;
        vstats.emplace_back();
        pnode->copyStats(vstats.back());
    }
}

bool CConnman::DisconnectNode(const std::string& strNode)
{
    LOCK(cs_vNodes);
    if (CNode* pnode = FindNode(strNode)) {
        pnode->fDisconnect = true;
        return true;
    }
    return false;
}
bool CConnman::DisconnectNode(NodeId id)
{
    LOCK(cs_vNodes);
    for(CNode* pnode : vNodes) {
        if (id == pnode->id) {
            pnode->fDisconnect = true;
            return true;
        }
    }
    return false;
}

void CConnman::RelayTransaction(const CTransaction& tx)
{
    uint256 hash = tx.GetHash();
    int nInv = MSG_TX;
    /*if (CPrivateSend::GetDSTX(hash)) {
        nInv = MSG_DSTX;
    } else if (llmq::IsOldInstantSendEnabled() && instantsend.HasTxLockRequest(hash)) {
        nInv = MSG_TXLOCK_REQUEST;
    }*/
    CInv inv(nInv, hash);
    LOCK(cs_vNodes);
    BOOST_FOREACH(CNode* pnode, vNodes)
    {
        /*
        if (nInv == MSG_TXLOCK_REQUEST) {
            // Additional filtering for lock requests.
            // Make it here because lock request processing
            // differs from simple tx processing in PushInventory
            // and tx info will not be available there.
            LOCK(pnode->cs_filter);
            if(pnode->pfilter && !pnode->pfilter->IsRelevantAndUpdate(tx)) continue;
        }*/
        pnode->PushInventory(inv);
    }
}

void CConnman::RelayInv(CInv &inv, const int minProtoVersion) {
    LOCK(cs_vNodes);
    for (const auto& pnode : vNodes)
        if(pnode->nVersion >= minProtoVersion)
            pnode->PushInventory(inv);
}

void CConnman::RecordBytesRecv(uint64_t bytes)
{
    LOCK(cs_totalBytesRecv);
    nTotalBytesRecv += bytes;
}

void CConnman::RecordBytesSent(uint64_t bytes)
{
    LOCK(cs_totalBytesSent);
    nTotalBytesSent += bytes;

    uint64_t now = GetTime();
    if (nMaxOutboundCycleStartTime + nMaxOutboundTimeframe < now)
    {
        // timeframe expired, reset cycle
        nMaxOutboundCycleStartTime = now;
        nMaxOutboundTotalBytesSentInCycle = 0;
    }

    // TODO, exclude whitebind peers
    nMaxOutboundTotalBytesSentInCycle += bytes;
}

void CConnman::SetMaxOutboundTarget(uint64_t limit)
{
    LOCK(cs_totalBytesSent);
    nMaxOutboundLimit = limit;
}

uint64_t CConnman::GetMaxOutboundTarget()
{
    LOCK(cs_totalBytesSent);
    return nMaxOutboundLimit;
}

uint64_t CConnman::GetMaxOutboundTimeframe()
{
    LOCK(cs_totalBytesSent);
    return nMaxOutboundTimeframe;
}

uint64_t CConnman::GetMaxOutboundTimeLeftInCycle()
{
    LOCK(cs_totalBytesSent);
    if (nMaxOutboundLimit == 0)
        return 0;

    if (nMaxOutboundCycleStartTime == 0)
        return nMaxOutboundTimeframe;

    uint64_t cycleEndTime = nMaxOutboundCycleStartTime + nMaxOutboundTimeframe;
    uint64_t now = GetTime();
    return (cycleEndTime < now) ? 0 : cycleEndTime - GetTime();
}

void CConnman::SetMaxOutboundTimeframe(uint64_t timeframe)
{
    LOCK(cs_totalBytesSent);
    if (nMaxOutboundTimeframe != timeframe)
    {
        // reset measure-cycle in case of changing
        // the timeframe
        nMaxOutboundCycleStartTime = GetTime();
    }
    nMaxOutboundTimeframe = timeframe;
}

bool CConnman::OutboundTargetReached(bool historicalBlockServingLimit)
{
    LOCK(cs_totalBytesSent);
    if (nMaxOutboundLimit == 0)
        return false;

    if (historicalBlockServingLimit)
    {
        // keep a large enough buffer to at least relay each block once
        uint64_t timeLeftInCycle = GetMaxOutboundTimeLeftInCycle();
        uint64_t buffer = timeLeftInCycle / 600 * MAX_BLOCK_SERIALIZED_SIZE;
        if (buffer >= nMaxOutboundLimit || nMaxOutboundTotalBytesSentInCycle >= nMaxOutboundLimit - buffer)
            return true;
    }
    else if (nMaxOutboundTotalBytesSentInCycle >= nMaxOutboundLimit)
        return true;

    return false;
}

uint64_t CConnman::GetOutboundTargetBytesLeft()
{
    LOCK(cs_totalBytesSent);
    if (nMaxOutboundLimit == 0)
        return 0;

    return (nMaxOutboundTotalBytesSentInCycle >= nMaxOutboundLimit) ? 0 : nMaxOutboundLimit - nMaxOutboundTotalBytesSentInCycle;
}

uint64_t CConnman::GetTotalBytesRecv()
{
    LOCK(cs_totalBytesRecv);
    return nTotalBytesRecv;
}

uint64_t CConnman::GetTotalBytesSent()
{
    LOCK(cs_totalBytesSent);
    return nTotalBytesSent;
}

ServiceFlags CConnman::GetLocalServices() const
{
    return nLocalServices;
}

void CConnman::SetBestHeight(int height)
{
    nBestHeight.store(height, std::memory_order_release);
}

int CConnman::GetBestHeight() const
{
    return nBestHeight.load(std::memory_order_acquire);
}

unsigned int CConnman::GetReceiveFloodSize() const { return nReceiveFloodSize; }
unsigned int CConnman::GetSendBufferSize() const{ return nSendBufferMaxSize; }

CNode::CNode(NodeId idIn, ServiceFlags nLocalServicesIn, int nMyStartingHeightIn, SOCKET hSocketIn, const CAddress& addrIn, uint64_t nKeyedNetGroupIn, uint64_t nLocalHostNonceIn, const std::string& addrNameIn, bool fInboundIn) :
    nTimeConnected(GetSystemTimeInSeconds()),
    addr(addrIn),
    fInbound(fInboundIn),
    id(idIn),
    nKeyedNetGroup(nKeyedNetGroupIn),
    addrKnown(5000, 0.001),
    filterInventoryKnown(50000, 0.000001),
    nLocalHostNonce(nLocalHostNonceIn),
    nLocalServices(nLocalServicesIn),
    nMyStartingHeight(nMyStartingHeightIn),
    nSendVersion(0)
{
    nServices = NODE_NONE;
    nServicesExpected = NODE_NONE;
    hSocket = hSocketIn;
    nRecvVersion = INIT_PROTO_VERSION;
    nLastSend = 0;
    nLastRecv = 0;
    nSendBytes = 0;
    nRecvBytes = 0;
    nTimeOffset = 0;
    addrName = addrNameIn == "" ? addr.ToStringIPPort() : addrNameIn;
    nVersion = 0;
    strSubVer = "";
    fWhitelisted = false;
    fOneShot = false;
    fAddnode = false;
    fClient = false; // set by version message
    fFeeler = false;
    fSuccessfullyConnected = false;
    fDisconnect = false;
    nRefCount = 0;
    nSendSize = 0;
    nSendOffset = 0;
    hashContinue = uint256();
    nStartingHeight = -1;
    filterInventoryKnown.reset();
    fSendMempool = false;
    fGetAddr = false;
    nNextLocalAddrSend = 0;
    nNextAddrSend = 0;
    nNextInvSend = 0;
    fRelayTxes = false;
    fSentAddr = false;
    pfilter = new CBloomFilter();
    timeLastMempoolReq = 0;
    nLastBlockTime = 0;
    nLastTXTime = 0;
    nPingNonceSent = 0;
    nPingUsecStart = 0;
    nPingUsecTime = 0;
    fPingQueued = false;
    nMinPingUsecTime = std::numeric_limits<int64_t>::max();
    minFeeFilter = 0;
    lastSentFeeFilter = 0;
    nextSendTimeFeeFilter = 0;
    // znode
    fZnode = false;
    fPauseRecv = false;
    fPauseSend = false;
    nProcessQueueSize = 0;

    BOOST_FOREACH(const std::string &msg, getAllNetMessageTypes())
        mapRecvBytesPerMsgCmd[msg] = 0;
    mapRecvBytesPerMsgCmd[NET_MESSAGE_COMMAND_OTHER] = 0;

    if (fLogIPs)
        LogPrint("net", "Added connection to %s peer=%d\n", addrName, id);
    else
        LogPrint("net", "Added connection peer=%d\n", id);
}

CNode::~CNode()
{
    CloseSocket(hSocket);

    if (pfilter)
        delete pfilter;
}

void CNode::AskFor(const CInv& inv)
{
    if (mapAskFor.size() > MAPASKFOR_MAX_SZ || setAskFor.size() > SETASKFOR_MAX_SZ)
        return;
    // a peer may not have multiple non-responded queue positions for a single inv item
    if (!setAskFor.insert(inv.hash).second)
        return;

    // We're using mapAskFor as a priority queue,
    // the key is the earliest time the request can be sent
    int64_t nRequestTime;
    limitedmap<uint256, int64_t>::const_iterator it = mapAlreadyAskedFor.find(inv.hash);
    if (it != mapAlreadyAskedFor.end())
        nRequestTime = it->second;
    else
        nRequestTime = 0;
    LogPrint("net", "askfor %s  %d (%s) peer=%d\n", inv.ToString(), nRequestTime, DateTimeStrFormat("%H:%M:%S", nRequestTime/1000000), id);

    // Make sure not to reuse time indexes to keep things in the same order
    int64_t nNow = GetTimeMicros() - 1000000;
    static int64_t nLastTime;
    ++nLastTime;
    nNow = std::max(nNow, nLastTime);
    nLastTime = nNow;

    // Each retry is 2 minutes after the last
    nRequestTime = std::max(nRequestTime + 2 * 60 * 1000000, nNow);
    if (it != mapAlreadyAskedFor.end())
        mapAlreadyAskedFor.update(it, nRequestTime);
    else
        mapAlreadyAskedFor.insert(std::make_pair(inv.hash, nRequestTime));
    mapAskFor.insert(std::make_pair(nRequestTime, inv));
}

bool CConnman::NodeFullyConnected(const CNode* pnode)
{
    return pnode && pnode->fSuccessfullyConnected && !pnode->fDisconnect;
}

void CConnman::PushMessage(CNode* pnode, CSerializedNetMsg&& msg)
{
    size_t nMessageSize = msg.data.size();
    size_t nTotalSize = nMessageSize + CMessageHeader::HEADER_SIZE;
    LogPrint("net", "sending %s (%d bytes) peer=%d\n",  SanitizeString(msg.command.c_str()), nMessageSize, pnode->id);

    std::vector<unsigned char> serializedHeader;
    serializedHeader.reserve(CMessageHeader::HEADER_SIZE);
    uint256 hash = Hash(msg.data.data(), msg.data.data() + nMessageSize);
    CMessageHeader hdr(Params().MessageStart(), msg.command.c_str(), nMessageSize);
    memcpy(hdr.pchChecksum, hash.begin(), CMessageHeader::CHECKSUM_SIZE);

    CVectorWriter{SER_NETWORK, INIT_PROTO_VERSION, serializedHeader, 0, hdr};

    size_t nBytesSent = 0;
    {
        LOCK(pnode->cs_vSend);
        bool optimisticSend(pnode->vSendMsg.empty());

        //log total amount of bytes per command
        pnode->mapSendBytesPerMsgCmd[msg.command] += nTotalSize;
        pnode->nSendSize += nTotalSize;

        if (pnode->nSendSize > nSendBufferMaxSize)
            pnode->fPauseSend = true;
        pnode->vSendMsg.push_back(std::move(serializedHeader));
        if (nMessageSize)
            pnode->vSendMsg.push_back(std::move(msg.data));

        // If write queue empty, attempt "optimistic write"
        if (optimisticSend == true)
            nBytesSent = SocketSendData(pnode);
    }
    if (nBytesSent)
        RecordBytesSent(nBytesSent);
}

bool CConnman::ForNode(NodeId id, std::function<bool(CNode* pnode)> func)
{
    CNode* found = nullptr;
    LOCK(cs_vNodes);
    for (auto&& pnode : vNodes) {
        if(pnode->id == id) {
            found = pnode;
            break;
        }
    }
    return found != nullptr && NodeFullyConnected(found) && func(found);
}

std::vector<CNode*> CConnman::CopyNodeVector(std::function<bool(const CNode* pnode)> cond)
{
    std::vector<CNode*> vecNodesCopy;
    LOCK(cs_vNodes);
    for(size_t i = 0; i < vNodes.size(); ++i) {
        CNode* pnode = vNodes[i];
        if (!cond(pnode))
            continue;
        pnode->AddRef();
        vecNodesCopy.push_back(pnode);
    }
    return vecNodesCopy;
}

std::vector<CNode*> CConnman::CopyNodeVector()
{
    return CopyNodeVector(AllNodes);
}

void CConnman::ReleaseNodeVector(const std::vector<CNode*>& vecNodes)
{
    LOCK(cs_vNodes);
    for(size_t i = 0; i < vecNodes.size(); ++i) {
        CNode* pnode = vecNodes[i];
        pnode->Release();
    }
}

int64_t PoissonNextSend(int64_t nNow, int average_interval_seconds) {
    return nNow + (int64_t)(log1p(GetRand(1ULL << 48) * -0.0000000000000035527136788 /* -1/2^48 */) * average_interval_seconds * -1000000.0 + 0.5);
}

CSipHasher CConnman::GetDeterministicRandomizer(uint64_t id) const
{
    return CSipHasher(nSeed0, nSeed1).Write(id);
}

uint64_t CConnman::CalculateKeyedNetGroup(const CAddress& ad) const
{
    std::vector<unsigned char> vchNetGroup(ad.GetGroup());

    return GetDeterministicRandomizer(RANDOMIZER_ID_NETGROUP).Write(&vchNetGroup[0], vchNetGroup.size()).Finalize();
}

// Dandelion
bool CNode::isDandelionInbound(const CNode* const pnode)
{
    return (std::find(vDandelionInbound.begin(), vDandelionInbound.end(), pnode) != vDandelionInbound.end());
}

bool CNode::isLocalDandelionDestinationSet()
{
    return (localDandelionDestination != nullptr);
}

bool CNode::setLocalDandelionDestination()
{
    if (!isLocalDandelionDestinationSet()) {
        localDandelionDestination = CNode::SelectFromDandelionDestinations();
        LogPrintf("Set local Dandelion destination:\n%s", CNode::GetDandelionRoutingDataDebugString());
    }
    return isLocalDandelionDestinationSet();
}

bool CNode::localDandelionDestinationPushInventory(const CInv& inv) {
    if (!isLocalDandelionDestinationSet()) {
        setLocalDandelionDestination();
    }
    if (isLocalDandelionDestinationSet()) {
        //LogPrintf("Dandelion: Pushing inventory item %s to %s.\n",
        //          inv.ToString(),
        //          localDandelionDestination->addrName);
        localDandelionDestination->PushInventory(inv);
        return true;
    } else {
        return false;
    }
}

bool CNode::insertDandelionEmbargo(const uint256& hash, const int64_t& embargo) {
    auto pair = mDandelionEmbargo.insert(std::make_pair(hash, embargo));
    return pair.second;
}

bool CNode::isTxDandelionEmbargoed(const uint256& hash) {
    return mDandelionEmbargo.find(hash) != mDandelionEmbargo.end();
}

bool CNode::removeDandelionEmbargo(const uint256& hash) {
    auto iter = mDandelionEmbargo.find(hash);
    if (iter != mDandelionEmbargo.end()) {
        mDandelionEmbargo.erase(iter);
        return true;
    }
    return false;
}
<|MERGE_RESOLUTION|>--- conflicted
+++ resolved
@@ -1369,12 +1369,6 @@
                 }
             }
         }
-<<<<<<< HEAD
-        if (vNodes.size() != nPrevNodeCount) {
-            nPrevNodeCount = vNodes.size();
-            uiInterface.NotifyNumConnectionsChanged(nPrevNodeCount);
-            GetMainSignals().NumConnectionsChanged();
-=======
         size_t vNodesSize;
         {
             LOCK(cs_vNodes);
@@ -1382,9 +1376,10 @@
         }
         if(vNodesSize != nPrevNodeCount) {
             nPrevNodeCount = vNodesSize;
-            if(clientInterface)
+            if(clientInterface){
                 clientInterface->NotifyNumConnectionsChanged(nPrevNodeCount);
->>>>>>> 5769b585
+                GetMainSignals().NumConnectionsChanged();
+            }
         }
 
         //
