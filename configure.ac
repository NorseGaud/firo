--- conflicted
+++ resolved
@@ -1297,9 +1297,6 @@
      sed  's/BUILDDIR="\/\([[a-z]]\)/BUILDDIR="\1:/'  qa/pull-tester/tests_config.py > qa/pull-tester/tests_config-2.py
      mv qa/pull-tester/tests_config-2.py qa/pull-tester/tests_config.py
    ;;
-<<<<<<< HEAD
-esac
-=======
 esac
 
 echo 
@@ -1327,5 +1324,4 @@
 echo "  CXX           = $CXX"
 echo "  CXXFLAGS      = $CXXFLAGS"
 echo "  LDFLAGS       = $LDFLAGS"
-echo 
->>>>>>> 500d9d92
+echo 