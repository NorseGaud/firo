// Copyright (c) 2011-2015 The Bitcoin Core developers
// Distributed under the MIT software license, see the accompanying
// file COPYING or http://www.opensource.org/licenses/mit-license.php.

#include "walletmodel.h"

#include "addresstablemodel.h"
#include "guiconstants.h"
#include "guiutil.h"
#include "paymentserver.h"
#include "recentrequeststablemodel.h"
#include "transactiontablemodel.h"

#include "base58.h"
#include "keystore.h"
#include "main.h"
#include "sync.h"
#include "ui_interface.h"
#include "wallet/wallet.h"
#include "wallet/walletdb.h" // for BackupWallet
#include "wallet/walletexcept.h"
#include "txmempool.h"
#include "consensus/validation.h"
#include "zerocoin_v3.h"
#include "sigma/coin.h"

#include <stdint.h>

#include <QDebug>
#include <QSet>
#include <QTimer>

#include <boost/foreach.hpp>

WalletModel::WalletModel(const PlatformStyle *platformStyle, CWallet *wallet, OptionsModel *optionsModel, QObject *parent) :
    QObject(parent), wallet(wallet), optionsModel(optionsModel), addressTableModel(0),
    transactionTableModel(0),
    recentRequestsTableModel(0),
    cachedBalance(0), cachedUnconfirmedBalance(0), cachedImmatureBalance(0),
    cachedEncryptionStatus(Unencrypted),
    cachedNumBlocks(0)
{
    fHaveWatchOnly = wallet->HaveWatchOnly();
    fForceCheckBalanceChanged = false;

    addressTableModel = new AddressTableModel(wallet, this);
    transactionTableModel = new TransactionTableModel(platformStyle, wallet, this);
    recentRequestsTableModel = new RecentRequestsTableModel(wallet, this);

    // This timer will be fired repeatedly to update the balance
    pollTimer = new QTimer(this);
    connect(pollTimer, SIGNAL(timeout()), this, SLOT(pollBalanceChanged()));
    pollTimer->start(MODEL_UPDATE_DELAY);

    subscribeToCoreSignals();
}

WalletModel::~WalletModel()
{
    unsubscribeFromCoreSignals();
}

CAmount WalletModel::getBalance(const CCoinControl *coinControl) const
{
    if (coinControl)
    {
        CAmount nBalance = 0;
        std::vector<COutput> vCoins;
        wallet->AvailableCoins(vCoins, true, coinControl);
        BOOST_FOREACH(const COutput& out, vCoins)
            if(out.fSpendable)
                nBalance += out.tx->vout[out.i].nValue;

        return nBalance;
    }

    return wallet->GetBalance();
}

CAmount WalletModel::getUnconfirmedBalance() const
{
    return wallet->GetUnconfirmedBalance();
}

CAmount WalletModel::getImmatureBalance() const
{
    return wallet->GetImmatureBalance();
}

bool WalletModel::haveWatchOnly() const
{
    return fHaveWatchOnly;
}

CAmount WalletModel::getWatchBalance() const
{
    return wallet->GetWatchOnlyBalance();
}

CAmount WalletModel::getWatchUnconfirmedBalance() const
{
    return wallet->GetUnconfirmedWatchOnlyBalance();
}

CAmount WalletModel::getWatchImmatureBalance() const
{
    return wallet->GetImmatureWatchOnlyBalance();
}

void WalletModel::updateStatus()
{
    EncryptionStatus newEncryptionStatus = getEncryptionStatus();

    if(cachedEncryptionStatus != newEncryptionStatus)
        Q_EMIT encryptionStatusChanged(newEncryptionStatus);
}

void WalletModel::pollBalanceChanged()
{
    // Get required locks upfront. This avoids the GUI from getting stuck on
    // periodical polls if the core is holding the locks for a longer time -
    // for example, during a wallet rescan.
    TRY_LOCK(cs_main, lockMain);
    if(!lockMain)
        return;
    TRY_LOCK(wallet->cs_wallet, lockWallet);
    if(!lockWallet)
        return;

    if(fForceCheckBalanceChanged || chainActive.Height() != cachedNumBlocks)
    {
        fForceCheckBalanceChanged = false;

        // Balance and number of transactions might have changed
        cachedNumBlocks = chainActive.Height();

        checkBalanceChanged();
        if(transactionTableModel)
            transactionTableModel->updateConfirmations();

        // check sigma
        checkSigmaAmount(false);
    }
}

void WalletModel::updateSigmaCoins(const QString &pubCoin, const QString &isUsed, int status)
{
    if (status == ChangeType::CT_UPDATED) {
        // some coin have been updated to be used
        LOCK2(cs_main, wallet->cs_wallet);
        checkSigmaAmount(true);

    } else if (status == ChangeType::CT_NEW) {
        // new mint
        LOCK2(cs_main, wallet->cs_wallet);
        auto coins = wallet->hdMintTracker->ListMints(true, false, false);

        int block = cachedNumBlocks;
        for (const auto& coin : coins) {
            if (!coin.isUsed) {
                int coinHeight = coin.nHeight;
                if (coinHeight == -1
                    || (coinHeight <= block && coinHeight > block - ZC_MINT_CONFIRMATIONS)) {
                    cachedHavePendingCoin = true;
                }
            }
        }

        if (cachedHavePendingCoin) {
            checkSigmaAmount(true);
        }
    }
}

void WalletModel::checkBalanceChanged()
{
    CAmount newBalance = getBalance();
    CAmount newUnconfirmedBalance = getUnconfirmedBalance();
    CAmount newImmatureBalance = getImmatureBalance();
    CAmount newWatchOnlyBalance = 0;
    CAmount newWatchUnconfBalance = 0;
    CAmount newWatchImmatureBalance = 0;
    if (haveWatchOnly())
    {
        newWatchOnlyBalance = getWatchBalance();
        newWatchUnconfBalance = getWatchUnconfirmedBalance();
        newWatchImmatureBalance = getWatchImmatureBalance();
    }

    if(cachedBalance != newBalance || cachedUnconfirmedBalance != newUnconfirmedBalance || cachedImmatureBalance != newImmatureBalance ||
        cachedWatchOnlyBalance != newWatchOnlyBalance || cachedWatchUnconfBalance != newWatchUnconfBalance || cachedWatchImmatureBalance != newWatchImmatureBalance)
    {
        cachedBalance = newBalance;
        cachedUnconfirmedBalance = newUnconfirmedBalance;
        cachedImmatureBalance = newImmatureBalance;
        cachedWatchOnlyBalance = newWatchOnlyBalance;
        cachedWatchUnconfBalance = newWatchUnconfBalance;
        cachedWatchImmatureBalance = newWatchImmatureBalance;
        Q_EMIT balanceChanged(newBalance, newUnconfirmedBalance, newImmatureBalance,
                            newWatchOnlyBalance, newWatchUnconfBalance, newWatchImmatureBalance);
    }
}

void WalletModel::checkSigmaAmount(bool forced)
{
    auto currentBlock = chainActive.Height();
    if ((cachedHavePendingCoin && currentBlock > lastBlockCheckSigma)
        || currentBlock < lastBlockCheckSigma // reorg
        || forced) {
<<<<<<< HEAD
=======

        std::list<CSigmaEntry> coins;
        CWalletDB(wallet->strWalletFile).ListSigmaPubCoin(coins);
>>>>>>> 503d3de9

        auto coins = wallet->hdMintTracker->ListMints(true, false, false);

        std::vector<CMintMeta> spendable, pending;

        std::vector<sigma::PublicCoin> anonimity_set;
        uint256 blockHash;

        cachedHavePendingCoin = false;

        for (const auto& coin : coins) {

            // ignore spent coin
            if (coin.isUsed)
                continue;

            int coinHeight = coin.nHeight;

            if (coinHeight > 0
                && coinHeight + (ZC_MINT_CONFIRMATIONS-1) <= chainActive.Height())  {
                spendable.push_back(coin);
            } else {
                cachedHavePendingCoin = true;
                pending.push_back(coin);
            }
        }

        lastBlockCheckSigma = currentBlock;
        Q_EMIT notifySigmaChanged(spendable, pending);
    }
}

void WalletModel::updateTransaction()
{
    // Balance and number of transactions might have changed
    fForceCheckBalanceChanged = true;
}

void WalletModel::updateAddressBook(const QString &address, const QString &label,
        bool isMine, const QString &purpose, int status)
{
    if(addressTableModel)
        addressTableModel->updateEntry(address, label, isMine, purpose, status);
}

void WalletModel::updateAddressBook(const QString &pubCoin, const QString &isUsed, int status)
{
    if(addressTableModel)
        addressTableModel->updateEntry(pubCoin, isUsed, status);
}

void WalletModel::updateWatchOnlyFlag(bool fHaveWatchonly)
{
    fHaveWatchOnly = fHaveWatchonly;
    Q_EMIT notifyWatchonlyChanged(fHaveWatchonly);
}

bool WalletModel::validateAddress(const QString &address)
{
    CBitcoinAddress addressParsed(address.toStdString());
    return addressParsed.IsValid();
}

WalletModel::SendCoinsReturn WalletModel::prepareTransaction(WalletModelTransaction &transaction, const CCoinControl *coinControl)
{
    CAmount total = 0;
    bool fSubtractFeeFromAmount = false;
    QList<SendCoinsRecipient> recipients = transaction.getRecipients();
    std::vector<CRecipient> vecSend;

    if(recipients.empty())
    {
        return OK;
    }

    QSet<QString> setAddress; // Used to detect duplicates
    int nAddresses = 0;

    // Pre-check input data for validity
    Q_FOREACH(const SendCoinsRecipient &rcp, recipients)
    {
        if (rcp.fSubtractFeeFromAmount)
            fSubtractFeeFromAmount = true;

        if (rcp.paymentRequest.IsInitialized())
        {   // PaymentRequest...
            CAmount subtotal = 0;
            const payments::PaymentDetails& details = rcp.paymentRequest.getDetails();
            for (int i = 0; i < details.outputs_size(); i++)
            {
                const payments::Output& out = details.outputs(i);
                if (out.amount() <= 0) continue;
                subtotal += out.amount();
                const unsigned char* scriptStr = (const unsigned char*)out.script().data();
                CScript scriptPubKey(scriptStr, scriptStr+out.script().size());
                CAmount nAmount = out.amount();
                CRecipient recipient = {scriptPubKey, nAmount, rcp.fSubtractFeeFromAmount};
                vecSend.push_back(recipient);
            }
            if (subtotal <= 0)
            {
                return InvalidAmount;
            }
            total += subtotal;
        }
        else
        {   // User-entered bitcoin address / amount:
            if(!validateAddress(rcp.address))
            {
                return InvalidAddress;
            }
            if(rcp.amount <= 0)
            {
                return InvalidAmount;
            }
            setAddress.insert(rcp.address);
            ++nAddresses;

            CScript scriptPubKey = GetScriptForDestination(CBitcoinAddress(rcp.address.toStdString()).Get());
            CRecipient recipient = {scriptPubKey, rcp.amount, rcp.fSubtractFeeFromAmount};
            vecSend.push_back(recipient);

            total += rcp.amount;
        }
    }
    if(setAddress.size() != nAddresses)
    {
        return DuplicateAddress;
    }

    CAmount nBalance = getBalance(coinControl);

    if(total > nBalance)
    {
        return AmountExceedsBalance;
    }

    {
        LOCK2(cs_main, wallet->cs_wallet);

        transaction.newPossibleKeyChange(wallet);

        CAmount nFeeRequired = 0;
        int nChangePosRet = -1;
        std::string strFailReason;

        CWalletTx *newTx = transaction.getTransaction();
        CReserveKey *keyChange = transaction.getPossibleKeyChange();
        bool fCreated = wallet->CreateTransaction(vecSend, *newTx, *keyChange, nFeeRequired, nChangePosRet, strFailReason, coinControl);
        transaction.setTransactionFee(nFeeRequired);
        if (fSubtractFeeFromAmount && fCreated)
            transaction.reassignAmounts(nChangePosRet);

        if(!fCreated)
        {
            if(!fSubtractFeeFromAmount && (total + nFeeRequired) > nBalance)
            {
                return SendCoinsReturn(AmountWithFeeExceedsBalance);
            }
            Q_EMIT message(tr("Send Coins"), QString::fromStdString(strFailReason),
                         CClientUIInterface::MSG_ERROR);
            return TransactionCreationFailed;
        }

        // reject absurdly high fee. (This can never happen because the
        // wallet caps the fee at maxTxFee. This merely serves as a
        // belt-and-suspenders check)
        if (nFeeRequired > maxTxFee)
            return AbsurdFee;
    }

    return SendCoinsReturn(OK);
}

WalletModel::SendCoinsReturn WalletModel::sendCoins(WalletModelTransaction &transaction)
{
    QByteArray transaction_array; /* store serialized transaction */

    {
        LOCK2(cs_main, wallet->cs_wallet);
        CWalletTx *newTx = transaction.getTransaction();

        Q_FOREACH(const SendCoinsRecipient &rcp, transaction.getRecipients())
        {
            if (rcp.paymentRequest.IsInitialized())
            {
                // Make sure any payment requests involved are still valid.
                if (PaymentServer::verifyExpired(rcp.paymentRequest.getDetails())) {
                    return PaymentRequestExpired;
                }

                // Store PaymentRequests in wtx.vOrderForm in wallet.
                std::string key("PaymentRequest");
                std::string value;
                rcp.paymentRequest.SerializeToString(&value);
                newTx->vOrderForm.push_back(make_pair(key, value));
            }
            else if (!rcp.message.isEmpty()) // Message from normal bitcoin:URI (bitcoin:123...?message=example)
                newTx->vOrderForm.push_back(make_pair("Message", rcp.message.toStdString()));
        }

        CReserveKey *keyChange = transaction.getPossibleKeyChange();
        if(!wallet->CommitTransaction(*newTx, *keyChange))
            return TransactionCommitFailed;

        CTransaction* t = (CTransaction*)newTx;
        CDataStream ssTx(SER_NETWORK, PROTOCOL_VERSION);
        ssTx << *t;
        transaction_array.append(&(ssTx[0]), ssTx.size());
    }

    // Add addresses / update labels that we've sent to to the address book,
    // and emit coinsSent signal for each recipient
    Q_FOREACH(const SendCoinsRecipient &rcp, transaction.getRecipients())
    {
        // Don't touch the address book when we have a payment request
        if (!rcp.paymentRequest.IsInitialized())
        {
            std::string strAddress = rcp.address.toStdString();
            CTxDestination dest = CBitcoinAddress(strAddress).Get();
            std::string strLabel = rcp.label.toStdString();
            {
                LOCK(wallet->cs_wallet);

                std::map<CTxDestination, CAddressBookData>::iterator mi = wallet->mapAddressBook.find(dest);

                // Check if we have a new address or an updated label
                if (mi == wallet->mapAddressBook.end())
                {
                    wallet->SetAddressBook(dest, strLabel, "send");
                }
                else if (mi->second.name != strLabel)
                {
                    wallet->SetAddressBook(dest, strLabel, ""); // "" means don't change purpose
                }
            }
        }
        Q_EMIT coinsSent(wallet, rcp, transaction_array);
    }
    checkBalanceChanged(); // update balance immediately, otherwise there could be a short noticeable delay until pollBalanceChanged hits

    return SendCoinsReturn(OK);
}

OptionsModel *WalletModel::getOptionsModel()
{
    return optionsModel;
}

AddressTableModel *WalletModel::getAddressTableModel()
{
    return addressTableModel;
}

TransactionTableModel *WalletModel::getTransactionTableModel()
{
    return transactionTableModel;
}

RecentRequestsTableModel *WalletModel::getRecentRequestsTableModel()
{
    return recentRequestsTableModel;
}

WalletModel::EncryptionStatus WalletModel::getEncryptionStatus() const
{
    if(!wallet->IsCrypted())
    {
        return Unencrypted;
    }
    else if(wallet->IsLocked())
    {
        return Locked;
    }
    else
    {
        return Unlocked;
    }
}

bool WalletModel::setWalletEncrypted(bool encrypted, const SecureString &passphrase)
{
    if(encrypted)
    {
        // Encrypt
        return wallet->EncryptWallet(passphrase);
    }
    else
    {
        // Decrypt -- TODO; not supported yet
        return false;
    }
}

bool WalletModel::setWalletLocked(bool locked, const SecureString &passPhrase)
{
    if(locked)
    {
        // Lock
        return wallet->Lock();
    }
    else
    {
        // Unlock
        return wallet->Unlock(passPhrase);
    }
}

bool WalletModel::changePassphrase(const SecureString &oldPass, const SecureString &newPass)
{
    bool retval;
    {
        LOCK(wallet->cs_wallet);
        wallet->Lock(); // Make sure wallet is locked before attempting pass change
        retval = wallet->ChangeWalletPassphrase(oldPass, newPass);
    }
    return retval;
}

bool WalletModel::backupWallet(const QString &filename)
{
    return wallet->BackupWallet(filename.toLocal8Bit().data());
}

// Handlers for core signals
static void NotifyKeyStoreStatusChanged(WalletModel *walletmodel, CCryptoKeyStore *wallet)
{
    qDebug() << "NotifyKeyStoreStatusChanged";
    QMetaObject::invokeMethod(walletmodel, "updateStatus", Qt::QueuedConnection);
}

static void NotifyAddressBookChanged(WalletModel *walletmodel, CWallet *wallet,
        const CTxDestination &address, const std::string &label, bool isMine,
        const std::string &purpose, ChangeType status)
{
    QString strAddress = QString::fromStdString(CBitcoinAddress(address).ToString());
    QString strLabel = QString::fromStdString(label);
    QString strPurpose = QString::fromStdString(purpose);

    qDebug() << "NotifyAddressBookChanged: " + strAddress + " " + strLabel + " isMine=" + QString::number(isMine) + " purpose=" + strPurpose + " status=" + QString::number(status);
    QMetaObject::invokeMethod(walletmodel, "updateAddressBook", Qt::QueuedConnection,
                              Q_ARG(QString, strAddress),
                              Q_ARG(QString, strLabel),
                              Q_ARG(bool, isMine),
                              Q_ARG(QString, strPurpose),
                              Q_ARG(int, status));
}

static void NotifyZerocoinChanged(WalletModel *walletmodel, CWallet *wallet, const std::string &pubCoin, const std::string &isUsed, ChangeType status)
{
//    qDebug() << "NotifyZerocoinChanged %s %s status=%i\n", pubCoin.c_str(), isUsed.c_str(), status);
    qDebug() << "NotifyZerocoinChanged:" + QString::fromStdString(pubCoin) + " " + QString::fromStdString(isUsed) + " status=" + QString::number(status);
    QMetaObject::invokeMethod(walletmodel, "updateAddressBook", Qt::QueuedConnection,
                              Q_ARG(QString, QString::fromStdString(pubCoin)),
                              Q_ARG(QString, QString::fromStdString(isUsed)),
                              Q_ARG(int, status));
    QMetaObject::invokeMethod(walletmodel, "updateSigmaCoins", Qt::QueuedConnection,
                              Q_ARG(QString, QString::fromStdString(pubCoin)),
                              Q_ARG(QString, QString::fromStdString(isUsed)),
                              Q_ARG(int, status));
}

static void NotifyTransactionChanged(WalletModel *walletmodel, CWallet *wallet, const uint256 &hash, ChangeType status)
{
    Q_UNUSED(wallet);
    Q_UNUSED(hash);
    Q_UNUSED(status);
    QMetaObject::invokeMethod(walletmodel, "updateTransaction", Qt::QueuedConnection);
}

static void ShowProgress(WalletModel *walletmodel, const std::string &title, int nProgress)
{
    // emits signal "showProgress"
    QMetaObject::invokeMethod(walletmodel, "showProgress", Qt::QueuedConnection,
                              Q_ARG(QString, QString::fromStdString(title)),
                              Q_ARG(int, nProgress));
}

static void NotifyWatchonlyChanged(WalletModel *walletmodel, bool fHaveWatchonly)
{
    QMetaObject::invokeMethod(walletmodel, "updateWatchOnlyFlag", Qt::QueuedConnection,
                              Q_ARG(bool, fHaveWatchonly));
}

void WalletModel::subscribeToCoreSignals()
{
    // Connect signals to wallet
    wallet->NotifyStatusChanged.connect(boost::bind(&NotifyKeyStoreStatusChanged, this, _1));
    wallet->NotifyAddressBookChanged.connect(boost::bind(NotifyAddressBookChanged, this, _1, _2, _3, _4, _5, _6));
    wallet->NotifyTransactionChanged.connect(boost::bind(NotifyTransactionChanged, this, _1, _2, _3));
    wallet->ShowProgress.connect(boost::bind(ShowProgress, this, _1, _2));
    wallet->NotifyWatchonlyChanged.connect(boost::bind(NotifyWatchonlyChanged, this, _1));
    wallet->NotifyZerocoinChanged.connect(boost::bind(NotifyZerocoinChanged, this, _1, _2, _3, _4));
}

void WalletModel::unsubscribeFromCoreSignals()
{
    // Disconnect signals from wallet
    wallet->NotifyStatusChanged.disconnect(boost::bind(&NotifyKeyStoreStatusChanged, this, _1));
    wallet->NotifyAddressBookChanged.disconnect(boost::bind(NotifyAddressBookChanged, this, _1, _2, _3, _4, _5, _6));
    wallet->NotifyTransactionChanged.disconnect(boost::bind(NotifyTransactionChanged, this, _1, _2, _3));
    wallet->ShowProgress.disconnect(boost::bind(ShowProgress, this, _1, _2));
    wallet->NotifyWatchonlyChanged.disconnect(boost::bind(NotifyWatchonlyChanged, this, _1));
    wallet->NotifyZerocoinChanged.disconnect(boost::bind(NotifyZerocoinChanged, this, _1, _2, _3, _4));
}

// WalletModel::UnlockContext implementation
WalletModel::UnlockContext WalletModel::requestUnlock()
{
    bool was_locked = getEncryptionStatus() == Locked;
    if(was_locked)
    {
        // Request UI to unlock wallet
        Q_EMIT requireUnlock();
    }
    // If wallet is still locked, unlock was failed or cancelled, mark context as invalid
    bool valid = getEncryptionStatus() != Locked;

    return UnlockContext(this, valid, was_locked);
}

WalletModel::UnlockContext::UnlockContext(WalletModel *wallet, bool valid, bool relock):
        wallet(wallet),
        valid(valid),
        relock(relock)
{
}

WalletModel::UnlockContext::~UnlockContext()
{
    if(valid && relock)
    {
        wallet->setWalletLocked(true);
    }
}

void WalletModel::UnlockContext::CopyFrom(const UnlockContext& rhs)
{
    // Transfer context; old object no longer relocks wallet
    *this = rhs;
    rhs.relock = false;
}

bool WalletModel::getPubKey(const CKeyID &address, CPubKey& vchPubKeyOut) const
{
    return wallet->GetPubKey(address, vchPubKeyOut);
}

bool WalletModel::havePrivKey(const CKeyID &address) const
{
    return wallet->HaveKey(address);
}

// returns a list of COutputs from COutPoints
void WalletModel::getOutputs(const std::vector<COutPoint>& vOutpoints, std::vector<COutput>& vOutputs)
{
    LOCK2(cs_main, wallet->cs_wallet);
    BOOST_FOREACH(const COutPoint& outpoint, vOutpoints)
    {
        if (!wallet->mapWallet.count(outpoint.hash)) continue;
        int nDepth = wallet->mapWallet[outpoint.hash].GetDepthInMainChain();
        if (nDepth < 0) continue;
        COutput out(&wallet->mapWallet[outpoint.hash], outpoint.n, nDepth, true, true);
        vOutputs.push_back(out);
    }
}

bool WalletModel::isSpent(const COutPoint& outpoint) const
{
    LOCK2(cs_main, wallet->cs_wallet);
    return wallet->IsSpent(outpoint.hash, outpoint.n);
}

// AvailableCoins + LockedCoins grouped by wallet address (put change in one group with wallet address)
void WalletModel::listCoins(std::map<QString, std::vector<COutput> >& mapCoins, AvailableCoinsType nCoinType) const
{
    std::vector<COutput> vCoins;
    wallet->AvailableCoins(vCoins, true, NULL, false, nCoinType, false);

    LOCK2(cs_main, wallet->cs_wallet); // ListLockedCoins, mapWallet
    std::vector<COutPoint> vLockedCoins;
    wallet->ListLockedCoins(vLockedCoins);

    // add locked coins
    BOOST_FOREACH(const COutPoint& outpoint, vLockedCoins)
    {
        if (!wallet->mapWallet.count(outpoint.hash)) continue;
        int nDepth = wallet->mapWallet[outpoint.hash].GetDepthInMainChain();
        if (nDepth < 0) continue;
        COutput out(&wallet->mapWallet[outpoint.hash], outpoint.n, nDepth, true, true);
        if (outpoint.n < out.tx->vout.size() && wallet->IsMine(out.tx->vout[outpoint.n]) == ISMINE_SPENDABLE)
            vCoins.push_back(out);
    }

    BOOST_FOREACH(const COutput& out, vCoins)
    {
        COutput cout = out;

        while (cout.tx->IsChange(static_cast<uint32_t>(cout.i)) && cout.tx->vin.size() > 0 && wallet->IsMine(cout.tx->vin[0]))
        {
            if (!wallet->mapWallet.count(cout.tx->vin[0].prevout.hash)) break;
            cout = COutput(&wallet->mapWallet[cout.tx->vin[0].prevout.hash], cout.tx->vin[0].prevout.n, 0, true, true);
        }

        CTxDestination address;
        if(cout.tx->IsZerocoinMint() || cout.tx->IsSigmaMint()){
            mapCoins[QString::fromStdString("(mint)")].push_back(out);
            continue;
        }
        else if(!out.fSpendable || !ExtractDestination(cout.tx->vout[cout.i].scriptPubKey, address)){
            continue;
        }

        mapCoins[QString::fromStdString(CBitcoinAddress(address).ToString())].push_back(out);
    }
}

bool WalletModel::isLockedCoin(uint256 hash, unsigned int n) const
{
    LOCK2(cs_main, wallet->cs_wallet);
    return wallet->IsLockedCoin(hash, n);
}

void WalletModel::lockCoin(COutPoint& output)
{
    LOCK2(cs_main, wallet->cs_wallet);
    wallet->LockCoin(output);
}

void WalletModel::unlockCoin(COutPoint& output)
{
    LOCK2(cs_main, wallet->cs_wallet);
    wallet->UnlockCoin(output);
}

void WalletModel::listLockedCoins(std::vector<COutPoint>& vOutpts)
{
    LOCK2(cs_main, wallet->cs_wallet);
    wallet->ListLockedCoins(vOutpts);
}

void WalletModel::loadReceiveRequests(std::vector<std::string>& vReceiveRequests)
{
    LOCK(wallet->cs_wallet);
    BOOST_FOREACH(const PAIRTYPE(CTxDestination, CAddressBookData)& item, wallet->mapAddressBook)
        BOOST_FOREACH(const PAIRTYPE(std::string, std::string)& item2, item.second.destdata)
            if (item2.first.size() > 2 && item2.first.substr(0,2) == "rr") // receive request
                vReceiveRequests.push_back(item2.second);
}

bool WalletModel::saveReceiveRequest(const std::string &sAddress, const int64_t nId, const std::string &sRequest)
{
    CTxDestination dest = CBitcoinAddress(sAddress).Get();

    std::stringstream ss;
    ss << nId;
    std::string key = "rr" + ss.str(); // "rr" prefix = "receive request" in destdata

    LOCK(wallet->cs_wallet);
    if (sRequest.empty())
        return wallet->EraseDestData(dest, key);
    else
        return wallet->AddDestData(dest, key, sRequest);
}

bool WalletModel::transactionCanBeAbandoned(uint256 hash) const
{
    LOCK2(cs_main, wallet->cs_wallet);
    const CWalletTx *wtx = wallet->GetWalletTx(hash);
    if (!wtx || wtx->isAbandoned() || wtx->GetDepthInMainChain() > 0 ||
        wtx->InMempool() || wtx->InStempool())
        return false;
    return true;
}

bool WalletModel::abandonTransaction(uint256 hash) const
{
    LOCK2(cs_main, wallet->cs_wallet);
    return wallet->AbandonTransaction(hash);
}

bool WalletModel::transactionCanBeRebroadcast(uint256 hash) const
{
    LOCK2(cs_main, wallet->cs_wallet);
    const CWalletTx *wtx = wallet->GetWalletTx(hash);
    if (!wtx || wtx->isAbandoned() || wtx->GetDepthInMainChain() > 0)
        return false;
    return wtx->GetRequestCount() <= 0;
}

bool WalletModel::rebroadcastTransaction(uint256 hash)
{
    LOCK2(cs_main, wallet->cs_wallet);
    CWalletTx *wtx = const_cast<CWalletTx*>(wallet->GetWalletTx(hash));

    if (!wtx || wtx->isAbandoned() || wtx->GetDepthInMainChain() > 0)
        return false;
    if (wtx->GetRequestCount() > 0)
        return false;

    CCoinsViewCache &view = *pcoinsTip;
    const CCoins* existingCoins = view.AccessCoins(hash);
    bool fHaveMempool = mempool.exists(hash);
    bool fHaveChain = existingCoins && existingCoins->nHeight < 1000000000;
    if (!fHaveMempool && !fHaveChain) {
        // push to local node and sync with wallets
        CValidationState state;
        bool fMissingInputs;
        if (!AcceptToMemoryPool(mempool, state, (CTransaction)*wtx, true, false, &fMissingInputs, true, false, maxTxFee))
            return false;
    } else if (fHaveChain) {
        return false;
    }

    RelayTransaction((CTransaction)*wtx);
    return true;
}

// Sigma
WalletModel::SendCoinsReturn WalletModel::prepareSigmaSpendTransaction(
    WalletModelTransaction &transaction,
    std::vector<CSigmaEntry> &selectedCoins,
    std::vector<CHDMint> &changes,
    const CCoinControl *coinControl)
{
    QList<SendCoinsRecipient> recipients = transaction.getRecipients();
    std::vector<CRecipient> sendRecipients;

    if (recipients.empty()) {
        return OK;
    }

    QSet<QString> addresses; // Used to detect duplicates

    for (const auto& rcp : recipients) {
        if (!validateAddress(rcp.address)) {
            return InvalidAmount;
        }
        addresses.insert(rcp.address);

        CScript scriptPubKey = GetScriptForDestination(CBitcoinAddress(rcp.address.toStdString()).Get());
        CRecipient recipient = {scriptPubKey, rcp.amount, rcp.fSubtractFeeFromAmount};
        sendRecipients.push_back(recipient);
    }

    if (addresses.size() != recipients.size()) {
        return DuplicateAddress;
    }

    // create transaction
    CAmount fee;

    CWalletTx *newTx = transaction.getTransaction();
    try {
        *newTx = wallet->CreateSigmaSpendTransaction(sendRecipients, fee, selectedCoins, changes, coinControl);
    } catch (const InsufficientFunds& err) {
        return AmountExceedsBalance;
    } catch (const std::runtime_error& err) {
        if (_("Can not choose coins within limit.") == err.what())
            return ExceedLimit;
        throw err;
    } catch (const std::invalid_argument& err) {
        return ExceedLimit;
    }

    transaction.setTransactionFee(fee);

    return SendCoinsReturn(OK);
}

WalletModel::SendCoinsReturn WalletModel::sendSigma(WalletModelTransaction &transaction,
    std::vector<CSigmaEntry>& coins, std::vector<CHDMint>& changes)
{
    QByteArray transaction_array; /* store serialized transaction */

    {
        LOCK2(cs_main, wallet->cs_wallet);
        CWalletTx *newTx = transaction.getTransaction();

        for (const auto& rcp : transaction.getRecipients()) {
            if (rcp.paymentRequest.IsInitialized())
            {
                // Make sure any payment requests involved are still valid.
                if (PaymentServer::verifyExpired(rcp.paymentRequest.getDetails())) {
                    return PaymentRequestExpired;
                }

                // Store PaymentRequests in wtx.vOrderForm in wallet.
                std::string key("PaymentRequest");
                std::string value;
                rcp.paymentRequest.SerializeToString(&value);
                newTx->vOrderForm.push_back(std::make_pair(key, value));
            } else if (!rcp.message.isEmpty()) {
                // Message from normal bitcoin:URI (bitcoin:123...?message=example)
                newTx->vOrderForm.push_back(std::make_pair("Message", rcp.message.toStdString()));
            }
        }

        try {
            wallet->CommitSigmaTransaction(*newTx, coins, changes);
        } catch (...) {
            return TransactionCommitFailed;
        }

        CTransaction* t = newTx;
        CDataStream ssTx(SER_NETWORK, PROTOCOL_VERSION);
        ssTx << *t;
        transaction_array.append(&(ssTx[0]), ssTx.size());
    }

    // Add addresses / update labels that we've sent to to the address book,
    // and emit coinsSent signal for each recipient
    for (const auto& rcp : transaction.getRecipients()) {
        // Don't touch the address book when we have a payment request
        if (!rcp.paymentRequest.IsInitialized()) {
            std::string address = rcp.address.toStdString();
            CTxDestination dest = CBitcoinAddress(address).Get();
            std::string label = rcp.label.toStdString();
            {
                LOCK(wallet->cs_wallet);

                auto mi = wallet->mapAddressBook.find(dest);

                // Check if we have a new address or an updated label
                if (mi == wallet->mapAddressBook.end()) {
                    wallet->SetAddressBook(dest, label, "send");
                }
                else if (mi->second.name != label) {
                    wallet->SetAddressBook(dest, label, ""); // "" means don't change purpose
                }
            }
        }
        Q_EMIT coinsSent(wallet, rcp, transaction_array);
    }
    checkBalanceChanged();

    return SendCoinsReturn(OK);
}

void WalletModel::sigmaMint(const CAmount& n, const CCoinControl *coinControl)
{
    std::vector<sigma::CoinDenomination> denominations;
    sigma::GetAllDenoms(denominations);

    std::vector<sigma::CoinDenomination> mints;
    if (CWallet::SelectMintCoinsForAmount(n, denominations, mints) != n) {
        throw std::runtime_error("Problem with coin selection.\n");
    }

    std::vector<sigma::PrivateCoin> privCoins;

    const sigma::Params* sigmaParams = sigma::Params::get_default();
    std::transform(mints.begin(), mints.end(), std::back_inserter(privCoins),
        [sigmaParams](const sigma::CoinDenomination& denom) -> sigma::PrivateCoin {
            return sigma::PrivateCoin(sigmaParams, denom);
        });

    vector<CHDMint> vDMints;
    auto recipients = CWallet::CreateSigmaMintRecipients(privCoins, vDMints);

    CWalletTx wtx;
    std::string strError = pwalletMain->MintAndStoreSigma(recipients, privCoins, vDMints, wtx, false, coinControl);

    if (strError != "") {
        throw std::range_error(strError);
    }
}

std::vector<CSigmaEntry> WalletModel::GetUnsafeCoins(const CCoinControl* coinControl)
{
    auto allCoins = wallet->GetAvailableCoins(coinControl, true);
    auto spendableCoins = wallet->GetAvailableCoins(coinControl);
    std::vector<CSigmaEntry> unsafeCoins;
    for (auto& coin : allCoins) {
        if (spendableCoins.end() == std::find_if(spendableCoins.begin(), spendableCoins.end(),
            [coin](const CSigmaEntry& spendalbe) {
                return coin.value == spendalbe.value;
            }
        )) {
            unsafeCoins.push_back(coin);
        }
    }
    return unsafeCoins;
}<|MERGE_RESOLUTION|>--- conflicted
+++ resolved
@@ -207,12 +207,6 @@
     if ((cachedHavePendingCoin && currentBlock > lastBlockCheckSigma)
         || currentBlock < lastBlockCheckSigma // reorg
         || forced) {
-<<<<<<< HEAD
-=======
-
-        std::list<CSigmaEntry> coins;
-        CWalletDB(wallet->strWalletFile).ListSigmaPubCoin(coins);
->>>>>>> 503d3de9
 
         auto coins = wallet->hdMintTracker->ListMints(true, false, false);
 
