// Copyright (c) 2019 The Zcoin Core developers
// Distributed under the MIT software license, see the accompanying
// file COPYING or http://www.opensource.org/licenses/mit-license.php.
#include "../property.h"
#include "../sigmadb.h"
#include "../sigmaprimitives.h"
#include "../wallet.h"
#include "../walletmodels.h"

#include "../../wallet/wallet.h"
#include "../../wallet/walletexcept.h"

#include "../../wallet/test/wallet_test_fixture.h"

#include <boost/optional/optional_io.hpp>
#include <boost/test/unit_test.hpp>

#include <iterator>
#include <ostream>
#include <stdexcept>
#include <string>
#include <tuple>
#include <unordered_set>
#include <utility>
#include <vector>

namespace std {

template<class Char, class Traits, unsigned Size>
basic_ostream<Char, Traits>& operator<<(basic_ostream<Char, Traits>& os, const base_blob<Size>& v)
{
    return os << v.GetHex();
}

} // namespace std

namespace exodus {

struct WalletTestingSetup : ::WalletTestingSetup
{
    WalletTestingSetup()
    {
        sigmaDb = new SigmaDatabase(pathTemp / "exodus_sigma_tests", true, 10);
        wallet = new Wallet(pwalletMain->strWalletFile);
    }

    ~WalletTestingSetup()
    {
        delete wallet; wallet = nullptr;
        delete sigmaDb; sigmaDb = nullptr;
    }

    SigmaMint CreateSigmaMint(PropertyId property, SigmaDenomination denomination)
    {
        auto id = wallet->CreateSigmaMint(property, denomination);
        return wallet->GetSigmaMint(id);
    }
};

BOOST_FIXTURE_TEST_SUITE(exodus_wallet_tests, WalletTestingSetup)

BOOST_AUTO_TEST_CASE(sigma_mint_create_one)
{
    auto id = wallet->CreateSigmaMint(1, 1);
    auto mint = wallet->GetSigmaMint(id);

    BOOST_CHECK_EQUAL(id.property, 1);
    BOOST_CHECK_EQUAL(id.denomination, 1);
    BOOST_CHECK(id.key.IsValid());
<<<<<<< HEAD
    BOOST_CHECK_EQUAL(id, mint.id);
=======
    BOOST_CHECK_EQUAL(id.key, SigmaPublicKey(mint.key, DefaultSigmaParams));
>>>>>>> ea605710

    BOOST_CHECK(mint.spendTx.IsNull());
    BOOST_CHECK_EQUAL(mint.chainState, SigmaMintChainState());
    BOOST_CHECK(mint.id.key.IsValid());
    BOOST_CHECK_NE(mint.id.key, SigmaPublicKey());

    auto priv = wallet.GetKey(mint);
    SigmaPublicKey pub(priv);
    BOOST_CHECK_EQUAL(mint.id.key, pub);

    auto another = CreateSigmaMint(1, 1);

    BOOST_CHECK_NE(another, mint);
}

BOOST_AUTO_TEST_CASE(sigma_mint_create_multi)
{
    std::vector<SigmaDenomination> denominations = {0, 1, 0, 2};
    std::vector<SigmaMintId> ids(5);
    std::unordered_set<SigmaMint> mints;

    auto next = wallet->CreateSigmaMints(1, denominations.begin(), denominations.end(), ids.begin());

    BOOST_CHECK_EQUAL(std::distance(ids.begin(), next), 4);

    BOOST_CHECK_EQUAL(ids[0].denomination, 0);
    BOOST_CHECK_EQUAL(ids[1].denomination, 1);
    BOOST_CHECK_EQUAL(ids[2].denomination, 0);
    BOOST_CHECK_EQUAL(ids[3].denomination, 2);

    for (auto it = ids.begin(); it != next; it++) {
        auto& id = *it;
        auto mint = wallet->GetSigmaMint(id);

        BOOST_CHECK_EQUAL(id.property, 1);
        BOOST_CHECK(id.key.IsValid());
<<<<<<< HEAD
        BOOST_CHECK_EQUAL(id.key, mint.id.key);
=======
        BOOST_CHECK_EQUAL(id.key, SigmaPublicKey(mint.key, DefaultSigmaParams));
>>>>>>> ea605710

        BOOST_CHECK(mint.spendTx.IsNull());
        BOOST_CHECK_EQUAL(mint.id.property, id.property);
        BOOST_CHECK_EQUAL(mint.id.denomination, id.denomination);
        BOOST_CHECK_EQUAL(mint.chainState, SigmaMintChainState());
        BOOST_CHECK(mint.id.key.IsValid());
        BOOST_CHECK_NE(mint.id.key, SigmaPublicKey());

        BOOST_CHECK(mints.insert(std::move(mint)).second);

        auto priv = wallet.GetKey(mint);
        SigmaPublicKey pub(priv);
        BOOST_CHECK_EQUAL(pub, mint.id.key);
    }
}

BOOST_AUTO_TEST_CASE(sigma_spend_create_no_spendable_mint)
{
    // No any mints.
    BOOST_CHECK_THROW(wallet->CreateSigmaSpend(3, 0), InsufficientFunds);

    // Different denomination and property type.
    auto mint = wallet->CreateSigmaMint(3, 0);

    BOOST_CHECK_THROW(wallet->CreateSigmaSpend(3, 1), InsufficientFunds);
    BOOST_CHECK_THROW(wallet->CreateSigmaSpend(4, 0), InsufficientFunds);

    // Pending mint.
    BOOST_CHECK_THROW(wallet->CreateSigmaSpend(3, 0), InsufficientFunds);

    // Already spent.
    sigmaDb->RecordMint(3, 0, mint.key, 100);
    wallet->SetSigmaMintUsedTransaction(mint, uint256S("890e968f9b65dbacd576100c9b1c446f06471ed27df845ab7a24931cb640b388"));

    BOOST_CHECK_THROW(wallet->CreateSigmaSpend(3, 0), InsufficientFunds);
}

BOOST_AUTO_TEST_CASE(sigma_spend_create_with_spendable_mints)
{
    // Create first full group and one mint in a next group.
    auto expectedMint = wallet->CreateSigmaMint(3, 0);
    sigmaDb->RecordMint(3, 0, expectedMint.key, 100);

    for (unsigned i = 1; i <= sigmaDb->groupSize; i++) {
        auto mint = wallet->CreateSigmaMint(3, 0);
        sigmaDb->RecordMint(3, 0, mint.key, 100 + i);
    }

    auto spend = wallet->CreateSigmaSpend(3, 0);

    BOOST_CHECK_EQUAL(spend.mint, expectedMint);
    BOOST_CHECK_EQUAL(spend.group, 0);
    BOOST_CHECK_EQUAL(spend.groupSize, sigmaDb->groupSize);
}

BOOST_AUTO_TEST_CASE(sigma_spend_create_not_enough_anonimity)
{
    auto mint = wallet->CreateSigmaMint(3, 0);
    sigmaDb->RecordMint(3, 0, mint.key, 100);

    BOOST_CHECK_EXCEPTION(wallet->CreateSigmaSpend(3, 0), WalletError, [] (const WalletError& e) {
        return e.what() == std::string("Amount of coins in anonimity set is not enough to spend");
    });
}

BOOST_AUTO_TEST_CASE(sigma_mint_listing_all)
{
    // Create mints.
    std::unordered_set<SigmaMintId> ids;

    ids.insert(wallet->CreateSigmaMint(1, 0));
    ids.insert(wallet->CreateSigmaMint(2, 0));
    ids.insert(wallet->CreateSigmaMint(1, 1));
    ids.insert(wallet->CreateSigmaMint(2, 0));

    BOOST_CHECK_EQUAL(ids.size(), 4);

    // List mints.
    std::unordered_set<SigmaMint> mints;

    wallet->ListSigmaMints(std::inserter(mints, mints.end()));

    BOOST_CHECK_EQUAL(mints.size(), ids.size());

    for (auto& mint : mints) {
<<<<<<< HEAD
        auto it = ids.find(mint.id);
=======
        auto it = ids.find(SigmaMintId(mint, DefaultSigmaParams));

        BOOST_CHECK(it != ids.end());
        BOOST_CHECK_EQUAL(mint, wallet->GetSigmaMint(*it));

        ids.erase(it);
    }

    BOOST_CHECK_EQUAL(ids.size(), 0);
}

BOOST_AUTO_TEST_CASE(sigma_mint_listing_specific_property)
{
    // Create mints.
    std::unordered_set<SigmaMintId> ids;

    wallet->CreateSigmaMint(1, 0);
    wallet->CreateSigmaMint(1, 1);

    ids.insert(wallet->CreateSigmaMint(2, 0));
    ids.insert(wallet->CreateSigmaMint(2, 0));

    BOOST_CHECK_EQUAL(ids.size(), 2);

    // List mints.
    std::unordered_set<SigmaMint> mints;

    wallet->ListSigmaMints(2, std::inserter(mints, mints.end()));

    BOOST_CHECK_EQUAL(mints.size(), ids.size());

    for (auto& mint : mints) {
        auto it = ids.find(SigmaMintId(mint, DefaultSigmaParams));
>>>>>>> ea605710

        BOOST_CHECK(it != ids.end());
        BOOST_CHECK_EQUAL(mint, wallet->GetSigmaMint(*it));

        ids.erase(it);
    }

    BOOST_CHECK_EQUAL(ids.size(), 0);
}

BOOST_AUTO_TEST_CASE(sigma_mint_check_existence)
{
    auto owned = wallet->CreateSigmaMint(1, 1);
    SigmaPrivateKey priv;
    SigmaPublicKey pub;

    priv.Generate();
    pub.Generate(priv, DefaultSigmaParams);

    SigmaMintId other(1, 1, pub);

    BOOST_CHECK_EQUAL(wallet->HasSigmaMint(owned), true);
    BOOST_CHECK_EQUAL(wallet->HasSigmaMint(other), false);
}

BOOST_AUTO_TEST_CASE(sigma_mint_get)
{
    // Get existence.
    auto owned = wallet->CreateSigmaMint(1, 1);
    auto mint = wallet->GetSigmaMint(owned);

<<<<<<< HEAD
    BOOST_CHECK_EQUAL(owned, mint.id);
=======
    BOOST_CHECK_EQUAL(owned, SigmaMintId(mint, DefaultSigmaParams));
>>>>>>> ea605710

    // Get non-existence.
    SigmaPrivateKey priv;
    SigmaPublicKey pub;

    priv.Generate();
    pub.Generate(priv, DefaultSigmaParams);

    SigmaMintId other(1, 1, pub);

    BOOST_CHECK_THROW(wallet->GetSigmaMint(other), std::invalid_argument);
}

BOOST_AUTO_TEST_CASE(sigma_mint_set_used)
{
    auto tx = uint256S("64c4c22a45ad449be61c52a431d11e81f7fd0ee2f2235bf02944fb0b3dd07adb");
    auto id = wallet->CreateSigmaMint(1, 1);
    SigmaMint mint;

<<<<<<< HEAD
    wallet.SetSigmaMintUsedTransaction(id, tx);
    mint = wallet.GetSigmaMint(id);
    BOOST_CHECK_EQUAL(mint.spendTx, tx);

    wallet.SetSigmaMintUsedTransaction(id, uint256());
    mint = wallet.GetSigmaMint(id);
    BOOST_CHECK(mint.spendTx.IsNull());
=======
    wallet->SetSigmaMintUsedTransaction(id, tx);
    mint = wallet->GetSigmaMint(id);
    BOOST_CHECK_EQUAL(mint.spentTx, tx);

    wallet->SetSigmaMintUsedTransaction(id, uint256());
    mint = wallet->GetSigmaMint(id);
    BOOST_CHECK(mint.spentTx.IsNull());
>>>>>>> ea605710
}

BOOST_AUTO_TEST_CASE(sigma_mint_chainstate_owned)
{
    auto id = wallet->CreateSigmaMint(1, 0);
    SigmaMintGroup group;
    SigmaMintIndex index;
    SigmaMint mint;

    // Add.
    std::tie(group, index) = sigmaDb->RecordMint(1, 0, id.key, 100);
    mint = wallet->GetSigmaMint(id);

    BOOST_CHECK_EQUAL(mint.chainState.block, 100);
    BOOST_CHECK_EQUAL(mint.chainState.group, group);
    BOOST_CHECK_EQUAL(mint.chainState.index, index);

    // Remove.
    sigmaDb->DeleteAll(100);
    mint = wallet->GetSigmaMint(id);

    BOOST_CHECK_EQUAL(mint.chainState, SigmaMintChainState());
}

BOOST_AUTO_TEST_CASE(sigma_mint_chainstate_not_owned)
{
    // Add our mint first so we can test if the other mint does not alter our mint state.
    auto id = wallet->CreateSigmaMint(1, 0);
    SigmaMintGroup group;
    SigmaMintIndex index;

    std::tie(group, index) = sigmaDb->RecordMint(1, 0, id.key, 100);

    // Add other mint.
    SigmaPrivateKey otherPriv;
    SigmaPublicKey otherPub;

    otherPriv.Generate();
    otherPub.Generate(otherPriv, DefaultSigmaParams);

    sigmaDb->RecordMint(1, 0, otherPub, 101);

    // Our chain state should not updated.
    SigmaMint mint;

    mint = wallet->GetSigmaMint(id);

    BOOST_CHECK_EQUAL(mint.chainState.block, 100);
    BOOST_CHECK_EQUAL(mint.chainState.group, group);
    BOOST_CHECK_EQUAL(mint.chainState.index, index);

    // Other mint should not added to our wallet.
    BOOST_CHECK_THROW(
        wallet->GetSigmaMint(SigmaMintId(1, 0, otherPub)),
        std::invalid_argument
    );

    // Remove other mint and our chain state should not updated.
    sigmaDb->DeleteAll(101);

    mint = wallet->GetSigmaMint(id);

    BOOST_CHECK_EQUAL(mint.chainState.block, 100);
    BOOST_CHECK_EQUAL(mint.chainState.group, group);
    BOOST_CHECK_EQUAL(mint.chainState.index, index);
}

BOOST_AUTO_TEST_SUITE_END()

}<|MERGE_RESOLUTION|>--- conflicted
+++ resolved
@@ -67,11 +67,7 @@
     BOOST_CHECK_EQUAL(id.property, 1);
     BOOST_CHECK_EQUAL(id.denomination, 1);
     BOOST_CHECK(id.key.IsValid());
-<<<<<<< HEAD
-    BOOST_CHECK_EQUAL(id, mint.id);
-=======
     BOOST_CHECK_EQUAL(id.key, SigmaPublicKey(mint.key, DefaultSigmaParams));
->>>>>>> ea605710
 
     BOOST_CHECK(mint.spendTx.IsNull());
     BOOST_CHECK_EQUAL(mint.chainState, SigmaMintChainState());
@@ -108,11 +104,7 @@
 
         BOOST_CHECK_EQUAL(id.property, 1);
         BOOST_CHECK(id.key.IsValid());
-<<<<<<< HEAD
-        BOOST_CHECK_EQUAL(id.key, mint.id.key);
-=======
         BOOST_CHECK_EQUAL(id.key, SigmaPublicKey(mint.key, DefaultSigmaParams));
->>>>>>> ea605710
 
         BOOST_CHECK(mint.spendTx.IsNull());
         BOOST_CHECK_EQUAL(mint.id.property, id.property);
@@ -198,45 +190,10 @@
     BOOST_CHECK_EQUAL(mints.size(), ids.size());
 
     for (auto& mint : mints) {
-<<<<<<< HEAD
-        auto it = ids.find(mint.id);
-=======
         auto it = ids.find(SigmaMintId(mint, DefaultSigmaParams));
 
         BOOST_CHECK(it != ids.end());
         BOOST_CHECK_EQUAL(mint, wallet->GetSigmaMint(*it));
-
-        ids.erase(it);
-    }
-
-    BOOST_CHECK_EQUAL(ids.size(), 0);
-}
-
-BOOST_AUTO_TEST_CASE(sigma_mint_listing_specific_property)
-{
-    // Create mints.
-    std::unordered_set<SigmaMintId> ids;
-
-    wallet->CreateSigmaMint(1, 0);
-    wallet->CreateSigmaMint(1, 1);
-
-    ids.insert(wallet->CreateSigmaMint(2, 0));
-    ids.insert(wallet->CreateSigmaMint(2, 0));
-
-    BOOST_CHECK_EQUAL(ids.size(), 2);
-
-    // List mints.
-    std::unordered_set<SigmaMint> mints;
-
-    wallet->ListSigmaMints(2, std::inserter(mints, mints.end()));
-
-    BOOST_CHECK_EQUAL(mints.size(), ids.size());
-
-    for (auto& mint : mints) {
-        auto it = ids.find(SigmaMintId(mint, DefaultSigmaParams));
->>>>>>> ea605710
-
-        BOOST_CHECK(it != ids.end());
         BOOST_CHECK_EQUAL(mint, wallet->GetSigmaMint(*it));
 
         ids.erase(it);
@@ -266,11 +223,7 @@
     auto owned = wallet->CreateSigmaMint(1, 1);
     auto mint = wallet->GetSigmaMint(owned);
 
-<<<<<<< HEAD
-    BOOST_CHECK_EQUAL(owned, mint.id);
-=======
     BOOST_CHECK_EQUAL(owned, SigmaMintId(mint, DefaultSigmaParams));
->>>>>>> ea605710
 
     // Get non-existence.
     SigmaPrivateKey priv;
@@ -290,23 +243,13 @@
     auto id = wallet->CreateSigmaMint(1, 1);
     SigmaMint mint;
 
-<<<<<<< HEAD
-    wallet.SetSigmaMintUsedTransaction(id, tx);
-    mint = wallet.GetSigmaMint(id);
+    wallet->SetSigmaMintUsedTransaction(id, tx);
+    mint = wallet->GetSigmaMint(id);
     BOOST_CHECK_EQUAL(mint.spendTx, tx);
 
-    wallet.SetSigmaMintUsedTransaction(id, uint256());
-    mint = wallet.GetSigmaMint(id);
+    wallet->SetSigmaMintUsedTransaction(id, uint256());
+    mint = wallet->GetSigmaMint(id);
     BOOST_CHECK(mint.spendTx.IsNull());
-=======
-    wallet->SetSigmaMintUsedTransaction(id, tx);
-    mint = wallet->GetSigmaMint(id);
-    BOOST_CHECK_EQUAL(mint.spentTx, tx);
-
-    wallet->SetSigmaMintUsedTransaction(id, uint256());
-    mint = wallet->GetSigmaMint(id);
-    BOOST_CHECK(mint.spentTx.IsNull());
->>>>>>> ea605710
 }
 
 BOOST_AUTO_TEST_CASE(sigma_mint_chainstate_owned)
