// Copyright (c) 2013-2016 The Bitcoin Core developers
// Distributed under the MIT software license, see the accompanying
// file COPYING or http://www.opensource.org/licenses/mit-license.php.

#include "consensus/validation.h"
#include "data/sighash.json.h"
#include "hash.h"
#include "validation.h" // For CheckTransaction
#include "script/interpreter.h"
#include "script/script.h"
#include "serialize.h"
#include "streams.h"
#include "test/test_bitcoin.h"
#include "test/test_random.h"
#include "util.h"
#include "utilstrencodings.h"
#include "version.h"

#include <iostream>

#include <boost/test/unit_test.hpp>

#include <univalue.h>

extern UniValue read_json(const std::string& jsondata);

// Old script.cpp SignatureHash function
uint256 static SignatureHashOld(CScript scriptCode, const CTransaction& txTo, unsigned int nIn, int nHashType)
{
    static const uint256 one(uint256S("0000000000000000000000000000000000000000000000000000000000000001"));
    if (nIn >= txTo.vin.size())
    {
        printf("ERROR: SignatureHash(): nIn=%d out of range\n", nIn);
        return one;
    }
    CMutableTransaction txTmp(txTo);

    // In case concatenating two scripts ends up with two codeseparators,
    // or an extra one at the end, this prevents all those possible incompatibilities.
    scriptCode.FindAndDelete(CScript(OP_CODESEPARATOR));

    // Blank out other inputs' signatures
    for (unsigned int i = 0; i < txTmp.vin.size(); i++)
        txTmp.vin[i].scriptSig = CScript();
    txTmp.vin[nIn].scriptSig = scriptCode;

    // Blank out some of the outputs
    if ((nHashType & 0x1f) == SIGHASH_NONE)
    {
        // Wildcard payee
        txTmp.vout.clear();

        // Let the others update at will
        for (unsigned int i = 0; i < txTmp.vin.size(); i++)
            if (i != nIn)
                txTmp.vin[i].nSequence = 0;
    }
    else if ((nHashType & 0x1f) == SIGHASH_SINGLE)
    {
        // Only lock-in the txout payee at same index as txin
        unsigned int nOut = nIn;
        if (nOut >= txTmp.vout.size())
        {
            printf("ERROR: SignatureHash(): nOut=%d out of range\n", nOut);
            return one;
        }
        txTmp.vout.resize(nOut+1);
        for (unsigned int i = 0; i < nOut; i++)
            txTmp.vout[i].SetNull();

        // Let the others update at will
        for (unsigned int i = 0; i < txTmp.vin.size(); i++)
            if (i != nIn)
                txTmp.vin[i].nSequence = 0;
    }

    // Blank out other inputs completely, not recommended for open transactions
    if (nHashType & SIGHASH_ANYONECANPAY)
    {
        txTmp.vin[0] = txTmp.vin[nIn];
        txTmp.vin.resize(1);
    }

    // Serialize and hash
    CHashWriter ss(SER_GETHASH, SERIALIZE_TRANSACTION_NO_WITNESS);
    ss << txTmp << nHashType;
    return ss.GetHash();
}

void static RandomScript(CScript &script) {
    static const opcodetype oplist[] = {OP_FALSE, OP_1, OP_2, OP_3, OP_CHECKSIG, OP_IF, OP_VERIF, OP_RETURN, OP_CODESEPARATOR};
    script = CScript();
    int ops = (insecure_rand() % 10);
    for (int i=0; i<ops; i++)
        script << oplist[insecure_rand() % (sizeof(oplist)/sizeof(oplist[0]))];
}

void static RandomTransaction(CMutableTransaction &tx, bool fSingle) {
    tx.nVersion = insecure_rand();
    tx.vin.clear();
    tx.vout.clear();
    tx.nLockTime = (insecure_rand() % 2) ? insecure_rand() : 0;
    int ins = (insecure_rand() % 4) + 1;
    int outs = fSingle ? ins : (insecure_rand() % 4) + 1;
    for (int in = 0; in < ins; in++) {
        tx.vin.push_back(CTxIn());
        CTxIn &txin = tx.vin.back();
        txin.prevout.hash = GetRandHash();
        txin.prevout.n = insecure_rand() % 4;
        RandomScript(txin.scriptSig);
        txin.nSequence = (insecure_rand() % 2) ? insecure_rand() : (unsigned int)-1;
    }
    for (int out = 0; out < outs; out++) {
        tx.vout.push_back(CTxOut());
        CTxOut &txout = tx.vout.back();
        txout.nValue = insecure_rand() % 100000000;
        RandomScript(txout.scriptPubKey);
    }
}

BOOST_FIXTURE_TEST_SUITE(sighash_tests, BasicTestingSetup)

BOOST_AUTO_TEST_CASE(sighash_test)
{
    seed_insecure_rand(false);

    #if defined(PRINT_SIGHASH_JSON)
    std::cout << "[\n";
    std::cout << "\t[\"raw_transaction, script, input_index, hashType, signature_hash (result)\"],\n";
    #endif
    int nRandomTests = 50000;

    #if defined(PRINT_SIGHASH_JSON)
    nRandomTests = 500;
    #endif
    for (int i=0; i<nRandomTests; i++) {
        int nHashType = insecure_rand();
        CMutableTransaction txTo;
        RandomTransaction(txTo, (nHashType & 0x1f) == SIGHASH_SINGLE);
        CScript scriptCode;
        RandomScript(scriptCode);
        int nIn = insecure_rand() % txTo.vin.size();

        uint256 sh, sho;
        sho = SignatureHashOld(scriptCode, txTo, nIn, nHashType);
        sh = SignatureHash(scriptCode, txTo, nIn, nHashType, 0, SIGVERSION_BASE);
        #if defined(PRINT_SIGHASH_JSON)
        CDataStream ss(SER_NETWORK, PROTOCOL_VERSION);
        ss << txTo;

        std::cout << "\t[\"" ;
        std::cout << HexStr(ss.begin(), ss.end()) << "\", \"";
        std::cout << HexStr(scriptCode) << "\", ";
        std::cout << nIn << ", ";
        std::cout << nHashType << ", \"";
        std::cout << sho.GetHex() << "\"]";
        if (i+1 != nRandomTests) {
          std::cout << ",";
        }
        std::cout << "\n";
        #endif
        BOOST_CHECK(sh == sho);
    }
    #if defined(PRINT_SIGHASH_JSON)
    std::cout << "]\n";
    #endif
}

// Goal: check that SignatureHash generates correct hash
BOOST_AUTO_TEST_CASE(sighash_from_data)
{
    UniValue tests = read_json(std::string(json_tests::sighash, json_tests::sighash + sizeof(json_tests::sighash)));

    for (unsigned int idx = 0; idx < tests.size(); idx++) {
        UniValue test = tests[idx];
        std::string strTest = test.write();
        if (test.size() < 1) // Allow for extra stuff (useful for comments)
        {
            BOOST_ERROR("Bad test: " << strTest);
            continue;
        }
        if (test.size() == 1) continue; // comment

        std::string raw_tx, raw_script, sigHashHex;
        int nIn, nHashType;
        uint256 sh;
        CTransactionRef tx;
        CScript scriptCode = CScript();

        try {
          // deserialize test data
          raw_tx = test[0].get_str();
          raw_script = test[1].get_str();
          nIn = test[2].get_int();
          nHashType = test[3].get_int();
          sigHashHex = test[4].get_str();

          CDataStream stream(ParseHex(raw_tx), SER_NETWORK, PROTOCOL_VERSION);
          stream >> tx;

          CValidationState state;
<<<<<<< HEAD
          BOOST_CHECK_MESSAGE(CheckTransaction(tx, state, tx.GetHash(), false, INT_MAX), strTest);
=======
          BOOST_CHECK_MESSAGE(CheckTransaction(*tx, state), strTest);
>>>>>>> a7b486d6
          BOOST_CHECK(state.IsValid());

          std::vector<unsigned char> raw = ParseHex(raw_script);
          scriptCode.insert(scriptCode.end(), raw.begin(), raw.end());
        } catch (...) {
          BOOST_ERROR("Bad test, couldn't deserialize data: " << strTest);
          continue;
        }

        sh = SignatureHash(scriptCode, *tx, nIn, nHashType, 0, SIGVERSION_BASE);
        BOOST_CHECK_MESSAGE(sh.GetHex() == sigHashHex, strTest);
    }
}
BOOST_AUTO_TEST_SUITE_END()<|MERGE_RESOLUTION|>--- conflicted
+++ resolved
@@ -199,11 +199,7 @@
           stream >> tx;
 
           CValidationState state;
-<<<<<<< HEAD
-          BOOST_CHECK_MESSAGE(CheckTransaction(tx, state, tx.GetHash(), false, INT_MAX), strTest);
-=======
-          BOOST_CHECK_MESSAGE(CheckTransaction(*tx, state), strTest);
->>>>>>> a7b486d6
+          BOOST_CHECK_MESSAGE(CheckTransaction(*tx, state, tx->GetHash(), false, INT_MAX), strTest);
           BOOST_CHECK(state.IsValid());
 
           std::vector<unsigned char> raw = ParseHex(raw_script);
