// Copyright (c) 2009-2010 Satoshi Nakamoto
// Copyright (c) 2009-2016 The Bitcoin Core developers
// Distributed under the MIT software license, see the accompanying
// file COPYING or http://www.opensource.org/licenses/mit-license.php.

#if defined(HAVE_CONFIG_H)
#include "config/bitcoin-config.h"
#endif

#include "util.h"

#include "support/allocators/secure.h"
#include "chainparamsbase.h"
#include "ctpl.h"
#include "random.h"
#include "serialize.h"
#include "stacktraces.h"
#include "sync.h"
#include "utilstrencodings.h"
#include "utiltime.h"
#include "univalue.h"

#ifdef ENABLE_CLIENTAPI
#include "minizip/zip.h"
#include <zlib.h>
#include <fstream>
#endif

#include "warnings.h"
#include <stdarg.h>

#if (defined(__FreeBSD__) || defined(__OpenBSD__) || defined(__DragonFly__))
#include <pthread.h>
#include <pthread_np.h>
#endif

#ifndef WIN32
// for posix_fallocate
#ifdef __linux__

#ifdef _POSIX_C_SOURCE
#undef _POSIX_C_SOURCE
#endif

#define _POSIX_C_SOURCE 200112L

#endif // __linux__

#include <algorithm>
#include <fcntl.h>
#include <sys/resource.h>
#include <sys/stat.h>

#else

#ifdef _MSC_VER
#pragma warning(disable:4786)
#pragma warning(disable:4804)
#pragma warning(disable:4805)
#pragma warning(disable:4717)
#endif

#ifdef _WIN32_WINNT
#undef _WIN32_WINNT
#endif
#define _WIN32_WINNT 0x0501

#ifdef _WIN32_IE
#undef _WIN32_IE
#endif
#define _WIN32_IE 0x0501

#define WIN32_LEAN_AND_MEAN 1
#ifndef NOMINMAX
#define NOMINMAX
#endif

#include <io.h> /* for _commit */
#include <shlobj.h>
#endif

#ifdef HAVE_SYS_PRCTL_H
#include <sys/prctl.h>
#endif

#ifdef HAVE_MALLOPT_ARENA_MAX
#include <malloc.h>
#endif

#include <boost/algorithm/string/case_conv.hpp> // for to_lower()
#include <boost/algorithm/string/join.hpp>
#include <boost/algorithm/string/predicate.hpp> // for startswith() and endswith()
#include <boost/filesystem.hpp>
#include <boost/filesystem/fstream.hpp>
#include <boost/foreach.hpp>
#include <boost/program_options/detail/config_file.hpp>
#include <boost/program_options/parsers.hpp>
#include <boost/thread.hpp>
#include <openssl/crypto.h>
#include <openssl/rand.h>
#include <openssl/conf.h>

// Work around clang compilation problem in Boost 1.46:
// /usr/include/boost/program_options/detail/config_file.hpp:163:17: error: call to function 'to_internal' that is neither visible in the template definition nor found by argument-dependent lookup
// See also: http://stackoverflow.com/questions/10020179/compilation-fail-in-boost-librairies-program-options
//           http://clang.debian.net/status.php?version=3.0&key=CANNOT_FIND_FUNCTION
namespace boost {

    namespace program_options {
        std::string to_internal(const std::string&);
    }

} // namespace boost

using namespace std;

// znode fZnode
bool fMasternodeMode = false;
bool fLiteMode = false;
int nWalletBackups = 10;

const char * const BITCOIN_CONF_FILENAME = "firo.conf";
const char * const BITCOIN_PID_FILENAME = "firod.pid";

CCriticalSection cs_args;
map<string, string> mapArgs;
static map<string, vector<string> > _mapMultiArgs;
const map<string, vector<string> >& mapMultiArgs = _mapMultiArgs;
bool fDebug = false;
bool fPrintToConsole = false;
bool fPrintToDebugLog = true;
<<<<<<< HEAD
bool fDaemon = false;
bool fServer = false;
bool fApi = false;
=======
bool fNoDebug = false; //A temporary fix for https://github.com/firoorg/firo/issues/1011
>>>>>>> 15ba2d84

bool fLogTimestamps = DEFAULT_LOGTIMESTAMPS;
bool fLogTimeMicros = DEFAULT_LOGTIMEMICROS;
bool fLogIPs = DEFAULT_LOGIPS;

bool fSkipMnpayoutCheck = false;

std::atomic<bool> fReopenDebugLog(false);
CTranslationInterface translationInterface;

/** Flag to indicate, whether the Elysium log file should be reopened. */
std::atomic<bool> fReopenElysiumLog(false);

/** Init OpenSSL library multithreading support */
static CCriticalSection** ppmutexOpenSSL;
void locking_callback(int mode, int i, const char* file, int line) NO_THREAD_SAFETY_ANALYSIS
{
    if (mode & CRYPTO_LOCK) {
        ENTER_CRITICAL_SECTION(*ppmutexOpenSSL[i]);
    } else {
        LEAVE_CRITICAL_SECTION(*ppmutexOpenSSL[i]);
    }
}

// Init
class CInit
{
public:
    CInit()
    {
        // Init OpenSSL library multithreading support
        ppmutexOpenSSL = (CCriticalSection**)OPENSSL_malloc(CRYPTO_num_locks() * sizeof(CCriticalSection*));
        for (int i = 0; i < CRYPTO_num_locks(); i++)
            ppmutexOpenSSL[i] = new CCriticalSection();
        CRYPTO_set_locking_callback(locking_callback);

        // OpenSSL can optionally load a config file which lists optional loadable modules and engines.
        // We don't use them so we don't require the config. However some of our libs may call functions
        // which attempt to load the config file, possibly resulting in an exit() or crash if it is missing
        // or corrupt. Explicitly tell OpenSSL not to try to load the file. The result for our libs will be
        // that the config appears to have been loaded and there are no modules/engines available.
        OPENSSL_no_config();

#ifdef WIN32
        // Seed OpenSSL PRNG with current contents of the screen
        RAND_screen();
#endif

        // Seed OpenSSL PRNG with performance counter
        RandAddSeed();
    }
    ~CInit()
    {
        // Securely erase the memory used by the PRNG
        RAND_cleanup();
        // Shutdown OpenSSL library multithreading support
        CRYPTO_set_locking_callback(NULL);
        for (int i = 0; i < CRYPTO_num_locks(); i++)
            delete ppmutexOpenSSL[i];
        OPENSSL_free(ppmutexOpenSSL);
    }
}
instance_of_cinit;

/**
 * LogPrintf() has been broken a couple of times now
 * by well-meaning people adding mutexes in the most straightforward way.
 * It breaks because it may be called by global destructors during shutdown.
 * Since the order of destruction of static/global objects is undefined,
 * defining a mutex as a global object doesn't work (the mutex gets
 * destroyed, and then some later destructor calls OutputDebugStringF,
 * maybe indirectly, and you get a core dump at shutdown trying to lock
 * the mutex).
 */

static boost::once_flag debugPrintInitFlag = BOOST_ONCE_INIT;

/**
 * We use boost::call_once() to make sure mutexDebugLog and
 * vMsgsBeforeOpenLog are initialized in a thread-safe manner.
 *
 * NOTE: fileout, mutexDebugLog and sometimes vMsgsBeforeOpenLog
 * are leaked on exit. This is ugly, but will be cleaned up by
 * the OS/libc. When the shutdown sequence is fully audited and
 * tested, explicit destruction of these objects can be implemented.
 */
static FILE* fileout = NULL;
static boost::mutex* mutexDebugLog = NULL;
static list<string> *vMsgsBeforeOpenLog;

static int FileWriteStr(const std::string &str, FILE *fp)
{
    return fwrite(str.data(), 1, str.size(), fp);
}

static void DebugPrintInit()
{
    assert(mutexDebugLog == NULL);
    mutexDebugLog = new boost::mutex();
    vMsgsBeforeOpenLog = new list<string>;
}

void OpenDebugLog()
{
    boost::call_once(&DebugPrintInit, debugPrintInitFlag);
    boost::mutex::scoped_lock scoped_lock(*mutexDebugLog);

    assert(fileout == NULL);
    assert(vMsgsBeforeOpenLog);
    boost::filesystem::path pathDebug = GetDataDir() / "debug.log";
    fileout = fopen(pathDebug.string().c_str(), "a");
    if (fileout) {
        setbuf(fileout, NULL); // unbuffered
        // dump buffered messages from before we opened the log
        while (!vMsgsBeforeOpenLog->empty()) {
            FileWriteStr(vMsgsBeforeOpenLog->front(), fileout);
            vMsgsBeforeOpenLog->pop_front();
        }
    }

    delete vMsgsBeforeOpenLog;
    vMsgsBeforeOpenLog = NULL;
}

bool LogAcceptCategory(const char* category)
{
    if (category != NULL)
    {
        if (!fDebug)
            return false;

        // Give each thread quick access to -debug settings.
        // This helps prevent issues debugging global destructors,
        // where mapMultiArgs might be deleted before another
        // global destructor calls LogPrint()
        static boost::thread_specific_ptr<set<string> > ptrCategory;
        if (ptrCategory.get() == NULL)
        {
            if (mapMultiArgs.count("-debug")) {
                const vector<string>& categories = mapMultiArgs.at("-debug");
                ptrCategory.reset(new set<string>(categories.begin(), categories.end()));
                // thread_specific_ptr automatically deletes the set when the thread ends.
            } else
                ptrCategory.reset(new set<string>());
        }
        const set<string>& setCategories = *ptrCategory.get();

        // if not debugging everything and not debugging specific category, LogPrint does nothing.
        if (setCategories.count(string("")) == 0 &&
            setCategories.count(string("1")) == 0 &&
            setCategories.count(string(category)) == 0)
            return false;
    }
    return true;
}

/**
 * fStartedNewLine is a state variable held by the calling context that will
 * suppress printing of the timestamp when multiple calls are made that don't
 * end in a newline. Initialize it to true, and hold it, in the calling context.
 */
static std::string LogTimestampStr(const std::string &str, std::atomic_bool *fStartedNewLine)
{
    string strStamped;

    if (!fLogTimestamps)
        return str;

    if (*fStartedNewLine) {
        int64_t nTimeMicros = GetLogTimeMicros();
        strStamped = DateTimeStrFormat("%Y-%m-%d %H:%M:%S", nTimeMicros/1000000);
        if (fLogTimeMicros)
            strStamped += strprintf(".%06d", nTimeMicros%1000000);
        strStamped += ' ' + str;
    } else
        strStamped = str;

    if (!str.empty() && str[str.size()-1] == '\n')
        *fStartedNewLine = true;
    else
        *fStartedNewLine = false;

    return strStamped;
}

int LogPrintStr(const std::string &str)
{
    //A temporary fix for https://github.com/firoorg/firo/issues/1011
    if (fNoDebug && str.compare(0, 6, "ERROR:", 0, 6) != 0)
        return 0;

    int ret = 0; // Returns total number of characters written
    static std::atomic_bool fStartedNewLine(true);

    string strTimestamped = LogTimestampStr(str, &fStartedNewLine);

    if (fPrintToConsole)
    {
        // print to console
        ret = fwrite(strTimestamped.data(), 1, strTimestamped.size(), stdout);
        fflush(stdout);
    }
    else if (fPrintToDebugLog)
    {
        boost::call_once(&DebugPrintInit, debugPrintInitFlag);
        boost::mutex::scoped_lock scoped_lock(*mutexDebugLog);

        // buffer if we haven't opened the log yet
        if (fileout == NULL) {
            assert(vMsgsBeforeOpenLog);
            ret = strTimestamped.length();
            vMsgsBeforeOpenLog->push_back(strTimestamped);
        }
        else
        {
            // reopen the log file, if requested
            if (fReopenDebugLog) {
                fReopenDebugLog = false;
                boost::filesystem::path pathDebug = GetDataDir() / "debug.log";
                if (freopen(pathDebug.string().c_str(),"a",fileout) != NULL)
                    setbuf(fileout, NULL); // unbuffered
            }

            ret = FileWriteStr(strTimestamped, fileout);
        }
    }
    return ret;
}

/** Interpret string as boolean, for argument parsing */
static bool InterpretBool(const std::string& strValue)
{
    if (strValue.empty())
        return true;
    return (atoi(strValue) != 0);
}

/** Turn -noX into -X=0 */
static void InterpretNegativeSetting(std::string& strKey, std::string& strValue)
{
    if (strKey.length()>3 && strKey[0]=='-' && strKey[1]=='n' && strKey[2]=='o')
    {
        strKey = "-" + strKey.substr(3);
        strValue = InterpretBool(strValue) ? "0" : "1";
    }
}

void ParseParameters(int argc, const char* const argv[])
{
    LOCK(cs_args);
    mapArgs.clear();
    _mapMultiArgs.clear();

    for (int i = 1; i < argc; i++)
    {
        std::string str(argv[i]);
        std::string strValue;
        size_t is_index = str.find('=');
        if (is_index != std::string::npos)
        {
            strValue = str.substr(is_index+1);
            str = str.substr(0, is_index);
        }
#ifdef WIN32
        boost::to_lower(str);
        if (boost::algorithm::starts_with(str, "/"))
            str = "-" + str.substr(1);
#endif

        if (str[0] != '-')
            break;

        // Interpret --foo as -foo.
        // If both --foo and -foo are set, the last takes effect.
        if (str.length() > 1 && str[1] == '-')
            str = str.substr(1);
        InterpretNegativeSetting(str, strValue);

        mapArgs[str] = strValue;
        _mapMultiArgs[str].push_back(strValue);
    }
}

bool IsArgSet(const std::string& strArg)
{
    LOCK(cs_args);
    return mapArgs.count(strArg);
}

std::string GetArg(const std::string& strArg, const std::string& strDefault)
{
    LOCK(cs_args);
    if (mapArgs.count(strArg))
        return mapArgs[strArg];
    return strDefault;
}

int64_t GetArg(const std::string& strArg, int64_t nDefault)
{
    LOCK(cs_args);
    if (mapArgs.count(strArg))
        return atoi64(mapArgs[strArg]);
    return nDefault;
}

bool GetBoolArg(const std::string& strArg, bool fDefault)
{
    LOCK(cs_args);
    if (mapArgs.count(strArg))
        return InterpretBool(mapArgs[strArg]);
    return fDefault;
}

boost::optional<bool> GetOptBoolArg(const std::string& strArg)
{
    auto const iter = mapArgs.find(strArg);
    if(iter != mapArgs.end()){
        if(iter->second.empty())
            return boost::optional<bool>(true);
        return boost::optional<bool>(InterpretBool(iter->second));
    }
    return boost::optional<bool>();
}

bool SoftSetArg(const std::string& strArg, const std::string& strValue)
{
    LOCK(cs_args);
    if (mapArgs.count(strArg))
        return false;
    mapArgs[strArg] = strValue;
    return true;
}

bool SoftSetBoolArg(const std::string& strArg, bool fValue)
{
    if (fValue)
        return SoftSetArg(strArg, std::string("1"));
    else
        return SoftSetArg(strArg, std::string("0"));
}

void ForceSetArg(const std::string& strArg, const std::string& strValue)
{
    LOCK(cs_args);
    mapArgs[strArg] = strValue;
}



static const int screenWidth = 79;
static const int optIndent = 2;
static const int msgIndent = 7;

std::string HelpMessageGroup(const std::string &message) {
    return std::string(message) + std::string("\n\n");
}

std::string HelpMessageOpt(const std::string &option, const std::string &message) {
    return std::string(optIndent,' ') + std::string(option) +
           std::string("\n") + std::string(msgIndent,' ') +
           FormatParagraph(message, screenWidth - msgIndent, msgIndent) +
           std::string("\n\n");
}

#ifdef ENABLE_CRASH_HOOKS
static std::string FormatException(const std::exception_ptr pex, const char* pszThread)
{
    return strprintf("EXCEPTION: %s", GetPrettyExceptionStr(pex));
}
#endif

void PrintExceptionContinue(const std::exception_ptr pex, const char* pszThread)
{
#ifdef ENABLE_CRASH_HOOKS
    std::string message = FormatException(pex, pszThread);
    LogPrintf("\n\n************************\n%s\n", message);
    fprintf(stderr, "\n\n************************\n%s\n", message.c_str());
#endif
}

boost::filesystem::path GetDefaultDataDirForCoinName(const std::string &coinName)
{
    namespace fs = boost::filesystem;
    // Windows < Vista: C:\Documents and Settings\Username\Application Data\firo
    // Windows >= Vista: C:\Users\Username\AppData\Roaming\firo
    // Mac: ~/Library/Application Support/firo
    // Unix: ~/.firo
#ifdef WIN32
    // Windows
    return GetSpecialFolderPath(CSIDL_APPDATA) / coinName;
#else
    fs::path pathRet;
    char* pszHome = getenv("HOME");
    if (pszHome == NULL || strlen(pszHome) == 0)
        pathRet = fs::path("/");
    else
        pathRet = fs::path(pszHome);
#ifdef MAC_OSX
    // Mac
    return pathRet / "Library/Application Support" / coinName;
#else
    // Unix
    return pathRet / ("." + coinName);
#endif
#endif
}

boost::filesystem::path GetDefaultDataDir()
{
    namespace fs = boost::filesystem;

    fs::path firoDefaultDir = GetDefaultDataDirForCoinName("firo");
    if (!fs::is_directory(firoDefaultDir)) {
        // try "zcoin" in case we're upgrading from pre-firo version
        fs::path zcoinDefaultDir = GetDefaultDataDirForCoinName("zcoin");
        if (fs::is_directory(zcoinDefaultDir))
            return zcoinDefaultDir;
    }

    return firoDefaultDir;
}

static boost::filesystem::path pathCached;
static boost::filesystem::path pathCachedNetSpecific;
static CCriticalSection csPathCached;

static boost::filesystem::path backupsDirCached;
static CCriticalSection csBackupsDirCached;

const boost::filesystem::path &GetBackupsDir()
{
    namespace fs = boost::filesystem;

    LOCK(csBackupsDirCached);

    fs::path &backupsDir = backupsDirCached;

    if (!backupsDir.empty())
        return backupsDir;

    if (mapArgs.count("-walletbackupsdir")) {
        backupsDir = fs::absolute(mapArgs["-walletbackupsdir"]);
        // Path must exist
        if (fs::is_directory(backupsDir)) return backupsDir;
        // Fallback to default path if it doesn't
        LogPrintf("%s: Warning: incorrect parameter -walletbackupsdir, path must exist! Using default path.\n", __func__);
        //SetMiscWarning(_("Warning: incorrect parameter -walletbackupsdir, path must exist! Using default path."));
    }
    // Default path
    backupsDir = GetDataDir() / "backups";

    return backupsDir;
}

const boost::filesystem::path &GetDataDir(bool fNetSpecific)
{
    namespace fs = boost::filesystem;

    LOCK(csPathCached);

    fs::path &path = fNetSpecific ? pathCachedNetSpecific : pathCached;

    // This can be called during exceptions by LogPrintf(), so we cache the
    // value so we don't have to do memory allocations after that.
    if (!path.empty())
        return path;

    if (IsArgSet("-datadir")) {
        path = fs::system_complete(GetArg("-datadir", ""));
        if (!fs::is_directory(path)) {
            path = "";
            return path;
        }
    } else {
        path = GetDefaultDataDir();
    }
    if (fNetSpecific)
        path /= BaseParams().DataDir();

    fs::create_directories(path);

    return path;
}

boost::filesystem::path GetPersistentDataDir(bool fNetSpecific)
{
    namespace fs = boost::filesystem;

    LOCK(csPathCached);

    fs::path path = GetDataDir(fNetSpecific) / PERSISTENT_FILENAME;

    if(!fs::exists(path)){
        fs::create_directories(path);
    }

    return path;
}

boost::filesystem::path GetJsonDataDir(bool fNetSpecific, const char* filename)
{
    namespace fs = boost::filesystem;

    LOCK(csPathCached);

    fs::path path = GetPersistentDataDir(fNetSpecific);

    fs::path newpath = path / filename;

    return newpath;
}

void ClearDatadirCache()
{
    LOCK(csPathCached);

    pathCached = boost::filesystem::path();
    pathCachedNetSpecific = boost::filesystem::path();
}

boost::filesystem::path GetConfigFile(const std::string& confPath)
{
    boost::filesystem::path pathConfigFile(confPath);
    if (!pathConfigFile.is_complete()) {
        boost::filesystem::path dataDir = GetDataDir(false);

        // upgrade heuristics: if dataDir ends with either "zcoin" or ".zcoin" and confPath is set
        // to default value we use "zcoin.conf" as config file name

        if (confPath == BITCOIN_CONF_FILENAME && (dataDir.filename() == "zcoin" || dataDir.filename() == ".zcoin"))
            pathConfigFile = dataDir / "zcoin.conf";
        else
            pathConfigFile = dataDir / pathConfigFile;
    }

    return pathConfigFile;
}

boost::filesystem::path CreatePaymentRequestFile(bool fNetSpecific)
{
    boost::filesystem::path pathConfigFile = GetJsonDataDir(fNetSpecific,PAYMENT_REQUEST_FILENAME);

    LogPrintf("API: pathConfigFile payment request: %s\n", pathConfigFile.string());
    if(!boost::filesystem::exists(pathConfigFile)){
        LogPrintf("PR does not exist\n");
        UniValue paymentRequestUni(UniValue::VOBJ);
        paymentRequestUni.push_back(Pair("type", "payment_request"));
        paymentRequestUni.push_back(Pair("data", NullUniValue));

        //write back UniValue
        std::ofstream paymentRequestOut(pathConfigFile.string());

        paymentRequestOut << paymentRequestUni.write(4,0) << endl;
    }

    return pathConfigFile;
}

boost::filesystem::path CreateSettingsFile(bool fNetSpecific)
{
    boost::filesystem::path const &pathConfigFile = GetJsonDataDir(fNetSpecific, SETTINGS_FILENAME);
    LogPrintf("API: pathConfigFile settings: %s\n", pathConfigFile.string());
    if(!boost::filesystem::exists(pathConfigFile)){
        LogPrintf("settings does not exist\n");
        UniValue settingsUni(UniValue::VOBJ);
        UniValue dataUni(UniValue::VOBJ);
        settingsUni.push_back(Pair("type", "settings"));
        settingsUni.push_back(Pair("data", dataUni));

        //write back UniValue
        std::ofstream settingsOut(pathConfigFile.string());

        settingsOut << settingsUni.write(4,0) << endl;
    }

    return pathConfigFile;
}

void ReadConfigFile(const std::string& confPath)
{
    boost::filesystem::ifstream streamConfig(GetConfigFile(confPath));
    if (!streamConfig.good())
        return; // No firo.conf file is OK

    {
        LOCK(cs_args);
        set<string> setOptions;
        setOptions.insert("*");

        for (boost::program_options::detail::config_file_iterator it(streamConfig, setOptions), end; it != end; ++it)
        {
            // Don't overwrite existing settings so command line settings override bitcoin.conf
            string strKey = string("-") + it->string_key;
            string strValue = it->value[0];
            InterpretNegativeSetting(strKey, strValue);
            if (mapArgs.count(strKey) == 0)
                mapArgs[strKey] = strValue;
            _mapMultiArgs[strKey].push_back(strValue);
        }
    }
    // If datadir is changed in .conf file:
    ClearDatadirCache();
}

bool RenameDirectoriesFromZcoinToFiro()
{
    namespace fs = boost::filesystem;

    fs::path zcoinPath = GetDefaultDataDirForCoinName("zcoin");
    fs::path firoPath = GetDefaultDataDirForCoinName("firo");

    // rename is possible only if zcoin directory exists and firo doesn't
    if (fs::exists(firoPath) || !fs::is_directory(zcoinPath))
        return false;

    fs::path zcoinConfFileName = zcoinPath / "zcoin.conf";
    fs::path firoConfFileName = zcoinPath / "firo.conf";
    if (fs::exists(firoConfFileName))
        return false;

    try {
        if (fs::is_regular_file(zcoinConfFileName))
            fs::rename(zcoinConfFileName, firoConfFileName);

        try {
            fs::rename(zcoinPath, firoPath);
        }
        catch (const fs::filesystem_error &) {
            // rename config file back
            fs::rename(firoConfFileName, zcoinConfFileName);
            throw;
        }
    }
    catch (const fs::filesystem_error &) {
        return false;
    }

    ClearDatadirCache();
    return true;
}

boost::filesystem::path GetPidFile()
{
    boost::filesystem::path pathPidFile(GetArg("-pid", BITCOIN_PID_FILENAME));
    if (!pathPidFile.is_complete()) pathPidFile = GetDataDir() / pathPidFile;
    return pathPidFile;
}

void CreatePidFile(const boost::filesystem::path &path, pid_t pid)
{
    FILE* file = fopen(path.string().c_str(), "w");
    if (file)
    {
        fprintf(file, "%d\n", pid);
        fclose(file);
    }
}

#ifdef ENABLE_CLIENTAPI
/*
 * Creates a ZIP file -
    after specifying an absolute path to a "root" directory, all filepaths derived from this path are stored in the ZIP file,
    with only files and their paths from the root preserved.
    eg. root path:                 /a/b/c/d/
        filepaths(from root path): e/f.txt
                                   g.dat

    paths to folders (again, from a root) can be provided - in this case the method derives all sub-files and adds to "filePaths".
    eg. folder path:  h/i
        derives files: h/i/j.exe
                       h/i/k.o
                       h/i/l/m.jpeg

    Breaking up the root and derived paths allows for easy unzipping from the same directory - the layout is preserved.
*/
bool CreateZipFile (std::string rootPath, std::vector<string> folderPaths, vector<string> filePaths, std::string destinationPath)
{
    zipFile zf = zipOpen(destinationPath.c_str(), APPEND_STATUS_CREATE);
    if (zf == NULL)
        return false;

    BOOST_FOREACH(std::string folderPath, folderPaths){
        boost::filesystem::directory_iterator end_iter;
        std::string fullFolderPath = rootPath + folderPath;
        for (boost::filesystem::directory_iterator dir_iter(fullFolderPath);
        dir_iter != end_iter;
        ++dir_iter)
        {
            std::string fullFolderFilePath = dir_iter->path().string();
            std::string folderFilePath = fullFolderFilePath.substr(rootPath.length());
            filePaths.push_back(folderFilePath);
        }
    }

    bool failed = false;
    BOOST_FOREACH(string filePath, filePaths)
    {
        if(failed){
            break;
        }
        std::string fullPath = rootPath + filePath;
        std::fstream file(fullPath.c_str(), std::ios::binary | std::ios::in);
        if (file.is_open())
        {
            file.seekg(0, std::ios::end);
            long size = file.tellg();
            file.seekg(0, std::ios::beg);

            std::vector<char> buffer(size);
            if (size == 0 || file.read(&buffer[0], size)){
                zip_fileinfo zfi = { 0 };
                if (ZIP_OK == zipOpenNewFileInZip(zf, filePath.c_str(), &zfi, NULL, 0, NULL, 0, NULL, Z_DEFLATED, Z_DEFAULT_COMPRESSION))
                {
                    if (ZIP_OK != zipWriteInFileInZip(zf, size == 0 ? "" : &buffer[0], size)){
                        failed = true;
                    }

                    if (ZIP_OK != zipCloseFileInZip(zf)){
                        failed = true;
                    }

                    file.close();
                    continue;
                }
            }
            file.close();
        }
        failed = true;
    }

    zipClose(zf, NULL);

    if (failed){
        return false;
    }

    return true;
}
#endif

bool RenameOver(boost::filesystem::path src, boost::filesystem::path dest)
{
#ifdef WIN32
    return MoveFileExA(src.string().c_str(), dest.string().c_str(),
                       MOVEFILE_REPLACE_EXISTING) != 0;
#else
    int rc = std::rename(src.string().c_str(), dest.string().c_str());
    return (rc == 0);
#endif /* WIN32 */
}

/**
 * Ignores exceptions thrown by Boost's create_directory if the requested directory exists.
 * Specifically handles case where path p exists, but it wasn't possible for the user to
 * write to the parent directory.
 */
bool TryCreateDirectory(const boost::filesystem::path& p)
{
    try
    {
        return boost::filesystem::create_directory(p);
    } catch (const boost::filesystem::filesystem_error&) {
        if (!boost::filesystem::exists(p) || !boost::filesystem::is_directory(p))
            throw;
    }

    // create_directory didn't create the directory, it had to have existed already
    return false;
}

void FileCommit(FILE *file)
{
    fflush(file); // harmless if redundantly called
#ifdef WIN32
    HANDLE hFile = (HANDLE)_get_osfhandle(_fileno(file));
    FlushFileBuffers(hFile);
#else
    #if defined(__linux__) || defined(__NetBSD__)
    fdatasync(fileno(file));
    #elif defined(__APPLE__) && defined(F_FULLFSYNC)
    fcntl(fileno(file), F_FULLFSYNC, 0);
    #else
    fsync(fileno(file));
    #endif
#endif
}

bool TruncateFile(FILE *file, unsigned int length) {
#if defined(WIN32)
    return _chsize(_fileno(file), length) == 0;
#else
    return ftruncate(fileno(file), length) == 0;
#endif
}

/**
 * this function tries to raise the file descriptor limit to the requested number.
 * It returns the actual file descriptor limit (which may be more or less than nMinFD)
 */
int RaiseFileDescriptorLimit(int nMinFD) {
#if defined(WIN32)
    return 2048;
#else
    struct rlimit limitFD;
    if (getrlimit(RLIMIT_NOFILE, &limitFD) != -1) {
        if (limitFD.rlim_cur < (rlim_t)nMinFD) {
            limitFD.rlim_cur = nMinFD;
            if (limitFD.rlim_cur > limitFD.rlim_max)
                limitFD.rlim_cur = limitFD.rlim_max;
            setrlimit(RLIMIT_NOFILE, &limitFD);
            getrlimit(RLIMIT_NOFILE, &limitFD);
        }
        return limitFD.rlim_cur;
    }
    return nMinFD; // getrlimit failed, assume it's fine
#endif
}

/**
 * this function tries to make a particular range of a file allocated (corresponding to disk space)
 * it is advisory, and the range specified in the arguments will never contain live data
 */
void AllocateFileRange(FILE *file, unsigned int offset, unsigned int length) {
#if defined(WIN32)
    // Windows-specific version
    HANDLE hFile = (HANDLE)_get_osfhandle(_fileno(file));
    LARGE_INTEGER nFileSize;
    int64_t nEndPos = (int64_t)offset + length;
    nFileSize.u.LowPart = nEndPos & 0xFFFFFFFF;
    nFileSize.u.HighPart = nEndPos >> 32;
    SetFilePointerEx(hFile, nFileSize, 0, FILE_BEGIN);
    SetEndOfFile(hFile);
#elif defined(MAC_OSX)
    // OSX specific version
    fstore_t fst;
    fst.fst_flags = F_ALLOCATECONTIG;
    fst.fst_posmode = F_PEOFPOSMODE;
    fst.fst_offset = 0;
    fst.fst_length = (off_t)offset + length;
    fst.fst_bytesalloc = 0;
    if (fcntl(fileno(file), F_PREALLOCATE, &fst) == -1) {
        fst.fst_flags = F_ALLOCATEALL;
        fcntl(fileno(file), F_PREALLOCATE, &fst);
    }
    ftruncate(fileno(file), fst.fst_length);
#elif defined(__linux__)
    // Version using posix_fallocate
    off_t nEndPos = (off_t)offset + length;
    posix_fallocate(fileno(file), 0, nEndPos);
#else
    // Fallback version
    // TODO: just write one byte per block
    static const char buf[65536] = {};
    fseek(file, offset, SEEK_SET);
    while (length > 0) {
        unsigned int now = 65536;
        if (length < now)
            now = length;
        fwrite(buf, 1, now, file); // allowed to fail; this function is advisory anyway
        length -= now;
    }
#endif
}

void ShrinkDebugFile()
{
    // Amount of debug.log to save at end when shrinking (must fit in memory)
    constexpr size_t RECENT_DEBUG_HISTORY_SIZE = 10 * 1000000;
    // Scroll debug.log if it's getting too big
    boost::filesystem::path pathLog = GetDataDir() / "debug.log";
    FILE* file = fopen(pathLog.string().c_str(), "r");
    // If debug.log file is more than 10% bigger the RECENT_DEBUG_HISTORY_SIZE
    // trim it down by saving only the last RECENT_DEBUG_HISTORY_SIZE bytes
    if (file && boost::filesystem::file_size(pathLog) > 11 * (RECENT_DEBUG_HISTORY_SIZE / 10))
    {
        // Restart the file with some of the end
        std::vector<char> vch(RECENT_DEBUG_HISTORY_SIZE, 0);
        fseek(file, -((long)vch.size()), SEEK_END);
        int nBytes = fread(vch.data(), 1, vch.size(), file);
        fclose(file);

        file = fopen(pathLog.string().c_str(), "w");
        if (file)
        {
            fwrite(vch.data(), 1, nBytes, file);
            fclose(file);
        }
    }
    else if (file != NULL)
        fclose(file);
}

#ifdef WIN32
boost::filesystem::path GetSpecialFolderPath(int nFolder, bool fCreate)
{
    namespace fs = boost::filesystem;

    char pszPath[MAX_PATH] = "";

    if(SHGetSpecialFolderPathA(NULL, pszPath, nFolder, fCreate))
    {
        return fs::path(pszPath);
    }

    LogPrintf("SHGetSpecialFolderPathA() failed, could not obtain requested path.\n");
    return fs::path("");
}
#endif

void runCommand(const std::string& strCommand)
{
    int nErr = ::system(strCommand.c_str());
    if (nErr)
        LogPrintf("runCommand error: system(%s) returned %d\n", strCommand, nErr);
}

void RenameThread(const char* name)
{
#if defined(PR_SET_NAME)
    // Only the first 15 characters are used (16 - NUL terminator)
    ::prctl(PR_SET_NAME, name, 0, 0, 0);
#elif (defined(__FreeBSD__) || defined(__OpenBSD__) || defined(__DragonFly__))
    pthread_set_name_np(pthread_self(), name);

#elif defined(MAC_OSX)
    pthread_setname_np(name);
#else
    // Prevent warnings for unused parameters...
    (void)name;
#endif
}

std::string GetThreadName()
{
    char name[16];
#if defined(PR_GET_NAME)
    // Only the first 15 characters are used (16 - NUL terminator)
    ::prctl(PR_GET_NAME, name, 0, 0, 0);
#elif defined(MAC_OSX)
    pthread_getname_np(pthread_self(), name, 16);
// #elif (defined(__FreeBSD__) || defined(__OpenBSD__) || defined(__DragonFly__))
// #else
    // no get_name here
#endif
    return std::string(name);
}

void RenameThreadPool(ctpl::thread_pool& tp, const char* baseName)
{
    auto cond = std::make_shared<std::condition_variable>();
    auto mutex = std::make_shared<std::mutex>();
    std::atomic<int> doneCnt(0);
    std::map<int, std::future<void> > futures;

    for (int i = 0; i < tp.size(); i++) {
        futures[i] = tp.push([baseName, i, cond, mutex, &doneCnt](int threadId) {
            RenameThread(strprintf("%s-%d", baseName, i).c_str());
            std::unique_lock<std::mutex> l(*mutex);
            doneCnt++;
            cond->wait(l);
        });
    }

    do {
        // Always sleep to let all threads acquire locks
        MilliSleep(10);
        // `doneCnt` should be at least `futures.size()` if tp size was increased (for whatever reason),
        // or at least `tp.size()` if tp size was decreased and queue was cleared
        // (which can happen on `stop()` if we were not fast enough to get all jobs to their threads).
    } while (doneCnt < futures.size() && doneCnt < tp.size());

    cond->notify_all();

    // Make sure no one is left behind, just in case
    for (auto& pair : futures) {
        auto& f = pair.second;
        if (f.valid() && f.wait_for(std::chrono::milliseconds(2000)) == std::future_status::timeout) {
            LogPrintf("%s: %s-%d timed out\n", __func__, baseName, pair.first);
            // Notify everyone again
            cond->notify_all();
            break;
        }
    }
}

void SetupEnvironment()
{
#ifdef HAVE_MALLOPT_ARENA_MAX
    // glibc-specific: On 32-bit systems set the number of arenas to 1.
    // By default, since glibc 2.10, the C library will create up to two heap
    // arenas per core. This is known to cause excessive virtual address space
    // usage in our usage. Work around it by setting the maximum number of
    // arenas to 1.
    if (sizeof(void*) == 4) {
        mallopt(M_ARENA_MAX, 1);
    }
#endif
    // On most POSIX systems (e.g. Linux, but not BSD) the environment's locale
    // may be invalid, in which case the "C" locale is used as fallback.
#if !defined(WIN32) && !defined(MAC_OSX) && !defined(__FreeBSD__) && !defined(__OpenBSD__)
    try {
        std::locale(""); // Raises a runtime error if current locale is invalid
    } catch (const std::runtime_error&) {
        setenv("LC_ALL", "C", 1);
    }
#endif
    // The path locale is lazy initialized and to avoid deinitialization errors
    // in multithreading environments, it is set explicitly by the main thread.
    // A dummy locale is used to extract the internal default locale, used by
    // boost::filesystem::path, which is then used to explicitly imbue the path.
    std::locale loc = boost::filesystem::path::imbue(std::locale::classic());
    boost::filesystem::path::imbue(loc);
}

bool SetupNetworking()
{
#ifdef WIN32
    // Initialize Windows Sockets
    WSADATA wsadata;
    int ret = WSAStartup(MAKEWORD(2,2), &wsadata);
    if (ret != NO_ERROR || LOBYTE(wsadata.wVersion ) != 2 || HIBYTE(wsadata.wVersion) != 2)
        return false;
#endif
    return true;
}

void SetThreadPriority(int nPriority)
{
#ifdef WIN32
    SetThreadPriority(GetCurrentThread(), nPriority);
#else // WIN32
#ifdef PRIO_THREAD
    setpriority(PRIO_THREAD, 0, nPriority);
#else // PRIO_THREAD
    setpriority(PRIO_PROCESS, 0, nPriority);
#endif // PRIO_THREAD
#endif // WIN32
}

int GetNumCores()
{
#if BOOST_VERSION >= 105600
    return boost::thread::physical_concurrency();
#else // Must fall back to hardware_concurrency, which unfortunately counts virtual cores
    return boost::thread::hardware_concurrency();
#endif
}

std::string CopyrightHolders(const std::string& strPrefix)
{
    const auto copyright_devs = strprintf(_(COPYRIGHT_HOLDERS), _(COPYRIGHT_HOLDERS_SUBSTITUTION));
    std::string strCopyrightHolders = strPrefix + copyright_devs;

    // Make sure Firo Core copyright is not removed by accident
    if (copyright_devs.find(_("Firo Core")) == std::string::npos) {
        strCopyrightHolders += '\n' + strPrefix + "The Firo Core developers";
    }
    // Make sure Bitcoin Core copyright is not removed by accident
    if (copyright_devs.find("Bitcoin Core") == std::string::npos) {
        strCopyrightHolders += '\n' + strPrefix + "The Bitcoin Core developers";
    }
    
    return strCopyrightHolders;
}<|MERGE_RESOLUTION|>--- conflicted
+++ resolved
@@ -129,13 +129,10 @@
 bool fDebug = false;
 bool fPrintToConsole = false;
 bool fPrintToDebugLog = true;
-<<<<<<< HEAD
 bool fDaemon = false;
 bool fServer = false;
 bool fApi = false;
-=======
 bool fNoDebug = false; //A temporary fix for https://github.com/firoorg/firo/issues/1011
->>>>>>> 15ba2d84
 
 bool fLogTimestamps = DEFAULT_LOGTIMESTAMPS;
 bool fLogTimeMicros = DEFAULT_LOGTIMEMICROS;
