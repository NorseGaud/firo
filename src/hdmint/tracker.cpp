--- conflicted
+++ resolved
@@ -846,17 +846,11 @@
     std::set<uint256> setMempool = GetMempoolTxids();
     for (auto& mint : mints) {
         uint256 reducedHash;
-<<<<<<< HEAD
-        uint64_t amount = mint.second.first;
-        auto pubcoin = mint.first.getValue() + lelantus::Params::get_default()->get_h1() * Scalar(amount).negate();
-        reducedHash = primitives::GetPubCoinValueHash(pubcoin);
-=======
         if(!walletdb.ReadPubcoinHashes(primitives::GetPubCoinValueHash(mint.first.getValue()), reducedHash)) {
             uint64_t amount = mint.second.first;
             auto pubcoin = mint.first.getValue() + lelantus::Params::get_default()->get_h1() * Scalar(amount).negate();
             reducedHash = primitives::GetPubCoinValueHash(pubcoin);
         }
->>>>>>> 2508162a
         CLelantusMintMeta meta;
         // Check reducedHash in db
         if(walletdb.ReadMintPoolPair(reducedHash, hashSeedMasterEntry, seedId, nCount)) {
