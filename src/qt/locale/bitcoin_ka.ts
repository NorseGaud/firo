--- conflicted
+++ resolved
@@ -340,13 +340,6 @@
         <source>Confirmed</source>
         <translation>დადასტურებულია</translation>
     </message>
-<<<<<<< HEAD
-    <message>
-        <source>Priority</source>
-        <translation>პრიორიტეტი</translation>
-    </message>
-=======
->>>>>>> a7b486d6
     </context>
 <context>
     <name>EditAddressDialog</name>
@@ -680,9 +673,6 @@
     <name>QRImageWidget</name>
     </context>
 <context>
-    <name>QRImageWidget</name>
-    </context>
-<context>
     <name>RPCConsole</name>
     <message>
         <source>N/A</source>
@@ -1156,11 +1146,7 @@
     <name>WalletView</name>
     </context>
 <context>
-<<<<<<< HEAD
     <name>zcoin-core</name>
-=======
-    <name>bitcoin-core</name>
->>>>>>> a7b486d6
     <message>
         <source>Options:</source>
         <translation>ოპციები:</translation>
@@ -1186,17 +1172,8 @@
         <translation>რეზიდენტულად გაშვება და კომანდების მიღება</translation>
     </message>
     <message>
-<<<<<<< HEAD
-        <source>Accept connections from outside (default: 1 if no -proxy or -connect)</source>
-        <translation>გარედან შეერთებების დაშვება (ნაგულისხმევი: 1 თუ არ გამოიყენება -proxy ან -connect)</translation>
-    </message>
-    <message>
         <source>Zcoin Core</source>
         <translation>Zcoin Core</translation>
-=======
-        <source>Bitcoin Core</source>
-        <translation>Bitcoin Core</translation>
->>>>>>> a7b486d6
     </message>
     <message>
         <source>Bind to given address and always listen on it. Use [host]:port notation for IPv6</source>
