--- conflicted
+++ resolved
@@ -99,11 +99,7 @@
      return this->ecdsaSeckey;
 }
 
-<<<<<<< HEAD
-const unsigned int PrivateCoin::getVersion() const {
-=======
 unsigned int PrivateCoin::getVersion() const {
->>>>>>> 171b2b1d
      return this->version;
 }
 
@@ -175,11 +171,6 @@
 }
 
 void PrivateCoin::mintCoinFast(const CoinDenomination denomination) {
-<<<<<<< HEAD
-	
-=======
-
->>>>>>> 171b2b1d
 	Bignum s;
 
 	if(this->version == 2) {
@@ -211,11 +202,7 @@
 		// "q" is the order of the commitment group.
 		s = Bignum::randBignum(this->params->coinCommitmentGroup.groupOrder);
 	}
-<<<<<<< HEAD
-	
-=======
-
->>>>>>> 171b2b1d
+
 	// Generate a random number "r" in the range 0...{q-1}
 	Bignum r = Bignum::randBignum(this->params->coinCommitmentGroup.groupOrder);
 
