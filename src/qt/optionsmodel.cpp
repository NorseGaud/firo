// Copyright (c) 2011-2015 The Bitcoin Core developers
// Distributed under the MIT software license, see the accompanying
// file COPYING or http://www.opensource.org/licenses/mit-license.php.

#if defined(HAVE_CONFIG_H)
#include "config/bitcoin-config.h"
#endif

#include "optionsmodel.h"

#include "bitcoinunits.h"
#include "guiutil.h"

#include "amount.h"
#include "init.h"
#include "main.h" // For DEFAULT_SCRIPTCHECK_THREADS && DEFAULT_TOR_SETUP
#include "net.h"
#include "txdb.h" // for -dbcache defaults
#include "intro.h" 

#ifdef ENABLE_WALLET
#include "wallet/wallet.h"
#include "wallet/walletdb.h"
#endif

#include <QNetworkProxy>
#include <QSettings>
#include <QStringList>

OptionsModel::OptionsModel(QObject *parent, bool resetSettings) :
    QAbstractListModel(parent)
{
    Init(resetSettings);
}

void OptionsModel::addOverriddenOption(const std::string &option)
{
    strOverriddenByCommandLine += QString::fromStdString(option) + "=" + QString::fromStdString(mapArgs[option]) + " ";
}

// Writes all missing QSettings with their default values
void OptionsModel::Init(bool resetSettings)
{
    if (resetSettings)
        Reset();

    checkAndMigrate();

    QSettings settings;

    // Ensure restart flag is unset on client startup
    setRestartRequired(false);

    // These are Qt-only settings:

    // Window
    if (!settings.contains("fHideTrayIcon"))
        settings.setValue("fHideTrayIcon", false);
    fHideTrayIcon = settings.value("fHideTrayIcon").toBool();
    Q_EMIT hideTrayIconChanged(fHideTrayIcon);
    
    if (!settings.contains("fMinimizeToTray"))
        settings.setValue("fMinimizeToTray", false);
    fMinimizeToTray = settings.value("fMinimizeToTray").toBool() && !fHideTrayIcon;

    if (!settings.contains("fMinimizeOnClose"))
        settings.setValue("fMinimizeOnClose", false);
    fMinimizeOnClose = settings.value("fMinimizeOnClose").toBool();

    // Display
    if (!settings.contains("nDisplayUnit"))
        settings.setValue("nDisplayUnit", BitcoinUnits::BTC);
    nDisplayUnit = settings.value("nDisplayUnit").toInt();

    if (!settings.contains("strThirdPartyTxUrls"))
        settings.setValue("strThirdPartyTxUrls", "");
    strThirdPartyTxUrls = settings.value("strThirdPartyTxUrls", "").toString();

    if (!settings.contains("fCoinControlFeatures"))
        settings.setValue("fCoinControlFeatures", false);
    fCoinControlFeatures = settings.value("fCoinControlFeatures", false).toBool();

    // These are shared with the core or have a command-line parameter
    // and we want command-line parameters to overwrite the GUI settings.
    //
    // If setting doesn't exist create it with defaults.
    //
    // If SoftSetArg() or SoftSetBoolArg() return false we were overridden
    // by command-line and show this in the UI.

    // Main
    if (!settings.contains("nDatabaseCache"))
        settings.setValue("nDatabaseCache", (qint64)nDefaultDbCache);
    if (!SoftSetArg("-dbcache", settings.value("nDatabaseCache").toString().toStdString()))
        addOverriddenOption("-dbcache");

    if (!settings.contains("nThreadsScriptVerif"))
        settings.setValue("nThreadsScriptVerif", DEFAULT_SCRIPTCHECK_THREADS);
    if (!SoftSetArg("-par", settings.value("nThreadsScriptVerif").toString().toStdString()))
        addOverriddenOption("-par");

    if (!settings.contains("strDataDir"))
        settings.setValue("strDataDir", Intro::getDefaultDataDirectory());

    // Wallet
#ifdef ENABLE_WALLET
    if (!settings.contains("bSpendZeroConfChange"))
        settings.setValue("bSpendZeroConfChange", true);
    if (!SoftSetBoolArg("-spendzeroconfchange", settings.value("bSpendZeroConfChange").toBool()))
        addOverriddenOption("-spendzeroconfchange");
#endif

    // Network
<<<<<<< HEAD

=======
>>>>>>> 777563e5
    if (!settings.contains("fTorSetup"))
        settings.setValue("fTorSetup", DEFAULT_TOR_SETUP);
    if (!SoftSetBoolArg("-torsetup", settings.value("fTorSetup").toBool()))
        addOverriddenOption("-torsetup");

    if (!settings.contains("fUseUPnP"))
        settings.setValue("fUseUPnP", DEFAULT_UPNP);
    if (!SoftSetBoolArg("-upnp", settings.value("fUseUPnP").toBool()))
        addOverriddenOption("-upnp");

    if (!settings.contains("fListen"))
        settings.setValue("fListen", DEFAULT_LISTEN);
    if (!SoftSetBoolArg("-listen", settings.value("fListen").toBool()))
        addOverriddenOption("-listen");

    if (!settings.contains("fUseProxy"))
        settings.setValue("fUseProxy", false);
    if (!settings.contains("addrProxy"))
        settings.setValue("addrProxy", "127.0.0.1:9050");
    // Only try to set -proxy, if user has enabled fUseProxy
    if (settings.value("fUseProxy").toBool() && !SoftSetArg("-proxy", settings.value("addrProxy").toString().toStdString()))
        addOverriddenOption("-proxy");
    else if(!settings.value("fUseProxy").toBool() && !GetArg("-proxy", "").empty())
        addOverriddenOption("-proxy");

    if (!settings.contains("fUseSeparateProxyTor"))
        settings.setValue("fUseSeparateProxyTor", false);
    if (!settings.contains("addrSeparateProxyTor"))
        settings.setValue("addrSeparateProxyTor", "127.0.0.1:9050");
    // Only try to set -onion, if user has enabled fUseSeparateProxyTor
    if (settings.value("fUseSeparateProxyTor").toBool() && !SoftSetArg("-onion", settings.value("addrSeparateProxyTor").toString().toStdString()))
        addOverriddenOption("-onion");
    else if(!settings.value("fUseSeparateProxyTor").toBool() && !GetArg("-onion", "").empty())
        addOverriddenOption("-onion");

    // Display
    if (!settings.contains("language"))
        settings.setValue("language", "");
    if (!SoftSetArg("-lang", settings.value("language").toString().toStdString()))
        addOverriddenOption("-lang");

    language = settings.value("language").toString();
}

void OptionsModel::Reset()
{
    QSettings settings;

    // Save the strDataDir setting
    QString dataDir = Intro::getDefaultDataDirectory();
    dataDir = settings.value("strDataDir", dataDir).toString();

    // Remove all entries from our QSettings object
    settings.clear();

    // Set strDataDir
    settings.setValue("strDataDir", dataDir);

    // Set that this was reset
    settings.setValue("fReset", true);

    // default setting for OptionsModel::StartAtStartup - disabled
    if (GUIUtil::GetStartOnSystemStartup())
        GUIUtil::SetStartOnSystemStartup(false);
}

int OptionsModel::rowCount(const QModelIndex & parent) const
{
    return OptionIDRowCount;
}

// read QSettings values and return them
QVariant OptionsModel::data(const QModelIndex & index, int role) const
{
    if(role == Qt::EditRole)
    {
        QSettings settings;
        switch(index.row())
        {
        case StartAtStartup:
            return GUIUtil::GetStartOnSystemStartup();
        case HideTrayIcon:
            return fHideTrayIcon;
        case MinimizeToTray:
            return fMinimizeToTray;
        case MapPortUPnP:
#ifdef USE_UPNP
            return settings.value("fUseUPnP");
#else
            return false;
#endif
        case MinimizeOnClose:
            return fMinimizeOnClose;

        // default proxy
        case ProxyUse:
            return settings.value("fUseProxy", false);
        case ProxyIP: {
            // contains IP at index 0 and port at index 1
            QStringList strlIpPort = settings.value("addrProxy").toString().split(":", QString::SkipEmptyParts);
            return strlIpPort.at(0);
        }
        case ProxyPort: {
            // contains IP at index 0 and port at index 1
            QStringList strlIpPort = settings.value("addrProxy").toString().split(":", QString::SkipEmptyParts);
            return strlIpPort.at(1);
        }

        case TorSetup:
            return settings.value("fTorSetup", false);

        // separate Tor proxy
        case ProxyUseTor:
            return settings.value("fUseSeparateProxyTor", false);
        case ProxyIPTor: {
            // contains IP at index 0 and port at index 1
            QStringList strlIpPort = settings.value("addrSeparateProxyTor").toString().split(":", QString::SkipEmptyParts);
            return strlIpPort.at(0);
        }
        case ProxyPortTor: {
            // contains IP at index 0 and port at index 1
            QStringList strlIpPort = settings.value("addrSeparateProxyTor").toString().split(":", QString::SkipEmptyParts);
            return strlIpPort.at(1);
        }

#ifdef ENABLE_WALLET
        case SpendZeroConfChange:
            return settings.value("bSpendZeroConfChange");
#endif
        case DisplayUnit:
            return nDisplayUnit;
        case ThirdPartyTxUrls:
            return strThirdPartyTxUrls;
        case Language:
            return settings.value("language");
        case CoinControlFeatures:
            return fCoinControlFeatures;
        case DatabaseCache:
            return settings.value("nDatabaseCache");
        case ThreadsScriptVerif:
            return settings.value("nThreadsScriptVerif");
        case Listen:
            return settings.value("fListen");
        default:
            return QVariant();
        }
    }
    return QVariant();
}

// write QSettings values
bool OptionsModel::setData(const QModelIndex & index, const QVariant & value, int role)
{
    bool successful = true; /* set to false on parse error */
    if(role == Qt::EditRole)
    {
        QSettings settings;
        switch(index.row())
        {
        case StartAtStartup:
            successful = GUIUtil::SetStartOnSystemStartup(value.toBool());
            break;
        case HideTrayIcon:
            fHideTrayIcon = value.toBool();
            settings.setValue("fHideTrayIcon", fHideTrayIcon);
    		Q_EMIT hideTrayIconChanged(fHideTrayIcon);
            break;
        case MinimizeToTray:
            fMinimizeToTray = value.toBool();
            settings.setValue("fMinimizeToTray", fMinimizeToTray);
            break;
        case MapPortUPnP: // core option - can be changed on-the-fly
            settings.setValue("fUseUPnP", value.toBool());
            MapPort(value.toBool());
            break;
        case MinimizeOnClose:
            fMinimizeOnClose = value.toBool();
            settings.setValue("fMinimizeOnClose", fMinimizeOnClose);
            break;

        // default proxy
        case ProxyUse:
            if (settings.value("fUseProxy") != value) {
                settings.setValue("fUseProxy", value.toBool());
                setRestartRequired(true);
            }
            break;
        case ProxyIP: {
            // contains current IP at index 0 and current port at index 1
            QStringList strlIpPort = settings.value("addrProxy").toString().split(":", QString::SkipEmptyParts);
            // if that key doesn't exist or has a changed IP
            if (!settings.contains("addrProxy") || strlIpPort.at(0) != value.toString()) {
                // construct new value from new IP and current port
                QString strNewValue = value.toString() + ":" + strlIpPort.at(1);
                settings.setValue("addrProxy", strNewValue);
                setRestartRequired(true);
            }
        }
        break;
        case ProxyPort: {
            // contains current IP at index 0 and current port at index 1
            QStringList strlIpPort = settings.value("addrProxy").toString().split(":", QString::SkipEmptyParts);
            // if that key doesn't exist or has a changed port
            if (!settings.contains("addrProxy") || strlIpPort.at(1) != value.toString()) {
                // construct new value from current IP and new port
                QString strNewValue = strlIpPort.at(0) + ":" + value.toString();
                settings.setValue("addrProxy", strNewValue);
                setRestartRequired(true);
            }
        }
        break;

        // separate Tor proxy
        case ProxyUseTor:
            if (settings.value("fUseSeparateProxyTor") != value) {
                settings.setValue("fUseSeparateProxyTor", value.toBool());
                setRestartRequired(true);
            }
            break;
        case ProxyIPTor: {
            // contains current IP at index 0 and current port at index 1
            QStringList strlIpPort = settings.value("addrSeparateProxyTor").toString().split(":", QString::SkipEmptyParts);
            // if that key doesn't exist or has a changed IP
            if (!settings.contains("addrSeparateProxyTor") || strlIpPort.at(0) != value.toString()) {
                // construct new value from new IP and current port
                QString strNewValue = value.toString() + ":" + strlIpPort.at(1);
                settings.setValue("addrSeparateProxyTor", strNewValue);
                setRestartRequired(true);
            }
        }
        break;
        case ProxyPortTor: {
            // contains current IP at index 0 and current port at index 1
            QStringList strlIpPort = settings.value("addrSeparateProxyTor").toString().split(":", QString::SkipEmptyParts);
            // if that key doesn't exist or has a changed port
            if (!settings.contains("addrSeparateProxyTor") || strlIpPort.at(1) != value.toString()) {
                // construct new value from current IP and new port
                QString strNewValue = strlIpPort.at(0) + ":" + value.toString();
                settings.setValue("addrSeparateProxyTor", strNewValue);
                setRestartRequired(true);
            }
        }
        break;

#ifdef ENABLE_WALLET
        case SpendZeroConfChange:
            if (settings.value("bSpendZeroConfChange") != value) {
                settings.setValue("bSpendZeroConfChange", value);
                setRestartRequired(true);
            }
            break;
#endif
        case DisplayUnit:
            setDisplayUnit(value);
            break;
        case ThirdPartyTxUrls:
            if (strThirdPartyTxUrls != value.toString()) {
                strThirdPartyTxUrls = value.toString();
                settings.setValue("strThirdPartyTxUrls", strThirdPartyTxUrls);
                setRestartRequired(true);
            }
            break;
        case Language:
            if (settings.value("language") != value) {
                settings.setValue("language", value);
                setRestartRequired(true);
            }
            break;
        case CoinControlFeatures:
            fCoinControlFeatures = value.toBool();
            settings.setValue("fCoinControlFeatures", fCoinControlFeatures);
            Q_EMIT coinControlFeaturesChanged(fCoinControlFeatures);
            break;
        case DatabaseCache:
            if (settings.value("nDatabaseCache") != value) {
                settings.setValue("nDatabaseCache", value);
                setRestartRequired(true);
            }
            break;
        case ThreadsScriptVerif:
            if (settings.value("nThreadsScriptVerif") != value) {
                settings.setValue("nThreadsScriptVerif", value);
                setRestartRequired(true);
            }
            break;
        case Listen:
            if (settings.value("fListen") != value) {
                settings.setValue("fListen", value);
                setRestartRequired(true);
            }
            break;
        default:
            break;
        }
    }

    Q_EMIT dataChanged(index, index);

    return successful;
}

/** Updates current unit in memory, settings and emits displayUnitChanged(newUnit) signal */
void OptionsModel::setDisplayUnit(const QVariant &value)
{
    if (!value.isNull())
    {
        QSettings settings;
        nDisplayUnit = value.toInt();
        settings.setValue("nDisplayUnit", nDisplayUnit);
        Q_EMIT displayUnitChanged(nDisplayUnit);
    }
}

bool OptionsModel::getProxySettings(QNetworkProxy& proxy) const
{
    // Directly query current base proxy, because
    // GUI settings can be overridden with -proxy.
    proxyType curProxy;
    if (GetProxy(NET_IPV4, curProxy)) {
        proxy.setType(QNetworkProxy::Socks5Proxy);
        proxy.setHostName(QString::fromStdString(curProxy.proxy.ToStringIP()));
        proxy.setPort(curProxy.proxy.GetPort());

        return true;
    }
    else
        proxy.setType(QNetworkProxy::NoProxy);

    return false;
}

void OptionsModel::setRestartRequired(bool fRequired)
{
    QSettings settings;
    return settings.setValue("fRestartRequired", fRequired);
}

bool OptionsModel::isRestartRequired()
{
    QSettings settings;
    return settings.value("fRestartRequired", false).toBool();
}

void OptionsModel::checkAndMigrate()
{
    // Migration of default values
    // Check if the QSettings container was already loaded with this client version
    QSettings settings;
    static const char strSettingsVersionKey[] = "nSettingsVersion";
    int settingsVersion = settings.contains(strSettingsVersionKey) ? settings.value(strSettingsVersionKey).toInt() : 0;
    if (settingsVersion < CLIENT_VERSION)
    {
        // -dbcache was bumped from 100 to 300 in 0.13
        // see https://github.com/bitcoin/bitcoin/pull/8273
        // force people to upgrade to the new value if they are using 100MB
        if (settingsVersion < 130000 && settings.contains("nDatabaseCache") && settings.value("nDatabaseCache").toLongLong() == 100)
            settings.setValue("nDatabaseCache", (qint64)nDefaultDbCache);

        settings.setValue(strSettingsVersionKey, CLIENT_VERSION);
    }
}<|MERGE_RESOLUTION|>--- conflicted
+++ resolved
@@ -111,10 +111,6 @@
 #endif
 
     // Network
-<<<<<<< HEAD
-
-=======
->>>>>>> 777563e5
     if (!settings.contains("fTorSetup"))
         settings.setValue("fTorSetup", DEFAULT_TOR_SETUP);
     if (!SoftSetBoolArg("-torsetup", settings.value("fTorSetup").toBool()))
