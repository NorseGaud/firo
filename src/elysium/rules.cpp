#include "rules.h"

#include "activation.h"
#include "consensushash.h"
#include "log.h"
#include "elysium.h"
#include "notifications.h"
#include "tx.h"
#include "utilsbitcoin.h"
#include "version.h"

#include "../chainparams.h"
#include "../validation.h"
#include "../script/standard.h"
#include "../uint256.h"
#include "../ui_interface.h"

#include <limits>
#include <string>
#include <vector>

#include <inttypes.h>

namespace elysium
{
/**
 * Returns a mapping of transaction types, and the blocks at which they are enabled.
 */
std::vector<TransactionRestriction> CConsensusParams::GetRestrictions() const
{
    const TransactionRestriction vTxRestrictions[] =
    { //  transaction type                    version        allow 0  activation block
      //  ----------------------------------  -------------  -------  ------------------
        { ELYSIUM_MESSAGE_TYPE_ALERT,        0xFFFF,        true,    ELYSIUM_ALERT_BLOCK    },
        { ELYSIUM_MESSAGE_TYPE_ACTIVATION,   0xFFFF,        true,    ELYSIUM_ALERT_BLOCK    },
        { ELYSIUM_MESSAGE_TYPE_DEACTIVATION, 0xFFFF,        true,    ELYSIUM_ALERT_BLOCK    },

        { ELYSIUM_TYPE_SIMPLE_SEND,               MP_TX_PKT_V0,  false,   ELYSIUM_SEND_BLOCK     },

        { ELYSIUM_TYPE_CREATE_PROPERTY_FIXED,     MP_TX_PKT_V0,  false,   ELYSIUM_SP_BLOCK       },
        { ELYSIUM_TYPE_CREATE_PROPERTY_FIXED,     MP_TX_PKT_V2,  false,   LELANTUS_FEATURE_BLOCK },
        { ELYSIUM_TYPE_CREATE_PROPERTY_VARIABLE,  MP_TX_PKT_V0,  false,   ELYSIUM_SP_BLOCK       },
        { ELYSIUM_TYPE_CREATE_PROPERTY_VARIABLE,  MP_TX_PKT_V2,  false,   LELANTUS_FEATURE_BLOCK },

        { ELYSIUM_TYPE_CREATE_PROPERTY_MANUAL,    MP_TX_PKT_V0,  false,   ELYSIUM_MANUALSP_BLOCK },
        { ELYSIUM_TYPE_CREATE_PROPERTY_MANUAL,    MP_TX_PKT_V2,  false,   LELANTUS_FEATURE_BLOCK },
        { ELYSIUM_TYPE_GRANT_PROPERTY_TOKENS,     MP_TX_PKT_V0,  false,   ELYSIUM_MANUALSP_BLOCK },
        { ELYSIUM_TYPE_REVOKE_PROPERTY_TOKENS,    MP_TX_PKT_V0,  false,   ELYSIUM_MANUALSP_BLOCK },
        { ELYSIUM_TYPE_CHANGE_ISSUER_ADDRESS,     MP_TX_PKT_V0,  false,   ELYSIUM_MANUALSP_BLOCK },
        { ELYSIUM_TYPE_ENABLE_FREEZING,           MP_TX_PKT_V0,  false,   ELYSIUM_MANUALSP_BLOCK },
        { ELYSIUM_TYPE_DISABLE_FREEZING,          MP_TX_PKT_V0,  false,   ELYSIUM_MANUALSP_BLOCK },
        { ELYSIUM_TYPE_FREEZE_PROPERTY_TOKENS,    MP_TX_PKT_V0,  false,   ELYSIUM_MANUALSP_BLOCK },
        { ELYSIUM_TYPE_UNFREEZE_PROPERTY_TOKENS,  MP_TX_PKT_V0,  false,   ELYSIUM_MANUALSP_BLOCK },

        { ELYSIUM_TYPE_SEND_TO_OWNERS,            MP_TX_PKT_V0,  false,   ELYSIUM_STO_BLOCK      },
        { ELYSIUM_TYPE_SEND_TO_OWNERS,            MP_TX_PKT_V1,  false,   ELYSIUM_STOV1_BLOCK    },

        { ELYSIUM_TYPE_SEND_ALL,                  MP_TX_PKT_V0,  false,   ELYSIUM_SEND_ALL_BLOCK },

        { ELYSIUM_TYPE_LELANTUS_MINT,             MP_TX_PKT_V0,  false,   LELANTUS_FEATURE_BLOCK      },
        { ELYSIUM_TYPE_LELANTUS_JOINSPLIT,        MP_TX_PKT_V0,  false,   LELANTUS_FEATURE_BLOCK      },
        { ELYSIUM_TYPE_CHANGE_LELANTUS_STATUS,    MP_TX_PKT_V0,  false,   LELANTUS_FEATURE_BLOCK      },
    };

    const size_t nSize = sizeof(vTxRestrictions) / sizeof(vTxRestrictions[0]);

    return std::vector<TransactionRestriction>(vTxRestrictions, vTxRestrictions + nSize);
}

/**
 * Returns an empty vector of consensus checkpoints.
 *
 * This method should be overwriten by the child classes, if needed.
 */
std::vector<ConsensusCheckpoint> CConsensusParams::GetCheckpoints() const
{
    return std::vector<ConsensusCheckpoint>();
}

/**
 * Constructor for mainnet consensus parameters.
 */
CMainConsensusParams::CMainConsensusParams()
{
    GENESIS_BLOCK = 108888;

    // Notice range for feature activations:
    MIN_ACTIVATION_BLOCKS = 2048;  // ~2 weeks
    MAX_ACTIVATION_BLOCKS = 12288; // ~12 weeks

    // Waiting period for enabling freezing
    ELYSIUM_FREEZE_WAIT_PERIOD = 4096; // ~4 weeks

    // Script related:
    PUBKEYHASH_BLOCK = 0;
    SCRIPTHASH_BLOCK = 0;
    NULLDATA_BLOCK = 0;

    // Transaction restrictions:
    ELYSIUM_ALERT_BLOCK = 0;
    ELYSIUM_SEND_BLOCK = 0;
    ELYSIUM_SP_BLOCK = 0;
    ELYSIUM_MANUALSP_BLOCK = 0;
    ELYSIUM_STO_BLOCK = 0;
    ELYSIUM_SEND_ALL_BLOCK = 0;
    ELYSIUM_STOV1_BLOCK = 999999;

    // Other feature activations:
    GRANTEFFECTS_FEATURE_BLOCK = 0;
    FREEZENOTICE_FEATURE_BLOCK = 999999;

    // Lelantus releated
    LELANTUS_FEATURE_BLOCK = 0;

    // Property creation fee
	// Set to false anyway, so this code just for be here for removing in the future
    PROPERTY_CREATION_FEE_BLOCK = 0;
    PROPERTY_CREATION_FEE = 1000 * COIN;
    PROPERTY_CREATION_FEE_RECEIVER.SetString("a1kCCGddf5pMXSipLVD9hBG2MGGVNaJ15U");
}

/**
 * Constructor for testnet consensus parameters.
 */
CTestNetConsensusParams::CTestNetConsensusParams()
{
    GENESIS_BLOCK = 87000;

    // Notice range for feature activations:
    MIN_ACTIVATION_BLOCKS = 0;
    MAX_ACTIVATION_BLOCKS = 999999;

    // Waiting period for enabling freezing
    ELYSIUM_FREEZE_WAIT_PERIOD = 0;

    // Script related:
    PUBKEYHASH_BLOCK = 0;
    SCRIPTHASH_BLOCK = 0;
    NULLDATA_BLOCK = 0;

    // Transaction restrictions:
    ELYSIUM_ALERT_BLOCK = 0;
    ELYSIUM_SEND_BLOCK = 0;
    ELYSIUM_DEX_BLOCK = 0;
    ELYSIUM_SP_BLOCK = 0;
    ELYSIUM_MANUALSP_BLOCK = 0;
    ELYSIUM_STO_BLOCK = 0;
    ELYSIUM_SEND_ALL_BLOCK = 0;
    ELYSIUM_STOV1_BLOCK = 999999;

    // Other feature activations:
    GRANTEFFECTS_FEATURE_BLOCK = 0;
    FREEZENOTICE_FEATURE_BLOCK = 999999;

    // Lelantus related
    LELANTUS_FEATURE_BLOCK = 9999999;

    // Property creation fee
    PROPERTY_CREATION_FEE_BLOCK = 100000;
    PROPERTY_CREATION_FEE = 10 * COIN;
    PROPERTY_CREATION_FEE_RECEIVER.SetString("TKPbcG9QVLSfNvrtowQ7GzEEXq4zPjkej6");
}

/**
 * Constructor for regtest consensus parameters.
 */
CRegTestConsensusParams::CRegTestConsensusParams()
{
    GENESIS_BLOCK = 101;

    // Notice range for feature activations:
    MIN_ACTIVATION_BLOCKS = 5;
    MAX_ACTIVATION_BLOCKS = 10;

    // Waiting period for enabling freezing
    ELYSIUM_FREEZE_WAIT_PERIOD = 10;

    // Script related:
    PUBKEYHASH_BLOCK = 0;
    SCRIPTHASH_BLOCK = 0;
    NULLDATA_BLOCK = 0;

    // Transaction restrictions:
    ELYSIUM_ALERT_BLOCK = 0;
    ELYSIUM_SEND_BLOCK = 0;
    ELYSIUM_DEX_BLOCK = 0;
    ELYSIUM_SP_BLOCK = 0;
    ELYSIUM_MANUALSP_BLOCK = 0;
    ELYSIUM_STO_BLOCK = 0;
    ELYSIUM_SEND_ALL_BLOCK = 0;
    ELYSIUM_STOV1_BLOCK = 999999;

    // Other feature activations:
    GRANTEFFECTS_FEATURE_BLOCK = 0;
    FREEZENOTICE_FEATURE_BLOCK = 999999;

<<<<<<< HEAD
    // Lelantus related
    LELANTUS_FEATURE_BLOCK = 1000;
=======
    // sigma related
    SIGMA_FEATURE_BLOCK = 100;
    SIGMA_SPENDV1_FEATURE_BLOCK = 150;
>>>>>>> 2ec9860e

    // Property creation fee
    PROPERTY_CREATION_FEE_BLOCK = 250;
    PROPERTY_CREATION_FEE = 10 * COIN;
    PROPERTY_CREATION_FEE_RECEIVER.SetString("TKPbcG9QVLSfNvrtowQ7GzEEXq4zPjkej6");
}

//! Consensus parameters for mainnet
static CMainConsensusParams mainConsensusParams;
//! Consensus parameters for testnet
static CTestNetConsensusParams testNetConsensusParams;
//! Consensus parameters for regtest mode
static CRegTestConsensusParams regTestConsensusParams;

/**
 * Returns consensus parameters for the given network.
 */
CConsensusParams& ConsensusParams(const std::string& network)
{
    if (network == "main") {
        return mainConsensusParams;
    }
    if (network == "test") {
        return testNetConsensusParams;
    }
    if (network == "regtest") {
        return regTestConsensusParams;
    }
    // Fallback:
    return mainConsensusParams;
}

/**
 * Returns currently active consensus parameter.
 */
const CConsensusParams& ConsensusParams()
{
    const std::string& network = Params().NetworkIDString();

    return ConsensusParams(network);
}

/**
 * Returns currently active mutable consensus parameter.
 */
CConsensusParams& MutableConsensusParams()
{
    const std::string& network = Params().NetworkIDString();

    return ConsensusParams(network);
}

/**
 * Resets consensus paramters.
 */
void ResetConsensusParams()
{
    mainConsensusParams = CMainConsensusParams();
    testNetConsensusParams = CTestNetConsensusParams();
    regTestConsensusParams = CRegTestConsensusParams();
}

/**
 * Checks, if the script type is allowed as input.
 */
bool IsAllowedInputType(int whichType, int nBlock)
{
    const CConsensusParams& params = ConsensusParams();

    switch (whichType)
    {
        case TX_PUBKEYHASH:
            return (params.PUBKEYHASH_BLOCK <= nBlock);

        case TX_SCRIPTHASH:
            return (params.SCRIPTHASH_BLOCK <= nBlock);
    }

    return false;
}

/**
 * Checks, if the script type qualifies as output.
 */
bool IsAllowedOutputType(int whichType, int nBlock)
{
    const CConsensusParams& params = ConsensusParams();

    switch (whichType)
    {
        case TX_PUBKEYHASH:
            return (params.PUBKEYHASH_BLOCK <= nBlock);

        case TX_SCRIPTHASH:
            return (params.SCRIPTHASH_BLOCK <= nBlock);

        case TX_NULL_DATA:
            return (params.NULLDATA_BLOCK <= nBlock);
    }

    return false;
}

/**
 * Activates a feature at a specific block height, authorization has already been validated.
 *
 * Note: Feature activations are consensus breaking.  It is not permitted to activate a feature within
 *       the next 2048 blocks (roughly 2 weeks), nor is it permitted to activate a feature further out
 *       than 12288 blocks (roughly 12 weeks) to ensure sufficient notice.
 *       This does not apply for activation during initialization (where loadingActivations is set true).
 */
bool ActivateFeature(uint16_t featureId, int activationBlock, uint32_t minClientVersion, int transactionBlock)
{
    PrintToLog("Feature activation requested (ID %d to go active as of block: %d)\n", featureId, activationBlock);

    const CConsensusParams& params = ConsensusParams();

    // check activation block is allowed
    if ((activationBlock < (transactionBlock + params.MIN_ACTIVATION_BLOCKS)) ||
        (activationBlock > (transactionBlock + params.MAX_ACTIVATION_BLOCKS))) {
            PrintToLog("Feature activation of ID %d refused due to notice checks\n", featureId);
            return false;
    }

    // check whether the feature is already active
    if (IsFeatureActivated(featureId, transactionBlock)) {
        PrintToLog("Feature activation of ID %d refused as the feature is already live\n", featureId);
        return false;
    }

    // check feature is recognized and activation is successful
    std::string featureName = GetFeatureName(featureId);
    bool supported = ELYSIUM_VERSION >= minClientVersion;
    switch (featureId) {
        case FEATURE_CLASS_C:
            MutableConsensusParams().NULLDATA_BLOCK = activationBlock;
        break;
        case FEATURE_GRANTEFFECTS:
            MutableConsensusParams().GRANTEFFECTS_FEATURE_BLOCK = activationBlock;
        break;
        case FEATURE_SENDALL:
            MutableConsensusParams().ELYSIUM_SEND_ALL_BLOCK = activationBlock;
        break;
        case FEATURE_STOV1:
            MutableConsensusParams().ELYSIUM_STOV1_BLOCK = activationBlock;
        break;
        case FEATURE_FREEZENOTICE:
            MutableConsensusParams().FREEZENOTICE_FEATURE_BLOCK = activationBlock;
        break;
        case FEATURE_LELANTUS:
            MutableConsensusParams().LELANTUS_FEATURE_BLOCK = activationBlock;
        break;
        default:
            supported = false;
        break;
    }

    PrintToLog("Feature activation of ID %d processed. %s will be enabled at block %d.\n", featureId, featureName, activationBlock);
    AddPendingActivation(featureId, activationBlock, minClientVersion, featureName);

    if (!supported) {
        PrintToLog("WARNING!!! AS OF BLOCK %d THIS CLIENT WILL BE OUT OF CONSENSUS AND WILL AUTOMATICALLY SHUTDOWN.\n", activationBlock);
        std::string alertText = strprintf("Your client must be updated and will shutdown at block %d (unsupported feature %d ('%s') activated)\n",
                                          activationBlock, featureId, featureName);
        AddAlert("elysium", ALERT_BLOCK_EXPIRY, activationBlock, alertText);
        AlertNotify(alertText);
    }

    return true;
}

/**
 * Deactivates a feature immediately, authorization has already been validated.
 *
 * Note: There is no notice period for feature deactivation as:
 *       # It is reserved for emergency use in the event an exploit is found
 *       # No client upgrade is required
 *       # No action is required by users
 */
bool DeactivateFeature(uint16_t featureId, int transactionBlock)
{
    PrintToLog("Immediate feature deactivation requested (ID %d)\n", featureId);

    if (!IsFeatureActivated(featureId, transactionBlock)) {
        PrintToLog("Feature deactivation of ID %d refused as the feature is not yet live\n", featureId);
        return false;
    }

    std::string featureName = GetFeatureName(featureId);
    switch (featureId) {
        case FEATURE_CLASS_C:
            MutableConsensusParams().NULLDATA_BLOCK = 999999;
        break;
        case FEATURE_GRANTEFFECTS:
            MutableConsensusParams().GRANTEFFECTS_FEATURE_BLOCK = 999999;
        break;
        case FEATURE_SENDALL:
            MutableConsensusParams().ELYSIUM_SEND_ALL_BLOCK = 999999;
        break;
        case FEATURE_STOV1:
            MutableConsensusParams().ELYSIUM_STOV1_BLOCK = 999999;
        break;
        case FEATURE_FREEZENOTICE:
            MutableConsensusParams().FREEZENOTICE_FEATURE_BLOCK = 999999;
        break;
        case FEATURE_LELANTUS:
            MutableConsensusParams().LELANTUS_FEATURE_BLOCK = 999999;
        break;
        default:
            return false;
        break;
    }

    PrintToLog("Feature deactivation of ID %d processed. %s has been disabled.\n", featureId, featureName);

    std::string alertText = strprintf("An emergency deactivation of feature ID %d (%s) has occurred.", featureId, featureName);
    AddAlert("elysium", ALERT_BLOCK_EXPIRY, transactionBlock + 1024, alertText);
    AlertNotify(alertText);

    return true;
}

/**
 * Returns the display name of a feature ID
 */
std::string GetFeatureName(uint16_t featureId)
{
    switch (featureId) {
        case FEATURE_CLASS_C: return "Class C transaction encoding";
        case FEATURE_GRANTEFFECTS: return "Remove grant side effects";
        case FEATURE_SENDALL: return "Send All transactions";
        case FEATURE_FEES: return "Fee system (inc 0.05% fee from trades of non-Elysium pairs)";
        case FEATURE_STOV1: return "Cross-property Send To Owners";
        case FEATURE_FREEZENOTICE: return "Activate the waiting period for enabling freezing";
        case FEATURE_LELANTUS: return "Activate Lelantus transactions";
        default: return "Unknown feature";
    }
}

/**
 * Checks, whether a feature is activated at the given block.
 */
bool IsFeatureActivated(uint16_t featureId, int transactionBlock)
{
    const CConsensusParams& params = ConsensusParams();
    int activationBlock = std::numeric_limits<int>::max();

    switch (featureId) {
        case FEATURE_CLASS_C:
            activationBlock = params.NULLDATA_BLOCK;
            break;
        case FEATURE_GRANTEFFECTS:
            activationBlock = params.GRANTEFFECTS_FEATURE_BLOCK;
            break;
        case FEATURE_SENDALL:
            activationBlock = params.ELYSIUM_SEND_ALL_BLOCK;
            break;
        case FEATURE_STOV1:
            activationBlock = params.ELYSIUM_STOV1_BLOCK;
            break;
        case FEATURE_FREEZENOTICE:
            activationBlock = params.FREEZENOTICE_FEATURE_BLOCK;
            break;
        case FEATURE_LELANTUS:
            activationBlock = params.LELANTUS_FEATURE_BLOCK;
            break;
        default:
            return false;
    }

    return (transactionBlock >= activationBlock);
}

/**
 * Checks, if the transaction type and version is supported and enabled.
 *
 * In the test ecosystem, transactions, which are known to the client are allowed
 * without height restriction.
 *
 * Certain transactions use a property identifier of 0 (= BTC) as wildcard, which
 * must explicitly be allowed.
 */
bool IsTransactionTypeAllowed(int txBlock, uint32_t txProperty, uint16_t txType, uint16_t version)
{
    const std::vector<TransactionRestriction>& vTxRestrictions = ConsensusParams().GetRestrictions();

    for (std::vector<TransactionRestriction>::const_iterator it = vTxRestrictions.begin(); it != vTxRestrictions.end(); ++it)
    {
        const TransactionRestriction& entry = *it;
        if (entry.txType != txType || entry.txVersion != version) {
            continue;
        }
        // a property identifier of 0 (= FIRO) may be used as wildcard
        if (ELYSIUM_PROPERTY_FIRO == txProperty && !entry.allowWildcard) {
            continue;
        }
        // transactions are not restricted in the test ecosystem
        if (isTestEcosystemProperty(txProperty)) {
            return true;
        }
        if (txBlock >= entry.activationBlock) {
            return true;
        }
    }

    return false;
}

/**
 * Compares a supplied block, block hash and consensus hash against a hardcoded list of checkpoints.
 */
bool VerifyCheckpoint(int block, const uint256& blockHash)
{
    // optimization; we only checkpoint every 10,000 blocks - skip any further work if block not a multiple of 10K
    if (block % 10000 != 0) return true;

    const std::vector<ConsensusCheckpoint>& vCheckpoints = ConsensusParams().GetCheckpoints();

    for (std::vector<ConsensusCheckpoint>::const_iterator it = vCheckpoints.begin(); it != vCheckpoints.end(); ++it) {
        const ConsensusCheckpoint& checkpoint = *it;
        if (block != checkpoint.blockHeight) {
            continue;
        }

        if (blockHash != checkpoint.blockHash) {
            PrintToLog("%s(): block hash mismatch - expected %s, received %s\n", __func__, checkpoint.blockHash.GetHex(), blockHash.GetHex());
            return false;
        }

        // only verify if there is a checkpoint to verify against
        uint256 consensusHash = GetConsensusHash();
        if (consensusHash != checkpoint.consensusHash) {
            PrintToLog("%s(): consensus hash mismatch - expected %s, received %s\n", __func__, checkpoint.consensusHash.GetHex(), consensusHash.GetHex());
            return false;
        } else {
            break;
        }
    }

    // either checkpoint matched or we don't have a checkpoint for this block
    return true;
}

} // namespace elysium<|MERGE_RESOLUTION|>--- conflicted
+++ resolved
@@ -194,14 +194,8 @@
     GRANTEFFECTS_FEATURE_BLOCK = 0;
     FREEZENOTICE_FEATURE_BLOCK = 999999;
 
-<<<<<<< HEAD
     // Lelantus related
     LELANTUS_FEATURE_BLOCK = 1000;
-=======
-    // sigma related
-    SIGMA_FEATURE_BLOCK = 100;
-    SIGMA_SPENDV1_FEATURE_BLOCK = 150;
->>>>>>> 2ec9860e
 
     // Property creation fee
     PROPERTY_CREATION_FEE_BLOCK = 250;
