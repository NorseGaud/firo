--- conflicted
+++ resolved
@@ -43,18 +43,6 @@
     </message>
     <message>
         <source>Choose the address to send coins to</source>
-<<<<<<< HEAD
-        <translation>Escolhe qual o endereço para o  qual enviar moedas</translation>
-    </message>
-    <message>
-        <source>Choose the address to receive coins with</source>
-        <translation>Escolhe qual o endereço para receber moedas</translation>
-    </message>
-    </context>
-<context>
-    <name>AddressTableModel</name>
-    </context>
-=======
         <translation>Escolha o endereço para enviar as moedas</translation>
     </message>
     <message>
@@ -117,7 +105,6 @@
         <translation>(sem etiqueta)</translation>
     </message>
 </context>
->>>>>>> a7b486d6
 <context>
     <name>AskPassphraseDialog</name>
     <message>
@@ -173,8 +160,8 @@
         <translation>Confirmar encriptação da carteira</translation>
     </message>
     <message>
-        <source>Warning: If you encrypt your wallet and lose your passphrase, you will &lt;b&gt;LOSE ALL OF YOUR BITCOINS&lt;/b&gt;!</source>
-        <translation>Aviso: se encriptar a sua carteira e perder a sua frase de segurnça, &lt;b&gt;PERDERÁ TODOS OS SEUS BITCOINS&lt;/b&gt;!</translation>
+        <source>Warning: If you encrypt your wallet and lose your passphrase, you will &lt;b&gt;LOSE ALL OF YOUR ZCOINS&lt;/b&gt;!</source>
+        <translation>Aviso: se encriptar a sua carteira e perder a sua frase de segurnça, &lt;b&gt;PERDERÁ TODOS OS SEUS ZCOINS&lt;/b&gt;!</translation>
     </message>
     <message>
         <source>Are you sure you wish to encrypt your wallet?</source>
@@ -208,7 +195,7 @@
         <source>Warning: The Caps Lock key is on!</source>
         <translation>Aviso: a tecla Caps Lock está ligada!</translation>
     </message>
-    </context>
+</context>
 <context>
     <name>BanTableModel</name>
     <message>
@@ -323,13 +310,8 @@
         <translation>A reindexar os blocos no disco...</translation>
     </message>
     <message>
-<<<<<<< HEAD
         <source>Send coins to a Zcoin address</source>
         <translation>Enviar moedas para um endereço Zcoin</translation>
-=======
-        <source>Send coins to a Bitcoin address</source>
-        <translation>Enviar moedas para um endereço Bitcoin</translation>
->>>>>>> a7b486d6
     </message>
     <message>
         <source>Backup wallet to another location</source>
@@ -380,13 +362,8 @@
         <translation>Encriptar as chaves privadas que pertencem à sua carteira</translation>
     </message>
     <message>
-<<<<<<< HEAD
         <source>Sign messages with your Zcoin addresses to prove you own them</source>
-        <translation>Assine mensagens com os seus endereços Zcoin para provar que os controla</translation>
-=======
-        <source>Sign messages with your Bitcoin addresses to prove you own them</source>
-        <translation>Assine as mensagens com os seus endereços Bitcoin para provar que é o proprietário dos mesmos</translation>
->>>>>>> a7b486d6
+        <translation>Assine as mensagens com os seus endereços Zcoin para provar que é o proprietário dos mesmos</translation>
     </message>
     <message>
         <source>Verify messages to ensure they were signed with specified Zcoin addresses</source>
@@ -673,7 +650,7 @@
         <source>(change)</source>
         <translation>(troco)</translation>
     </message>
-    </context>
+</context>
 <context>
     <name>EditAddressDialog</name>
     <message>
@@ -696,9 +673,6 @@
         <source>&amp;Address</source>
         <translation>E&amp;ndereço</translation>
     </message>
-<<<<<<< HEAD
-    </context>
-=======
     <message>
         <source>Could not unlock wallet.</source>
         <translation>Não foi possível desbloquear a carteira.</translation>
@@ -708,7 +682,6 @@
         <translation>A criação da nova chave falhou.</translation>
     </message>
 </context>
->>>>>>> a7b486d6
 <context>
     <name>FreespaceChecker</name>
     <message>
@@ -883,7 +856,7 @@
         <source>Select payment request file to open</source>
         <translation>Selecione o ficheiro de pedido de pagamento para abrir</translation>
     </message>
-    </context>
+</context>
 <context>
     <name>OptionsDialog</name>
     <message>
@@ -981,7 +954,7 @@
     </message>
     <message>
         <source>Automatically open the Zcoin client port on the router. This only works when your router supports UPnP and it is enabled.</source>
-        <translation>Abrir a porta do cliente Zcoin automaticamente no seu router. Isto apenas funciona se o seu router suportar UPnP e este se encontrar ligado.</translation>
+        <translation>Abrir a porta do cliente zcoin automaticamente no seu router. Isto apenas funciona se o seu router suportar UPnP e este se encontrar ligado.</translation>
     </message>
     <message>
         <source>Map port using &amp;UPnP</source>
@@ -1193,8 +1166,6 @@
 </context>
 <context>
     <name>PaymentServer</name>
-<<<<<<< HEAD
-=======
     <message>
         <source>Payment request error</source>
         <translation>Erro do pedido de pagamento</translation>
@@ -1223,7 +1194,6 @@
         <source>Error communicating with %1: %2</source>
         <translation>Erro ao comunicar com %1: %2</translation>
     </message>
->>>>>>> a7b486d6
     </context>
 <context>
     <name>PeerTableModel</name>
@@ -1286,9 +1256,6 @@
     <name>QRImageWidget</name>
     </context>
 <context>
-    <name>QRImageWidget</name>
-    </context>
-<context>
     <name>RPCConsole</name>
     <message>
         <source>N/A</source>
@@ -1629,9 +1596,6 @@
         <source>Remove</source>
         <translation>Remover</translation>
     </message>
-<<<<<<< HEAD
-    </context>
-=======
     <message>
         <source>Copy label</source>
         <translation>Copiar etiqueta</translation>
@@ -1641,7 +1605,6 @@
         <translation>Copiar valor</translation>
     </message>
 </context>
->>>>>>> a7b486d6
 <context>
     <name>ReceiveRequestDialog</name>
     <message>
@@ -1660,11 +1623,6 @@
         <source>&amp;Save Image...</source>
         <translation>&amp;Salvar Imagem...</translation>
     </message>
-<<<<<<< HEAD
-    </context>
-<context>
-    <name>RecentRequestsTableModel</name>
-=======
     <message>
         <source>Address</source>
         <translation>Endereço</translation>
@@ -1688,7 +1646,6 @@
         <source>(no label)</source>
         <translation>(sem etiqueta)</translation>
     </message>
->>>>>>> a7b486d6
     </context>
 <context>
     <name>SendCoinsDialog</name>
@@ -1773,7 +1730,7 @@
         <translation>total minimo</translation>
     </message>
     <message>
-        <source>Paying only the minimum fee is just fine as long as there is less transaction volume than space in the blocks. But be aware that this can end up in a never confirming transaction once there is more demand for Zcoin transactions than the network can process.</source>
+        <source>Paying only the minimum fee is just fine as long as there is less transaction volume than space in the blocks. But be aware that this can end up in a never confirming transaction once there is more demand for zcoin transactions than the network can process.</source>
         <translation>Pode pagar somente a taxa minima desde que haja um volume de transações inferior ao espaço nos blocos. No entanto tenha em atenção que esta opção poderá acabar em uma transação nunca confirmada assim que os pedidos de transações excedam a capacidade de processamento da rede.</translation>
     </message>
     <message>
@@ -1832,9 +1789,6 @@
         <source>S&amp;end</source>
         <translation>E&amp;nviar</translation>
     </message>
-<<<<<<< HEAD
-    </context>
-=======
     <message>
         <source>Copy quantity</source>
         <translation>Copiar quantidade</translation>
@@ -1892,7 +1846,6 @@
         <translation>(sem etiqueta)</translation>
     </message>
 </context>
->>>>>>> a7b486d6
 <context>
     <name>SendCoinsEntry</name>
     <message>
@@ -2089,8 +2042,6 @@
 </context>
 <context>
     <name>TransactionDesc</name>
-<<<<<<< HEAD
-=======
     <message>
         <source>Transaction fee</source>
         <translation>Taxa de transação</translation>
@@ -2099,7 +2050,6 @@
         <source>Amount</source>
         <translation>Valor</translation>
     </message>
->>>>>>> a7b486d6
     </context>
 <context>
     <name>TransactionDescDialog</name>
@@ -2110,11 +2060,6 @@
     </context>
 <context>
     <name>TransactionTableModel</name>
-<<<<<<< HEAD
-    </context>
-<context>
-    <name>TransactionView</name>
-=======
     <message>
         <source>Label</source>
         <translation>Etiqueta</translation>
@@ -2158,7 +2103,6 @@
         <source>Exporting Failed</source>
         <translation>Exportação Falhou</translation>
     </message>
->>>>>>> a7b486d6
     </context>
 <context>
     <name>UnitDisplayStatusBarControl</name>
@@ -2175,19 +2119,13 @@
     </context>
 <context>
     <name>WalletView</name>
-<<<<<<< HEAD
-    </context>
-<context>
-    <name>zcoin-core</name>
-=======
     <message>
         <source>Export the data in the current tab to a file</source>
         <translation>Exportar os dados no separador atual para um ficheiro</translation>
     </message>
     </context>
 <context>
-    <name>bitcoin-core</name>
->>>>>>> a7b486d6
+    <name>zcoin-core</name>
     <message>
         <source>Options:</source>
         <translation>Opções:</translation>
@@ -2245,17 +2183,8 @@
         <translation>Não é possível iniciar o servidor HTTP. Verifique o debug.log para detalhes.</translation>
     </message>
     <message>
-<<<<<<< HEAD
-        <source>Accept connections from outside (default: 1 if no -proxy or -connect)</source>
-        <translation>Aceitar ligações externas (padrão: 1 sem -proxy ou -connect)</translation>
-    </message>
-    <message>
         <source>Zcoin Core</source>
         <translation>Zcoin Core</translation>
-=======
-        <source>Bitcoin Core</source>
-        <translation>Bitcoin Core</translation>
->>>>>>> a7b486d6
     </message>
     <message>
         <source>A fee rate (in %s/kB) that will be used when fee estimation has insufficient data (default: %s)</source>
@@ -2275,11 +2204,7 @@
     </message>
     <message>
         <source>Execute command when a wallet transaction changes (%s in cmd is replaced by TxID)</source>
-<<<<<<< HEAD
-        <translation>Executar comando quando uma das transações na carteira mudar (no comando, %s é substituído pelo ID da Transação)</translation>
-=======
         <translation>Executar o comando quando uma transação da carteira muda (no comando, %s é substituído pela Id. da Transação)</translation>
->>>>>>> a7b486d6
     </message>
     <message>
         <source>Set the number of script verification threads (%u to %d, 0 = auto, &lt;0 = leave that many cores free, default: %d)</source>
